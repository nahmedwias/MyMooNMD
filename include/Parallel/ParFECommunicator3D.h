--- conflicted
+++ resolved
@@ -72,13 +72,8 @@
     //TODO Comment the usage of this!
     TParFECommunicator3D();
     
-<<<<<<< HEAD
-	/// Gather information about this communicator in root and print it
-	/// to console and output file.
-=======
     /// Gather information about this communicator in root and print it
     /// to console and output file.
->>>>>>> 8e958e53
     void print_info() const;
 
     //TODO Comment the usage of this!
