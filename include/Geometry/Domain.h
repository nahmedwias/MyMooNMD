--- conflicted
+++ resolved
@@ -319,8 +319,12 @@
       * is neither checked nor tested. So use them carefully and be prepared for the worst!
       *
       */
-<<<<<<< HEAD
-      void Init(const char *PRM, const char *GEO);
+    void Init(const char *PRM, const char *GEO
+#ifdef __3D__
+              , double drift_x = 0, double drift_y=0, double drift_z=0,
+              std::vector<double> segment_marks = {}
+#endif
+              );
 
       /**
        * @brief Initialize the domain starting from a boundary file and a mesh
@@ -331,14 +335,6 @@
        */
       void InitFromMesh(std::string PRM, std::string m);
 
-=======
-    void Init(const char *PRM, const char *GEO
-#ifdef __3D__
-              , double drift_x = 0, double drift_y=0, double drift_z=0,
-              std::vector<double> segment_marks = {}
-#endif
-              );
->>>>>>> 8e958e53
 
     /** @brief write domain boundary  into a postscript file */
     int Draw(char *name, Iterators iterator, int arg);
@@ -593,17 +589,11 @@
    */
   size_t get_max_n_adaptive_steps() const;
 
-<<<<<<< HEAD
 
   /**
    * Prints info on this domain,
    * to console and outfile.
    * @param name A name for the domain.
-=======
-  /**
-   * Prints some info on the domain, especially nice in MPI case.
-   *@param name The name you'd liek to give this domain.
->>>>>>> 8e958e53
    */
   void print_info(std::string name) const;
      
