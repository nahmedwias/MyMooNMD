/** ************************************************************************ 
*
* @class TDomain  
* @date  09.07.97
* @brief  contains the boundary description, the virtual cell tree and macro grid
* @author Volker Behns
* @History: collection methods (Gunar Matthies 14.10.97), 
            methods for Refine/Derefine algorithm  (Gunar Matthies 17.10.97)
            mesh class, edge generation, parallel methods and documentation (Sashikumaar Ganesan 08.08.2014)
   
************************************************************************  */

#ifndef __DOMAIN__
#define __DOMAIN__

class TDomain;

#include <BoundPart.h>
#include <Collection.h>
#include <Database.h>
#include <Iterator.h>
<<<<<<< HEAD

#include <ParameterDatabase.h>

=======
#include <Mesh.h>
>>>>>>> c41d31cd
#ifdef __MORTAR__
struct TMortarFaceStruct
       {
         TBaseCell *Cell;
         int LocFaceNumber[2];
       };

typedef struct TMortarFaceStruct TMortarFace;
#endif

/** contains the boundary description, the virtual cell
    tree and macro grid */
class TDomain
{
  protected:
    
    /** @brief number of boundary parts */
    int N_BoundParts;    
    
    /** @brief boundary parts of domain */
    TBoundPart **BdParts;

    /** @brief number of all boundary components */
    int N_BoundComps;
    
    /** @brief start id of boundary component on each boundary part */
    int *StartBdCompID;

    /** @brief boundary part id's of all Interfaces */
    int *Interfaces;

    /** @brief number of holes */
    int N_Holes;
    
    /** @brief point in each hole */
    double *PointInHole;

    /** @brief number of regions */
    int N_Regions;
    
    /** @brief point in each region */
    double *PointInRegion;

    /** @brief array of all root cells of cell tree */
    TBaseCell **CellTree;
    
    /** @brief number of all root cells of cell tree */
    int N_RootCells;

    /** @brief number of virtuell cells on initial level */
    int N_InitVCells;

    /** @brief x coordinate of the start point (2D) */
    double StartX;
    /** @brief y coordinate of the start point (2D) */
    double StartY;
    /** @brief x length of bounding box */
    double BoundX;
    /** @brief y length of bounding box */
    double BoundY;

#ifdef __3D__
      /** @brief third coordinate of start point (3D) */
      double StartZ;
      /** @brief return number of cell in Y direction */
      int N_InitVCellsY;
      /** @brief z length of the bounding box */
      double BoundZ;
#endif

    /** @brief current refinment level */
    int RefLevel;

#ifdef __MORTAR__
      /** @brief number of mortar faces */
      int N_MortarFaces;
      /** @brief structur for mortar faces */
      TMortarFace *MortarFaces;

      /** @brief begin of each mortar face on coll */
      int *BeginMFace;
#endif
    
    friend class TTetGenMeshLoader;

#ifdef  _MPI
      /** @brief array contains the global cell number of local cells (including Halo cells) */
      int *GlobalCellIndex;

      /** @brief Number of own cells (excluding Halo cells) */
      int N_OwnCells;
#endif

      /**
       * A Database object which holds parameters which are of a certain
       * interest to this domain object.
       */
      ParameterDatabase db;

  public:
     /// Sets RefLevel (refinement level) to 0 and merges in given database.
    TDomain(const ParameterDatabase& db);

    /**
     * @brief Constructor. Reads in some data.
     * @param ParamFile Path to a ParMooN parameter input textfile.
     * @param param_db A database to be merged into the domain's own.
     *
     * Invokes a read-in function for the parameter file and the domain
     * description file afterwards.
     *
     * TODO This is messy in will be tidied up in the near future.
     */
    TDomain(char *ParamFile, const ParameterDatabase& param_db);
    
    /** @brief destructor */
    ~TDomain();
    
    // Methods
    /** @brief Read in initial mesh from ".GEO" file.
     *
     * @param[in] dat Input stream which contains the initial mesh information
     * in MooNMD-native ".GEO"-format (or .xGEO).
     *
     * @param[in] isXGeoFile Set true if the input is in extended GEO (.xGEO) format.
     *
     * @return Integer O on success, other numbers otherwise.
     */
    int ReadGeo(std::istream& dat, bool isXGeoFile);

#ifdef __3D__
    /** @brief Read in initial mesh from ".GEO" file as sandwich geometry.
     *
     * @param[in] dat Input stream which contains the initial mesh information
     * in MooNMD-native ".GEO"-format.
     *
     * @note The implementation of this method contains some undocumented surprises
     * ("else if(TDatabase::ParamDB->INTERNAL_PROBLEM_IDENTITY == 180)"). Handle
     * with care.
     *
     * @return Integer O on success, other numbers otherwise.
     */
    int ReadSandwichGeo(std::istream& dat);

    /** @brief make boundary parameter consistent */
    void MakeBdParamsConsistent(TCollection *coll);
    
    int CloseGrid(int level);
#endif

#ifdef __2D__
    /** @brief set boundary parameters and cell shape according to
        possibly moving vertices */
    void CorrectParametersAndShapes();
    
    /** @brief mesh genration using Triangle for give IN */
    void TriMeshGen(struct triangulateio *In);
#endif

    /** @brief read parameter file */
    int ReadParam(char *ParamFile);

    /** @brief Reads in boundary parameterization in ".PRM" file format
     *
     * @param[in] dat Input stream containing the boundary information in
     * ".PRM" style (the default MooNMD file format for domain description).
     *
     * @param[in,out] Flag Used in 3D only, set to 1 if a boundary component
     * of type TBdWall has to be constructed. Otherwise set to 0.
     *
     * @return Integer O on success, other numbers otherwise.
     */
    int ReadBdParam(std::istream& dat, int &Flag);

    /** @brief read mapping and mortar information */
    int ReadMapFile(char *MapFile, TDatabase *database);

    /** @brief get boundary part of BdCompID */
    int GetBdPartID(int BdCompID);
    /** @brief get local number of boundary component */
    int GetLocalBdCompID(int BdCompID);
    /** @brief get local number of last boundary component on part BdPartID*/
    int GetLastLocalComp(int BdPartID)
    { return StartBdCompID[BdPartID+1] - StartBdCompID[BdPartID] - 1; }
    /** @brief set start BdCompID on boundary part i */
    void SetStartBdCompID(int BdCompID, int i)
    { StartBdCompID[i] = BdCompID; }

    /** @brief get i-th boundary part */
    TBoundPart *GetBdPart(int i)
    { return BdParts[i]; }

    /** @brief get tree of cells */
    void GetTreeInfo(TBaseCell **&celltree, int &N_rootcells)
    { 
      celltree = CellTree;
      N_rootcells = N_RootCells;
    }

    /** @brief set tree of cells */
    void SetTreeInfo(TBaseCell **celltree, int N_rootcells)
    {
      CellTree = celltree;
      N_RootCells = N_rootcells;

      #ifdef  _MPI
      N_OwnCells = 0;
      #endif 
    }

    #ifdef __MORTAR__
      /** @brief set subgrid ID's on all MacroCells and generate mortar structurs */
      int SetSubGridIDs(IntFunct2D *TestFunc);
      /** @brief generate mortar structurs */
      int GenMortarStructs();
      /** @brief return number of mortar face structs */
      int GetN_MortarFace()
      { return N_MortarFaces; }
      /** @brief return mortar face struct */
      TMortarFace *GetMortarFace(int i)
      { return &(MortarFaces[i]); }

      /** @brief get a collection of all mortar cells */
      TCollection *GetMortarColl(Iterators it, int level);

      /** @brief initialize all mortar joints with FE-information */
      int InitMortarJoints(Iterators it, int level, TCollection *coll);
    #endif

    /** @brief generate initial grid using external mesh generator */
    int GenInitGrid();
    #ifdef __2D__
      /** @brief make initial 2D grid */
      int MakeGrid(double *DCORVG, int *KVERT, int *KNPR, int N_Vertices,
                   int NVE);
      /** @brief make initial 2D grid, extended version which sets ReferenceID
       *         in cells */
      int MakeGrid(double *DCORVG, int *KVERT, int *KNPR, int *ELEMSREF,
                   int N_Vertices, int NVE);
    #else
      /** @brief make initial 3D grid */
      int MakeGrid(double *DCORVG, int *KVERT, int *KNPR, int *ELEMSREF,
                   int N_Vertices, int NVE, int *BoundFaces, int *FaceParam,
                   int NBF, int NVpF,
                   int *Interfaceparam, int N_Interfaces);
      /** @brief make initial sandwich grid */
      int MakeSandwichGrid(double *DCORVG, int *KVERT, int *KNPR,
                           int N_Vertices, int NVE,
                           double DriftX, double DriftY, double DriftZ,
                           int N_Layers, double *Lambda);
     #endif

    /**
      * @brief Chooses in what way to construct the domain's geometry
      * and calls the corresponding method.
      *
      * The strings (or rather: char arrays) handed over to this function
      * determine how the domain description and the initial mesh are constructed.
      * The method itself does non of the initializing work but invokes those
      * functions which do.
      *
      * @param[in] PRM The description of the domain boundaries. Possibilities are
      *
      * "Default_UnitSquare" - Default domain boundary description (2D only).
      * "Default_UnitCube" - Default domain boundary description (3D only).
      *
      * If not this and not NULL, PRM is interpreted as a filepath to a .PRM file
      * and gets handed over to TDomain::ReadBdParam() to be read in.
      *
      *	@param[in] GEO The description of the initial mesh. Possibilities are:
      *
      *	"InitGrid" - Grid Generator. (2D only) Call TDomain::GenInitGrid() (creates initial grid with TRIANGLE)
      * "TwoTriangles" - Default mesh. Call TDomain::TwoTriangles. (2D only)
      * "TwoTrianglesRef" - Default mesh. Call TDomain::TwoTrianglesRef. (2D only)
      * "UnitSquare" - Default mesh. ... (2D only)
      * "UnitSquareRef" - Default mesh. ... (2D only)
      * "SquareInSquare" - Default mesh. ... (2D only)
      * "SquareInSquareRef" - Default mesh. ... (2D only)
      * "PeriodicSquares" - Default mesh. ... (2D only)
      * "PeriodicSquaresLarge" - Default mesh. ... (2D only)
      * "PeriodicTrianglesLarge" - Default mesh. ... (2D only)
      * "PeriodicRectangle_2_4" - Default mesh. ... (2D only)
      *
      * "TestGrid3D" - Default mesh. ... (3D only)
      * "Default_UnitCube_Hexa" - Default regular hexahedron mesh of the unit cube. (3D only)
      * "Default_UnitCube_Tetra" - Default regular triangular mesh of the unit cube. (3D only)
      *
      * If none of these, the string is considered to be the path to a .GEO
      * file and thus is handed over to TDomain::ReadGeo().
      *
      * @note: The combination of the default domain and mesh descriptions
      * is neither checked nor tested. So use them carefully and be prepared for the worst!
      *
      */
      void Init(const char *PRM, const char *GEO);

      /**
       * @brief Initialize the domain starting from a boundary file and a mesh
       *
       * @param[in] PRM filepath to the boundary description
       * @param[in] m filepath to mesh file
       * @attention this function uses only strings (new convention, 05.2016)
       */
      void InitFromMesh(std::string PRM, std::string m);


    /** @brief write domain boundary  into a postscript file */
    int Draw(char *name, Iterators iterator, int arg);
    /** @brief write mesh into a postscript file */
    int PS(const char *name, Iterators iterator, int arg);
    /** @brief write collection into a postscript file */
    int PS(const char *name, TCollection *Coll);
    /** @brief write files for MD-Out format */
    int MD_raw(const char *name, Iterators iterator, int arg);

    /** @brief refine the grid according the cell refinement descriptors */
    int Refine();
    /** @brief refine all cells regular */
    int RegRefineAll();
    /** @brief refine all cells in subgrid ID regular */
    int RegRefineSub(int ID);
    /** @brief refine only in one direction */
    int RefineallxDirection();
    /** @brief generate a 1-regular grid */
    int Gen1RegGrid();
    /** @brief refine the finest grid according the given indicator function */
    int RefineByIndicator(DoubleFunct2D *Indicator);
    /** @brief refine the finest grid if necessary in order to get a 
        grid with conforming closures */
    int MakeConfClosure();

    /** @brief refine the finest grid according a given error estimate */
    int RefineByErrorEstimator(TCollection *Collection,double *eta_K,
                               double eta_max,double tolerance,
                               bool ConfClosure);

    /** @brief refine/derefine algorithm for a 1-regular grid, geolevel of all
        cells on the finest grid is between MinLevel and MaxLevel */
    void Refine1Reg(int MinLevel, int MaxLevel);

    /** @brief derefinemnt */
    void DeRefine();

    /** @brief convert all finest quadrangles into two triangles */
    int ConvertQuadToTri(int type);
    
    int get_ref_level() const
    { return RefLevel; }

    /** @brief produce a collection with all cells returned by iterator it */
    TCollection *GetCollection(Iterators it, int level) const;
    
    /** @brief produce a collection with all cells of a given Collection which
     *         have the given reference as ReferenceID 
     * 
     * This will give you a subcollection.
     */
    TCollection *GetCollection(TCollection *coll, int reference);
    
    /**
     * @brief get collection of cells on a certain level and with certain 
     *        reference id
     */
    TCollection *GetCollection(Iterators it, int level, int ID) const;

#ifdef  _MPI 
    /** @brief produce a own collection with all cells returned by iterator it
     *
     * CB Produces TCollection of those cells whose flag "SubDomainNumber"
     * equals ID, I think this is meant to be the rank of this process (TODO CB Change variable name ID to rank)
     * */
    TCollection *GetOwnCollection(Iterators it, int level, int ID) const;
#endif

    /** @brief produce a collection with all cells in the finest grid, sort 
        they according to their geometry level and return in Indices 
        the indices where each level starts */
    void GetSortedCollection(TCollection* &Coll, int* &Indices);

    /** @brief get bounding box parameters */
    void GetBoundBox(double &startx, double &starty,
                     double &boundx, double &boundy)
    {
      startx = StartX;
      starty = StartY;
      boundx = BoundX;
      boundy = BoundY;
    }
    
#ifdef __3D__
    /** @brief get bounding box parameters */
    void GetBoundBox(double &startx, double &starty, double &startz,
                     double &boundx, double &boundy, double &boundz)
    {
      startx = StartX;
      starty = StartY;
      startz = StartZ;
      boundx = BoundX;
      boundy = BoundY;
      boundz = BoundZ;
    }
    
    void SetBoundBox(double startx, double starty, double startz,
                     double boundx, double boundy, double boundz)
    {
      StartX = startx;
      StartY = starty;
      StartZ = startz;
      BoundX = boundx;
      BoundY = boundy;
      BoundZ = boundz;
    }
#endif
    
    // test
    #ifndef __3D__
      void TestGrid1();
      void TestGrid2();
      void TestGrid3();
      void TestMortar();
      void TestShishkin();
      void TriangleShishkin();
      void UnitSquare();
      void UnitSquareRef();
      void TwoTriangles();
      void TwoTrianglesRef();
      void SquareInSquare();
      void SquareInSquareRef();
      void SetBoundBox(double boundx, double boundy);
      void SetBoundBoxstart(double startx , double starty);
      void RefOnMortarEdge();
      void RefCardioide(double A);
      void PeriodicSquares();
      void PeriodicSquaresLarge();
      void PeriodicRectangle_2_4();
      void PeriodicTrianglesLarge();
      void QuadShishkin(double tau1, double tau2);
      void Rectangular(int dimx, int dimy);
      void TestTriaConf();
      void TestTriaConf2();
      void UnitSquare_US22();
      void CheckCells();

      /**
       * @brief Initialize the domain boundary as if data/UnitSquare.PRM
       * would have been read in as .PRM file.
       *
       * This is useful for testing purposes, when the program must be
       * independent of the path from working directory to "data" directory.
       */
      void initializeDefaultUnitSquareBdry();

    #else
      void TestGrid3D();
      /**
       * @brief Initialize the domain boundary as if data/Wuerfel.PRM
       * would have been read in as .PRM file.
       *
       * This method is useful for tests, which are supposed to be independent
       * of whether an extern .PRM-file is available. To let the domain call this
       * method when initializing, pass "Default_UnitCube" as first argument
       * to the init method.
       */
      int initializeDefaultCubeBdry();

      /**
       * @brief Initialize the initial mesh as if data/Wuerfel.GEO
       * would have been read in as .GEO file.
       *
       * This method is useful for tests, which are supposed to be independent
       * of whether an extern .PRM-file is available. To let the domain call this
       * method when initializing, pass "Default_UnitCube_Hexa" as second argument
       * to the init method.
       */
      void initialize_cube_hexa_mesh();

      /**
       * @brief Initialize the initial mesh as if data/SixTetras.GEO
       * would have been read in as .GEO file.
       *
       * This method is useful for tests, which are supposed to be independent
       * of whether an extern .PRM-file is available. To let the domain call this
       * method when initializing, pass "Default_UnitCube_Tetra" as second argument
       * to the init method.
       */
      void initialize_cube_tetra_mesh();

      void SetBoundBox(double boundx, double boundy, double boundz);
    #endif

    #ifdef __3D__
      int Grape(const char *name, TCollection *coll);

    #endif

    void TetrameshGen();


    #ifdef  _MPI
      void ReplaceTreeInfo(int n_cells, TBaseCell **cells, int *GLOB_cellIndex, int n_OwnCells)
       {
        if(CellTree) delete[] CellTree;
        N_RootCells = n_cells;
        CellTree = cells;
        GlobalCellIndex = GLOB_cellIndex;
        N_OwnCells = n_OwnCells;
       }

      void SetN_OwnCells(int n_OwnCells)
       { N_OwnCells = n_OwnCells; }

      int GetN_OwnCells()
       { return N_OwnCells; }

      int GetN_HaloCells()
       { return (N_RootCells - N_OwnCells); }
     #endif
    
#ifdef __3D__
  public: 

//      int Tetgen(const char*);

     /** @brief generate edge info in 3D mesh **/
     // TODO CB Add documentation. This method does mark certain Vertices as boundary vertices
     // (TVertex::SetAsBoundVertex(...) ) and creates edge objects, pointers to which are then
     // stored as members of certain mesh cells (TBaseCell::SetEdge(...)).
     // Does work only on currently finest level.
     int GenerateEdgeInfo();

#endif

  /** @brief adaptive refine  */
  int AdaptRefineAll();   

  /**
   * @brief Checks from the file name whether a .GEO -file will be read in or
   * a .xGEO (extended GEO) file.
   *
   * This code was moved here from the ReadGeo method.
   *
   * @param[in] GEO the filename of the .(x)GEO file.
   *
   * @note This has not been tested with an actual .xGEO-file yet.
   */
<<<<<<< HEAD
  static bool checkIfxGEO(const char* GEO);

  /**
   * @return The value of parameter "refinement_n_initial_steps"
   * stored in this object's database.
   */
  size_t get_n_initial_refinement_steps() const;

  /**
   * @return The value of parameter "refinement_max_n_adaptive_steps"
   * stored in this object's database.
   */
  size_t get_max_n_adaptive_steps() const;


  /**
   * Prints info on this domain,
   * to console and outfile.
   * @param name A name for the domain.
   */
  void print_info(std::string name) const;
=======
  static bool isExtendedGEO(const char* GEO);
>>>>>>> c41d31cd
     
     
};

#endif<|MERGE_RESOLUTION|>--- conflicted
+++ resolved
@@ -19,13 +19,9 @@
 #include <Collection.h>
 #include <Database.h>
 #include <Iterator.h>
-<<<<<<< HEAD
-
+#include <Mesh.h>
 #include <ParameterDatabase.h>
 
-=======
-#include <Mesh.h>
->>>>>>> c41d31cd
 #ifdef __MORTAR__
 struct TMortarFaceStruct
        {
@@ -571,8 +567,7 @@
    *
    * @note This has not been tested with an actual .xGEO-file yet.
    */
-<<<<<<< HEAD
-  static bool checkIfxGEO(const char* GEO);
+  static bool isExtendedGEO(const char* GEO);
 
   /**
    * @return The value of parameter "refinement_n_initial_steps"
@@ -593,9 +588,6 @@
    * @param name A name for the domain.
    */
   void print_info(std::string name) const;
-=======
-  static bool isExtendedGEO(const char* GEO);
->>>>>>> c41d31cd
      
      
 };
