/** ************************************************************************ 
*
* @class     Example2D
* @brief     store all functions needed to describe an example
* 
* Mainly this stores the exact solution (if available), boundary condition,
* boundary data, and the coefficients of the pde. Note that you almost always
* want to create an object of a derived class, rather than of type Example2D 
* itself.
* 
* Below we use std::vector in case there are multiple solution components (e.g.
* velocity components and pressure).
* 
* @author    Ulrich Wilbrandt, 
* @date      13.03.15
* 
* @ruleof0
* 
 ************************************************************************  */

#ifndef __EXAMPLE2D__
#define __EXAMPLE2D__

#include <Constants.h>
#include <vector>


class Example2D 
{
  protected:
    /**
    * @brief default constructor 
    * 
    * This is used only by the classes derived from this class.
    */
    Example2D();
  
  public:
    /** @brief initialize your own example
     * 
     * Create an example with all vectors already defined.
     */
    Example2D(std::vector <DoubleFunct2D*> exact,
              std::vector <BoundCondFunct2D*> bc,
              std::vector <BoundValueFunct2D*> bd, 
              CoeffFct2D *coeffs);

    /* functions representing the exact solution */
    std::vector <DoubleFunct2D*> exact_solution;
    /* functions representing the boundary conditions */
    std::vector <BoundCondFunct2D*> boundary_conditions;
    /* functions representing the boundary data */
    std::vector <BoundValueFunct2D*> boundary_data;
    /* functions representing the coefficients of the pde */
    CoeffFct2D *problem_coefficients;
    //void *example_info();

    //Declaration of special member functions - rule of zero

    //! Default copy constructor. Performs deep copy.
    Example2D(const Example2D&) = default;

    //! Default move constructor.
    Example2D(Example2D&&) = default;

    //! Default copy assignment operator. Performs deep copy.
    Example2D& operator=(const Example2D&) = default;

    //! Default move assignment operator
    Example2D& operator=(Example2D&&) = default;

    //! Default destructor.
    virtual ~Example2D() = default;


    // Getter functions

    const std::vector <DoubleFunct2D*> & get_exact() const 
    { return exact_solution; }

    DoubleFunct2D* get_exact(unsigned int i) const
    { return exact_solution.at(i); }

    BoundCondFunct2D * const * get_bc() const
    { return &boundary_conditions[0]; }

    BoundCondFunct2D* get_bc(unsigned int i) const
    { return boundary_conditions.at(i); }

    BoundValueFunct2D * const * get_bd() const
    { return &boundary_data[0]; }

    BoundValueFunct2D* get_bd(unsigned int i) const
    { return boundary_data.at(i); }

<<<<<<< HEAD
    CoeffFct2D* get_coeffs() const
    { return problem_coefficients; }
=======
    virtual CoeffFct2D* get_coeffs() const;
    
    DoubleFunct2D* get_initial_cond(unsigned int i)const
    { return initial_conditions.at(i); }  
>>>>>>> 829ac8ab
};

#endif // __EXAMPLE2D__
<|MERGE_RESOLUTION|>--- conflicted
+++ resolved
@@ -93,15 +93,7 @@
     BoundValueFunct2D* get_bd(unsigned int i) const
     { return boundary_data.at(i); }
 
-<<<<<<< HEAD
-    CoeffFct2D* get_coeffs() const
-    { return problem_coefficients; }
-=======
     virtual CoeffFct2D* get_coeffs() const;
-    
-    DoubleFunct2D* get_initial_cond(unsigned int i)const
-    { return initial_conditions.at(i); }  
->>>>>>> 829ac8ab
 };
 
 #endif // __EXAMPLE2D__
