--- conflicted
+++ resolved
@@ -30,35 +30,23 @@
      * This intializes a Brinkman example in 2D. It is chosen according
      * to example_code.
      */
-<<<<<<< HEAD
     Example_Brinkman2D(const ParameterDatabase& user_input_parameter_db);
-
-=======
-    Example_Brinkman2D(int example_code);
     
->>>>>>> 5cc538d7
     /** @brief initialize your own example
      *
      * Create an example with all vectors already defined.
      */
     Example_Brinkman2D(std::vector <DoubleFunct2D*> exact,
-<<<<<<< HEAD
-                  std::vector <BoundCondFunct2D*> bc,
-                  std::vector <BoundValueFunct2D*> bd, CoeffFct2D *coeffs)
-      : Example2D(exact, bc, bd, coeffs) {};
-  
+                       std::vector <BoundCondFunct2D*> bc,
+                       std::vector <BoundValueFunct2D*> bd, CoeffFct2D *coeffs)
+    : Example2D(exact, bc, bd, coeffs) {};
+    
     /// Apply the function stored as post processing routine.
     void do_post_processing(Brinkman2D& brinkman2d) const;
 
     /// Return kinematic viscosity, if set.
     double get_nu() const;
 
-=======
-                       std::vector <BoundCondFunct2D*> bc,
-                       std::vector <BoundValueFunct2D*> bd, CoeffFct2D *coeffs)
-    : Example2D(exact, bc, bd, coeffs) {};
-    
->>>>>>> 5cc538d7
     //Declaration of special member functions - rule of zero
     
     //! Default copy constructor. Performs deep copy.
