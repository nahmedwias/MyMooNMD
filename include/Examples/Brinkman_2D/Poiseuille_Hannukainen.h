// Brinkman problem, Poiseuille-Problem from Hannukainen


void ExampleFile()
{
    Output::print<1>("Example: Poiseuille_Hannukainen.h");
}
/*
 Square [0,1]x[0,1]
 t^2=K*(nu_eff/nu)
 u(x,y) = [(1+exp(1/t)-exp((1-y)/t) - exp(y/t)) / (1+exp(1/t)  ,  0], for t>0
 u(x,y) = [1  ,  0], for t=1
 p(x,y) = (nu/K)*(-x+1/2)
 (Note that f and g vanish)
 */

// ========================================================================
// exact solution
// ========================================================================


void ExactU1(double x, double y, double *values)
{
    double K = TDatabase::ParamDB->PERMEABILITY;
    double nu = TDatabase::ParamDB->VISCOSITY;
    double nu_eff = TDatabase::ParamDB->EFFECTIVE_VISCOSITY;
    double t = fabs(sqrt((nu_eff/nu)*K));
    
    if (K == 0)
    {
        ErrThrow("The permeability K is zero. Division by zero not allowed. ");
    }
    else if (nu == 0)
    {
        ErrThrow("The viscosity nu is zero. Division by zero not allowed. ");
    }
    
    if (t == 0)
    {
        values[0] = 1;                                                                  //u1
        values[1] = 0;                                                                  //u1_x
        values[2] = 0;                                                                  //u1_y
        values[3] = 0;                                                                  //Delta u1
    }
    else
    {
        values[0] = (1+exp(1/t)-exp((1-y)/t) - exp(y/t)) / (1+exp(1/t));             //u1
        values[1] = 0;                                                               //u1_x
        values[2] = (exp((1-y)/t)-exp(y/t))/(t*(1+exp(1/t)));                        //u1_y
        values[3] = (-exp((1-y)/t)-exp(y/t))/(t*t*(1+exp(1/t)));                     //Delta u1
    }
}

void ExactU2(double x, double y, double *values)
{
    values[0] = 0;            //u2
    values[1] = 0;            //u2_x
    values[2] = 0;            //u2_y
    values[3] = 0;            //Delta u2
}

void ExactP(double x, double y, double *values)
{
    values[0] = (0.5-x);                    //p
    values[1] = -1;                         //p_x
    values[2] = 0;                          //p_y
    values[3] = 0;                          //Delta p=p_xx+p_yy
}

// ========================================================================
// boundary conditions
// ========================================================================

void BoundCondition(int i, double Param, BoundCond &cond)
{
    cond = DIRICHLET; // default

    for (int j=0; j<TDatabase::ParamDB->n_neumann_boundary; j++)
    {
        if (i==TDatabase::ParamDB->neumann_boundary_id[j])
        {
            cond = NEUMANN;
            
            return;
        }
    }
    for (int j=0; j<TDatabase::ParamDB->n_nitsche_boundary; j++)
    {
        if (i==TDatabase::ParamDB->nitsche_boundary_id[j])
        {
            // Todo
            //cond = DIRICHLET_WEAK;
            return;
        }
    }
    
    if (TDatabase::ParamDB->n_neumann_boundary==0)
    {
        TDatabase::ParamDB->INTERNAL_PROJECT_PRESSURE = 1;
    }
    else
    {
        TDatabase::ParamDB->INTERNAL_PROJECT_PRESSURE = 0;
    }
}

void U1BoundValue(int BdComp, double Param, double &value)
{
    double K = TDatabase::ParamDB->PERMEABILITY;
    double nu = TDatabase::ParamDB->VISCOSITY;
    double nu_eff = TDatabase::ParamDB->EFFECTIVE_VISCOSITY;
    double t = fabs(sqrt((nu_eff/nu)*K));

    // loop to impose Neumann boundary conditions
    for (int j=0; j<TDatabase::ParamDB->n_neumann_boundary; j++)
    {
        if ( BdComp==TDatabase::ParamDB->neumann_boundary_id[j])
        {
            switch(BdComp)
            {
                case 1:
                    value=0.;//TDatabase::ParamDB->neumann_boundary_value[j];
                    break;
                case 3:
                    value=0.;//-TDatabase::ParamDB->neumann_boundary_value[j];
                    break;
                default:
                    Output::print("I cannot impose Neumann boundary condition on component ", BdComp);
                    exit(1);
                    break;
            }
            return;
        }
    }
    
    // loop to impose (strong or weak) Dirichlet
    switch(BdComp)
    {
        case 0: value=0;
            break;
        case 1: value=(1+exp(1/t)-exp((1-Param)/t) - exp(Param/t)) / (1+exp(1/t));
            break;
        case 2: value=0;
            break;
        case 3: value= (1+exp(1/t)-exp((Param)/t) - exp((1-Param)/t)) / (1+exp(1/t)); //value=(1+exp(1/t)-exp((1-Param)/t) - exp(Param/t)) / ((nu/K)*(1+exp(1/t)));
            break;
            default: cout << "No boundary component with this number." << endl;
            break;
    }
}

void U2BoundValue(int BdComp, double Param, double &value)
{
    value=0;
}


// ========================================================================
// coefficients for Brinkman problem: viscosity, effective viscosity, permeability, f1, f2, g
// (the lhs of the Brinkman problem computed at quadrature points - for the error norms)
// ========================================================================
void LinCoeffs(int n_points, double *x, double *y,
               double **parameters, double **coeffs)
{
<<<<<<< HEAD
    static double eps = 1./TDatabase::ParamDB->RE_NR;
=======
//    static double eps = 1./TDatabase::ParamDB->RE_NR;
//    static double nu     = TDatabase::ParamDB->VISCOSITY;
//    static double nu_eff = TDatabase::ParamDB->EFFECTIVE_VISCOSITY;
//    static double K      = TDatabase::ParamDB->PERMEABILITY;
>>>>>>> 6ea7b984
    
    double *coeff;
    
    for(int i=0;i<n_points;i++)
    {
        coeff = coeffs[i];
        
        coeff[0] = 1./TDatabase::ParamDB->RE_NR;
        coeff[1] = 0;////(nu/K)-1;                                       // f1 (rhs of Brinkman problem for u1)
        coeff[2] = 0;                                       // f2 (rhs of Brinkman problem for u2)
        coeff[3] = 0;                                       // g (divergence term=u1_x+u2_y)
        coeff[4]=TDatabase::ParamDB->VISCOSITY;
        coeff[5]=TDatabase::ParamDB->EFFECTIVE_VISCOSITY;
        coeff[6]=TDatabase::ParamDB->PERMEABILITY;
        coeff[7]=TDatabase::ParamDB->equal_order_stab_weight_P1P1;
        coeff[8]=TDatabase::ParamDB->equal_order_stab_weight_P2P2;
    }
}

<|MERGE_RESOLUTION|>--- conflicted
+++ resolved
@@ -162,14 +162,10 @@
 void LinCoeffs(int n_points, double *x, double *y,
                double **parameters, double **coeffs)
 {
-<<<<<<< HEAD
-    static double eps = 1./TDatabase::ParamDB->RE_NR;
-=======
 //    static double eps = 1./TDatabase::ParamDB->RE_NR;
 //    static double nu     = TDatabase::ParamDB->VISCOSITY;
 //    static double nu_eff = TDatabase::ParamDB->EFFECTIVE_VISCOSITY;
 //    static double K      = TDatabase::ParamDB->PERMEABILITY;
->>>>>>> 6ea7b984
     
     double *coeff;
     
