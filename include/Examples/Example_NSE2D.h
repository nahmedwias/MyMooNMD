/** ************************************************************************ 
*
* @class Example_NSE2D
* @brief store all functions needed to describe a (Navier-)Stokes example 
* 
* The standard
* constructor of this class will fill the vectors (in Example2D) with pointers
* to the functions needed to fully describe a particular example.
* 
* @author    Ulrich Wilbrandt, 
* @date      14.03.15
* 
* @ruleof0
* 
 ************************************************************************  */

#ifndef __EXAMPLE_NSE2D__
#define __EXAMPLE_NSE2D__

#include<Example2D.h>
#include <functional>
<<<<<<< HEAD
#include <FEFunction2D.h>
=======

class NSE2D; //forward declaration
>>>>>>> 75bbe9d7

class Example_NSE2D : public Example2D
{
  /** @brief a function which can be called as a post processing step 
   *
   * The arguments are the two velocity components and the pressure function. 
   * This is for stationary problems
   */
  std::function<void(TFEFunction2D *, TFEFunction2D *,TFEFunction2D *)>
    post_processing;

  /** @brief A function which can be called as a post processing step
   *    in the time dependent case
   *
   * The arguments are the two velocity components and the pressure function
   * at the last time step, plus the two velocity components at the
   * last-but-one time step.
   */
  std::function<void(TFEFunction2D *, TFEFunction2D *,TFEFunction2D *,TFEFunction2D *,TFEFunction2D *)>
    post_processing_time;
    
  public:
    /** @brief default constructor
     * 
     * This intializes a (Navier-)Stokes example in 2D. It is chosen according
     * to example_code.
     */
    Example_NSE2D(const ParameterDatabase& user_input_parameter_db);

    /** @brief initialize your own example
     * 
     * Create an example with all vectors already defined.
     */
    Example_NSE2D(std::vector <DoubleFunct2D*> exact,
                  std::vector <BoundCondFunct2D*> bc,
                  std::vector <BoundValueFunct2D*> bd, CoeffFct2D *coeffs)
      : Example2D(exact, bc, bd, coeffs) {};
  
    /// Apply the function stored as post processing routine.
    void do_post_processing(NSE2D& nse2d) const;

    /// Return kinematic viscosity, if set.
    double get_nu() const;

    //Declaration of special member functions - rule of zero

    //! Default copy constructor. Performs deep copy.
    Example_NSE2D(const Example_NSE2D&) = default;

    //! Default move constructor.
    Example_NSE2D(Example_NSE2D&&) = default;

    //! Default copy assignment operator. Performs deep copy.
    Example_NSE2D& operator=(const Example_NSE2D&) = default;

    //! Default move assignment operator
    Example_NSE2D& operator=(Example_NSE2D&&) = default;

    //! Default destructor.
    ~Example_NSE2D() = default;

<<<<<<< HEAD
    void do_post_processing(TFEFunction2D *u1, TFEFunction2D *u2,TFEFunction2D *p) const
    { 
      if(this->post_processing)
        this->post_processing(u1, u2, p);
    }
  /*! @brief Example dependent post processing and output generating method.
   *
   * Checks if the std::function member post_processing_time was initialized
   * for the current example and if so calls the method to do whatever it was
   * intended to do.
   */
  void do_post_processing(TFEFunction2D *u1, TFEFunction2D *u2, TFEFunction2D *p,
                          TFEFunction2D *u1old, TFEFunction2D *u2old) const
  {
    if(this->post_processing_time)
      this->post_processing_time(u1, u2, p, u1old, u2old);
  }
=======
  private:
  /// Function doing the post processing for a stationary example.
  /// TODO put NSE2D argument const as soon as FEFunctions can be copied properly!
  std::function<void(NSE2D &)> post_processing_stat;
  /// TODO Function doing the post processing for a time dependent example.
>>>>>>> 75bbe9d7
};


#endif // __EXAMPLE_NSE2D__<|MERGE_RESOLUTION|>--- conflicted
+++ resolved
@@ -19,33 +19,11 @@
 
 #include<Example2D.h>
 #include <functional>
-<<<<<<< HEAD
-#include <FEFunction2D.h>
-=======
 
 class NSE2D; //forward declaration
->>>>>>> 75bbe9d7
 
 class Example_NSE2D : public Example2D
 {
-  /** @brief a function which can be called as a post processing step 
-   *
-   * The arguments are the two velocity components and the pressure function. 
-   * This is for stationary problems
-   */
-  std::function<void(TFEFunction2D *, TFEFunction2D *,TFEFunction2D *)>
-    post_processing;
-
-  /** @brief A function which can be called as a post processing step
-   *    in the time dependent case
-   *
-   * The arguments are the two velocity components and the pressure function
-   * at the last time step, plus the two velocity components at the
-   * last-but-one time step.
-   */
-  std::function<void(TFEFunction2D *, TFEFunction2D *,TFEFunction2D *,TFEFunction2D *,TFEFunction2D *)>
-    post_processing_time;
-    
   public:
     /** @brief default constructor
      * 
@@ -86,31 +64,11 @@
     //! Default destructor.
     ~Example_NSE2D() = default;
 
-<<<<<<< HEAD
-    void do_post_processing(TFEFunction2D *u1, TFEFunction2D *u2,TFEFunction2D *p) const
-    { 
-      if(this->post_processing)
-        this->post_processing(u1, u2, p);
-    }
-  /*! @brief Example dependent post processing and output generating method.
-   *
-   * Checks if the std::function member post_processing_time was initialized
-   * for the current example and if so calls the method to do whatever it was
-   * intended to do.
-   */
-  void do_post_processing(TFEFunction2D *u1, TFEFunction2D *u2, TFEFunction2D *p,
-                          TFEFunction2D *u1old, TFEFunction2D *u2old) const
-  {
-    if(this->post_processing_time)
-      this->post_processing_time(u1, u2, p, u1old, u2old);
-  }
-=======
   private:
   /// Function doing the post processing for a stationary example.
   /// TODO put NSE2D argument const as soon as FEFunctions can be copied properly!
   std::function<void(NSE2D &)> post_processing_stat;
   /// TODO Function doing the post processing for a time dependent example.
->>>>>>> 75bbe9d7
 };
 
 
