--- conflicted
+++ resolved
@@ -11,24 +11,20 @@
 #include <FE2D.h>
 #include <FEDesc2D.h>
 
-<<<<<<< HEAD
-
 // This is also called nu, or eps, it is equal
-// to 1/Reynolds_number and is dimensionless.
+// to 1/Reynolds_number and is dimensionless
+double DIMENSIONLESS_VISCOSITY;
+
 // for the flow_around_cylinder benchmark:
 // nu = 10e-3  (reynolds_number = 1000)
-=======
-// This is also called nu, or eps, it is equal
-// to 1/Reynolds_number and is dimensionless
->>>>>>> 24baa78e
-double DIMENSIONLESS_VISCOSITY;
 
 // ========================================================================
 // example file
 // ========================================================================
+
 void ExampleFile()
 {
-  OutPut("Example: flow_around_cylinder_tnse2d.h" << endl) ;
+  OutPut("Example: flow_around_cylinder_steady_inflow.h" << endl) ;
 }
 
 // ========================================================================
@@ -81,7 +77,6 @@
 // ========================================================================
 void BoundCondition(int bdcomp, double t, BoundCond &cond)
 {
-
   switch(bdcomp)
   {
     case 1:
@@ -111,7 +106,7 @@
   {
     case 0: value = 0;
             break;
-    case 1: value = 0;
+    case 1: value = 0;					
             break;
     case 2: value = 0;
             break;
@@ -163,11 +158,7 @@
 void LinCoeffs(int n_points, double *x, double *y,
                double **parameters, double **coeffs)
 {
-<<<<<<< HEAD
   double eps = DIMENSIONLESS_VISCOSITY; // the kinematic viscosity (1e-3 in the paper cited above)
-=======
-  double eps = DIMENSIONLESS_VISCOSITY;
->>>>>>> 24baa78e
   int i;
   double *coeff;
 
@@ -186,7 +177,7 @@
 /** calculate characteristic values
  * CdCl = Coefficient drag Coefficient lift  */
 void GetCdCl(TFEFunction2D *u1fct, TFEFunction2D *u2fct,
-             TFEFunction2D *pfct,
+             TFEFunction2D *pfct, 
 	     TFEFunction2D *u1oldfct, TFEFunction2D *u2oldfct,
              double &cd, double &cl)
 {
@@ -220,11 +211,7 @@
   double *Derivatives[MaxN_BaseFunctions2D];
   MultiIndex2D NeededDerivatives[3] = { D00, D10, D01 };
   TFEFunction2D *vfct;
-<<<<<<< HEAD
   double *v, nu = DIMENSIONLESS_VISCOSITY; // the kinematic viscosity (1e-3 in the paper cited above)
-=======
-  double *v, nu = DIMENSIONLESS_VISCOSITY;
->>>>>>> 24baa78e
   double *Der, *aux;
   TJoint *joint;
   TBoundEdge *boundedge;
@@ -240,7 +227,7 @@
     OutPut("time step to small " << endl);
     exit(4711);
   }
-
+  
   u1 = u1fct->GetValues();
   u2 = u2fct->GetValues();
   u1old = u1oldfct->GetValues();
@@ -273,7 +260,7 @@
 // ########################################################################
   Coll = USpace->GetCollection(); // all spaces use same Coll
   N_Cells = Coll->GetN_Cells();
-
+ 
   for(i=0;i<N_Cells;i++)
   {
     cell = Coll->GetCell(i);
@@ -282,27 +269,27 @@
     {
       joint=cell->GetJoint(j);
       if ((joint->GetType() == BoundaryEdge)||
-          (joint->GetType() == IsoBoundEdge)) // boundary edge
+          (joint->GetType() == IsoBoundEdge)) // boundary edge 
       {
-
-        boundedge=(TBoundEdge *)joint;
+        
+        boundedge=(TBoundEdge *)joint;  
         BoundComp=boundedge->GetBoundComp();  // get boundary component
-        comp=BoundComp->GetID();              // boundary id
-        if (comp==4)
+        comp=BoundComp->GetID();              // boundary id 
+        if (comp==4) 
           {
             FEEle = USpace->GetFE2D(i,cell);   // finite element of cell
-            eleCell =  TFEDatabase2D::GetFE2D(FEEle);
+            eleCell =  TFEDatabase2D::GetFE2D(FEEle); 
             FEDesc = eleCell->GetFEDesc2D();   // fe descriptor
             N_DOF_Circ = FEDesc->GetN_JointDOF(); // # local dofs on joints
             DOF_Circ = FEDesc->GetJointDOF(j); // local dofs on joint j
             DOF = UGlobalNumbers + UBeginIndex[i]; // pointer to global dofs
-            for (k=0;k<N_DOF_Circ;k++)         // set fe on circle to 1
+            for (k=0;k<N_DOF_Circ;k++)         // set fe on circle to 1 
               v[DOF[DOF_Circ[k]]] = 1;
           }
-      }
+      }      
     }
   }
-
+  
   cd = 0;
   cl = 0;
 
@@ -329,7 +316,7 @@
                          cell, SecondDer,
                          N_Points, xi, eta, weights, X, Y, AbsDetjk);
 
-    // calculate all needed values of p
+    // calculate all needed values of p 
     CurrentElement = LocalUsedElements[1];
     BaseFunct = BaseFuncts[CurrentElement];
     N_ = N_BaseFunct[CurrentElement];
@@ -350,7 +337,7 @@
       Derivatives[j][0] = value;
     }
 
-    // calculate all needed values of u1, u2
+    // calculate all needed values of u1, u2 
     CurrentElement = LocalUsedElements[0];
     BaseFunct = BaseFuncts[CurrentElement];
     N_ = N_BaseFunct[CurrentElement];
@@ -394,7 +381,7 @@
 	      value5 += FEFunctValues5[l] * Orig[l];
 	    } // endfor l
 	  Derivatives[j][k+10] = value4;
-	  Derivatives[j][k+11] = value5;
+	  Derivatives[j][k+11] = value5;  
 	} // end if
       } // endfor j
     } // endfor k
