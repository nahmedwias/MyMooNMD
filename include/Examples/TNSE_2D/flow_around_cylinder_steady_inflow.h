// Navier-Stokes problem, Benchmark problem
// 
// u(x,y) = unknown
// p(x,y) = unknown

#define __BENCH__

#include <Joint.h>
#include <BoundEdge.h>
#include <BoundComp.h>
#include <FE2D.h>
#include <FEDesc2D.h>

// This is also called nu, or eps, it is equal
// to 1/Reynolds_number and is dimensionless
double DIMENSIONLESS_VISCOSITY;

// ========================================================================
// example file
// ========================================================================

void ExampleFile()
{
  OutPut("Example: flow_around_cylinder_steady_inflow.h" << endl) ;
}

// ========================================================================
// initial solution
// ========================================================================
void InitialU1(double x, double y, double *values)
{
  values[0] = 6.0*y*(1-y);
}

void InitialU2(double x, double y, double *values)
{
  values[0] = 0;
}

void InitialP(double x, double y, double *values)
{
  values[0] = 0;
}

// ========================================================================
// exact solution
// ========================================================================
void ExactU1(double x, double y, double *values)
{
  values[0] = 0;
  values[1] = 0;
  values[2] = 0;
  values[3] = 0;
}

void ExactU2(double x, double y, double *values)
{
  values[0] = 0;
  values[1] = 0;
  values[2] = 0;
  values[3] = 0;
}

void ExactP(double x, double y, double *values)
{
  values[0] = 0;
  values[1] = 0;
  values[2] = 0;
  values[3] = 0;
}

// ========================================================================
// boundary conditions
// ========================================================================
void BoundCondition(int bdcomp, double t, BoundCond &cond)
{
  switch(bdcomp)
  {
    case 1:
      cond = NEUMANN;
      break;
    default:
      cond = DIRICHLET;
      break;
  }      
}

void BoundConditionPressure(int bdcomp, double t, BoundCond &cond)
{
     cond = NEUMANN;
}

void PressureBoundValue(int BdComp, double y, double &value)
{
  value = 0;
}

void U1BoundValue(int BdComp, double y, double &value)
{

  switch(BdComp)
  {
    case 0: value = 0;
            break;
    case 1: value = 0;					
            break;
    case 2: value = 0;
            break;
    case 3: value = 6.0*y*(1-y);
            break;
    case 4: value=0;
            break;
    default: cout << "wrong boundary part number: " << BdComp << endl;
  }

}

void U1BoundValue_diff(int BdComp, double Param, double &value)
{
  double t=TDatabase::TimeDB->CURRENTTIME;

  switch(BdComp)
  {
    case 0: value = 0;
            break;
    case 1: value=1.0*Pi/8*cos(Pi*t/8)*6*Param*(1-Param);
            break;
    case 2: value = 0;
            break;
    case 3: value=1.0*Pi/8*cos(Pi*t/8)*6*Param*(1-Param);
            break;
    case 4: value=0;
            break;
    default: cout << "wrong boundary part number: " << BdComp << endl;
  }

}

void U2BoundValue(int BdComp, double Param, double &value)
{
  value = 0;
  if(BdComp>4) cout << "wrong boundary part number: " << BdComp << endl;
}

void U2BoundValue_diff(int BdComp, double Param, double &value)
{
  value = 0;
  if(BdComp>4) cout << "wrong boundary part number: " << BdComp << endl;
}

// ========================================================================
// coefficients for Stokes form: A, B1, B2, f1, f2
// ========================================================================
void LinCoeffs(int n_points, double *x, double *y,
               double **parameters, double **coeffs)
{
  double eps = DIMENSIONLESS_VISCOSITY;
  int i;
  double *coeff;

  for(i=0;i<n_points;i++)
  {
    coeff = coeffs[i];

    coeff[0] = eps;
    coeff[1] = 0; // f1
    coeff[2] = 0; // f2
    coeff[3] = 0; // dot f1
    coeff[4] = 0; // dot f2
  }
}

/** calculate characteristic values */
void GetCdCl(TFEFunction2D *u1fct, TFEFunction2D *u2fct,
             TFEFunction2D *pfct, 
	     TFEFunction2D *u1oldfct, TFEFunction2D *u2oldfct,
             double &cd, double &cl)
{
  int i,j,k,l, N_;
  int N_Points,N_Edges,comp;
  const double *weights, *xi, *eta;
  double X[MaxN_QuadPoints_2D];
  double Y[MaxN_QuadPoints_2D];
  double AbsDetjk[MaxN_QuadPoints_2D];
  int N_LocalUsedElements;
  FE2D LocalUsedElements[2], CurrentElement;
  int *DOF;
  double **OrigFEValues, *Orig;
  bool SecondDer[2] = { false, false };
  double *u1, *u2, *p, *u1old, *u2old;
  const TFESpace2D *USpace, *PSpace;
  int *UGlobalNumbers, *UBeginIndex;
  int *PGlobalNumbers, *PBeginIndex;
  int *N_BaseFunct, N_Cells;
  BaseFunct2D BaseFunct, *BaseFuncts;
  TCollection *Coll;
  TBaseCell *cell;
  double value, value1, value2, value3, value4, value5;
  double FEFunctValues[MaxN_BaseFunctions2D];
  double FEFunctValues1[MaxN_BaseFunctions2D];
  double FEFunctValues2[MaxN_BaseFunctions2D];
  double FEFunctValues3[MaxN_BaseFunctions2D];
  double FEFunctValues4[MaxN_BaseFunctions2D];
  double FEFunctValues5[MaxN_BaseFunctions2D];
  int N_DerivativesU = 3;
  double *Derivatives[MaxN_BaseFunctions2D];
  MultiIndex2D NeededDerivatives[3] = { D00, D10, D01 };
  TFEFunction2D *vfct;
  double *v, nu = DIMENSIONLESS_VISCOSITY;
  double *Der, *aux;
  TJoint *joint;
  TBoundEdge *boundedge;
  const TBoundComp *BoundComp;
  TFE2D *eleCell;
  FE2D FEEle;
  TFEDesc2D *FEDesc;
  int N_DOF_Circ, *DOF_Circ;
  char VString[] = "v";
  double dt = TDatabase::TimeDB->TIMESTEPLENGTH;
  if (dt < 1e-8)
  {
    OutPut("time step to small " << endl);
    exit(4711);
  }
  
  u1 = u1fct->GetValues();
  u2 = u2fct->GetValues();
  u1old = u1oldfct->GetValues();
  u2old = u2oldfct->GetValues();
  p = pfct->GetValues();

  USpace = u1fct->GetFESpace2D();
  PSpace = pfct->GetFESpace2D();

  UGlobalNumbers = USpace->GetGlobalNumbers();
  UBeginIndex = USpace->GetBeginIndex();

  PGlobalNumbers = PSpace->GetGlobalNumbers();
  PBeginIndex = PSpace->GetBeginIndex();

  BaseFuncts = TFEDatabase2D::GetBaseFunct2D_IDFromFE2D();
  N_BaseFunct = TFEDatabase2D::GetN_BaseFunctFromFE2D();

  aux = new double [MaxN_QuadPoints_2D*12];
  for(j=0;j<MaxN_QuadPoints_2D;j++)
    Derivatives[j] = aux + j*12;

  N_ = u1fct->GetLength();
  v = new double[N_];
  memset(v,0,N_*SizeOfDouble);
  vfct = new TFEFunction2D(USpace, VString, VString, v, N_);

// ########################################################################
// loop over all cells
// ########################################################################
  Coll = USpace->GetCollection(); // all spaces use same Coll
  N_Cells = Coll->GetN_Cells();
 
  for(i=0;i<N_Cells;i++)
  {
    cell = Coll->GetCell(i);
    N_Edges=cell->GetN_Edges();
    for(j=0;j<N_Edges;j++)              // loop over all edges of cell
    {
      joint=cell->GetJoint(j);
      if ((joint->GetType() == BoundaryEdge)||
          (joint->GetType() == IsoBoundEdge)) // boundary edge 
      {
        
        boundedge=(TBoundEdge *)joint;  
        BoundComp=boundedge->GetBoundComp();  // get boundary component
        comp=BoundComp->GetID();              // boundary id 
        if (comp==4) 
          {
            FEEle = USpace->GetFE2D(i,cell);   // finite element of cell
            eleCell =  TFEDatabase2D::GetFE2D(FEEle); 
            FEDesc = eleCell->GetFEDesc2D();   // fe descriptor
            N_DOF_Circ = FEDesc->GetN_JointDOF(); // # local dofs on joints
            DOF_Circ = FEDesc->GetJointDOF(j); // local dofs on joint j
            DOF = UGlobalNumbers + UBeginIndex[i]; // pointer to global dofs
            for (k=0;k<N_DOF_Circ;k++)         // set fe on circle to 1 
              v[DOF[DOF_Circ[k]]] = 1;
          }
      }      
    }
  }
  
  cd = 0;
  cl = 0;

// ########################################################################
// loop over all cells
// ########################################################################
  Coll = USpace->GetCollection(); // all spaces use same Coll
  N_Cells = Coll->GetN_Cells();
  for(i=0;i<N_Cells;i++)
  {
    cell = Coll->GetCell(i);

    // ####################################################################
    // find local used elements on this cell
    // ####################################################################
    N_LocalUsedElements = 2;
    LocalUsedElements[0] = USpace->GetFE2D(i, cell);
    LocalUsedElements[1] = PSpace->GetFE2D(i, cell);

    // ####################################################################
    // calculate values on original element
    // ####################################################################
    TFEDatabase2D::GetOrig(N_LocalUsedElements, LocalUsedElements, Coll,
                         cell, SecondDer,
                         N_Points, xi, eta, weights, X, Y, AbsDetjk);

    // calculate all needed values of p 
    CurrentElement = LocalUsedElements[1];
    BaseFunct = BaseFuncts[CurrentElement];
    N_ = N_BaseFunct[CurrentElement];

    DOF = PGlobalNumbers + PBeginIndex[i];
    for(l=0;l<N_;l++)
      FEFunctValues[l] = p[DOF[l]];

    OrigFEValues = TFEDatabase2D::GetOrigElementValues(BaseFunct, D00);

    for(j=0;j<N_Points;j++)
    {
      Orig = OrigFEValues[j];
      value = 0;
      for(l=0;l<N_;l++)
        value += FEFunctValues[l] * Orig[l];

      Derivatives[j][0] = value;
    }

    // calculate all needed values of u1, u2 
    CurrentElement = LocalUsedElements[0];
    BaseFunct = BaseFuncts[CurrentElement];
    N_ = N_BaseFunct[CurrentElement];

    DOF = UGlobalNumbers + UBeginIndex[i];
    for(l=0;l<N_;l++)
    {
      FEFunctValues1[l] = u1[DOF[l]];
      FEFunctValues2[l] = u2[DOF[l]];
      FEFunctValues3[l] = v[DOF[l]];
      FEFunctValues4[l] = u1old[DOF[l]];
      FEFunctValues5[l] = u2old[DOF[l]];
    }

    for(k=0;k<N_DerivativesU;k++)
    {
      OrigFEValues = TFEDatabase2D::GetOrigElementValues(BaseFunct,
                                      NeededDerivatives[k]);
      for(j=0;j<N_Points;j++)
      {
        Orig = OrigFEValues[j];
        value1 = 0;
        value2 = 0;
        value3 = 0;
        for(l=0;l<N_;l++)
        {
          value1 += FEFunctValues1[l] * Orig[l];
          value2 += FEFunctValues2[l] * Orig[l];
          value3 += FEFunctValues3[l] * Orig[l];
	} // endfor l
        Derivatives[j][k+1] = value1;
        Derivatives[j][k+4] = value2;
        Derivatives[j][k+7] = value3;
	if (k==0)
	{
	  value4 = 0;
	  value5 = 0;
	  for(l=0;l<N_;l++)
	    {
	      value4 += FEFunctValues4[l] * Orig[l];
	      value5 += FEFunctValues5[l] * Orig[l];
	    } // endfor l
	  Derivatives[j][k+10] = value4;
	  Derivatives[j][k+11] = value5;	  
	} // end if
      } // endfor j
    } // endfor k

    // calculation
    for(j=0;j<N_Points;j++)
    {
      Der = Derivatives[j];
      // OutPut(Der[1] << " " << Der[4] << " "<<  Der[10] << " " << Der[11] << endl);
      value1  = (Der[1]-Der[10])*Der[7]/dt+ nu*(Der[2]*Der[8]+Der[3]*Der[9]);
      value1 += (Der[1]*Der[2]+Der[4]*Der[3])*Der[7];
      value1 -= Der[0]*Der[8];

      value2  = (Der[4]-Der[11])*Der[7]/dt+ nu*(Der[5]*Der[8]+Der[6]*Der[9]);
      value2 += (Der[1]*Der[5]+Der[4]*Der[6])*Der[7];
      value2 -= Der[0]*Der[9];

      cd += AbsDetjk[j]*weights[j] * value1;
      cl += AbsDetjk[j]*weights[j] * value2;
    }

  } // endfor i

  cd *= -20;
  cl *= -20;

  delete Derivatives[0];
  delete vfct;
  delete v;
}

<<<<<<< HEAD
void compute_drag_lift_pdiff(Time_NSE2D& time_nse2d, double& val, int t)
=======
void compute_drag_lift_pdiff(TimeNavierStokes<2>& time_nse2d, double& val)
>>>>>>> 19493c8f
{
  double drag, lift, dP1[4], dP2[4];

  const TFEVectFunct2D& u(time_nse2d.get_velocity());
  TFEFunction2D& p(time_nse2d.get_pressure());

  TFEFunction2D* u1 = u.GetComponent(0);
  TFEFunction2D* u2 = u.GetComponent(1);

  
  /// @todo change implementation such that previous velocity can be used for computing drag and lift
  GetCdCl(u1, u2, &p, u1, u2, drag, lift);
  p.FindGradient(0.15, 0.2, dP1);
  p.FindGradient(0.25, 0.2, dP2);

  double pdiff = dP1[0]-dP2[0];

  // print them reference values - f.y.i. some reference values are:
  Output::print(">>>>> Flow Around Cylinder (steady inflow) 2D: Postprocessing Output <<<<<");
  Output::print( " Drag = ",setprecision(16), drag);
  Output::print( " Lift = ", setprecision(16), lift);
  Output::print( " deltaP = ", setprecision(16), pdiff);
}
<|MERGE_RESOLUTION|>--- conflicted
+++ resolved
@@ -408,11 +408,7 @@
   delete v;
 }
 
-<<<<<<< HEAD
-void compute_drag_lift_pdiff(Time_NSE2D& time_nse2d, double& val, int t)
-=======
 void compute_drag_lift_pdiff(TimeNavierStokes<2>& time_nse2d, double& val)
->>>>>>> 19493c8f
 {
   double drag, lift, dP1[4], dP2[4];
 
