--- conflicted
+++ resolved
@@ -35,19 +35,11 @@
      *
      * Create an example with all vectors already defined.
      */
-<<<<<<< HEAD
     Example_NSE3D(const std::vector<DoubleFunct3D*>& exact,
                   const std::vector<BoundCondFunct3D*>& bc,
                   const std::vector<BoundValueFunct3D*>& bd,
-                  const CoeffFct3D& coeffs)
-      : Example3D(exact, bc, bd, coeffs) {};
-=======
-    Example_NSE3D(std::vector <DoubleFunct3D*> exact,
-                  std::vector <BoundCondFunct3D*> bc,
-                  std::vector <BoundValueFunct3D*> bd,
-                  CoeffFct3D coeffs,
+                  const CoeffFct3D& coeffs,
                   double nu = 1.);
->>>>>>> 878871e6
 
     /// Apply the function stored as post processing routine.
     void do_post_processing(NavierStokes<3>& nse3d) const;
