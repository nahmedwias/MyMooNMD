// =======================================================================
// @(#)Constants.h        1.15 04/13/00
// 
// Purpose:     constains important constants which are used by several 
//              other classes
//
// Author:      Volker Behns  09.07.97
//
// =======================================================================

#ifndef __CONSTANTS__
#define __CONSTANTS__

#ifdef NULL
  #undef NULL
#endif

#define NULL 0

<<<<<<< HEAD
#include <math.h>
#include <iostream>
=======
#include <cmath>
>>>>>>> 75bbe9d7

#ifdef __2D__
#define GEO_DIM 2
#else
#define GEO_DIM 3
#endif


#define Pi M_PI
#define ln2 log((double) 2.0)

#ifndef __LINUX__
  #define Abs(x) abs(x)
#else
  #define Abs(x) fabs(x)
#endif

#define SizeOfInt      ((long) 4)
#define SizeOfFloat    ((long) 4)
#define SizeOfDouble   ((long) 8)


#ifdef FALSE
#undef FALSE
#endif
#ifdef TRUE
#undef TRUE
#endif

#ifdef _MPI
  #define BYADD 0
  #define BYMASTER 1
  #define BYOWN 2
#endif

enum boolean {FALSE, TRUE};

#define N_BOUNDCOND 10
enum BoundCond { DIRICHLET, NEUMANN, ROBIN, SLIP, FREESURF, 
                 SLIP_FRICTION_PENETRATION_RESISTANCE, 
                 INTERFACE, SUBDOMAIN_INTERFACE, SUBDOMAIN_HALOBOUND, DIRICHLET_WEAK};

enum JointType {Joint, JointEqN, MortarBaseJoint, MortarJoint,
                BoundaryPoint, BoundaryEdge, BoundaryFace,
                InterfaceJoint, PeriodicJoint, IsoInterfaceJoint,
                IsoJointEqN, IsoBoundEdge, IsoBoundFace,
                Joint_2to1,
                InterfaceJoint3D, IsoInterfaceJoint3D,
                SubDomainJoint, SubDomainHaloJoint, InnerInterfaceJoint,
                InnerEdge, IsoEdge3D, BDEdge3D};

typedef void DoubleFunct1D(double, double *);
typedef void DoubleFunct2D(double, double, double *);
typedef void DoubleFunct3D(double, double, double, double *);
typedef void DoubleFunctND(int, double *, double *);
typedef void DoubleFunctVect(double *, double *);
typedef int IntFunct2D(double, double);
typedef double DoubleFunct2Param(double, double);

typedef void BoundCondFunct3D(double, double, double, BoundCond &);
typedef void BoundValueFunct3D(double, double, double, double &);
typedef void BoundCondFunct2D(int, double, BoundCond &);
typedef void BoundValueFunct2D(int, double, double &);

typedef void ErrorMethod2D(int, double *, double *, 
                           double *, double *, double,
                           double **, double **,
                           double **, double *);

typedef void ErrorMethod3D(int, double *, double *, double *,
                           double *, double *, double,
                           double **, double **,
                           double **, double *);

typedef DoubleFunctVect ParamFct;

typedef void CoeffFct2D(int n_points, double *X, double *Y,
                        double **param, double **coeffs);

typedef void ManipulateMatrices(double ***, int *, int *, 
                                double ***, int *, int *, 
                                double **,  int *, double **, int *);

typedef void MatrixVector(double ***, std::pair<int,int>, double *, double **);

typedef void CoeffFct3D(int n_points, double *X, double *Y, double *Z,
                        double **param, double **coeffs);
                        
typedef void CoeffFctND(int n_points, int N_Dim, double **Coords,
                        double **param, double **coeffs);  

typedef void AssembleFct2D(double, double *, double, double **, 
                           int *, double ***, double **);

typedef void AssembleFctParam2D(double, double *, double *,
                                double, double **, 
                                int *, double ***, double **);

typedef void AssembleFct3D(double, double *, double, double **, 
                           int *, double ***, double **);

typedef void AssembleFctParam3D(double, double *, double *,
                                double, double **, 
                                int *, double ***, double **);

class TBaseCell;
typedef void ManipulateFct2D(int, double **, double **, TBaseCell *);

typedef void ManipulateFct3D(int, double **, double **, TBaseCell *);

class TCollection;
typedef void EvalAllNF(TCollection *, TBaseCell *, double *, double *);
typedef void EvalJointNF(TCollection *, TBaseCell *, int, double *, double *);

class TFESpace2D;
typedef void CheckWrongNeumannNodesFunct2D(TCollection *, TFESpace2D *,
					   int &, int* &,
					   int* &, 
					   double* &);

typedef void ProjectionMatrix(int, const TFESpace2D *, const TFESpace2D *, 
                              double ***);

class TSquareMatrix;
class TMatrix;
typedef void MatVecProc(TSquareMatrix **, TMatrix **, double *, double *);
typedef void DefectProc(TSquareMatrix **, TMatrix **, double *, double *,
                        double *);

class TVertex;
class TIsoBoundEdge;
typedef void ModifyMeshCoords(double , double , double &, double &, double );
typedef void ModifyBoundCoords(int, TVertex **, TIsoBoundEdge **,  double *, double);

#ifdef _MPI
class TParVectorNSE3D;
typedef void ParDefectProc(TSquareMatrix **, TMatrix **, TParVectorNSE3D  *, TParVectorNSE3D *,
                        TParVectorNSE3D *);
#endif

typedef int TypeBoundSwitchFunct2D(int, double );

class TFEFunction2D;
class TFEVectFunct2D;
typedef void EvaluateSolutionFunct2D(TFEFunction2D **, TFEVectFunct2D **, 
                                     double *, int *);

typedef void GetDragLiftFunct2D(const TFEFunction2D *, const TFEFunction2D *, const TFEFunction2D *,
                                const TFEFunction2D *, const TFEFunction2D *,
                                double &, double &);
//typedef void ComputeDragLift(TFEFunction2D *, TFEFunction2D *, TFEFunction2D *, TFEFunction2D *, TFEFunction2D *);


#define GALERKIN         1
#define SDFEM            2
#define SUPG             2
#define UPWIND           3
#define SMAGORINSKY      4
#define SMAGORINSKY_EXPL 5
#define CLASSICAL_LES    6
#define GL00_CONVOLUTION 7
#define GL00_AUX_PROBLEM 8
#define VMS_PROJECTION   9
#define VMS_PROJECTION_EXPL 10
#define VMS_RFB_EXPL     11
#define VMS_PROJECTION_SD     12
#define VMS_RFB_EXPL_COUPLED     13
#define LERAY_ALPHA_EXPL   16
#define LERAY_ALPHA_IMPL   17
#define NSE_RFB          21
#define SDFEM_DIVDIV     5
#define LOCAL_PROJECTION 14
#define LOCAL_PROJECTION_2_LEVEL 15
#define CIP              4
#define DG               5
#define GLS              6
#define FD               0
#define ENO_3           13
#define WENO_5          14
#define HEATLINE        100

#define OSEEN_PROBLEM    13

#define HMM86            0 
#define TP86_1           1
#define TP86_2           2 
#define JSW87            3 
#define GdC88            4 
#define dCG91            5
#define dCA03            6 
#define AS97             7
#define C93              8 
#define KLR02_1          9
#define KLR02_2          10
#define KLR02_3          11
#define KLR02_4          12
#define J90              13
#define BE02_1           14 
#define BE02_2           15 
#define BH04             16 
#define BE05_1           17 
#define BE05_2           18 
#define LP96             19
#define CS99             20
#define MH_Kno06         21
#define BE02_3           22 
//#define ALG_FLUX_CORR    23 
#define Y_Z_BETA         24 
#define JSW87_1          25 
#define FEM_FCT          50
#define FEM_FCT_LIN      51
#define FEM_TVD          52
#define GENERAL_SOLD    200

#define RECONSTRUCTION  300 
 
#define SD_POWER_H  1.0
#define SD_FACTOR_H 1.0

#define BULK_FWE_FDM_UPWIND    0
#define BULK_BWE_FDM_UPWIND    1
#define BULK_BWE_FEM_SUPG      2
#define BULK_FEM_FCT       3

#define WINDTUNNEL_LAYER_NUMBER_X_CONST 4
#define WINDTUNNEL_DIM_Y_CONST 47 
// be careful number of grid points plus 1 right dimension 46
#define WINDTUNNEL_DIM_Z_CONST 20
// be careful number of grid points plus 1 right dimension 19
#define WINDTUNNEL_DIM_R_CONST 47
//#define WINDTUNNEL_DIM_R_CONST 51
// be careful number of grid points plus 1 right dimension 45

#define WINDTUNNEL_FWE_FDM_UPWIND    0
#define WINDTUNNEL_BWE_FDM_UPWIND    1
#define WINDTUNNEL_FEM_FCT           2

#define UREA_FWE_FDM_UPWIND    0
#define UREA_BWE_FDM_UPWIND    1
#define UREA_FEM_FCT           2

#define PB_RKV_ENO             4

#define ABS(i)        (((i)<0) ? (-(i)) : (i))

#ifdef MIN
  #undef MIN
#endif

#ifdef MAX
  #undef MAX
#endif

#ifndef __HPaCC__
#ifndef __HPaCC64__
#define MIN(x,y)    (((x)<(y)) ? (x) : (y))
#define MAX(x,y)    (((x)>(y)) ? (x) : (y))
#endif
#endif

#define POW2(i)       (1<<(i))
#define POW(a,b)      ((b==1)?(a):((b==2)?((a)*(a)):((b==0)?(1):(pow(a,b)))))
#define ABSDIFF(a,b)  (fabs((a)-(b)))

#define SIGN(a)       ((a>0)?(1):((a<0)?(-1):(0)))

double GetTime();
int GetMemory();

#include <string>
void display_mallinfo(const std::string& program_part);

#define AMG_SOLVE 0
#define GMG 1
#define DIRECT 2

// maybe we should define more types here (like CD, TCD, TNSE, TSTOKES,...)
#define NSE    0
#define STOKES 1
#define OSEEN  2

#define SCALAR 100

#define MAXN_LEVELS 100

#ifdef _MPI
  #define BEGIN_SEQ \
    MPI_Barrier(comm); \
    for(int _i=0;_i<size;++_i) \
    { \
      if ( rank == _i ) \
      { 
      
  #define END_SEQ \
      } \
      MPI_Barrier(comm); \
    }
#endif

#endif<|MERGE_RESOLUTION|>--- conflicted
+++ resolved
@@ -17,12 +17,8 @@
 
 #define NULL 0
 
-<<<<<<< HEAD
-#include <math.h>
+#include <cmath>
 #include <iostream>
-=======
-#include <cmath>
->>>>>>> 75bbe9d7
 
 #ifdef __2D__
 #define GEO_DIM 2
