#ifndef __PARAMETERDATABASE__
#define __PARAMETERDATABASE__

#include <Parameter.h>
#include <list>
#include <iostream>


/** @brief store a number of Parameter objects
 * 
 * This class stores `Parameter` objects where no two Parameters have the same
 * name. One can add parameters via some `add` methods and access them via
 * `operator[]` given the name of the desired parameter as a string.
 * 
 * Furthermore this class can write all its contents to a output stream (e.g. a
 * file stream) and also read from an input stream, see methods `read` and 
 * `write` for a description of the format.
 * 
 * If one has two ParameterDatabase objects, one can merge the one into the 
 * other, see the method `merge` for details.
 * 
 * To see all stored Parameters call `ParameterDatabase::info()`.
 * 
 * Additionally to any local ParameterDatabase there is a global one which is
 * accessible from anywhere in ParMooN (if this header is included). It is 
 * called `parmoon_db`.
 */
class ParameterDatabase
{
  public:
    /// @brief construct an empty parameter database with a given name
    ParameterDatabase(std::string name);
    
    /// @brief construct a database filled with parameters of general interest
    ///
    /// These parameters include "outfile", "boundary_file", "geo_file", 
    /// "problem_type", "base_name", ...
    static ParameterDatabase parmoon_default_database();
    
    /// @brief construct a database filled with parameters for time
    /// discretization
    ///
    static ParameterDatabase default_time_database();

    /// @brief construct a database filled with parameters which holds
    /// controls and stopping criteria for a nonlinear iteration loop
    static ParameterDatabase default_nonlinit_database();

    /// @brief construct a database which holds all those parameters
    /// that are typically needed in the output methods of the system
    /// classes
    /// TODO CB The more of these default databases I add here, the more I am
    /// convinced: they are a symptom for classes which we ought to have but don't.
    static ParameterDatabase default_output_database();
    
    /// A database to control a feature that is typically used in time dependent
    /// problems. A solution can be read from a binary file and used as initial
    /// solution and the computed solution can be written to a binary file at
    /// regular intervals. TODO CB Build in the parameters needed to control
    /// the same feature in MPI.
    static ParameterDatabase default_solution_in_out_database();

    /// construct a database filled with parameters for 
    /// mesh generation using TetGen
    static ParameterDatabase default_tetgen_database();

<<<<<<< HEAD
    /// @brief construct a database of parameters needed
    /// in the turbulence models
    static ParameterDatabase default_turbulence_model_database();
=======
>>>>>>> 8508154c

    /// @brief delete all parameters from this database
    ~ParameterDatabase() = default;
    
    /// @brief copy constructor, this is a deep copy
    ParameterDatabase(const ParameterDatabase&);
    
    /// @brief default move constructor
    ParameterDatabase(ParameterDatabase&&) = default;
    
    /// @brief copy assignment, this is a deep copy
    ParameterDatabase& operator=(const ParameterDatabase&);
    
    /// @brief default move assignemt
    ParameterDatabase& operator=(ParameterDatabase&&) = default;
    
    
    /// @brief construct and add one parameter without given range
    ///
    /// T can be bool, int, size_t, double, or std::string.
    template <typename T>
    void add(std::string name, T value, std::string description);
    
    /// @brief construct and add one parameter with a given interval as range
    ///
    /// T can be int, size_t, or double. The range is `[min, max]`.
    template <typename T>
    void add(std::string name, T value, std::string description, T min, T max);
    
    /// @brief construct and add one parameter with a given set as range
    ///
    /// T can be bool, int, size_t, or string.
    template <typename T>
    void add(std::string name, T value, std::string description, 
             std::set<T> range);
    
    /// @brief add an already existing parameter
    void add(Parameter&& p);
    
    /// @brief return parameter with a given name
    const Parameter& operator[](std::string parameter_name) const;
    Parameter& operator[](std::string parameter_name);
    
    /// @brief return the name of this database
    std::string get_name() const;
    
    /// @brief change the name of this database
    void set_name(std::string);
    
    /// @brief get the number of parameters in this database
    size_t get_n_parameters() const;
    
    /// @brief find out if a parameter with a given name exists in this database
    /// 
    /// better name? one would write e.g.: if(db.contains("param_name"))
    bool contains(std::string name) const;
    
    /// @brief write database to a stream, which can be read again
    ///
    /// The idea is to use this function to write the database into a file which
    /// then can be used to run the program again.
    ///
    /// Set the parameter verbose to 
    /// - false, if you only want the parameters,
    /// - true, if you want the parameters, their description (documentation), 
    ///   and range.
    ///
    /// Additionally to the above the date, the database name, some hg revision 
    /// information and the host name is printed.
    void write(std::ostream& stream, bool verbose = false) const;
    
    /// @brief read parameters from a stream
    ///
    /// There are formatting restrictions. In general try to use 
    /// ParameterDatabase::write to get a conforming stream. 
    ///
    /// The name of the database is surrounded by '[' and ']' where the first
    /// character of that line must be '['. In one stream there can be multiple
    /// databases to be read. They must then be seperated by lines indicating 
    /// names, e.g.
    /// \code
    /// [name of first database]
    /// parameter_name_1: value
    /// parameter_name_2: value
    /// 
    /// [name of second database]
    /// parameter_name_3: value
    /// parameter_name_4: value
    /// \endcode
    /// The parameters for the database are all between the first occurence of 
    /// '[_some_name_]' and the second (or the end of the stream respectively).
    /// That means any parameter before the first '[_some_name_]' is ignored!
    /// If no name is found at all, then a default name is given and all lines 
    /// are considered to be read.
    ///
    /// Each parameter must be on one line. Empty lines and lines without a 
    /// colon (':') are ignored. Parameters must not have spaces in their names.
    /// The general form is one of the following
    ///     parameter_name: value
    ///     parameter_name: value [ range_min, range_max ]
    ///     parameter_name: value { range_1, range_2, range_3 }
    ///
    /// There must be a colon (':') after the name. For booleans the value can 
    /// be 'true' or 'false'.
    ///
    /// All parameters can have a range. That means the parameter will never
    /// be outside some specified values (e.g. an interval or some set of 
    /// values). Ranges for boolean parameters should be determined using braces 
    /// (e.g. '{true}' or '{ true, false }'). For parameters of type int or 
    /// size_t either braces ('{}') or brackets ('[]') are ok, one indicating a
    /// set of individual entries and the other an interval. For double 
    /// parameters only brackets (e.g. '[-2.5, 5.7]') are possible, indicating
    /// an interval. There has to be a space (' ') between the value and the 
    /// range.
    ///
    /// It is possible to read documentation for each parameter which will then
    /// become its Parameter::description. All lines directly before the line 
    /// with the parameter which start with a '#' are considered. The line 
    /// before the documentation should be either empty, some other parameter, 
    /// or consist of anything but a colon (':'). If you want to document the
    /// Parameters in your input stream, but don't want that to be read, use 
    /// two '#' instead of just one. This is how the default documentation in
    /// ParMooN can be kept inside the Parameter objects.
    ///
    /// If the input stream `is` is read until the end (this happens if there is
    /// no second name found), the `operator bool()` on `is` will return false.
    /// If it does return true, another database name has been found and a call
    /// to `std::getline(is, line)` will return a line such as 
    /// '[name_of_another_database_]'.
    void read(std::istream& is);
    
    /// @brief merge another database into this one
    ///
    /// Parameters which exist in this one get the values from the other
    /// database. All parameters in `other` which do not exist in this database,
    /// are copied into this one only if `create_new_parameters` is true.
    void merge(const ParameterDatabase &other,
               bool create_new_parameters = true);
    
    /// @brief out some information on the parameters
    ///
    /// Setting `only_names_and_values` to true prints only little information
    /// on each parameter. Setting it to false prints all details.
    void info(bool only_names_and_values = true) const;
  
  private:
    /// @brief name of this parameter database
    std::string name;
    
    // We need a container of Parameter objects with the following properties:
    // - easy insertion (easy deleting is not so much of importance)
    // - unique elements, no two Parameter objects shall have the same name
    // - full access to the Parameters (not just const)
    // A std::set<Parameter> with a custom compare function seems to be a good 
    // candidate to store all the Parameter objects. However a set will not let
    // you access the items as non-const references, as this might break the 
    // ordering. Another idea would be std::map<std::string, Parameter>, but
    // then the name of each parameter would be safed as the key and in the 
    // Parameter class, not so nice. These would have to be kept in sync. So it
    // seems std::list<Parameter> is ok as long as one makes sure no two entries
    // have the same name.
    // Note that finding a parameter in a list is slower than in a set::set or
    // std::map. However we expect this list to be rather short, so there 
    // should be no performance problem.
    
    /// @brief the set of all parameters stored in this parameter database
    std::list<Parameter> parameters;
    
};

#endif // __PARAMETERDATABASE__<|MERGE_RESOLUTION|>--- conflicted
+++ resolved
@@ -64,12 +64,9 @@
     /// mesh generation using TetGen
     static ParameterDatabase default_tetgen_database();
 
-<<<<<<< HEAD
     /// @brief construct a database of parameters needed
     /// in the turbulence models
     static ParameterDatabase default_turbulence_model_database();
-=======
->>>>>>> 8508154c
 
     /// @brief delete all parameters from this database
     ~ParameterDatabase() = default;
