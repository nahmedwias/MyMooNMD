/** ************************************************************************ 
*
* @class     TSystemMatScalar3D
* @brief     stores the information of a 3D scalar system matrix 
* @author    Sashikumaar Ganesan 
* @date      23.01.15
* @History    
 ************************************************************************  */


#ifndef __SYSTEMMATSCALAR3D__
#define __SYSTEMMATSCALAR3D__

<<<<<<< HEAD
#include <SquareMatrix3D.h>
#include <ItMethod.h>
#include <AssembleMat3D.h>

#ifdef _MPI
//#include "mpi.h"
#include <ParFEMapper3D.h>
#include <ParFECommunicator3D.h>

#include <ParDirectSolver.h>
#endif
=======
>>>>>>> 97cf1d08

#include <SystemMat3D.h>
#include <ItMethod.h>

/** class for 3D scalar system matrix */
class TSystemMatScalar3D : public SystemMat3D
{
  protected:
    /** Boundary condition and Boundary Value */
    BoundCondFunct3D *BoundaryConditions[1]; 
    
    /** Boundary condition and Boundary Value */
    BoundValueFunct3D *BoundaryValues[1];    
    
<<<<<<< HEAD
    /** N_DOF at fine level */
    int N_DOF;
    
    /** Discretization type */
    int Disctype;
    
    /** SOLVER type */
    int SOLVER;
       
    /** number of matrices in the system matrix*/
    int N_Matrices;

    /** instance of the Assemble class */
    TAssembleMat3D **AMatRhsAssemble;
    
    /** sqstructure of the system matrix */
    TSquareStructure3D **sqstructure;

    /** A is the stiffness/system mat for stationary problem   */
    TSquareMatrix3D **sqmatrixA, *SQMATRICES[1];
    TSquareMatrix **sqmatrices;
        
    /** Discrete form for the equation */
    TDiscreteForm3D *DiscreteFormARhs;
    
    /** rhs for assemble */
    double **SolArray, **RhsArray, *RHSs[1];
    
   /** variables for multigrid */
    double Parameters[2], N_aux, *Itmethod_sol, *Itmethod_rhs;
    TMultiGrid3D *MG;
    TMGLevel3D *MGLevel;
    TItMethod *Itmethod, *prec;
   
  public:
    /** Constructor*/
  TSystemMatScalar3D(int N_levels, TFESpace3D **fespaces, double **sol, double **rhs, int disctype, int solver);
=======
  public:
    /** Constructor*/
    TSystemMatScalar3D(TFESpace3D *fespace);
>>>>>>> 97cf1d08
    
    /** destrcutor */
    ~TSystemMatScalar3D();
    
    /** Initilize the discrete forms and the matrices */
<<<<<<< HEAD
    void Init(CoeffFct3D *BilinearCoeffs, BoundCondFunct3D *BoundCond, BoundValueFunct3D *BoundValue,
              TAuxParam3D *aux);
 
    /** assemble the system matrix */
    void Assemble();

    /** solve the system matrix */
    void  Solve(double *sol, double *rhs);
=======
    void Init(CoeffFct3D *BilinearCoeffs, BoundCondFunct3D *BoundCond,
              BoundValueFunct3D *BoundValue);
    
    /** assemble the system matrix */
    void Assemble(CoeffFct3D *BilinearCoeffs, double *sol, double *rhs);
>>>>>>> 97cf1d08
    
    /** @brief compute y = factor* A*x 
     *
     * write the matrix-vector product "Ax" scaled by a factor to y. 
     * "A" is this matrix. Both "A" and "x" remain unchanged. If the factor is
     * 0.0, the vector y is only reset without performing the actual 
     * multiplication.
     *
     * @param x the vector which is multiplied by this matrix
     * @param y result of matrix-vector-multiplication and scaling
     * @param factor optional scaling factor, default to 1.0
     */
    void apply(const double *x, double *y, double factor = 1.0) const;

    /** @brief compute y = y + a * Ax 
     *
     * add the matrix-vector product "Ax", scaled by "a", to y.
     * "A" is this matrix.
     * 
     * This function can be used to compute the residual r = b - Ax.
     *
     * @param x the vector which is multiplied by this matrix
     * @param y result of matrix-vector-multiplication and scaling
     * @param factor optional scaling   factor, default to 1.0
     */
    void apply_scaled_add(const double *x, double *y,
                          double factor = 1.0) const;
};

#endif<|MERGE_RESOLUTION|>--- conflicted
+++ resolved
@@ -11,9 +11,6 @@
 #ifndef __SYSTEMMATSCALAR3D__
 #define __SYSTEMMATSCALAR3D__
 
-<<<<<<< HEAD
-#include <SquareMatrix3D.h>
-#include <ItMethod.h>
 #include <AssembleMat3D.h>
 
 #ifdef _MPI
@@ -23,86 +20,39 @@
 
 #include <ParDirectSolver.h>
 #endif
-=======
->>>>>>> 97cf1d08
-
 #include <SystemMat3D.h>
 #include <ItMethod.h>
+
+#ifdef _OMPONLY
+#include <ParDirectSolver.h>
+#endif
 
 /** class for 3D scalar system matrix */
 class TSystemMatScalar3D : public SystemMat3D
 {
   protected:
     /** Boundary condition and Boundary Value */
-    BoundCondFunct3D *BoundaryConditions[1]; 
+    BoundCondFunct3D *BoundaryConditions[1];
     
     /** Boundary condition and Boundary Value */
-    BoundValueFunct3D *BoundaryValues[1];    
+    BoundValueFunct3D *BoundaryValues[1];
     
-<<<<<<< HEAD
-    /** N_DOF at fine level */
-    int N_DOF;
-    
-    /** Discretization type */
-    int Disctype;
-    
-    /** SOLVER type */
-    int SOLVER;
-       
-    /** number of matrices in the system matrix*/
-    int N_Matrices;
-
     /** instance of the Assemble class */
     TAssembleMat3D **AMatRhsAssemble;
     
-    /** sqstructure of the system matrix */
-    TSquareStructure3D **sqstructure;
-
-    /** A is the stiffness/system mat for stationary problem   */
-    TSquareMatrix3D **sqmatrixA, *SQMATRICES[1];
-    TSquareMatrix **sqmatrices;
-        
-    /** Discrete form for the equation */
-    TDiscreteForm3D *DiscreteFormARhs;
-    
-    /** rhs for assemble */
-    double **SolArray, **RhsArray, *RHSs[1];
-    
-   /** variables for multigrid */
-    double Parameters[2], N_aux, *Itmethod_sol, *Itmethod_rhs;
-    TMultiGrid3D *MG;
-    TMGLevel3D *MGLevel;
-    TItMethod *Itmethod, *prec;
-   
-  public:
-    /** Constructor*/
-  TSystemMatScalar3D(int N_levels, TFESpace3D **fespaces, double **sol, double **rhs, int disctype, int solver);
-=======
   public:
     /** Constructor*/
     TSystemMatScalar3D(TFESpace3D *fespace);
->>>>>>> 97cf1d08
     
     /** destrcutor */
     ~TSystemMatScalar3D();
     
     /** Initilize the discrete forms and the matrices */
-<<<<<<< HEAD
-    void Init(CoeffFct3D *BilinearCoeffs, BoundCondFunct3D *BoundCond, BoundValueFunct3D *BoundValue,
-              TAuxParam3D *aux);
- 
-    /** assemble the system matrix */
-    void Assemble();
-
-    /** solve the system matrix */
-    void  Solve(double *sol, double *rhs);
-=======
     void Init(CoeffFct3D *BilinearCoeffs, BoundCondFunct3D *BoundCond,
               BoundValueFunct3D *BoundValue);
     
     /** assemble the system matrix */
     void Assemble(CoeffFct3D *BilinearCoeffs, double *sol, double *rhs);
->>>>>>> 97cf1d08
     
     /** @brief compute y = factor* A*x 
      *
@@ -128,8 +78,8 @@
      * @param y result of matrix-vector-multiplication and scaling
      * @param factor optional scaling   factor, default to 1.0
      */
-    void apply_scaled_add(const double *x, double *y,
-                          double factor = 1.0) const;
+    void apply_scaled_add(const double *x, double *y, double factor = 1.0)
+      const;
 };
 
 #endif