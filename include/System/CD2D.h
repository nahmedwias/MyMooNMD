--- conflicted
+++ resolved
@@ -1,580 +1,315 @@
-<<<<<<< HEAD
-/** ***************************************************************************
- *
- * @class       CD2D
- * @brief      store everything needed to solve a convection-diffusion-reaction
- *             (cdr) problem
- *
- * Store matrix, right hand side, FE spaces, FE functions and the solution 
- * vector of a convection-diffusion problem. This wraps up everything which is 
- * necessary to solve a convection diffusion problem in 2D.
- *
- * @author     Ulrich Wilbrandt
- * @date       06.09.13
- *
- ******************************************************************************/
-
-#ifndef __CD2D_H__
-#define __CD2D_H__
-
-#include <Example_CD2D.h>
-#include <FEFunction2D.h>
-#include <Domain.h>
-#include <deque>
-
-#include <BlockFEMatrix.h>
-#include <BlockVector.h>
-#include <ParameterDatabase.h>
-#include <Solver.h>
-#include <PostProcessing2D.h>
-
-class Multigrid;
-
-class CD2D
-{
-  protected:
-    
-    /** @brief store a complete system on a particular grid
-     * 
-     * This combines a matrix, rhs, solution, space and function needed to 
-     * describe one convection-diffusion-reaction problem in 2D.
-     */
-    struct System_per_grid
-    {
-      /** @brief Finite Element space */
-      std::shared_ptr<const TFESpace2D> fe_space;
-      /** @brief the system matrix */
-      BlockFEMatrix matrix;
-      /** @brief the right hand side vector */
-      BlockVector rhs;
-      /** @brief solution vector with one component. */
-      BlockVector solution;
-      /** @brief Finite Element function */
-      TFEFunction2D fe_function;
-      
-      /** @brief constructor */
-      System_per_grid( const Example_CD2D& example, TCollection& coll, 
-                       int ansatz_order );
-
-      // Special member functions. Disable copy/move, set destructor to default.
-      // Will be changed only when the underlying
-      // classes TFESpace2D and TFESpace2D follow rule of 0/5.
-
-      //! Delete copy constructor.
-      System_per_grid(const System_per_grid&) = delete;
-
-      //! Delete move constructor.
-      System_per_grid(System_per_grid&&) = delete;
-
-      //! Delete copy assignment operator.
-      System_per_grid& operator=(const System_per_grid&) = delete;
-
-      //! Delete move assignment operator.
-      System_per_grid& operator=(System_per_grid&&) = delete;
-
-      //! Default destructor.
-      ~System_per_grid() = default;
-    };
-    
-    /** @brief a complete system on each grid 
-     * 
-     * Note that the size of this deque is at least one and larger only in case
-     * of multigrid.
-     */
-    std::deque<System_per_grid> systems;
-    
-    /** @brief Definition of the used example */
-    const Example_CD2D example;
-    
-    /** @brief a local parameter database which constrols this class
-     * 
-     * The database given to the constructor will be merged into this one. Only 
-     * parameters which are of interest to this class are stored (and the 
-     * defualt ParMooN parameters). Note that this usually does not include 
-     * other parameters such as solver parameters. Those are only in the 
-     * CD2D::solver object.
-     */
-    ParameterDatabase db;
-
-    /** @brief class for output handling */
-    PostProcessing2D outputWriter;
-
-    /** @brief a solver object which will solve the linear system
-     * 
-     * Storing it means that for a direct solver we also store the factorization
-     * which is usually not necessary.
-     */
-    Solver<BlockFEMatrix, BlockVector> solver;
-    
-    /** @brief store the errors to access them from outside this class
-     * 
-     * This array is filled during a call to CD2D::output if the parameter
-     * "output_compute_errors" is set to true. The exact solution is taken from
-     * CD2D::example. If that example does not provide an exact solution,
-     * typically it is set to be zero, so that this array contains the norms of
-     * the solution instead of the error.
-     * 
-     * The errors are stored in the following order: 
-     * 
-     *  - L2 error
-     *  - H1-semi
-     *  - SD error (streamline diffusion, useful for SDFEM)
-     *  - L_inf error
-     */
-    std::array<double, 4> errors;
-    
-    /** @brief set parameters in database
-     * 
-     * This functions checks if the parameters in the database are meaningful 
-     * and resets them otherwise. The hope is that after calling this function
-     * this class is fully functional. 
-     * 
-     * If some parameters are set to unsupported values, an error occurs and 
-     * throws an exception.
-     */
-    void set_parameters();
-    
-  public:
-    
-    /** @brief constructor 
-     * 
-     * This constructor calls the other constructor creating an Example_CD2D
-     * object for you. See there for more documentation.
-     *
-     * @param[in] domain The readily treated (refined/partitioned...) domain 
-     *                   object. Must not go out of scope before CD2D does!
-     * @param[in] param_db A parameter database with parameters concerning this
-     *                     class or any of its members (fe space, solver,
-     *                     assemble,...)
-     * @param[in] reference_id The cell reference id, of which cells to create
-     *                         the TCollection.
-     */
-    CD2D(const TDomain& domain, const ParameterDatabase& param_db,
-         int reference_id = -4711);
-    
-    /** @brief constructor 
-     * 
-     * All members are initialized, including systems, which has only one entry
-     * usually.
-     *
-     * @param[in] domain The readily treated (refined/partitioned...) domain
-     *                   object. Must not go out of scope before CD2D does!
-     * @param[in] param_db A parameter database with parameters concerning this
-     *                     class or any of its members (fe space, solver,
-     *                     assemble,...)
-     * @param[in] example a description of the example to be used, this is 
-     *                    copied into a local member.
-     * @param[in] reference_id The cell reference id, of which cells to create
-     *                         the TCollection.
-     */
-    CD2D(const TDomain& domain, const ParameterDatabase& param_db, 
-         const Example_CD2D& example, int reference_id = -4711);
-    
-    /** @brief assemble matrix, 
-     * 
-     * depending on 'this->db["space_discretization_type]' different (local)
-     * assembling routines are used. Also in case of multigrid the matrices
-     * on all grids are assembled.
-     */
-    void assemble();
-    
-    /** @brief solve the system */
-    void solve();
-    
-    /** 
-     * @brief measure errors and write pictures 
-     * 
-     * The current errors will be printed out. If desired, further output, e.g.,
-     * vtk or case files are created.
-     * 
-     * @param i suffix for vtk output file name, -1 means no suffix
-     */
-    void output(int i = -1);
-    
-    /// @name return computed errors
-    ///
-    /// You have to call CD2D::output for any of these to return a meaningful 
-    /// value.
-    //@{
-    /// @brief return the computed L2 error.
-    double get_L2_error() const;
-    /// @brief return the computed H1-semi.
-    double get_H1_semi_error() const;
-    /// @brief return the streamline diffusion (SD) error.
-    double get_SD_error() const;
-    /// @brief return the maximum error over all quadrature points in all cells.
-    double get_L_inf_error() const;
-    //@}
-    
-    // getters and setters
-    const BlockFEMatrix & get_matrix() const
-    { return this->systems.front().matrix; }
-    BlockFEMatrix & get_matrix()
-    { return this->systems.front().matrix; }
-    const BlockVector & get_rhs() const
-    { return this->systems.front().rhs; }
-    BlockVector & get_rhs()
-    { return this->systems.front().rhs; }
-    const TFEFunction2D & get_function() const
-    { return this->systems.front().fe_function; }
-    
-    const TFESpace2D & get_space() const
-    { return *this->systems.front().fe_space; }
-    
-    const BlockVector & get_solution() const
-    { return this->systems.front().solution; }
-    BlockVector & get_solution()
-    { return this->systems.front().solution; }
-    unsigned int get_size() const
-    { return this->systems.front().solution.length(); }
-    const Example_CD2D& get_example() const
-    { return example; }
-    const ParameterDatabase & get_db() const
-    { return db; }
-
-    // Special member functions. Disable copy/move, set destructor to default.
-    // Will be changed only when the underlying classes follow rule of 0/5.
-
-    //! Delete copy constructor.
-    CD2D(const CD2D&) = delete;
-
-    //! Delete move constructor.
-    CD2D(CD2D&&) = delete;
-
-    //! Delete copy assignment operator.
-    CD2D& operator=(const CD2D&) = delete;
-
-    //! Delete move assignment operator.
-    CD2D& operator=(CD2D&&) = delete;
-
-    //! Destructor. Still leaks memory (esp. because of the multigrid objeect).
-    ~CD2D();
-
-  private:
-    /**
-     * Apply an algebraic flux correction scheme to the assembled matrix.
-     * Should be called within the assemble routine, after the actual assembling
-     * has been performed with the INTERNAL_FULL_MATRIX_STRUCTURE switch on.
-     *
-     * Which afc algorithm is performed is determined by switching over
-     * ALGEBRAIC_FLUX_CORRECTION.
-     */
-    void do_algebraic_flux_correction();
-};
-
-#endif // __CD2D_H__
-=======
-/** ***************************************************************************
- *
- * @class       CD2D
- * @brief      store everything needed to solve a convection-diffusion-reaction
- *             (cdr) problem
- *
- * Store matrix, right hand side, FE spaces, FE functions and the solution 
- * vector of a convection-diffusion problem. This wraps up everything which is 
- * necessary to solve a convection diffusion problem in 2D.
- *
- * @author     Ulrich Wilbrandt
- * @date       06.09.13
- *
- ******************************************************************************/
-
-#ifndef __CD2D_H__
-#define __CD2D_H__
-
-#include <Example_CD2D.h>
-#include <FEFunction2D.h>
-#include <Domain.h>
-#include <deque>
-
-#include <BlockFEMatrix.h>
-#include <BlockVector.h>
-#include <ParameterDatabase.h>
-#include <Solver.h>
-#include <PostProcessing2D.h>
-
-class Multigrid;
-
-class CD2D
-{
-   protected:
-    
-    /** @brief store a complete system on a particular grid
-     * 
-     * This combines a matrix, rhs, solution, space and function needed to 
-     * describe one convection-diffusion-reaction problem in 2D.
-     */
-    struct System_per_grid
-    {
-      /** @brief Finite Element space */
-      TFESpace2D fe_space;
-      /** @brief the system matrix */
-      BlockFEMatrix matrix;
-      /** @brief the right hand side vector */
-      BlockVector rhs;
-      /** @brief solution vector with one component. */
-      BlockVector solution;
-      /** @brief Finite Element function */
-      TFEFunction2D fe_function;
-      /** @brief vector of weights for an AFC scheme */
-      std::vector<double> afc_gamma;
-      /** @brief entries of correction matrix for AFC schemes */
-      std::vector<double> afc_matrix_D_entries;
-      
-      /** @brief constructor */
-      System_per_grid( const Example_CD2D& example, TCollection& coll, 
-                       int ansatz_order );
-
-      // Special member functions. Disable copy/move, set destructor to default.
-      // Will be changed only when the underlying
-      // classes TFESpace2D and TFESpace2D follow rule of 0/5.
-
-      //! Delete copy constructor.
-      System_per_grid(const System_per_grid&) = delete;
-
-      //! Delete move constructor.
-      System_per_grid(System_per_grid&&) = delete;
-
-      //! Delete copy assignment operator.
-      System_per_grid& operator=(const System_per_grid&) = delete;
-
-      //! Delete move assignment operator.
-      System_per_grid& operator=(System_per_grid&&) = delete;
-
-      //! Default destructor.
-      ~System_per_grid() = default;
-    };
-    
-    /** @brief a complete system on each grid 
-     * 
-     * Note that the size of this deque is at least one and larger only in case
-     * of multigrid.
-     */
-    std::deque<System_per_grid> systems;
-    
-    /** @brief Definition of the used example */
-    const Example_CD2D example;
-    
-    /** @brief a local parameter database which constrols this class
-     * 
-     * The database given to the constructor will be merged into this one. Only 
-     * parameters which are of interest to this class are stored (and the 
-     * defualt ParMooN parameters). Note that this usually does not include 
-     * other parameters such as solver parameters. Those are only in the 
-     * CD2D::solver object.
-     */
-    ParameterDatabase db;
-
-    /** @brief class for output handling */
-    PostProcessing2D outputWriter;
-
-    /** @brief a solver object which will solve the linear system
-     * 
-     * Storing it means that for a direct solver we also store the factorization
-     * which is usually not necessary.
-     */
-    Solver<BlockFEMatrix, BlockVector> solver;
-    
-    /** @brief store the errors to access them from outside this class
-     * 
-     * This array is filled during a call to CD2D::output if the parameter
-     * "output_compute_errors" is set to true. The exact solution is taken from
-     * CD2D::example. If that example does not provide an exact solution,
-     * typically it is set to be zero, so that this array contains the norms of
-     * the solution instead of the error.
-     * 
-     * The errors are stored in the following order: 
-     * 
-     *  - L2 error
-     *  - H1-semi
-     *  - SD error (streamline diffusion, useful for SDFEM)
-     *  - L_inf error
-     */
-    std::array<double, 4> errors;
-    
-    /** @brief set parameters in database
-     * 
-     * This functions checks if the parameters in the database are meaningful 
-     * and resets them otherwise. The hope is that after calling this function
-     * this class is fully functional. 
-     * 
-     * If some parameters are set to unsupported values, an error occurs and 
-     * throws an exception.
-     */
-    void set_parameters();
-    
-  public:
-    
-    /** @brief constructor 
-     * 
-     * This constructor calls the other constructor creating an Example_CD2D
-     * object for you. See there for more documentation.
-     *
-     * @param[in] domain The readily treated (refined/partitioned...) domain 
-     *                   object. Must not go out of scope before CD2D does!
-     * @param[in] param_db A parameter database with parameters concerning this
-     *                     class or any of its members (fe space, solver,
-     *                     assemble,...)
-     * @param[in] reference_id The cell reference id, of which cells to create
-     *                         the TCollection.
-     */
-    CD2D(const TDomain& domain, const ParameterDatabase& param_db,
-         int reference_id = -4711);
-    
-    /** @brief constructor 
-     * 
-     * All members are initialized, including systems, which has only one entry
-     * usually.
-     *
-     * @param[in] domain The readily treated (refined/partitioned...) domain
-     *                   object. Must not go out of scope before CD2D does!
-     * @param[in] param_db A parameter database with parameters concerning this
-     *                     class or any of its members (fe space, solver,
-     *                     assemble,...)
-     * @param[in] example a description of the example to be used, this is 
-     *                    copied into a local member.
-     * @param[in] reference_id The cell reference id, of which cells to create
-     *                         the TCollection.
-     */
-    CD2D(const TDomain& domain, const ParameterDatabase& param_db, 
-         const Example_CD2D& example, int reference_id = -4711);
-    
-    /** @brief assemble matrix, 
-     * 
-     * depending on 'this->db["space_discretization_type]' different (local)
-     * assembling routines are used. Also in case of multigrid the matrices
-     * on all grids are assembled.
-     */
-    void assemble(const int iteration);
-    
-    /** @brief solve the system 
-     * 
-     * @param[in] iteration current iteration
-     */
-    /// @brief returns whether or not the method is converged, unimportant for linear discretizations
-    bool solve(const int iteration);
-    
-    /** 
-     * @brief measure errors and write pictures 
-     * 
-     * The current errors will be printed out. If desired, further output, e.g.,
-     * vtk or case files are created.
-     * 
-     * @param i suffix for vtk output file name, -1 means no suffix
-     */
-    void output(int i = -1);
-    
-    /// @name return computed errors
-    ///
-    /// You have to call CD2D::output for any of these to return a meaningful 
-    /// value.
-    //@{
-    /// @brief return the computed L2 error.
-    double get_L2_error() const;
-    /// @brief return the computed H1-semi.
-    double get_H1_semi_error() const;
-    /// @brief return the streamline diffusion (SD) error.
-    double get_SD_error() const;
-    /// @brief return the maximum error over all quadrature points in all cells.
-    double get_L_inf_error() const;
-    //@}
-    
-    // getters and setters
-    const BlockFEMatrix & get_matrix() const
-    { return this->systems.front().matrix; }
-    BlockFEMatrix & get_matrix()
-    { return this->systems.front().matrix; }
-    const BlockVector & get_rhs() const
-    { return this->systems.front().rhs; }
-    BlockVector & get_rhs()
-    { return this->systems.front().rhs; }
-    const TFEFunction2D & get_function() const
-    { return this->systems.front().fe_function; }
-    
-    const TFESpace2D & get_space() const
-    { return this->systems.front().fe_space; }
-    
-    const BlockVector & get_solution() const
-    { return this->systems.front().solution; }
-    BlockVector & get_solution()
-    { return this->systems.front().solution; }
-    unsigned int get_size() const
-    { return this->systems.front().solution.length(); }
-    const Example_CD2D& get_example() const
-    { return example; }
-    const ParameterDatabase & get_db() const
-    { return db; }
-
-    // Special member functions. Disable copy/move, set destructor to default.
-    // Will be changed only when the underlying classes follow rule of 0/5.
-
-    //! Delete copy constructor.
-    CD2D(const CD2D&) = delete;
-
-    //! Delete move constructor.
-    CD2D(CD2D&&) = delete;
-
-    //! Delete copy assignment operator.
-    CD2D& operator=(const CD2D&) = delete;
-
-    //! Delete move assignment operator.
-    CD2D& operator=(CD2D&&) = delete;
-
-    //! Destructor. Still leaks memory (esp. because of the multigrid objeect).
-    ~CD2D();
-
-  private:
-    /**
-     * Apply an algebraic flux correction scheme to the assembled matrix.
-     * Should be called within the assemble routine, after the actual assembling
-     * has been performed with the INTERNAL_FULL_MATRIX_STRUCTURE switch on.
-     *
-     * Which afc algorithm is performed is determined by switching over
-     * ALGEBRAIC_FLUX_CORRECTION.
-     */
-    
-    /* residual: norm of current residual r_k+1
-     * residual_old: norm of previous residue r_k */
-     double residual, residual_old; 
-   
-    /* t: time taken to complete one iteration */
-     double t;
-    /*
-     * rhs_flag: Use to denote when one it takes one iteration of Newton as well as one iteration of Fixed_point_RHS more than 2 seconds
-     * newton_flag: Use to denote when iteration moves from Newton to Fixed_point_RHS and hence increase the tolerance
-     * up_param: The tolerance taken to change fron one schem to another
-     * 
-     */
-    void do_algebraic_flux_correction(const int iteration, const int check_fpr);
-    /*
-     * time_total: time taken to compute solve the problem
-     * time_rhs: Time taken to compute one Fixed_point_RHS iteration
-     */    
-    double time_total, time_rhs, time_newton;
-    
-    /*
-     * rejected_steps: rejected iteration steps
-     */
-    int rejected_steps;
-        
-    /*
-     * rhs_flag, newton_flag: Used for finding if time taken by one step of Newton as well as one step of Fixed_point_RHS is same
-     * newton_iterate: Count the number of Newton iteration
-     *rhs_iterate: Count the number of Fixed_point_RHS iteration     
-     */
-    int rhs_flag, newton_flag;
-    int newton_iterate, rhs_iterate;
-    /*
-     * up_param: Tolerance limit of the residual which decides when to switch the iteration technique
-     */
-    double up_param;
-     
-    BlockVector old_solution;
-    //Copy the RHS after the first iteration is done so that it can be used for Fixed_point_RHS
-    BlockVector rhs_copy;
-    //checks whether we have Fixed_point_RHS and iteration>1
-    int is_not_afc_fixed_point_rhs;
-};
-
-#endif // __CD2D_H__
->>>>>>> 8293540b
+/** ***************************************************************************
+ *
+ * @class       CD2D
+ * @brief      store everything needed to solve a convection-diffusion-reaction
+ *             (cdr) problem
+ *
+ * Store matrix, right hand side, FE spaces, FE functions and the solution 
+ * vector of a convection-diffusion problem. This wraps up everything which is 
+ * necessary to solve a convection diffusion problem in 2D.
+ *
+ * @author     Ulrich Wilbrandt
+ * @date       06.09.13
+ *
+ ******************************************************************************/
+
+#ifndef __CD2D_H__
+#define __CD2D_H__
+
+#include <Example_CD2D.h>
+#include <FEFunction2D.h>
+#include <Domain.h>
+#include <deque>
+
+#include <BlockFEMatrix.h>
+#include <BlockVector.h>
+#include <ParameterDatabase.h>
+#include <Solver.h>
+#include <PostProcessing2D.h>
+
+class Multigrid;
+
+class CD2D
+{
+   protected:
+    
+    /** @brief store a complete system on a particular grid
+     * 
+     * This combines a matrix, rhs, solution, space and function needed to 
+     * describe one convection-diffusion-reaction problem in 2D.
+     */
+    struct System_per_grid
+    {
+      /** @brief Finite Element space */
+      std::shared_ptr<const TFESpace2D> fe_space;
+      /** @brief the system matrix */
+      BlockFEMatrix matrix;
+      /** @brief the right hand side vector */
+      BlockVector rhs;
+      /** @brief solution vector with one component. */
+      BlockVector solution;
+      /** @brief Finite Element function */
+      TFEFunction2D fe_function;
+      /** @brief vector of weights for an AFC scheme */
+      std::vector<double> afc_gamma;
+      /** @brief entries of correction matrix for AFC schemes */
+      std::vector<double> afc_matrix_D_entries;
+      
+      /** @brief constructor */
+      System_per_grid( const Example_CD2D& example, TCollection& coll, 
+                       int ansatz_order );
+
+      // Special member functions. Disable copy/move, set destructor to default.
+      // Will be changed only when the underlying
+      // classes TFESpace2D and TFESpace2D follow rule of 0/5.
+
+      //! Delete copy constructor.
+      System_per_grid(const System_per_grid&) = delete;
+
+      //! Delete move constructor.
+      System_per_grid(System_per_grid&&) = delete;
+
+      //! Delete copy assignment operator.
+      System_per_grid& operator=(const System_per_grid&) = delete;
+
+      //! Delete move assignment operator.
+      System_per_grid& operator=(System_per_grid&&) = delete;
+
+      //! Default destructor.
+      ~System_per_grid() = default;
+    };
+    
+    /** @brief a complete system on each grid 
+     * 
+     * Note that the size of this deque is at least one and larger only in case
+     * of multigrid.
+     */
+    std::deque<System_per_grid> systems;
+    
+    /** @brief Definition of the used example */
+    const Example_CD2D example;
+    
+    /** @brief a local parameter database which constrols this class
+     * 
+     * The database given to the constructor will be merged into this one. Only 
+     * parameters which are of interest to this class are stored (and the 
+     * defualt ParMooN parameters). Note that this usually does not include 
+     * other parameters such as solver parameters. Those are only in the 
+     * CD2D::solver object.
+     */
+    ParameterDatabase db;
+
+    /** @brief class for output handling */
+    PostProcessing2D outputWriter;
+
+    /** @brief a solver object which will solve the linear system
+     * 
+     * Storing it means that for a direct solver we also store the factorization
+     * which is usually not necessary.
+     */
+    Solver<BlockFEMatrix, BlockVector> solver;
+    
+    /** @brief store the errors to access them from outside this class
+     * 
+     * This array is filled during a call to CD2D::output if the parameter
+     * "output_compute_errors" is set to true. The exact solution is taken from
+     * CD2D::example. If that example does not provide an exact solution,
+     * typically it is set to be zero, so that this array contains the norms of
+     * the solution instead of the error.
+     * 
+     * The errors are stored in the following order: 
+     * 
+     *  - L2 error
+     *  - H1-semi
+     *  - SD error (streamline diffusion, useful for SDFEM)
+     *  - L_inf error
+     */
+    std::array<double, 4> errors;
+    
+    /** @brief set parameters in database
+     * 
+     * This functions checks if the parameters in the database are meaningful 
+     * and resets them otherwise. The hope is that after calling this function
+     * this class is fully functional. 
+     * 
+     * If some parameters are set to unsupported values, an error occurs and 
+     * throws an exception.
+     */
+    void set_parameters();
+    
+  public:
+    
+    /** @brief constructor 
+     * 
+     * This constructor calls the other constructor creating an Example_CD2D
+     * object for you. See there for more documentation.
+     *
+     * @param[in] domain The readily treated (refined/partitioned...) domain 
+     *                   object. Must not go out of scope before CD2D does!
+     * @param[in] param_db A parameter database with parameters concerning this
+     *                     class or any of its members (fe space, solver,
+     *                     assemble,...)
+     * @param[in] reference_id The cell reference id, of which cells to create
+     *                         the TCollection.
+     */
+    CD2D(const TDomain& domain, const ParameterDatabase& param_db,
+         int reference_id = -4711);
+    
+    /** @brief constructor 
+     * 
+     * All members are initialized, including systems, which has only one entry
+     * usually.
+     *
+     * @param[in] domain The readily treated (refined/partitioned...) domain
+     *                   object. Must not go out of scope before CD2D does!
+     * @param[in] param_db A parameter database with parameters concerning this
+     *                     class or any of its members (fe space, solver,
+     *                     assemble,...)
+     * @param[in] example a description of the example to be used, this is 
+     *                    copied into a local member.
+     * @param[in] reference_id The cell reference id, of which cells to create
+     *                         the TCollection.
+     */
+    CD2D(const TDomain& domain, const ParameterDatabase& param_db, 
+         const Example_CD2D& example, int reference_id = -4711);
+    
+    /** @brief assemble matrix, 
+     * 
+     * depending on 'this->db["space_discretization_type]' different (local)
+     * assembling routines are used. Also in case of multigrid the matrices
+     * on all grids are assembled.
+     */
+    void assemble(const int iteration);
+    
+    /** @brief solve the system 
+     * 
+     * @param[in] iteration current iteration
+     */
+    /// @brief returns whether or not the method is converged, unimportant for linear discretizations
+    bool solve(const int iteration);
+    
+    /** 
+     * @brief measure errors and write pictures 
+     * 
+     * The current errors will be printed out. If desired, further output, e.g.,
+     * vtk or case files are created.
+     * 
+     * @param i suffix for vtk output file name, -1 means no suffix
+     */
+    void output(int i = -1);
+    
+    /// @name return computed errors
+    ///
+    /// You have to call CD2D::output for any of these to return a meaningful 
+    /// value.
+    //@{
+    /// @brief return the computed L2 error.
+    double get_L2_error() const;
+    /// @brief return the computed H1-semi.
+    double get_H1_semi_error() const;
+    /// @brief return the streamline diffusion (SD) error.
+    double get_SD_error() const;
+    /// @brief return the maximum error over all quadrature points in all cells.
+    double get_L_inf_error() const;
+    //@}
+    
+    // getters and setters
+    const BlockFEMatrix & get_matrix() const
+    { return this->systems.front().matrix; }
+    BlockFEMatrix & get_matrix()
+    { return this->systems.front().matrix; }
+    const BlockVector & get_rhs() const
+    { return this->systems.front().rhs; }
+    BlockVector & get_rhs()
+    { return this->systems.front().rhs; }
+    const TFEFunction2D & get_function() const
+    { return this->systems.front().fe_function; }
+    
+    const TFESpace2D & get_space() const
+    { return *this->systems.front().fe_space; }
+    
+    const BlockVector & get_solution() const
+    { return this->systems.front().solution; }
+    BlockVector & get_solution()
+    { return this->systems.front().solution; }
+    unsigned int get_size() const
+    { return this->systems.front().solution.length(); }
+    const Example_CD2D& get_example() const
+    { return example; }
+    const ParameterDatabase & get_db() const
+    { return db; }
+
+    // Special member functions. Disable copy/move, set destructor to default.
+    // Will be changed only when the underlying classes follow rule of 0/5.
+
+    //! Delete copy constructor.
+    CD2D(const CD2D&) = delete;
+
+    //! Delete move constructor.
+    CD2D(CD2D&&) = delete;
+
+    //! Delete copy assignment operator.
+    CD2D& operator=(const CD2D&) = delete;
+
+    //! Delete move assignment operator.
+    CD2D& operator=(CD2D&&) = delete;
+
+    //! Destructor. Still leaks memory (esp. because of the multigrid objeect).
+    ~CD2D();
+
+  private:
+    /**
+     * Apply an algebraic flux correction scheme to the assembled matrix.
+     * Should be called within the assemble routine, after the actual assembling
+     * has been performed with the INTERNAL_FULL_MATRIX_STRUCTURE switch on.
+     *
+     * Which afc algorithm is performed is determined by switching over
+     * ALGEBRAIC_FLUX_CORRECTION.
+     */
+    
+    /* residual: norm of current residual r_k+1
+     * residual_old: norm of previous residue r_k */
+     double residual, residual_old; 
+   
+    /* t: time taken to complete one iteration */
+     double t;
+    /*
+     * rhs_flag: Use to denote when one it takes one iteration of Newton as well as one iteration of Fixed_point_RHS more than 2 seconds
+     * newton_flag: Use to denote when iteration moves from Newton to Fixed_point_RHS and hence increase the tolerance
+     * up_param: The tolerance taken to change fron one schem to another
+     * 
+     */
+    void do_algebraic_flux_correction(const int iteration, const int check_fpr);
+    /*
+     * time_total: time taken to compute solve the problem
+     * time_rhs: Time taken to compute one Fixed_point_RHS iteration
+     */    
+    double time_total, time_rhs, time_newton;
+    
+    /*
+     * rejected_steps: rejected iteration steps
+     */
+    int rejected_steps;
+        
+    /*
+     * rhs_flag, newton_flag: Used for finding if time taken by one step of Newton as well as one step of Fixed_point_RHS is same
+     * newton_iterate: Count the number of Newton iteration
+     *rhs_iterate: Count the number of Fixed_point_RHS iteration     
+     */
+    int rhs_flag, newton_flag;
+    int newton_iterate, rhs_iterate;
+    /*
+     * up_param: Tolerance limit of the residual which decides when to switch the iteration technique
+     */
+    double up_param;
+     
+    BlockVector old_solution;
+    //Copy the RHS after the first iteration is done so that it can be used for Fixed_point_RHS
+    BlockVector rhs_copy;
+    //checks whether we have Fixed_point_RHS and iteration>1
+    int is_not_afc_fixed_point_rhs;
+    //copy for the AFC steady state function
+    BlockFEMatrix matrix_copy;
+};
+
+#endif // __CD2D_H__