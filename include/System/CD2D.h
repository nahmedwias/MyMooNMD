/** ***************************************************************************
 *
 * @class       CD2D
 * @brief      store everything needed to solve a convection-diffusion-reaction
 *             (cdr) problem
 *
 * Store matrix, right hand side, FE spaces, FE functions and the solution 
 * vector of a convection-diffusion problem. This wraps up everything which is 
 * necessary to solve a convection diffusion problem in 2D.
 *
 * @author     Ulrich Wilbrandt
 * @date       06.09.13
 *
 ******************************************************************************/

#ifndef __CD2D_H__
#define __CD2D_H__

#include <Example_CD2D.h>
#include <FEFunction2D.h>
#include <Domain.h>
#include <deque>

#include <BlockFEMatrix.h>
#include <BlockVector.h>
#include <ParameterDatabase.h>
#include <Solver.h>
#include <DataWriter.h>

class Multigrid;

class CD2D
{
  protected:
    
    /** @brief store a complete system on a particular grid
     * 
     * This combines a matrix, rhs, solution, space and function needed to 
     * describe one convection-diffusion-reaction problem in 2D.
     */
    struct System_per_grid
    {
      /** @brief Finite Element space */
<<<<<<< HEAD
      TFESpace2D fe_space;

=======
      std::shared_ptr<const TFESpace2D> fe_space;
>>>>>>> 57b61ae9
      /** @brief the system matrix */
      BlockFEMatrix matrix;
      /** @brief the right hand side vector */
      BlockVector rhs;
      /** @brief solution vector with one component. */
      BlockVector solution;
      /** @brief Finite Element function */
      TFEFunction2D fe_function;
      
      /** @brief constructor */
      System_per_grid( const Example_CD2D& example, TCollection& coll, 
                       int ansatz_order );

      // Special member functions. Disable copy/move, set destructor to default.
      // Will be changed only when the underlying
      // classes TFESpace2D and TFESpace2D follow rule of 0/5.

      //! Delete copy constructor.
      System_per_grid(const System_per_grid&) = delete;

      //! Delete move constructor.
      System_per_grid(System_per_grid&&) = delete;

      //! Delete copy assignment operator.
      System_per_grid& operator=(const System_per_grid&) = delete;

      //! Delete move assignment operator.
      System_per_grid& operator=(System_per_grid&&) = delete;

      //! Default destructor.
      ~System_per_grid() = default;
    };
    
    /** @brief a complete system on each grid 
     * 
     * Note that the size of this deque is at least one and larger only in case
     * of multigrid.
     */
    std::deque<System_per_grid> systems;
    
    /** @brief Definition of the used example */
    const Example_CD2D example;
    
    /** @brief a local parameter database which constrols this class
     * 
     * The database given to the constructor will be merged into this one. Only 
     * parameters which are of interest to this class are stored (and the 
     * defualt ParMooN parameters). Note that this usually does not include 
     * other parameters such as solver parameters. Those are only in the 
     * CD2D::solver object.
     */
    ParameterDatabase db;

    /** @brief class for output handling */
    DataWriter2D outputWriter;

    /** @brief a solver object which will solve the linear system
     * 
     * Storing it means that for a direct solver we also store the factorization
     * which is usually not necessary.
     */
    Solver<BlockFEMatrix, BlockVector> solver;
    
    /** @brief store the errors to access them from outside this class
     * 
     * This array is filled during a call to CD2D::output if the parameter
     * "output_compute_errors" is set to true. The exact solution is taken from
     * CD2D::example. If that example does not provide an exact solution,
     * typically it is set to be zero, so that this array contains the norms of
     * the solution instead of the error.
     * 
     * The errors are stored in the following order: 
     * 
     *  - L2 error
     *  - H1-semi
     *  - SD error (streamline diffusion, useful for SDFEM)
     *  - L_inf error
     */
    std::array<double, 4> errors;
    
    /** @brief set parameters in database
     * 
     * This functions checks if the parameters in the database are meaningful 
     * and resets them otherwise. The hope is that after calling this function
     * this class is fully functional. 
     * 
     * If some parameters are set to unsupported values, an error occurs and 
     * throws an exception.
     */
    void set_parameters();
    
  public:
    
    /** @brief constructor 
     * 
     * This constructor calls the other constructor creating an Example_CD2D
     * object for you. See there for more documentation.
     *
     * @param[in] domain The readily treated (refined/partitioned...) domain 
     *                   object. Must not go out of scope before CD2D does!
     * @param[in] param_db A parameter database with parameters concerning this
     *                     class or any of its members (fe space, solver,
     *                     assemble,...)
     * @param[in] reference_id The cell reference id, of which cells to create
     *                         the TCollection.
     */
    CD2D(const TDomain& domain, const ParameterDatabase& param_db,
         int reference_id = -4711);
    
    /** @brief constructor 
     * 
     * All members are initialized, including systems, which has only one entry
     * usually.
     *
     * @param[in] domain The readily treated (refined/partitioned...) domain
     *                   object. Must not go out of scope before CD2D does!
     * @param[in] param_db A parameter database with parameters concerning this
     *                     class or any of its members (fe space, solver,
     *                     assemble,...)
     * @param[in] example a description of the example to be used, this is 
     *                    copied into a local member.
     * @param[in] reference_id The cell reference id, of which cells to create
     *                         the TCollection.
     */
    CD2D(const TDomain& domain, const ParameterDatabase& param_db, 
         const Example_CD2D& example, int reference_id = -4711);
    
    /** @brief assemble matrix, 
     * 
     * depending on 'this->db["space_discretization_type]' different (local)
     * assembling routines are used. Also in case of multigrid the matrices
     * on all grids are assembled.
     */

    void assemble(TFEFunction2D* coefficient_function1 = nullptr, TFEFunction2D* coefficient_function2 = nullptr);
    
    /** @brief solve the system */
    void solve();
    
    /** 
     * @brief measure errors and write pictures 
     * 
     * The current errors will be printed out. If desired, further output, e.g.,
     * vtk or case files are created.
     * 
     * @param i suffix for vtk output file name, -1 means no suffix
     */
    void output(int i = -1);
    
    /// @name return computed errors
    ///
    /// You have to call CD2D::output for any of these to return a meaningful 
    /// value.
    //@{
    /// @brief return the computed L2 error.
    double get_L2_error() const;
    /// @brief return the computed H1-semi.
    double get_H1_semi_error() const;
    /// @brief return the streamline diffusion (SD) error.
    double get_SD_error() const;
    /// @brief return the maximum error over all quadrature points in all cells.
    double get_L_inf_error() const;
    //@}
    
    // getters and setters
    const BlockFEMatrix & get_matrix() const
    { return this->systems.front().matrix; }
    BlockFEMatrix & get_matrix()
    { return this->systems.front().matrix; }
    const BlockVector & get_rhs() const
    { return this->systems.front().rhs; }
    BlockVector & get_rhs()
    { return this->systems.front().rhs; }
    const TFEFunction2D & get_function() const
    { return this->systems.front().fe_function; }
    
    const TFESpace2D & get_space() const
    { return *this->systems.front().fe_space; }
    
    const BlockVector & get_solution() const
    { return this->systems.front().solution; }
    BlockVector & get_solution()
    { return this->systems.front().solution; }
    unsigned int get_size() const
    { return this->systems.front().solution.length(); }
    const Example_CD2D& get_example() const
    { return example; }
    const ParameterDatabase & get_db() const
    { return db; }

    // Special member functions. Disable copy/move, set destructor to default.
    // Will be changed only when the underlying classes follow rule of 0/5.

    //! Delete copy constructor.
    CD2D(const CD2D&) = delete;

    //! Delete move constructor.
    CD2D(CD2D&&) = delete;

    //! Delete copy assignment operator.
    CD2D& operator=(const CD2D&) = delete;

    //! Delete move assignment operator.
    CD2D& operator=(CD2D&&) = delete;

    //! Destructor. Still leaks memory (esp. because of the multigrid objeect).
    ~CD2D();

  private:
    /**
     * Apply an algebraic flux correction scheme to the assembled matrix.
     * Should be called within the assemble routine, after the actual assembling
     * has been performed with the INTERNAL_FULL_MATRIX_STRUCTURE switch on.
     *
     * Which afc algorithm is performed is determined by switching over
     * ALGEBRAIC_FLUX_CORRECTION.
     */
    void do_algebraic_flux_correction();
};

#endif // __CD2D_H__<|MERGE_RESOLUTION|>--- conflicted
+++ resolved
@@ -41,12 +41,8 @@
     struct System_per_grid
     {
       /** @brief Finite Element space */
-<<<<<<< HEAD
-      TFESpace2D fe_space;
-
-=======
       std::shared_ptr<const TFESpace2D> fe_space;
->>>>>>> 57b61ae9
+
       /** @brief the system matrix */
       BlockFEMatrix matrix;
       /** @brief the right hand side vector */
