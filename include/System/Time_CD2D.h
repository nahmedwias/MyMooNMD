--- conflicted
+++ resolved
@@ -172,30 +172,7 @@
      * In addition the system matrix and the rhs which passes to the solver 
      * are also prepared within the function
      */
-<<<<<<< HEAD
      void assemble();
-
-    /**
-     * Descales the stiffness matrices from the modifications due to time
-     * discretization (one step/fractional step theta).
-     * This should be called after all solve() of the current time step
-     * have been performed and the stiffness should be reused.
-     *
-     * Sets A := 1/(theta_1 * tau) * (A - M), where A is stiffness matrix and
-     * M mass matrix, on all grids.
-     *
-     * As a side effect, it updates the "old_Au" value which will be needed
-     * for the next time step.
-     *
-     *
-     * @param[in] tau The current timestep length.
-     * @param[in] theta_1 The impliciteness parameter for the transport
-     * (e.g. 1 for bw Euler).
-     */
-    void descale_stiffness(double tau, double theta_1);
-=======
-    void assemble();
->>>>>>> abc9bde8
 
     /** @brief solve the system
      */
