/** ***************************************************************************
 *
 * @name   NSE2D
 * @brief  store everything needed to solve a Navier-Stokes problem
 *
 *         Store matrix, right hand side, FE spaces, FE functions and the 
 *         solution vector of a Stokes problem. This wraps up everything which 
 *         is necessary to solve a Stokes problem in 2D.
 *
 * @author     Ulrich Wilbrandt
 * @date       06.09.13
 *
 ******************************************************************************/

#ifndef NSE2D_H_
#define NSE2D_H_

#include <FEVectFunct2D.h>
#include <BlockFEMatrix.h>
#include <BlockVector.h>
#include <Residuals.h>
#include <ParameterDatabase.h>
#include <Solver.h>
#include <Example_NSE2D.h>
#include <PostProcessing2D.h>
#include <MainUtilities.h> // FixedSizeQueue
<<<<<<< HEAD
#include <PostProcessing2D.h>

=======
>>>>>>> c0665f3c
#include <utility>
#include <array>


class NSE2D
{
  enum class Matrix{Type14, Type1, Type2 , Type3, Type4};

  protected:
    
    /** @brief store a complete system on a particular grid
     * 
     * This combines a matrix, rhs, solution, spaces and functions needed to 
     * describe one stationary Navier-Stokes problem in 2D.
     */
    struct System_per_grid
    {
      /** @brief Finite Element space for the velocity */
      TFESpace2D velocity_space;
      /** @brief Finite Element space for the pressure */
      TFESpace2D pressure_space;

      /** The system matrix. */
      BlockFEMatrix matrix;

      /** @brief the right hand side vector */
      BlockVector rhs;
      /** @brief solution vector with two components. */
      BlockVector solution;
      /** @brief Finite Element function for velocity */
      TFEVectFunct2D u;
      /** @brief Finite Element function for pressure */
      TFEFunction2D p;
      
      /** @brief constructor */
      System_per_grid(const Example_NSE2D& example, TCollection& coll, 
                      std:: pair <int,int> velocity_pressure_orders,
                      NSE2D::Matrix type);

      /**
       * Special member functions mostly deleted,
       * for struct takes ownership of the bad
       * classes TFEFunction2D, TFEVectFunct2D and TFESpace2D.
       */
      //! Delete copy constructor.
      System_per_grid(const System_per_grid&) = delete;

      //! Delete move constructor.
      System_per_grid(System_per_grid&&) = delete;

      //! Delete copy assignment operator.
      System_per_grid& operator=(const System_per_grid&) = delete;

      //! Delete move assignment operator.
      System_per_grid& operator=(System_per_grid&&) = delete;

      //! Default destructor.
      ~System_per_grid() = default;
    };
    
    /** @brief a complete system on each grid 
     * 
     * Note that the size of this deque is at least one and larger only in case
     * of multigrid.
     */
    std::deque<System_per_grid> systems;
    
    /** @brief Definition of the used example */
    const Example_NSE2D example;
    
    /// An object of the new multigrid class. This will entirely replace the old
    /// multigrid_ object in time.
    std::shared_ptr<Multigrid> mg_;

    /** @brief a local parameter database which constrols this class
     * 
     * The database given to the constructor will be merged into this one. Only 
     * parameters which are of interest to this class are stored (and the 
     * defualt ParMooN parameters). Note that this usually does not include 
     * other parameters such as solver parameters. Those are only in the 
     * NSE2D::solver object.
     */
    ParameterDatabase db;

    /** @brief class for output handling */
    PostProcessing2D outputWriter;
    
    /** @brief class for output handling (vtk and case files) */
    PostProcessing2D outputWriter;
    
    /** @brief a solver object which will solve the linear system
     * 
     * Storing it means that for a direct solver we also store the factorization
     * which is usually not necessary.
     */
    Solver<BlockFEMatrix, BlockVector> solver;
    
    /// This sorry thing is needed for multigrid with NSTypes 1 or 3, where
    /// transposed blocks are not stored explicitely...sad but true.
    std::vector<std::shared_ptr<TStructure>> transposed_B_structures_;
    
    //! @brief An array to store the current defect.
    BlockVector defect;

    ///@brief The norms of residuals from up to 10 previous iterations
    FixedSizeQueue<10, Residuals> oldResiduals;

    /** @brief store the initial residual so that the nonlinear iteration can 
     *         be stopped as soon as a desired reduction is achieved
     */
    double initial_residual;
    
    /** @brief Errors to be accesed from outside the class
     * The array is filled during the function call NSE2D::output()
     * Currently, the errors store the L2 and H1 errors of the velocity
     * and pressure
     */
    std::array<double, int(4)> errors;
    
    /** @brief set parameters in database
     * 
     * This functions checks if the parameters in the database are meaningful 
     * and resets them otherwise. The hope is that after calling this function
     * this class is fully functional.
     * 
     * If some parameters are set to unsupported values, an error occurs and 
     * throws an exception.
     */
    void set_parameters();
    
    /** @brief set the velocity and pressure orders
     *
     * This function sets the corresponding velocity and
     * pressure orders. The pressure order is set if it is
     * not specified by the readin file. Default is -4711
     */
    void get_velocity_pressure_orders(std::pair <int,int>
                   &velocity_pressure_orders);
    
    /** @brief write some information (number of cells, dofs, ...) */
    void output_problem_size_info() const;
    
  public:
    
    /** @brief constructor 
     * 
     * This constructor calls the other constructor creating an Example_NSE2D
     * object for you. See there for more documentation.
     */
    NSE2D(const TDomain& domain, const ParameterDatabase& param_db,
          int reference_id = -4711);
    
    /** @brief constructor 
     * 
     * The domain must have been refined a couple of times already if you want
     * to use multigrid. On the finest level the finite element spaces and 
     * functions as well as matrices, solution and right hand side vectors are 
     * initialized. The parameter database constrols the behavior of this class
     * and all its members.
     * 
     * The reference_id can be used if only the cells with the give reference_id
     * should be used. The default implies all cells.
     */
    NSE2D(const TDomain & domain, const ParameterDatabase& param_db,
          const Example_NSE2D _example, unsigned int reference_id = -4711);
    
    /** @brief standard destructor */
    ~NSE2D();
    
    /** @brief assemble matrix, 
     * 
     * This assembles everything which is not related to the nonlinear term.
     * I.e. it assembles a Stokes matrix.
     */
    void assemble();
    
    /** @brief assemble nonlinear term
     * 
     * The matrix blocks to which the nonlinear term contributes are reset to 
     * zero and then completely reassembled, including the linear and nonlinear
     * terms. If this->assemble() has been called before, the matrix is now set
     * up correctly. 
     */
    void assemble_nonlinear_term();
    
    /** @brief solve the system */
    void solve();
    
    /** 
     * @brief Compute the defect Ax-b and store its norm in NSE2D::oldResiduals
     * 
     * where A is the current matrix, x is the current solution and b is the 
     * right hand side. Call this function after assembling the nonlinear
     * matrix with the current solution. 
     */
    void computeNormsOfResiduals();
    
    /** @brief check if one of the stopping criteria is fulfilled
     * 
     * either converged, maximun number of iterations reached, or slow 
     * convergence
     * 
     * @param iteration_counter current iterate
     */
    bool stopIt(unsigned int iteration_counter);
    
    /** 
     * @brief measure errors and write pictures 
     * 
     * The current errors will be printed out. If desired, further output, e.g.,
     * vtk files are created.
     * 
     * @param i suffix for output file name, -1 means no suffix
     */
    void output(int i = -1);
    
    // getters and setters
    const BlockFEMatrix & get_matrix() const
    { return this->systems.front().matrix; }
    BlockFEMatrix & get_matrix()
    { return this->systems.front().matrix; }
    const BlockVector & get_rhs() const
    { return this->systems.front().rhs; }
    BlockVector & get_rhs()
    { return this->systems.front().rhs; }
    const TFEVectFunct2D & get_velocity() const
    { return this->systems.front().u; }
    TFEVectFunct2D & get_velocity()
    { return this->systems.front().u; }
    // try not to use this as it is not const
    TFEFunction2D *get_velocity_component(int i)
    { return (i==0) ? this->systems.front().u.GetComponent(0)
                    : this->systems.front().u.GetComponent(1); }
    const TFEFunction2D & get_pressure() const
    { return this->systems.front().p; }
    TFEFunction2D & get_pressure()
    { return this->systems.front().p; }
    const TFESpace2D & get_velocity_space() const
    { return this->systems.front().velocity_space; }
    const TFESpace2D & get_pressure_space() const
    { return this->systems.front().pressure_space; }
    const BlockVector & get_solution() const
    { return this->systems.front().solution; }
    BlockVector & get_solution()
    { return this->systems.front().solution; }
    unsigned int get_size() const
    { return this->systems.front().solution.length(); }
    const Example_NSE2D & get_example() const
    { return example; }
    /// @brief get the current residuals  (updated in NSE2D::normOfResidual)
    const Residuals& getResiduals() const;
    /// @brief get the current impuls residual (updated in NSE2D::normOfResidual)
    double getImpulsResidual() const;
    /// @brief get the current mass residual (updated in NSE2D::normOfResidual)
    double getMassResidual() const;
    /// @brief get the current residual (updated in NSE2D::normOfResidual)
    double getFullResidual() const;
    /// @brief return the computed errors
    std::array<double, int(4)> get_errors() const;
};



#endif /* NSE2D_H_ */<|MERGE_RESOLUTION|>--- conflicted
+++ resolved
@@ -24,11 +24,7 @@
 #include <Example_NSE2D.h>
 #include <PostProcessing2D.h>
 #include <MainUtilities.h> // FixedSizeQueue
-<<<<<<< HEAD
 #include <PostProcessing2D.h>
-
-=======
->>>>>>> c0665f3c
 #include <utility>
 #include <array>
 
@@ -112,9 +108,6 @@
      * NSE2D::solver object.
      */
     ParameterDatabase db;
-
-    /** @brief class for output handling */
-    PostProcessing2D outputWriter;
     
     /** @brief class for output handling (vtk and case files) */
     PostProcessing2D outputWriter;
