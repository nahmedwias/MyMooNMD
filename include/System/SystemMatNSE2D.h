/** ************************************************************************ 
*
* @class     TSystemMatNSE2D
* @brief     stores the information of a 2D NSE system matrix 
* @author    Sashikumaar Ganesan, 
* @date      23.08.14
* @History   Added methods (Sashi, 23.08.14)
*            made this class a derived class fo SystemMat2D (Ulrich, 19.03.2015)
*            further simplifications (Ulrich, 25.03.2015)
* ************************************************************************  */


#ifndef __SYSTEMMATNSE2D__
#define __SYSTEMMATNSE2D__

<<<<<<< HEAD
#include <SquareMatrix2D.h>
=======
#include <SystemMat2D.h>
#include <LocalAssembling2D.h>
>>>>>>> d886ef8f

/**class for 2D  NSE system matrix */
class TSystemMatNSE2D : public SystemMat2D
{
  protected:
<<<<<<< HEAD

    /** DOFs of velocity and pressure spaces */    
    int N_U, N_P, N_Active, N_DirichletDof;
    
    /** velocity fespace */
    TFESpace2D *FeSpaces[5];
    
    /** Fe functions of NSE */
    TFEFunction2D *FeFct[5];    
    
    /** Discretization type */
    int Disctype;
       
    /** NSE type */
    int NSEType; 
           
    /** Bilinear coefficient   */
    CoeffFct2D *LinCoeffs[1];    
    
    /** NSEaux is used to pass additional fe functions (eg. mesh velocity) that is nedded for assembling */
    TAuxParam2D *NSEaux, *NSEaux_error;
    
    /** method for resudual calculation */
    DefectProc *Defect;   
    
    /** Solver type */
    int Solver;
       
    /** number of matrices in the system matrix*/
    int N_Matrices;

    /** sqstructureA of the system matrix */
    TSquareStructure2D *sqstructureA;

    /** structure of the system matrix */
    TStructure2D *structureB, *structureBT;
    
    /** A is the stiffness/system mat for NSE velocity component   */
    TSquareMatrix2D *SqmatrixA11, *SqmatrixA12, *SqmatrixA21, *SqmatrixA22, *SQMATRICES[9];
    TSquareMatrix **sqmatrices;
  
    /** B is the  system mat for NSE pressure component   */
    TMatrix2D *MatrixB1, *MatrixB2, *MatrixB1T, *MatrixB2T, *MATRICES[8];
    TMatrix **matrices;
    
=======
>>>>>>> d886ef8f
    /** Boundary conditon */
    BoundCondFunct2D *BoundaryConditions[2];
    
    /** Boundary values */
    BoundValueFunct2D *BoundaryValues[2];
    
  public:
    /** constructor */
<<<<<<< HEAD
     TSystemMatNSE2D(TFESpace2D *velocity_fespace, TFESpace2D *presssure_fespace, TFEVectFunct2D *Velocity, 
                      TFEFunction2D *p, int disctype, int nsetype, int solver);

    /** destrcutor */
    ~TSystemMatNSE2D();

    /** methods */
    /** Initilize the discrete forms and the matrices */    
    void Init(CoeffFct2D *lincoeffs, BoundCondFunct2D *BoundCond, BoundValueFunct2D *U1BoundValue, BoundValueFunct2D *U2BoundValue,
              TAuxParam2D *aux);
=======
     TSystemMatNSE2D(TFEVectFunct2D *Velocity, TFEFunction2D *p);
     
    /** destrcutor */
    ~TSystemMatNSE2D();
>>>>>>> d886ef8f
    
    /** methods */
    /** Initilize the discrete forms and the matrices */
    void Init(BoundValueFunct2D *U1BoundValue, BoundValueFunct2D *U2BoundValue);
    
    /** assemble the system matrix */
    void Assemble(double *sol, double *rhs);
    
    /** assemble the nonlinear part of the NSE system */
    void AssembleNonLinear(double *sol, double *rhs);
    
    /** get the resudual of the NSE system */
    void GetResidual(double *sol, double *rhs, double *res);
    
    /** solve the system matrix */
    void Solve(double *sol, double *rhs);
};

#endif // __SYSTEMMATNSE2D__<|MERGE_RESOLUTION|>--- conflicted
+++ resolved
@@ -13,65 +13,13 @@
 #ifndef __SYSTEMMATNSE2D__
 #define __SYSTEMMATNSE2D__
 
-<<<<<<< HEAD
-#include <SquareMatrix2D.h>
-=======
 #include <SystemMat2D.h>
 #include <LocalAssembling2D.h>
->>>>>>> d886ef8f
 
 /**class for 2D  NSE system matrix */
 class TSystemMatNSE2D : public SystemMat2D
 {
   protected:
-<<<<<<< HEAD
-
-    /** DOFs of velocity and pressure spaces */    
-    int N_U, N_P, N_Active, N_DirichletDof;
-    
-    /** velocity fespace */
-    TFESpace2D *FeSpaces[5];
-    
-    /** Fe functions of NSE */
-    TFEFunction2D *FeFct[5];    
-    
-    /** Discretization type */
-    int Disctype;
-       
-    /** NSE type */
-    int NSEType; 
-           
-    /** Bilinear coefficient   */
-    CoeffFct2D *LinCoeffs[1];    
-    
-    /** NSEaux is used to pass additional fe functions (eg. mesh velocity) that is nedded for assembling */
-    TAuxParam2D *NSEaux, *NSEaux_error;
-    
-    /** method for resudual calculation */
-    DefectProc *Defect;   
-    
-    /** Solver type */
-    int Solver;
-       
-    /** number of matrices in the system matrix*/
-    int N_Matrices;
-
-    /** sqstructureA of the system matrix */
-    TSquareStructure2D *sqstructureA;
-
-    /** structure of the system matrix */
-    TStructure2D *structureB, *structureBT;
-    
-    /** A is the stiffness/system mat for NSE velocity component   */
-    TSquareMatrix2D *SqmatrixA11, *SqmatrixA12, *SqmatrixA21, *SqmatrixA22, *SQMATRICES[9];
-    TSquareMatrix **sqmatrices;
-  
-    /** B is the  system mat for NSE pressure component   */
-    TMatrix2D *MatrixB1, *MatrixB2, *MatrixB1T, *MatrixB2T, *MATRICES[8];
-    TMatrix **matrices;
-    
-=======
->>>>>>> d886ef8f
     /** Boundary conditon */
     BoundCondFunct2D *BoundaryConditions[2];
     
@@ -80,33 +28,20 @@
     
   public:
     /** constructor */
-<<<<<<< HEAD
-     TSystemMatNSE2D(TFESpace2D *velocity_fespace, TFESpace2D *presssure_fespace, TFEVectFunct2D *Velocity, 
-                      TFEFunction2D *p, int disctype, int nsetype, int solver);
-
-    /** destrcutor */
-    ~TSystemMatNSE2D();
-
-    /** methods */
-    /** Initilize the discrete forms and the matrices */    
-    void Init(CoeffFct2D *lincoeffs, BoundCondFunct2D *BoundCond, BoundValueFunct2D *U1BoundValue, BoundValueFunct2D *U2BoundValue,
-              TAuxParam2D *aux);
-=======
      TSystemMatNSE2D(TFEVectFunct2D *Velocity, TFEFunction2D *p);
      
     /** destrcutor */
     ~TSystemMatNSE2D();
->>>>>>> d886ef8f
     
     /** methods */
     /** Initilize the discrete forms and the matrices */
     void Init(BoundValueFunct2D *U1BoundValue, BoundValueFunct2D *U2BoundValue);
     
     /** assemble the system matrix */
-    void Assemble(double *sol, double *rhs);
+    void Assemble(LocalAssembling2D& la, double *sol, double *rhs);
     
     /** assemble the nonlinear part of the NSE system */
-    void AssembleNonLinear(double *sol, double *rhs);
+    void AssembleNonLinear(LocalAssembling2D& la, double *sol, double *rhs);
     
     /** get the resudual of the NSE system */
     void GetResidual(double *sol, double *rhs, double *res);
