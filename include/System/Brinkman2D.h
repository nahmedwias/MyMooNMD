--- conflicted
+++ resolved
@@ -102,11 +102,7 @@
      */
     ParameterDatabase db;
     
-<<<<<<< HEAD
-    /* Output Writer--brief class for output handling */
-=======
     /** @brief class for output handling (vtk and case files) */
->>>>>>> 79c337d2
     PostProcessing2D outputWriter;
 
     /** @brief a complete system on each grid 
