/** ***************************************************************************
 *
 * @name   Brinkman2D
 * @brief  store everything needed to solve a Brinkman problem
 *
 *         Store matrix, right hand side, FE spaces, FE functions and the 
 *         solution vector of a Stokes problem. This wraps up everything which 
 *         is necessary to solve a Brinkman problem in 2D.
 *
 * @author     Alfonso Caiazzo and Laura Blank
 * @date       18.07.2016
 *
 ******************************************************************************/

#ifndef Brinkman2D_H_
#define Brinkman2D_H_

#include <FEVectFunct2D.h>
#include <Example_Brinkman2D.h>
#include <MainUtilities.h> // FixedSizeQueue
#include <BlockFEMatrix.h>
#include <BlockVector.h>
<<<<<<< HEAD
#include <Solver.h>

#include <ParameterDatabase.h>
#include <PostProcessing2D.h>
=======
#include <ParameterDatabase.h>
#include <PostProcessing2D.h>
#include <NSE_MultiGrid.h>
>>>>>>> bc4899c7
#include <utility>
#include <array>

class Brinkman2D
{
    enum class Matrix{Type14, Type1, Type2, Type3, Type4};
    
protected:
    
    /** @brief store a complete system on a particular grid
     *
     * This combines a matrix, rhs, solution, spaces and functions needed to
     * describe one Darcy problem in 2D.
     */
    struct System_per_grid
    {
        /** @brief Finite Element space for the velocity */
        TFESpace2D velocity_space;
        /** @brief Finite Element space for the pressure */
        TFESpace2D pressure_space;
        /** The system matrix. */
        BlockFEMatrix matrix;
        /** @brief the right hand side vector */
        BlockVector rhs;
        /** @brief solution vector with two components. */
        BlockVector solution;
        /** @brief Finite Element function for velocity */
        TFEVectFunct2D u;
        /** @brief Finite Element function for pressure */
        TFEFunction2D p;
        
        /** @brief constructor */
        System_per_grid(const Example_Brinkman2D& example, TCollection& coll,
                        std:: pair <int,int> velocity_pressure_orders,
                        Brinkman2D::Matrix type);
        
        /**
         * Special member functions mostly deleted,
         * for struct takes ownership of the bad
         * classes TFEFunction2D, TFEVectFunct2D and TFESpace2D.
         */
        //! Delete copy constructor.
        System_per_grid(const System_per_grid&) = delete;
        
        //! Delete move constructor.
        System_per_grid(System_per_grid&&) = delete;
        
        //! Delete copy assignment operator.
        System_per_grid& operator=(const System_per_grid&) = delete;
        
        //! Delete move assignment operator.
        System_per_grid& operator=(System_per_grid&&) = delete;
        
        //! Default destructor.
        ~System_per_grid() = default;
    };
    
    /** @brief a local parameter database which constrols this class
     *
     * The database given to the constructor will be merged into this one. Only
     * parameters which are of interest to this class are stored (and the
     * defualt ParMooN parameters). Note that this usually does not include
     * other parameters such as solver parameters. Those are only in the
     * Solver object.
     */
    ParameterDatabase db;
    
    /** @brief a solver object which will solve the linear system
     *
     * Storing it means that for a direct solver we also store the factorization
     * which is usually not necessary.
     */
    Solver<BlockFEMatrix, BlockVector> solver;

    /** @brief class for output handling (vtk and case files) */
    PostProcessing2D outputWriter;
    
    /** @brief a complete system on each grid
     *
     * Note that the size of this deque is at least one and larger only in case
     * of multigrid.
     */
    std::deque<System_per_grid> systems;
    
    /** @brief Definition of the used example */
    const Example_Brinkman2D example;
    
<<<<<<< HEAD
=======
    /** @brief a multigrid object which is set to nullptr in case it is not
     *         needed
     */
    std::shared_ptr<TNSE_MultiGrid> multigrid;
    
>>>>>>> bc4899c7
    /** @brief an array to store defect, so that we don't have to reallocate
     *         so often
     */
    BlockVector defect;
    
    /** @brief stores the norms of the residuals of previous iterations.
     * The default length is 10
     */
    std::vector<double> norms_of_residuals;
    
public:
    /**
     * @brief a simple struct storing one set of residuals
     *
     * The full residual is the \f$\ell^2\f$-norm of the vector \f$Ax-b\f$
     * where \f$A\f$ is the current matrix and \f$b\f$ the right hand side. It
     * is composed of two parts, the impuls and the residual.
     *
     * If not default constructed it holds
     *     fullResidual*fullResidual = impulsResidual*impulsResidual
     *                                 +massResidual*massResidual
     */
    struct Residuals
    {
        /// @brief the impuls residual
        double impulsResidual;
        /// @brief the mass residual
        double massResidual;
        /// @brief the fulf residual
        double fullResidual;
        ///@brief standard constructor, initialize with large numbers
        Residuals();
        /// @brief constructor given the \e square of the impuls and mass
        /// residuals
        Residuals(double imR, double maR);
        /// @brief write out the three numbers to a stream.
        friend std::ostream& operator<<(std::ostream& s, const Residuals& n);
    };
protected:
    
    /**
     * @brief store the norms of residuals from previous iterations
     */
    FixedSizeQueue<10, Residuals> oldResiduals;
    
    /** @brief store the initial residual so that the nonlinear iteration can
     *         be stopped as soon as a desired reduction is achieved
     */
    double initial_residual;
    
    /** @brief set the velocity and pressure orders
     *
     * This function sets the corresponding velocity and
     * pressure orders. The pressure order is set if it is
     * not specified by the readin file. Default is -4711
     */
    void get_velocity_pressure_orders(std::pair <int,int>
                                      &velocity_pressure_orders);
    
    /** @brief set parameters in database
     *
     * This functions checks if the parameters in the database are meaningful
     * and resets them otherwise. The hope is that after calling this function
     * this class is fully functional.
     *
     * If some parameters are set to unsupported values, an error occurs and
     * throws an exception.
     */
    void set_parameters();
    
    /** @brief Errors to be accesed from outside the class
     * The array is filled during the function call Brinkman2D::output()
     * Currently, the errors store the L2 and H1 errors of the velocity
     * and pressure
     */
    std::array<double, int(6)> errors;
    
public:
    
    /** @brief constructor
     *
     * This constructor calls the other constructor creating an Example_Brinkman2D
     * object for you. See there for more documentation.
     */
    Brinkman2D(const TDomain& domain, const ParameterDatabase& param_db,
               int reference_id = -4711);
    
    /** @brief constructor
     *
     * The domain must have been refined a couple of times already if you want
     * to use multigrid. On the finest level the finite element spaces and
     * functions as well as matrices, solution and right hand side vectors are
     * initialized.
     *
     * The reference_id can be used if only the cells with the give reference_id
     * should be used. The default implies all cells.
     */
    Brinkman2D(const TDomain & domain, const ParameterDatabase& param_db,
               const Example_Brinkman2D & _example,
               unsigned int reference_id = -4711);
    
    /** @brief standard destructor */
    ~Brinkman2D();
    
    /** @brief assemble matrix,
     *
     * This assembles everything which is not related to the nonlinear term.
     * I.e. it assembles a Stokes matrix.
     */
    void assemble();
    
    /** @brief solve the system */
    void solve();
    
    /**
     * @brief Compute the defect Ax-b and store its norm in Brinkman2D::oldResiduals
     *
     * where A is the current matrix, x is the current solution and b is the
     * right hand side. Call this function after assembling the nonlinear
     * matrix with the current solution.
     */
    void computeNormsOfResiduals();
    
    /** @brief check if one of the stopping criteria is fulfilled
     *
     * either converged, maximun number of iterations reached, or slow
     * convergence
     *
     * @param iteration_counter current iterate
     */
    bool stopIt(unsigned int iteration_counter);
    
    /**
     * @brief measure errors and write pictures
     *
     * The current errors will be printed out. If desired, further output, e.g.,
     * vtk files are created.
     *
     * @param i suffix for output file name, -1 means no suffix
     */
    void output(int i = -1);
<<<<<<< HEAD

=======
    
>>>>>>> bc4899c7
    // getters and setters
    //    const BlockMatrixNSE2D & get_matrix() const TODO
    //    { return this->systems.front().matrix; }
    //    BlockMatrixNSE2D & get_matrix()
    //    { return this->systems.front().matrix; }
    const BlockFEMatrix & get_matrix() const
    { return this->systems.front().matrix; }
    BlockFEMatrix & get_matrix()
    { return this->systems.front().matrix; }
    const BlockVector & get_rhs() const
    { return this->systems.front().rhs; }
    BlockVector & get_rhs()
    { return this->systems.front().rhs; }
    const TFEVectFunct2D & get_velocity() const
    { return this->systems.front().u; }
    TFEVectFunct2D & get_velocity()
    { return this->systems.front().u; }
    // try not to use this as it is not const
    TFEFunction2D *get_velocity_component(int i)
    { return (i==0) ? this->systems.front().u.GetComponent(0)
        : this->systems.front().u.GetComponent(1); }
    const TFEFunction2D & get_pressure() const
    { return this->systems.front().p; }
    TFEFunction2D & get_pressure()
    { return this->systems.front().p; }
    const TFESpace2D & get_velocity_space() const
    { return this->systems.front().velocity_space; }
    const TFESpace2D & get_pressure_space() const
    { return this->systems.front().pressure_space; }
    const BlockVector & get_solution() const
    { return this->systems.front().solution; }
    BlockVector & get_solution()
    { return this->systems.front().solution; }
    unsigned int get_size() const
    { return this->systems.front().solution.length(); }
    const Example_Brinkman2D & get_example() const
    { return example; }
    const ParameterDatabase & get_db() const
    { return db; }
    /// @brief get the current residuals  (updated in Brinkman2D::normOfResidual)
    const Residuals& getResiduals() const;
    /// @brief get the current impuls residual (updated in Brinkman2D::normOfResidual)
    double getImpulsResidual() const;
    /// @brief get the current mass residual (updated in Brinkman2D::normOfResidual)
    double getMassResidual() const;
    /// @brief get the current residual (updated in Brinkman2D::normOfResidual)
    double getFullResidual() const;
    /// @brief return the computed errors
    std::array<double, int(6)> get_errors();
};


#endif /* Brinkman2D_H_ */<|MERGE_RESOLUTION|>--- conflicted
+++ resolved
@@ -20,16 +20,9 @@
 #include <MainUtilities.h> // FixedSizeQueue
 #include <BlockFEMatrix.h>
 #include <BlockVector.h>
-<<<<<<< HEAD
 #include <Solver.h>
-
 #include <ParameterDatabase.h>
 #include <PostProcessing2D.h>
-=======
-#include <ParameterDatabase.h>
-#include <PostProcessing2D.h>
-#include <NSE_MultiGrid.h>
->>>>>>> bc4899c7
 #include <utility>
 #include <array>
 
@@ -117,14 +110,6 @@
     /** @brief Definition of the used example */
     const Example_Brinkman2D example;
     
-<<<<<<< HEAD
-=======
-    /** @brief a multigrid object which is set to nullptr in case it is not
-     *         needed
-     */
-    std::shared_ptr<TNSE_MultiGrid> multigrid;
-    
->>>>>>> bc4899c7
     /** @brief an array to store defect, so that we don't have to reallocate
      *         so often
      */
@@ -266,11 +251,7 @@
      * @param i suffix for output file name, -1 means no suffix
      */
     void output(int i = -1);
-<<<<<<< HEAD
-
-=======
-    
->>>>>>> bc4899c7
+
     // getters and setters
     //    const BlockMatrixNSE2D & get_matrix() const TODO
     //    { return this->systems.front().matrix; }
