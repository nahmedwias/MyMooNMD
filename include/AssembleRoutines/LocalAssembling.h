--- conflicted
+++ resolved
@@ -47,11 +47,6 @@
     Brinkman2D_GradDivStabilization,
     ConvDiff, /// Stationary convection diffusion reaction in 3D
     Darcy, // stationary Darcy problem (mixed form)
-<<<<<<< HEAD
-    TCD3D, // mass matrix (+ matrix comming from time discretization SUPG case)
-    TCD3DStiffRhs, // stiffness matrix and right hand side
-=======
->>>>>>> ee568853
     TCDStiffMassRhs,
     TCDStiffRhs,
     NSE3D_Linear,    /// Linear part of stationary Navier--Stokes in 3D
