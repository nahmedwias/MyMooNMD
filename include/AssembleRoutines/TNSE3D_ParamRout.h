--- conflicted
+++ resolved
@@ -101,13 +101,7 @@
 int TimeNSBeginParamGL00AuxProblemPaper2[1] = { 0 };
 */
 
-<<<<<<< HEAD
-=======
-// ========================================================================
-// parameters: u, grad u, G^H
-// ========================================================================
 void TimeNSParamsVelo_GradVelo_LargeScale3D(const double *in, double *out);
->>>>>>> 19493c8f
 
 int TimeNSN_FESpacesVelo_GradVelo_LargeScale = 4;
 int TimeNSN_FctVelo_GradVelo_LargeScale = 10;
@@ -123,7 +117,7 @@
 								D000, D000, D000,
 								D000, D000, D000,		
 								D000};
-// ParamFct *TimeNSFctVelo_GradVelo_LargeScale[1] = { TimeNSParamsVelo_GradVelo_LargeScale3D };
+ParamFct *TimeNSFctVelo_GradVelo_LargeScale[1] = { TimeNSParamsVelo_GradVelo_LargeScale3D };
 int TimeNSBeginParamVelo_GradVelo_LargeScale[1] = { 0 };
 
 
