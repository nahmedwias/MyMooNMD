--- conflicted
+++ resolved
@@ -19,7 +19,6 @@
 {
 public:
     
-<<<<<<< HEAD
     /** 
       @brief assemble (g, v \cdot n)_{L^2([boundary_component_id])}
       @param[in] boundary_component_id: the boundary component to integrate on
@@ -33,21 +32,14 @@
 		 std::vector<TBaseCell*> &boundaryCells,
 		 int bd_component_id, double mult
 		 );
-=======
-    /** @brief assemble integral (pressure (given 1D function), v \cdot n)_{L^2([boundary_component_id])}
-     @param[in] boundary_component_id: the boundary component to integrate on
-     @param[in] mult: given multiplicative factor (e.g., viscosity or a penalty)
-     @param[in] given_boundary_data: the boundary pressure (as a finite element function)
-     */
-    void rhs_g_v_n(BlockVector &rhs,
-                   const TFESpace3D *U_Space,
-                   BoundValueFunct3D *given_boundary_data,
-                   std::vector<TBoundFace*> boundaryFaceList,
-                   int bd_component_id, double mult
-                   );
->>>>>>> f736cddf
-
-
+
+
+  void rhs_g_v_n(BlockVector &rhs,
+		 const TFESpace3D *U_Space,
+		 BoundValueFunct3D *given_boundary_data,
+		 std::vector<TBoundFace*> boundaryFaceList,
+		 int componentID,
+		 double mult);
 
 
 
