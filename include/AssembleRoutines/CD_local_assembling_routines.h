--- conflicted
+++ resolved
@@ -17,25 +17,25 @@
 void TCDRhs(double Mult, double *coeff, double *param, double hK, double**OrigValues, 
              int *N_BaseFuncts, double ***LocMatrices, double **LocRhs);
 template <int d>
-<<<<<<< HEAD
 void GradGrad(double Mult, double *coeff, double *param, double hK, double**OrigValues, 
              int *N_BaseFuncts, double ***LocMatrices, double **LocRhs);
-template <int d>
-=======
->>>>>>> a6598808
 void TCDStiffSUPG(double Mult, double *coeff, double *param, double hK, double**OrigValues, 
               int *N_BaseFuncts, double ***LocMatrices, double **LocRhs);
 template <int d>
+void TCDStiffSUPG(double Mult, double *coeff, double *param, double hK, double**OrigValues, 
+              int *N_BaseFuncts, double ***LocMatrices, double **LocRhs);
 void TCDMassSUPG(double Mult, double *coeff, double *param, double hK, double**OrigValues, 
+             int *N_BaseFuncts, double ***LocMatrices, double **LocRhs);
+template <int d>
+void TCDMassSUPG(double Mult, double *coeff, double *param, double hK, double**OrigValues, 
+              int *N_BaseFuncts, double ***LocMatrices, double **LocRhs);
+void TCDRhsSUPG(double Mult, double *coeff, double *param, double hK, double**OrigValues, 
              int *N_BaseFuncts, double ***LocMatrices, double **LocRhs);
 template <int d>
 void TCDRhsSUPG(double Mult, double *coeff, double *param, double hK, double**OrigValues, 
              int *N_BaseFuncts, double ***LocMatrices, double **LocRhs);
-<<<<<<< HEAD
 template <int d>
 void TCDMassPODSUPG(double Mult, double *coeff, double *param, double hK, double**OrigValues, 
   int *N_BaseFuncts, double ***LocMatrices, double **LocRhs);
-=======
->>>>>>> a6598808
 
 #endif // INCLUDE_ASSEMBLEROUTINES_CD_LOCAL_ASSEMBLING_ROUTINES_H