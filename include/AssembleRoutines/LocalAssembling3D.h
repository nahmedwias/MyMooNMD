--- conflicted
+++ resolved
@@ -35,18 +35,6 @@
  *
  * So far there is three built-in types in 3D and one custom type.
  */
-<<<<<<< HEAD
-enum class LocalAssembling3D_type { CD3D, /// Stationary convection diffusion reaction in 3D
-				    TCD3D, // mass matrix (+ matrix comming from time discretization SUPG case)
-                                    TCD3DStiffRhs, // stiffness matrix and right hand side
-                                    NSE3D_Linear,    /// Linear part of stationary Navier--Stokes in 3D
-                                    NSE3D_NonLinear, /// Non-linear part of stationary Navier--Stokes in 3D
-                                    TNSE3D_LinGAL,   /// Linear part of time-dependent NS in 3D
-                                    TNSE3D_NLGAL,    /// Non-linear part of time-dependant NS in 3D
-                                    TNSE3D_Rhs,      /// Rhs part of time-dependent NS in 3D
-                                    TNSE3D_Mass,
-                                    Custom /// Assembling object created with a custom constructor, probably for a non-standard proble
-=======
 enum class LocalAssembling3D_type {
     Brinkman3D_Galerkin,
     ResidualStabPkPk_for_Brinkman3D_Galerkin1,
@@ -59,8 +47,8 @@
     TNSE3D_LinGAL,   /// Linear part of time-dependent NS in 3D
     TNSE3D_NLGAL,    /// Non-linear part of time-dependant NS in 3D
     TNSE3D_Rhs,      /// Rhs part of time-dependent NS in 3D
+    TNSE3D_Mass,
     Custom /// Assembling object created with a custom constructor, probably for a non-standard proble
->>>>>>> f4d29a26
 };
 
 //Forward declarations
