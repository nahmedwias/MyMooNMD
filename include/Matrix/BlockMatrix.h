#ifndef USER_PROJECTS_BLOCKMATRIX_H_
#define USER_PROJECTS_BLOCKMATRIX_H_

#include <Matrix.h>
#include <memory>
#include <tuple>

#include <vector>

class BlockVector;

/** ************************************************************************
 *
 * @class      BlockMatrix
 * @brief      represent a matrix consisting of blocks which are sparse matrices
 *
 *             This is a purely algebraic object. And one which does frequently
 *             appear in FEM. Identifying and exploiting a certain block structure
 *             of matrices is a fundamental concept of solvers in CFD.
 *
 *             So far the BlockMatrix does not check, whether it
 *             already holds a block which you want to assign to one of its
 *             cells, but makes its own copy of whatever you give to it.
 *
 *             The BlockMatrix offers the possibility to store matrices,
 *             which appear multiple time in the block system, only once.
 *             It is also supported to store matrices in transposed state.
 *
 *             A BlockMatrix basically consists of its 'cells', which
 *             forms the lattice where matrices are stored, and its blocks.
 *             The basic concept to realize single storage of multiple blocks
 *             is the following: Each cell has along a shared pointer to its
 *             block a 'color', which is nothing but a non-negative integer number.
 *             Cells which hold the same block have the same color, cells
 *             which hold different blocks have different colors. All colors
 *             from zero to the current number of different stored blocks must
 *             be assigned.
 *
 *             The BlockMatrix supports changes in its color structure
 *             which are necessary due to changes which affect only some of its blocks,
 *             or affect different blocks differently (e.g. storing new blocks,
 *             adding to some blocks only, scaling some blocks only) and figures
 *             out independently, to which TMatrices it has to delegate blockwise
 *             tasks in order to not perform them multiple times falsely.
 *
 *             An auxiliary vector "color_count" is held, which keeps track
 *             of the number of cells of each color. This additional structure
 *             helps in quickly deciding whether a change leads to a change in
 *             coloring.
 *
 *             Alongside the color, each cell knows whether its block is held
 *             in transposed or non-transposed state.
 *
 *             There is one principle when working with a BlockMatrix:
 *             it is only as clever as you make it! In particular: it can only
 *             maintain a 'good' block structure (that is not to say: a valid one)
 *             if you perform your actions on it in a way fo the program to maintain
 *             them. If you do differently, it will print a warning (but
 *             only from verbosity level 2 on), to give
 *             you the possibility to correct your approach.
 *
 *
 *             TODO Implement methods which take an entire block matrix as argument.
 *             (Especially summation, probably multiplication)
 *             So far the input is always only ONE TMatrix.
 *             The implementation of such methods should not be a big trouble,
 *             because one can easily break them down to modifications with only one
 *             TMatrix affecting multiple cells in the BlockMatrix.
 *
 *
 * @author     Clemens Bartsch, Ulrich Wilbrandt
 * @date       2015/12
 *
 * @ruleof0
 *
 ****************************************************************************/
class BlockMatrix
{
  public:

    /**
     * Default constructor. Creates an empty 0x0 object.
     */
    BlockMatrix();

    /**
     * @brief Creates a BlockMatrix which is filled with fitting zero blocks.
     *
     * The number of block rows is the length of cell_row_numbers,
     * the number of block columns the length of cell_column_numbers.
     *
     * If e.g. cell_row_numbers[3] == 100, all cells in cell row 3 will have
     * 100 matrix rows.
     *
     * @param cell_row_numbers holds the number of rows for all matrices in one cell row
     * @param cell_column_numbers holds the number of columns for all matrices in one cell column
     */
    BlockMatrix(std::vector<size_t> cell_row_numbers, std::vector<size_t> cell_column_numbers);

    
    /**
     * @brief Creates a nRows times nCols BlockMatrix filled with blocks
     * 
     * The blocks are given row wise. That means block (i,j) in the resulting 
     * BlockMatrix will be the (i*nCols+j)-th block in \c blocks. In other 
     * words this creates a BlockMatrix where each block has its own color and 
     * is not stored as transposed.
     * 
     * The caller has to make sure all blocks are appropriate, otherwise this 
     * constructor will throw an exception.
     *
     * @param nRows - number of blocks per column
     * @param nCols - number of blocks per row
     * @param blocks - the given blocks, must be of length nRows*nCols
     */
    BlockMatrix(int nRows, int nCols, 
                std::vector<std::shared_ptr<TMatrix>> blocks);

    /**
     * Add a given TMatrix to the blocks in a bunch of given cells at once.
     * Of course the TMatrix must fit in dimension to the cells where it is
     * supposed to be added.
     * The input will be checked for its validity. Duplicates are removed,
     * is the input corrupted in other ways the program will quit, informing
     * you what exactly it does not like.
     *
     * @param[summand] The TMatrix to be added to certain blocks.
     * @param[in] cell_positions The places in the cell grid where to add.
     * @param[in] transposed_states If the TMatrix goes to a specific place
     * in transposed ('true') or non-transposed ('false') state.
     */
    void add_unscaled_matrix(
        const TMatrix& summand,
        const std::vector<std::vector<size_t>>& cell_positions,
        const std::vector<bool>& transposed_states);

    /**
     * Performs as add_matrix_to_blocks but with the possibility
     * to scale the summand by
     * @param[in] scaling_factor A scaling factor for the summand.
     */
    void add_matrix(
        const TMatrix& summand, double scaling_factor,
        const std::vector<std::vector<size_t>>& cell_positions,
        const std::vector<bool>& transposed_states);

    /** @brief compute y = Ax
     *
     * Write the matrix-vector product "Ax" to y if "A" is this matrix.
     * This method is purely algebraical. It does the multiplication
     * with exactly those values which it finds in the blocks of "this",
     * regardless of any non-active dofs - that's what BlockFEMatrix is for.
     *
     * @param[in] x the BlockVector which is multiplied by this matrix
     * @param[out] y result of matrix-vector-multiplication
     */
    virtual void apply(const BlockVector & x, BlockVector & y) const;

    /** @brief compute y = y + a * Ax
     *
     * Add the matrix-vector product "Ax", scaled by "a", to y if "A" is this
     * matrix.
     *
     * This function can be used to compute the residual r = b - Ax, for example
     * BlockVector r(b);  // structural copy (no values copied yet)
     * r = b;             // copy values from b to r
     * A.apply_scaled_add(x, r, -1.0);
     * cout << "Norm of residual " << r.norm() << endl;
     *
     *
     * @param x the BlockVector which is multiplied by this matrix
     * @param y result of matrix-vector-multiplication
     * @param a optional factor, defaults to 1.0
     */
    virtual void apply_scaled_add(const BlockVector & x, BlockVector & y,
                          double a = 1.0) const;

<<<<<<< HEAD
    void apply_scaled_submatrix_mixed(const BlockVector & x, BlockVector & y,
                                  double a = 1.0) const;
=======
    /// @brief perform one successive overrelaxation (sor) sweep.
    /// The flag can be either 0(forward sweep), 1(backward sweep), or
    /// 2(forward followed by backward sweep).
    ///
    /// @param[in] b right hand side
    /// @param[in,out] x solution (this is updated)
    /// @param[in] omega relaxation parameter
    /// @param[in] flag either 0 (forward), 1(backward), or 2(both)
    /// @param[in] par_strat The chosen parallelization strategy (MPI only).
    ///            Choose between "all_cells", "halo_0" and "own_cells".
    ///            Note that this does only affect the algorithm in TMatrix::sor_sweep.
    ///            There won't be any difference in here - although one could
    ///            change TMatrix' multiply and transpose_multiply to skip all
    ///            Halo rows in order to save some flops.
#ifdef _MPI
    void sor_sweep(const BlockVector& b, BlockVector& x, double omega,
                   size_t flag, const std::string& par_strat) const;
#else
    void sor_sweep(const BlockVector& b, BlockVector& x, double omega,
                   size_t flag) const;
#endif
    
>>>>>>> 75bbe9d7
    /**
     * @brief checks whether the coloring is correct - use in tests only
     *
     * The method checks, whether the coloring of the cells is correct, e.g.
     *
     *  - the set of assigned colors equals the set {0,...,n_colors_ -1}
     *
     *  - on the set of cells the equivalence relation "has the same color as"
     *    is equivalent to "holds a pointer to the same matrix as"
     *
     *  - the colors are ordered in such a way that from left to right, top to bottom
     *    the colors of first appearing matrices are in ascending order.
     *
     *    Does nothing but throw if one of the rules stated above is broken.
     *    Is written with comprehensibility in mind, not performance. Use
     *    for testing purpose only.
     *
     *    @note Please note that this method scales quadratically in the number of blocks
     *    as it employs checkEquivalenceOfRelations. I used it for testing
     *    of other methods in this class.
     */
    void check_coloring() const;

    ///! Check whether a BlockVector b is fit to be the rhs b of the equation Ax=b.
    virtual void check_vector_fits_image(const BlockVector& b) const;

    ///! Check whether a BlockVector x is fit to be to be factor x in the equation Ax=b.
    virtual void check_vector_fits_pre_image(const BlockVector& x) const;

    /** @brief return this BlockMatrix as one TMatrix
     *
     * This returns a merged version of this matrix. Note that the merged
     * matrix does not get stored internally, for it cannot easily be kept
     * up to date, but is recreated on every call.
     *
     * Usually this is used to pass this matrix to a solver.
     *
     * @return A shared pointer to the block matrix, merged together to
     * a TMatrix.
     *
     * @todo This method is performance critical when using a direct solver, but
     * it is rather slow - profile and speed up!
     * Make sure that zero entries are not put into the combined matrix - this
     * might already speed things up.
     */
    virtual std::shared_ptr<TMatrix> get_combined_matrix() const;


    /// Combines a rectangular submatrix specified by its upper-leftmost
    /// and lower-rightmost block into a TMatrix.
    /// @param upper_left
    /// @param lower_right
    /// @return into a TMatrix.
    virtual std::shared_ptr<TMatrix> get_combined_submatrix(
        std::pair<size_t,size_t> upper_left,
        std::pair<size_t,size_t> lower_right) const;

    // Getter.

    //! @return The number of different colors. Should be needed for testing only.
    size_t get_n_colors() const
    {
      return color_count_.size();
    }

    //! @return The number of cell rows.
    size_t get_n_cell_rows() const
    {
      return n_cell_rows_;
    }

    //! @return the number of cell columns.
    size_t get_n_cell_columns() const
    {
      return n_cell_columns_;
    }

    /// @return The number of columns a certain cell has (same for all cells in one cell columns)
    size_t get_n_columns_in_cell(size_t cell_row, size_t cell_column) const
    {
      std::vector<grid_place_and_mode>index {std::make_tuple(cell_row, cell_column, true)};
      check_indices(index);
      return cell_grid_[cell_row][cell_column].n_columns_;
    }

    /// @return The number of rows a certain cell has (same for all cells in one cell row)
    size_t get_n_rows_in_cell(size_t cell_row, size_t cell_column) const
    {
      std::vector<grid_place_and_mode>index {std::make_tuple(cell_row, cell_column, true)};
      check_indices(index);
      return cell_grid_[cell_row][cell_column].n_rows_;
    }


    /// @brief total number of columns (added over all cells in a cell row)
    size_t get_n_total_columns() const;

    /// @brief total number of entries (added over all blocks)
    size_t get_n_total_entries() const;

    /// @brief total number of rows (added over all cells in a cell column)
    size_t  get_n_total_rows() const;

    /**
     * Spawn a new BlockMatrix which is a rectangular submatrix of this matrix.
     *
     * @param upper_left The upper leftmost block to include.
     * @param lower_right The lower rightmost block to include.
     * @return
     */
    BlockMatrix get_sub_blockmatrix(
        std::pair<size_t,size_t> upper_left,
        std::pair<size_t,size_t> lower_right) const;

    /**
     * Prints matrix coloring pattern and color_count_,
     * then runs the check. Thus one can visualize errors.
     *
     * @param[in] matrix_name A name for the matrix. Will be printed in the heading.
     */
    void print_and_check(std::string matrix_name = "unnamed") const;

    /**
     * Print out the current color count of the matrix.
     * Does not perform a check on consistency - use it for debugging!
     *
     * @param[in] matrix_name A name for the matrix. Will be printed in the heading.
     */
    void print_coloring_count(std::string matrix_name = "unnamed") const;

    /**
     * Print out a little picture of the current coloring pattern of the matrix.
     * Does not perform a check on consistency - use it for debugging!
     * A matrix stored in transposed is marked with "^T", a matrix
     * without entries (as happens in our NSE-Types) with brackets.
     *
     * @param[in] matrix_name A name for the matrix. Will be printed in the heading.
     */
    void print_coloring_pattern(std::string matrix_name = "unnamed",
                                bool print_adress = false) const;

    /**
     * Replace the blocks at some cells with a new one. Updates the
     * coloring accordingly.
     * If the input does not make sense it will throw an error
     * and print a sensible message.
     *
     * @param[in] new_block The new block. Will be deep copied.
     * @param[in] cell_positions In which cells to put the new block.
     * @param[in] transposed_states In which transposed state to put it there
     * respectively.
     */
    virtual void replace_blocks(
        const TMatrix& new_block,
        const std::vector<std::vector<size_t>>& cell_positions,
        const std::vector<bool>& transposed_states);

    /**
     * @brief scale the entire matrix
     *
     * That means for each block all entries are scaled.
     *
     * @param[in] factor The scaling factor.
     */
    void scale(double factor);

    /**
     * Scales some blocks, if necessary updates the coloring scheme.
     *
     * @param[in] scaling_factor The scaling factor.
     * @param[in] cell_positions The cells whose blocks are to be scaled.
     */
    void scale_blocks(
        double scaling_factor,
        const std::vector<std::vector<size_t>>& cell_positions );

    /// @brief read an individual entry
    ///
    /// @note this will not fail if the desired entry is not in the sparsity
    /// structure. In that case it will simply return 0.
    double get(unsigned int i, unsigned int j) const;
    
    /// @brief return the diagonal entries of this BlockMatrix
    std::vector<double> get_diagonal() const;

    /**
     * @brief Get a shared pointer to a constant version of one of the blocks.
     * Note that the non-active rows of that block might not be what you expect
     * and will have to be read with care.
     *
     * @param[in] cell_row The cell row of the desired block.
     * @param[in] cell_col The cell column of the desired block.
     * @param[out] is_transposed A flag which shows true if the block is stored
     * in transposed state, false if not so.
     *
     * @return A shared pointer to a block.
     */
    std::shared_ptr<const TMatrix> get_block(
        size_t cell_row, size_t cell_col, bool& is_transposed) const;
    
    // Special member functions.

    /** @brief copy constructor
     * Performs a deep copy of the stored TMatrices,
     * so that no two instances of BlockMatrix share the same blocks.
     */
    BlockMatrix(const BlockMatrix&);

    ///! Default move constructor does the job.
    BlockMatrix(BlockMatrix&&) = default;

    /** Swap function used for copy-and swap in copy assignment.
     * @param[in,out] first The object to be swapped with second.
     * @param[in,out] second The object to be swapped with first.
     */
    friend void swap(BlockMatrix& first, BlockMatrix& second);

    /** @brief Unified assignment operator
     * Performs a deep copy of the stored TMatrices, using copy-and-swap,
     * so that no two instances of BlockMatrix share the same blocks.
     */
    BlockMatrix& operator=(BlockMatrix);


    /// @brief Default destructor. Tidies up nice and clean.
    virtual ~BlockMatrix() = default;
    
    /// @brief Set all submatrices to zero
    void reset();

  protected:

    //! Store information of a certain grid cell in the block matrix.
    //! Will by default perform a shallow copy when copied, which is what we want.
    struct CellInfo
    {
      /// the number of rows a matrix stored here must possess
      size_t n_rows_;

      /// the number of columns a matrix stored here must possess
      size_t n_columns_;

      /// The TMatrix currently associated with this cell.
      std::shared_ptr<TMatrix> block_;

      /**
       * The color of the cell - std::numeric_limits<size_t>::max()
       * stands for 'uncolored'.
       */
      size_t color_;

      //! whether or not the stored block is viewed as transposed
      bool is_transposed_;

      /** A flag used in algorithms which change the coloring scheme
       *  of the owning BlockMatrix.
       */
      enum class ReColoringFlag {SPLIT, KEEP} re_color_flag_;

      /*! Default constructor, will be called implicitely. Constructs
       *  a non-transposed, uncolored 0x0 object holding a null pointer
       *  and marked with ReColoringFlag:KEEP.
       */
      CellInfo();

      /*! Constructor which initializes n_rows and n_columns,
       *  Behaves like default constructed object apart from that.
       */
      CellInfo(size_t n_rows, size_t n_columns);

    };

    //! The number of cell rows. Equals the number of blocks/cells in each cell column.
    size_t n_cell_rows_;

    //! The number of cell columns. Equals the number of blocks/cells in each cell row.
    size_t n_cell_columns_;

    /*!
     *  A tableau of cell information. Has dimension
     *   n_block_rows x n_block_columns, and stores cell information.
     *   I.e. cell_grid_[i][j] holds information on the cell in block row i,
     *   block column j.
     */
    std::vector<std::vector<CellInfo>> cell_grid_;

    /*!
     * The size of the vector is the number of colors currently
     * existing in the block matrix, i.e. the number of physically
     * stored TMatrices.
     *
     * Storing these numbers enables quick checking whether a
     * modification of the blocks will require a modification
     * of the coloring scheme.
     *
     * color_count_[i] gives you the current number of cells
     * with color i in the block matrix
     */
    std::vector<size_t> color_count_;

    /** A datatype which stores the block_row the block_column
     * and the mode where and how a cell should be modified.
     * 'Mode' can have to values: true - 'transposed' and
     * false - 'not transposed'.
     * Used internally to keep information tied together.
     */
    typedef std::tuple<size_t, size_t, bool> grid_place_and_mode;

  protected:

    /**
     * Add one matrix to several blocks at once.
     *
     * @param[in]  summand the matrix to be added.
     * @param[out] row_column_transpose_tuples A vector of tuples,
     * each of which encodes information on
     * one cell where summand is supposed to be added to,
     * and which way - "true" is for transposed,
     * "false" for not-transposed.
     *
     */
    void add_matrix_to_blocks(
        const TMatrix& summand,
        std::vector<grid_place_and_mode> row_column_transpose_tuples);

    /**
     * Add a scaled coyp of one matrix to several blocks at once.
     *
     * @param[in]  summand the matrix whose scaled copy is to be added.
     * @param[in] scaling_factor the factor by which to scale summand before adding
     * @param[out] row_column_transpose_tuples A vector of tuples,
     * each of which encodes information on one cell where summand
     * is supposed to be added to, and which way - "true" is for transposed,
     * "false" for not-transposed.
     */
    void add_scaled_matrix_to_blocks(
        const TMatrix& summand, double scaling_factor,
        std::vector<grid_place_and_mode> row_column_transpose_tuples);

    /**
     * Checks an input vector of places and edits it:
     *   - sorts in alphanumeric order of grid places
     *   - removes duplicates
     *   - throws if the input contains duplicates of the type
     *     (a,b,true) , (a, b, false) - mode at place has to
     *     be unique!
     *
     * @param[in,out] The input vector of grid places and modes.
     *
     */
    static void check_and_edit_input(
        std::vector<grid_place_and_mode>& row_column_transpose_tuples);


    /**
     * Checks and transforms input vectors to vectors of tuples
     * which the working methods expect.
     *
     * cell_positions and transposed_states must have the same lengths,
     * and all entries of cell_positions must be of size 2 themselves.
     */
    static std::vector<grid_place_and_mode> check_and_tupelize_vector_input(
        const std::vector<std::vector<size_t>>& cell_positions,
        const std::vector<bool>& transposed_states );

    /**
     * Check whether the set of assigned colors equals the set
     * {0,...,n_colors_ -1}. If not so - just throw.
     */
    void check_color_count() const;

    /**
     * This method checks whether the coloring fulfils the internal ordering.
     * If not so it just throws.
     *
     * The method relies on conditions 1 and 2 being established.
     */
    void check_coloring_order() const;

    /**
     * Check whether on the set of cells the equivalence relation
     * "has the same color as" is equivalent to "holds a pointer
     * to the same matrix as". If not so - just throw.
     *
     * The result is independent of the check which
     * checkColorAssignment performs.
     *
     * @note That this method scales quadratically in the number of blocks,
     * so by n^4 for a nxn block matrix - so please do only use it if you
     * a) want to see your computer failing or
     * b) test other methods in this class.
     */
    void check_equivalence_of_relations() const;

    /**
     * Checks whether a matrix fits to the cells and mode specified in
     * row_column_transpose_tuples.
     * Throws if not so.
     *
     * @param[in] matrix The matrix whose fit into the grid shall be checked.
     *
     * @param[in] row_column_transpose_tuples The grid places and modes to check.
     * The method check_and_edit_input is called upon it to make sure it is
     * valid input.
     */
    void check_grid_fit(
        const TMatrix& matrix,
        std::vector<grid_place_and_mode>& row_column_transpose_tuples) const;

    /**
     * Check if there is an index out of bound issue in the given grid_place_and_mode
     * vector and throw if so.
     */
    void check_indices(
             std::vector<grid_place_and_mode>& row_column_transpose_tuples
         ) const;

    /**
     * This method checks whether all cells have their re-coloring flags set to KEEP.
     * If not so it just throws.
     */
    void check_re_coloring_flags() const;

    /**
     * Check if input transposed state fits to the transposed state of the
     * cell where the input should go. If not so: throw.
     *
     * TODO This is not perfect yet - actually the block matrix should be
     * able to differ three cases per affected color:
     *  - 1) all input transp states match the cell transp states - just add!
     *  - 2) all input transp states do not match the cell transp states - transp and add!
     *  - 3) some input tranps states match, some don't - throw! for this will only work out in
     *    symmetric structure cases on the TMatrix anyway and seems just not worth the effort...
     *    and if there's different occurences of symmetric TMatrices, why store them
     *    in different transposed states from the beginning?
     * So far this only handles only case 1 and 3.
     */
    void compare_transposed_mode(
        std::vector<grid_place_and_mode>& row_column_transpose_tuples) const;

    /** Copies a given TMatrix and wraps a smart pointer around it, which is returned.
     *  Is overridden in derrived class BlockFEMatrix, where a pointer cast has to
     *  be performed due to the storing of FEMatrices.
     */
    virtual std::shared_ptr<TMatrix> create_block_shared_pointer(const TMatrix& block) const;

    /*!
     * Check if a given block fits into a given cell in the given transposed state.
     *
     */
    static bool does_block_fit_cell(
        const TMatrix& block, const CellInfo& cell, bool transposed );

    /*!
     * Check if for two cells the relations "has the same color as"
     * and "store a pointer to the same matrix" produce the same result.
     *
     * @param[in] first  the first CellInfo object to compare
     * @param[in] second the second CellInfo object to compare
     */
    static bool does_color_match_block(const CellInfo& first, const CellInfo& second);

    /**
     * Checks if a modification which affects a set of cells requires at least
     * one color class to be split in two.
     *
     * @return True if the modification requires to split at least one color in two.
     *
     * @param[out] color_to_split The lowest color which has to be split in two.
     * @param[in] row_column_tuples The index pairs of the cells affected by
     * the modification. Must not contain the same index pair twice! Need not be sorted.
     *
     * When returning true the parameters of the method should be handed over to
     * mark_for_color_split and then to split_color
     */
    bool does_modification_require_color_split(
        size_t& color_to_split,
        std::vector<grid_place_and_mode> row_column_transposed_tuples) const;

    /**
     * @return True if a block emplacement leads to the merging of at least two colors.
     *
     * @param[out] color_a one color which enters the merge
     * @param[out] color_b other color which enters the merge
     *
     * If no merge is needed, color_a and color_b both have the value of the color class,
     * to which all matrices in row_column_transposed_tuples belong.
     *
     * @note: To maintain the coloring conditions the method may only be called,
     * when it is ensured, that a replacement does not require color splits of any kind!
     * So call it only after does_modification_require_color_split returned false!
     */
    bool does_replace_require_color_merge (
        size_t& color_a, size_t& color_b,
        std::vector<grid_place_and_mode> row_column_transposed_tuples) const;

    /*!
     * Find the first place in the matrix (ordered from left to right, top to bottom)
     * where a certain color appears.
     *
     * @param[in] color_to_find the color to find
     *
     * @param[out] block_row the row where the first such block was found
     * @param[out] block_column the column where the first such block was found
     */
    void find_first_appearance_of_color(size_t color_to_find,
                                        size_t& block_row , size_t& block_column
                                        ) const;

    /*!
     * Find the first place in the matrix (ordered from left to right, top to bottom)
     * where a certain color appears in a certain mode (transposed or non-transposed).
     * The method will fire an exception if no block of the color in  such state was found.
     *
     * @param[in] color_to_find the color to find
     * @param[in] transposed true if you want to find the first transposed appearance,
     *                       false for the first non-transposed appearance
     *
     * @param[out] block_row the row where the first such block was found
     * @param[out] block_column the column where the first such block was found
     */
    void find_first_appearance_of_color_and_mode(size_t color_to_find, bool transposed,
                                        size_t& block_row , size_t& block_column
                                        ) const;

    /**
     * Get the next place in the grid after block_row, block_column.
     * Throws an std::logic_error exception if the last index pair
     * is given as input.
     *
     * @param[in, out] block_row the current block row
     * @param[in, out] block_column the current block column
     *
     * @throws std::logic_error exception if the last index pair
     * is given as input
     */
    void get_next_cell_grid_index(size_t& block_row, size_t& block_column) const;

    /** @brief this method is used to compare the number of actives in a block vector
     * to the number of actives in test space
     *  @param nActive number of actives
     *  @param spaceNumber number of the test space to compare the actives
     */
    virtual void handle_discovery_of_vector_non_actives(
      const int nActive, const int spaceNumber) const;
    /**
     * Check if a given index pair is the last one in the cell_grid_.
     *
     * @param[in] block_row the current block row
     * @param[in] block_column the current block column
     *
     * @return true if this is the index pair of the lower right corner
     */
    bool is_last_index_pair(size_t block_row, size_t block_column) const;

    /**
     * Mark every cell of color_to_mark whose position appears in row_column_transposed_tuples
     * with the recoloring flag "SPLIT". After that, call split_color to perform the
     * actual splitting of the color.
     *
     * @param[in] color_to_mark Cells of color color_to_mark are marked when their
     * position belongs to row_column_tuples.
     * @param[in] row_column_transposed_tuples Cells of color color_to_mark are marked when their
     * position belongs to row_column_tuples.
     */
    void mark_for_color_split(size_t color_to_mark,
                              std::vector<grid_place_and_mode> row_column_transposed_tuples);

    /**
     * Merges two colors marked with ReColoringFlag::MERGE into one.
     * Assumes conditions 1, 2 and 3 to hold and maintains them.
     *
     */
    void merge_colors(size_t color_a, size_t color_b);

    /**
     * Replaces the blocks whose positions are given in grid_places by a copy of
     * new_block, as long as that fits into the given grid postions
     *
     * Expects conditions 1, 2 and 3 to hold and maintains them.
     *
     * @param[in] new_block The new block to be inserted.
     *
     * @param[in] row_column_transpose_tuples The places where the new block should to be inserted.
     */
    void replace_blocks(
        const TMatrix& new_block,
        std::vector<grid_place_and_mode> row_column_transpose_tuples);

    /**
     * Scale several blocks in the matrix at once by a factor.
     *
     * @param[in]  scaling_factor the factor by which to scale the blocks
     * @param[out] A vector of tuples, each of which encodes information on
     *             one block to be scaled. The third entry of each tuple
     *             (transposed or not) is not relevant here (except for the
     *             input consistency check!).
     */
    void scale_blocks( double scaling_factor,
                       std::vector<grid_place_and_mode> row_column_transpose_tuples);

    /**
     * Splits a color in two, assuming that conditions 1,2 and 3 hold and maintaining them.
     * Also relies on one part of the cells of the color to be split are marked with
     * ReColoringFlag::SPLIT. (Make sure to call mark_for_color_split in advance).
     *
     * @param[in] color_to_split The color which has to be split in two
     */
    void split_color(size_t color_to_split);


    // not yet adapted members of BlockMatrix - serves as a TODO list

  public:

    /**
     * @brief adding a scaled matrix to this matrix
     *
     * The summation is index-wise, i.e. M(i,j) += factor*A(i.j), where M is
     * this matrix.
     *
     * Note that this only works if the sparsity structure is the same for this
     * matrix and A.
     *
     * Possibly existing special matrices are not changed.
     */
    void add_scaled(const BlockMatrix &A, double factor = 1.0);

};



#endif /* USER_PROJECTS_BLOCKMATRIX_H_ */<|MERGE_RESOLUTION|>--- conflicted
+++ resolved
@@ -175,10 +175,6 @@
     virtual void apply_scaled_add(const BlockVector & x, BlockVector & y,
                           double a = 1.0) const;
 
-<<<<<<< HEAD
-    void apply_scaled_submatrix_mixed(const BlockVector & x, BlockVector & y,
-                                  double a = 1.0) const;
-=======
     /// @brief perform one successive overrelaxation (sor) sweep.
     /// The flag can be either 0(forward sweep), 1(backward sweep), or
     /// 2(forward followed by backward sweep).
@@ -201,7 +197,6 @@
                    size_t flag) const;
 #endif
     
->>>>>>> 75bbe9d7
     /**
      * @brief checks whether the coloring is correct - use in tests only
      *
