--- conflicted
+++ resolved
@@ -39,13 +39,12 @@
 void TimeNSType3_4NLGalerkinDD(double Mult, double *coeff, double *param, double hK, 
                 double **OrigValues, int *N_BaseFuncts, double ***LocMatrices, 
                 double **LocRhs);
-<<<<<<< HEAD
 //=================================================================================
 void TimeNSType14LPS(double Mult, double *coeff, double *param, double hK, 
 	        double **OrigValues, int *N_BaseFuncts, double ***LocMatrices, double **LocRhs);
 void TimeNSType14LPSDD(double Mult, double *coeff, double *param, double hK, 
 	        double **OrigValues, int *N_BaseFuncts, double ***LocMatrices, double **LocRhs);
-=======
+
 
 // ======================================================================
 // right-hand side ONLY
@@ -54,6 +53,5 @@
                double *param, double hK, 
                double **OrigValues, int *N_BaseFuncts,
                double ***LocMatrices, double **LocRhs);
->>>>>>> 31ea6930
 
 #endif // TNSE2DGALERKIN_H