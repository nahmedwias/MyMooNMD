--- conflicted
+++ resolved
@@ -18,7 +18,6 @@
 #ifndef __DIRECTSOLVER__
 #define __DIRECTSOLVER__
 
-#include <Matrix.h>
 #include <BlockVector.h>
 
 // forward declaration
@@ -124,7 +123,6 @@
 /** solve equation system */
 
 void DirectSolver(TSquareMatrix *matrix, double *rhs, double *sol);
-<<<<<<< HEAD
 void DirectSolver(TSquareMatrix2D *sqmatrixA11, TSquareMatrix2D *sqmatrixA12,
                   TSquareMatrix2D *sqmatrixA21, TSquareMatrix2D *sqmatrixA22,
                   TMatrix2D *matrixB1T, TMatrix2D *matrixB2T, 
@@ -133,84 +131,6 @@
 void DirectSolver(TSquareMatrix2D *sqmatrixA, 
                   TMatrix2D *matrixB1,  TMatrix2D *matrixB2,
                   double *rhs, double *sol, int rb_flag);
-=======
-void DirectSolver(TSquareMatrix *matrix, double *rhs, double *sol, double *&Values,
-                   int *&KCol, int *&Row, void *&Symbolic, void *&Numeric, int rb_flag);
-
-void DirectSolver(TSquareMatrix *matrix, double *rhs, double *sol, int N_Rhs, int N_Rhs_Disp);
-void DirectSolver(TSquareMatrix *matrix, double *rhs, double *sol, int N_Rhs, int N_Rhs_Disp, double *&Values,
-                   int *&KCol, int *&Row, void *&Symbolic, void *&Numeric, int rb_flag);
-
-void DirectSolverLong(TSquareMatrix *matrix, double *rhs, double *sol);
-
-void DirectSolver(const TSquareMatrix2D *sqmatrixA,
-                  const TMatrix2D *matrixB1T, const TMatrix2D *matrixB2T,
-                  const TMatrix2D *matrixB1,  const TMatrix2D *matrixB2,
-                  double *rhs, double *sol);
-
-void DirectSolver(const TSquareMatrix2D *sqmatrixA11, const TSquareMatrix2D *sqmatrixA12,
-                  const TSquareMatrix2D *sqmatrixA21, const TSquareMatrix2D *sqmatrixA22,
-                  double *rhs1, double *rhs2, double *sol1, double *sol2, int rb_flag=3);
-
-/*void DirectSolver(TSquareMatrix2D *sqmatrixA11, TSquareMatrix2D *sqmatrixA12,
-                  TSquareMatrix2D *sqmatrixA21, TSquareMatrix2D *sqmatrixA22,
-                  TMatrix2D *matrixB1T, TMatrix2D *matrixB2T, 
-                  TMatrix2D *matrixB1,  TMatrix2D *matrixB2,
-                  double *rhs, double *sol, int rb_flag=3);*/
-
-void DirectSolver(const TSquareMatrix2D *sqmatrixA11, const TSquareMatrix2D *sqmatrixA12,
-                  const TSquareMatrix2D *sqmatrixA21, const TSquareMatrix2D *sqmatrixA22,
-                  const TMatrix2D *matrixB1T, const TMatrix2D *matrixB2T,
-                  const TMatrix2D *matrixB1,  const TMatrix2D *matrixB2,
-                  double *rhs, double *sol, int rb_flag);
-
-//****************************************************************************/
-// for NSTYPE == 1
-//****************************************************************************/
-void DirectSolver(const TSquareMatrix2D *sqmatrixA,
-                  const TMatrix2D *matrixB1,  const TMatrix2D *matrixB2,
-                  double *rhs, double *sol);
-
-void DirectSolver(const TSquareMatrix2D *sqmatrixA,
-                  const TMatrix2D *matrixB1,  const TMatrix2D *matrixB2,
-                  double *rhs, double *sol, int rb_flag);
-
-//****************************************************************************/
-// for NSTYPE == 2
-//****************************************************************************/
-void DirectSolver(const TSquareMatrix2D *sqmatrixA,
-                  const TMatrix2D *matrixB1T, const TMatrix2D *matrixB2T,
-                  const TMatrix2D *matrixB1,  const TMatrix2D *matrixB2,
-                  const TMatrix2D *matrixC,
-                  double *rhs, double *sol);
-
-//****************************************************************************/
-// for NSTYPE == 4
-//****************************************************************************/
-void DirectSolver(const TSquareMatrix2D *sqmatrixA11, const TSquareMatrix2D *sqmatrixA12,
-                  const TSquareMatrix2D *sqmatrixA21, const TSquareMatrix2D *sqmatrixA22,
-                  const TMatrix2D *matrixB1T, const TMatrix2D *matrixB2T,
-                  const TMatrix2D *matrixB1,  const TMatrix2D *matrixB2,
-                  double *rhs, double *sol);
-
-//****************************************************************************/
-// for NSTYPE == 14
-//****************************************************************************/
-void DirectSolver(const TSquareMatrix2D *sqmatrixA11, const TSquareMatrix2D *sqmatrixA12,
-                  const TSquareMatrix2D *sqmatrixA21, const TSquareMatrix2D *sqmatrixA22,
-                  const TSquareMatrix2D *sqmatrixC,
-                  const TMatrix2D *matrixB1T, const TMatrix2D *matrixB2T,
-                  const TMatrix2D *matrixB1,  const TMatrix2D *matrixB2,
-                  double *rhs, double *sol);
-
-//****************************************************************************/
-// for Darcy
-//****************************************************************************/
-void DirectSolver(const TSquareMatrix2D *sqmatrixA, const TSquareMatrix2D *sqmatrixC,
-                  const TMatrix2D *matrixBT, const TMatrix2D *matrixB,
-                  double *rhs, double *sol);
-
->>>>>>> 5493ab18
 #ifdef __3D__
 void DirectSolver(TSquareMatrix3D *sqmatrixA11, TSquareMatrix3D *sqmatrixA12,
 		  TSquareMatrix3D *sqmatrixA13,
