--- conflicted
+++ resolved
@@ -84,17 +84,10 @@
  * modifications due to flux correction AND to timestepping). Must have been
  * assembled with the INTERNAL_FULL_MATRIX_STRUCTURE switch on (but that will
  * not be checked by the algorithm).
-<<<<<<< HEAD
- * @param oldsol[in] The solution vector of the last time step.
- * @param rhs[in] The current right hand side (before modifications due to
+ * @param[in] oldsol The solution vector of the last time step.
+ * @param[in] rhs The current right hand side (before modifications due to
  * timestepping!). Will be modified as to be the the right hand side of the =
  * system which has to be solved finally (so it will include
-=======
- * @param[in] oldsol The solution vector of the last time step.
- * @param[in] rhs The current right hand side (before modifications due to
- * timestepping!). Will be modified as to be the the right hand side of the system
- * which has to be solved finally (so it will include
->>>>>>> a9232bc8
  * modifications due to flux correction AND to timestepping).
  * @param[in, out] rhs_old The right hand side of the last time step
  * (without modification). As output, stores the right hand side of the current
