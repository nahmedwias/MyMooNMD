/** =======================================================================
 * @(#)LocalAssembling2D.h        10.03.2015
 * 
 * @Class:    LocalAssembling2D
 * Purpose:   Assemble on one cell a couple of bilinear and linear forms. That
 *            means the loop over all quadrature points is done within this 
 *            class.
 * 
 *            Furthermore this class includes the computation of function values
 *            at quadrature points, where the function is given by some finite
 *            element function. 
 * 
 * @note This class replaces former TDiscreteForm2D and TAuxParam2D
 * 
 * @Author:      Ulrich Wilbrandt (10.03.2015)
 * 
 * History:     start of implementation 10.03.2015 (Ulrich Wilbrandt)
 * 
 * =======================================================================
 */
#ifndef __LOCAL_ASSEMBLING_2D__
#define __LOCAL_ASSEMBLING_2D__

#include <Enumerations.h>
#include <Constants.h>
#include <string>
#include <vector>
#include <AuxParam2D.h>
#include <DiscreteForm2D.h>

/**
 * A local assembling object has a type associated with it. The type
 * determines, which problem type the object can be used for.
 *
 * Assembling routines throughout ParMooN might check if they
 * get an assembling object of the correct type.
 *
 * So far there is nine built-in types in 2D and one custom type.
 */
enum LocalAssembling2D_type { ConvDiff,                              
                              TCD2D, // stiffness matrix and rhs
                              TCD2D_Mass,// mass matrix, (+ K matrix in case of SUPG)
                              NSE2D_Galerkin,
                              NSE2D_Galerkin_Nonlinear,
                              NSE2D_SUPG,
                              NSE2D_SUPG_NL,
                              TNSE2D,
                              TNSE2D_NL,
                              TNSE2D_Rhs,
                              Darcy2D_Galerkin,
<<<<<<< HEAD
                              RECONSTR_TSTOKES,
                              RECONSTR_NLGALERKIN,
                              RECONSTR_GALERKIN_Rhs,
                              RECONSTR_MASS,
                              RECONSTR_TNSE,
                              RECONSTR_TNSENL,
                              NO_LOCAL_ASSEMBLE,
=======
                              Brinkman2D_Galerkin1,
                              Brinkman2D_Galerkin1b,
                              Brinkman2D_Galerkin2,
                              Brinkman2D_Galerkin1ResidualStab,
                              Brinkman2D_Galerkin1ResidualStab2,
>>>>>>> 75bbe9d7
                              Custom /// Customized local assembling object. To be used with non-standard problems.
};

/** a function from a finite element space */
class LocalAssembling2D
{
  protected:

    /** @brief The type of problem this assembling objects is made for. */
    const LocalAssembling2D_type type;
    
    /** name */
    std::string name;

    /** @brief number of terms */
    int N_Terms;

    /** @brief number of involved spaces (typically one or two) */
    int N_Spaces;

    /** @brief for each space we store a bool indicatin if second derivatives 
     *         are needed */
    bool *Needs2ndDerivatives;

    /** @brief multiindices for derivatives of ansatz and test functions 
     * 
     * This is an array of size N_Terms.
     */
    std::vector<MultiIndex2D> Derivatives;

    /** @brief for each term, there is one FESpace2D asociated with that term */
    std::vector<int> FESpaceNumber;

    /** @brief which FE space corresponds to each row */
    std::vector<int> RowSpace;

    /** @brief which FE space corresponds to each column */
    std::vector<int> ColumnSpace;

    /** @brief which FE space corresponds to each right-hand side */
    std::vector<int> RhsSpace;

    /** function for calculating the coefficients */
    CoeffFct2D *Coeffs;

    /** @brief function doing the real assembling using parameters from 
     *         argument list */
    AssembleFctParam2D *AssembleParam;

    /** function for manipulating the coefficients */
    ManipulateFct2D *Manipulate;

    /** memory for storing the original value arrays */
    double ***AllOrigValues;

    /** memory for storing the original value arrays at one point */
    double **OrigValues;
    
    int N_Matrices;
    int N_Rhs;
    
    
    /** number of stored parameter functions (ParamFct) */
    int N_ParamFct;
    
    /** array of stored parameter function */
    std::vector<ParamFct*> ParameterFct;
    
    /** index of first parameter produced by parameter function i */
    std::vector<int> BeginParameter;
    
    // number of parameters
    int N_Parameters;
    
    /** number of FE values */
    int N_FEValues;
    
    /** array of stored FEFunction2D */
    TFEFunction2D **FEFunctions2D;
        
    /** index of FEFunction2D used for FE value i */
    std::vector<int> FEValue_FctIndex;
    
    /** which multiindex is used for FE value i */
    std::vector<MultiIndex2D> FEValue_MultiIndex;

    /** Depending on the NSTYPE and the NSE_NONLINEAR_FORM all parameters are 
     * set within this function. This function is called from the constructor 
     * in case of Navier-Stokes problems. It only exists in order to not make 
     * the constructor huge. 
     * 
     * Basically this function implements four nested switches (
     * NSTYPE's, Laplace type, nonlinear form type)
     * 
     * For different discretization the function will become much longer. 
     * Therefore, different schemes are separated by different functions.
     * 
     * This function serves to create local variables for
     * the standard Galerkin discretization.
     */
    void set_parameters_for_nseGalerkin(LocalAssembling2D_type type);
    
    /** This function creates local variables for the SUPG method.
     */
    void set_parameters_for_nseSUPG(LocalAssembling2D_type type);
    /** 
     * setting every thing for the time dependent Navier-Stokes
     * problems
     */
    void set_parameters_for_tnse(LocalAssembling2D_type type);
    /**
     * parameters and local assembling functions for the 
     * Stokes and Navier-Stokes equations 
     */
    void set_parameters_for_Rec_nse(LocalAssembling2D_type type);
  public:
    /** constructor */
    LocalAssembling2D(LocalAssembling2D_type type, TFEFunction2D **fefunctions2d,
                      CoeffFct2D *coeffs);
    
    /** @brief constructor for backward compatibility
     * 
     * This uses the deprecated classes TAuxParam2D and TDiscreteForm2D to 
     * construct an object of this class.
     * 
     * The member variable 'type' is likely to be wrong using this constructor!
     * Please do not use it, unless you know what you are doing.
     * Type, aux and df will need proper tuning for this to work.
     *
     * @param[in] type The problem type this assemlbing object will be used for.
     * @param[in] aux A (deprecated) "aux object".
     * @param[in] df  A (deprecated) discrete form object.
     */
    LocalAssembling2D(LocalAssembling2D_type type,
                      const TAuxParam2D& aux, const TDiscreteForm2D& df);

    /*!
     * @brief Customized constructor.
     *
     * Set the data members individually. This is to be used when assembling a very problem specific
     * set of matrices and vectors, which is not (or not yet) covered by any of the types from LocalAssembling2D_type.
     *
     * //FROM HERE IT IS MEMBERS OF DEPRECATED TDiscreteForm2D.
     *
     * @param myN_Terms Number of terms to be assembled totally. Determines the size of AllOrigValues and OrigValues and should
     * 					equal the size of "myDerivatives" and "myFESpaceNumber".
     *
     * @param myDerivatives Stores which derivative of the ansatz functions is to be used in which term.
     * 						e.g. myDerivatives[0] = D10 - In the first term the first order x derivative
     * 						 of the ansatz function is to be used
     * 						Corresponds to the "Derivatives" of deprecated TDiscreteForm2D.
     *
     * @param myFESpaceNumber Determines which FE space from ? is to be used for the ansatz (?) function in which term.
     * 						  e.g. myFESpaceNumber[0] = 1 - Use fe space "1" (from where?) for the ansatz function in the first term.
     * 						  Corresponds to the "FESpaceNumber" of deprecated TDiscreteForm2D.
     * 						  NOTE: myFESpaceNumber[0] = 1 means: for first term, use " BaseFuncts[1]" from  "BaseFunct2D *BaseFuncts",
     * 						  which is handed as a parameter to LocalAssembling2D::GetLocalForms(...) by the assembling routine.
     * 						  TO DETERMINE THIS CORRECTLY REQUIRES KNOWLEDGE ABOUT THE BASEFUNCTIONS KNOWN IN THE ASSEMBLING ROUTINE -
     * 						  THOSE ARE TAKEN CELLWISE FROM THE SPACES GIVEN TO ASSEMBLE2D AS 2ND ARGUMENT!
     *
     * @param myRowSpace 	Stores which is the space used for the rows of matrix i.
     * 						e.g. myRowSpace[0]=1 - matrix 0 uses the space "1" (see above) as row (ansatz?) space
     *
     * @param myColumnSpace Stores which is the space used for the columns of matrix i.
     * 						e.g. myColumnSpace[0]=1 - matrix 0 uses the space "1" (see above) as column (test?) space
     *
     * @param myRhsSpace Stores which is the space used for the rhs.
     * 					 e.g. myRhsSpace[1] = 0 - rhs 1 uses the space "0" (see above)
     *
     * @param myCoeffs Pointer to the coefficient function used in "GetLocalForms" to (determine) the coefficients.
     *
     * @param myAssembleParam  Pointer to the assembling function used in "GetLocalForms" to do the entire assembling at one quad point.
     *
     * @param myManipulate	Manipulate function. Do not use this, pass nullptr.
     *
     * @param myN_Matrices How many matrices are to be assembled at once.
     * 					   NOTE: Actually this is never used, because the number of matrices (split into "square" and "rect")
     * 					   		 is given as a parameter to Assemble2D(...) and that values is used.
     * 					   		 This value could only be used to control if "myRowSpace" and "myColumnSpace" have the right length.
     *
     * @param myN_Rhs 	How many right hand sides are to be assembled at once.
     *				 	NOTE: Actually this is never used, because the number of matrices (split into "square" and "rect")
     * 					      is given as a parameter to Assemble2D(...) and that values is used.
     * 					   	  This value could only be used to control if "myRowSpace" and "myColumnSpace" have the right length.
     *
     * //FROM HERE IT IS MEMBERS OF DEPRECATED TAuxParam2D.
     * @param myN_ParamFct The number of Parameter functions working on the assembling.
     *
     * @param myParameterFct A list of pointers to parameter functions. Size should equal "myN_ParamFct".
     *
     * @param myBeginParameter Determine, where which parameter function starts working. Size should equal "myN_ParamFct".
     *
     * @param myN_Parameters	The number of parameters given out in the end. Could differ from myN_FEValues if
     * 							additionally e.g. space coordinates are given out.
     *
     * @param myFEFunctions2D An array of the FE functions which have to be evaluated to get the FE_Values.
     *
     * @param myN_FEValues	The number of parameters to be evaluated directly from FE functions.
     *
     * @param myFEValue_FctIndex Stores which FE function in "myFEFunctions2D" has to be evaluated in order to get a FE_Value.
     * 							 e.g. myFEValue_FctIndex[i]=j - evaluate "myFEFunctions2D[j]" for FE_Value i
     *
     * @param myFEValue_MultiIndex Stores which derivative of an FE function has to be evaluated in order to get a FE_Value.
     * 								e.g. myFEValue_MultiIndex[i]=D01 - for FE_Value i evaluate y-derivative of corresp. FE function
     *
     * @note Some data members get an extra treatment - "name" is set to CUSTOMIZED,
	 * The auxiliary arrays (All)OrigValues are dynamically allocated with size "N_Terms".
	 * "N_Spaces" is determined by finding the max in "FESpaceNumber" (+1).
	 * "Needs2ndDerivative" is dynamically allocated to the size "N_Spaces" and then filled
	 * according to the appearance of "D20", "D11" or "D02" in "Derivatives".
     */
    LocalAssembling2D(int myN_Terms,
    		 std::vector<MultiIndex2D> myDerivatives, std::vector<int> myFESpaceNumber,
			 std::vector<int> myRowSpace, std::vector<int> myColumnSpace, std::vector<int> myRhsSpace,
			 CoeffFct2D* myCoeffs, AssembleFctParam2D* myAssembleParam, ManipulateFct2D* myManipulate,
			 int myN_Matrices, int myN_Rhs,
			 int myN_ParamFct, std::vector<ParamFct*> myParameterFct, std::vector<int> myBeginParameter, int myN_Parameters,
			 TFEFunction2D **myFEFunctions2D,  int myN_FEValues,
			 std::vector<int> myFEValue_FctIndex, std::vector<MultiIndex2D> myFEValue_MultiIndex);

    /** destructor */
    ~LocalAssembling2D();
    
    

    /** return local stiffness matrix */
    void GetLocalForms(int N_Points, double *weights, double *AbsDetjk,
                       double *X, double *Y,
                       int *N_BaseFuncts, BaseFunct2D *BaseFuncts, 
                       double **Parameters, double **AuxArray,
                       TBaseCell *Cell, int N_Matrices, int N_Rhs,
                       double ***LocMatrix, double **LocRhs,
                       double factor = 1.);
    void GetLocalForms(int N_Points, double *weights, double *AbsDetjk,
                       double *X, double *Y, int *N_BaseFuncts,
                       BaseFunct2D *BaseFuncts, TBaseCell *Cell,
                       double ***LocMatrix, double **LocRhs,
                       double factor = 1.);
    
    
    /** return all parameters at all quadrature points */
    void GetParameters(int n_points, TCollection *Coll,
                       TBaseCell *cell, int cellnum,
                       double *x, double *y,
                       double **Parameters);

    /** return all parameters at boundary points */
    void GetParameters(int N_Points, TCollection *Coll,
                       TBaseCell *cell, int cellnum,
                       double *s, int joint,
                       double **Parameters);
    
    /** return name */
    const std::string& get_name() const
    { return name; }

    /** return array Needs2ndDerivatives */
    bool *GetNeeds2ndDerivatives() const
    { return Needs2ndDerivatives; }

    /** function for calculating the coefficients */
    CoeffFct2D *GetCoeffFct() const
    { return Coeffs; }
    
    /** return the index of the row space of the i-th matrix */
    int rowSpaceOfMat(int i) const
    { return RowSpace[i]; }
    
    /** return the index of the column space of the i-th matrix */
    int colSpaceOfMat(int i) const
    { return ColumnSpace[i]; }
    
    int GetN_ParamFct() const
    { return N_ParamFct; }
    
    int GetN_Parameters() const
    { return N_Parameters; }
    
    TFEFunction2D* get_fe_function(int i) const
    { return FEFunctions2D[i]; }
    
    LocalAssembling2D_type get_type() const
    { return type; }

    /**
     * All methods to follow are setter methods which deal with data members
     * which focus on gaining coefficients from given fe functions.
     */
    void setBeginParameter(const std::vector<int>& beginParameter)
    {
      BeginParameter = beginParameter;
    }

    void setFeFunctions2D(TFEFunction2D** feFunctions2D)
    {
      FEFunctions2D = feFunctions2D;
    }

    void setFeValueFctIndex(const std::vector<int>& feValueFctIndex)
    {
      FEValue_FctIndex = feValueFctIndex;
    }

    void setFeValueMultiIndex(
        const std::vector<MultiIndex2D>& feValueMultiIndex)
    {
      FEValue_MultiIndex = feValueMultiIndex;
    }

    void setN_FeValues(int N_feValues)
    {
      N_FEValues = N_feValues;
    }

    void setN_Parameters(int N_parameters)
    {
      N_Parameters = N_parameters;
    }

    void setN_ParamFct(int N_paramFct)
    {
      N_ParamFct = N_paramFct;
    }

    void setParameterFct(const std::vector<ParamFct*>& parameterFct)
    {
      ParameterFct = parameterFct;
    }
};


#endif // __LOCAL_ASSEMBLING_2D__<|MERGE_RESOLUTION|>--- conflicted
+++ resolved
@@ -48,21 +48,13 @@
                               TNSE2D_NL,
                               TNSE2D_Rhs,
                               Darcy2D_Galerkin,
-<<<<<<< HEAD
-                              RECONSTR_TSTOKES,
-                              RECONSTR_NLGALERKIN,
-                              RECONSTR_GALERKIN_Rhs,
-                              RECONSTR_MASS,
-                              RECONSTR_TNSE,
-                              RECONSTR_TNSENL,
-                              NO_LOCAL_ASSEMBLE,
-=======
                               Brinkman2D_Galerkin1,
                               Brinkman2D_Galerkin1b,
                               Brinkman2D_Galerkin2,
                               Brinkman2D_Galerkin1ResidualStab,
                               Brinkman2D_Galerkin1ResidualStab2,
->>>>>>> 75bbe9d7
+                              RECONSTR_TNSENL,
+                              NO_LOCAL_ASSEMBLE,
                               Custom /// Customized local assembling object. To be used with non-standard problems.
 };
 
