#ifndef TIMEDISCRETIZATIONS_H
#define TIMEDISCRETIZATIONS_H


/** ************************************************************************
 *
 * @name         TimeDiscretization
 * @brief        This class is useful for time dependent problems. The 
 *               idea is to separate the time stepping schemes and parameters
 *               needed for time dependent problems. This class stores the 
 *               different time stepping schemes like backward-Euler, BDF
 *               schemes, and to include other schemes using Butcher tableau.
 *
 * @author       Naveed Ahmed
 * @History      20. 02. 2017
**************************************************************************/

#include <ParameterDatabase.h>
#include <vector>
#include <memory>
#include <BlockFEMatrix.h>
#include <BlockVector.h>


class TimeDiscretization
{
  protected:
    /// @brief the RungeKuttaTable object
    // std::shared_ptr<RungeKuttaTable> rk;

    /// @brief coeffcients of the BDF schemes
    std::vector<double> bdf_coefficients;

    /// @brief a local parameter database which controls this class
    ParameterDatabase db;

    /// @brief time step legth 
    double current_time_step_length;
    
    /// @brief start time 
    double start_time;
    
    /// @brief end time 
    double end_time;
    
    /// @brief total number of time steps
    int total_time_steps;

public:
    // 
    TimeDiscretization(const ParameterDatabase& param_db);

    /// @brief This parameter is used for time step counter.
    /// It is set to be zero before the time iteration starts
    /// in the main code and increment is done within the 
    /// the time iteration. 
    unsigned int current_step_;
    
<<<<<<< HEAD
    /// @brief 
=======
    /// @brief current time
>>>>>>> a6598808
    double current_time_;
    
    /// @brief return a default TimeDiscretization parameter database
    /// Using the TimeDiscretization class requires these parameters.
    static ParameterDatabase default_TimeDiscretization_database();
    
    /// @brief This parameter is to be set for scaling and descaling 
    /// of the pressure-velocity blocks: this is set in the main class
    /// and indicates how many blocks have to be scaled during the 
    /// time step and how many during the nonlinear 
    unsigned int n_scale_block;
    
    /// @brief this will be used to indicate the matrices B, BT and C
    /// are linear or nonlinear or solution dependent and are setted 
    // in the class Time_NSE2D
    std::string b_bt_linear_nl;
    
    /// @brief This function scales all B, BT (or C) blocks at the 
    /// very first time and only if the nonlinear iteration counter
    /// is 0. For the bdf schemes,  the scaling will be done at first
    /// two, three ... time steps depending on the order of the scheme
    void scale_descale_all_b_blocks(BlockFEMatrix& matrix, 
                                    std::string scale_dscale);
    
    /// @brief This scales the B, BT or C blocks that are nonlinear. This 
    /// is the special case in the SUPG or Residual based VMS schemes
    /// TODO: combine some of the functions but getting no clue at the moment
    void scale_nl_b_blocks(BlockFEMatrix& matrix);

    /// @brief Thinking to use this function which can be used to perform
    /// the complete time step ????
    void set_time_disc_parameters();

    // a function which takes the matrices, right-hand side and solution vector
    // and perform the ...
    void prepare_timestep(BlockFEMatrix& system_matrix, 
        const BlockFEMatrix& mass_matrix, std::vector<BlockVector> & rhs, 
        const std::vector<BlockVector> old_solutions);
    //
    void prepare_rhs_from_time_disc(BlockFEMatrix& system_matrix, 
        const BlockFEMatrix& mass_matrix, std::vector<BlockVector> & rhs, 
        const std::vector<BlockVector> old_solutions);
    
    /// @brief this function will prepare the BlockFEMatrix 
    /// which passes to the solver. In details, the system_matrix
    /// will be scaled depending on the time stepping scheme
    /// and the mass matrix will be added to it. The B-blocks
    /// will be only scaled with the corresponding factor:
    /// @param system_matrix stiffness matrix
    /// @param mass_matrix  the mass matrix
    /// @param nl_b_block the BT and B-blocks are nonlinear
    ///        nl_b_block = 0, 2 means B and BT's blocks have 
    ///        to be scaled 
    ///        nl_b_block = 1 means only the BT's have to be scaled
    void prepare_system_matrix(BlockFEMatrix& system_matrix, 
        const BlockFEMatrix& mass_matrix);
    
    /// @brief This function is used to reset the linear part of the 
    /// A blocks. The nonlinear blocks are re-assembled during the 
    /// nonlinear iteration and then the system matrix will be set
    /// in the prepare_system_matrix function 
    void reset_linear_matrices(BlockFEMatrix& matrix, 
                               const BlockFEMatrix& mass);
    
    /// @brief This is an important parameter for the BDF schemes
    /// which uses for the first step (BDF1) solution that is 
    /// obtained by the backward-Euler step.
    bool pre_stage_bdf;
    
    /// @brief a method which returns how many old solutions I need
    unsigned int n_old_solutions() const
    {
      /*if(rk)
      {
         return 1;
      }
      else */if(bdf_coefficients.size() > 0)
      {
        return bdf_coefficients.size() - 1;
      }
      else
      {
        return 1;
      }
    }
   
    //getters
    /// returns the current time step length
    const double get_step_length() const
    {
      return current_time_step_length;
    }
    double get_step_length()
    {
      return current_time_step_length;
    }
<<<<<<< HEAD
    /// returns the end time
=======
    double get_start_time()
    {
      return start_time;
    }
>>>>>>> a6598808
    double get_end_time()
    {
      return end_time;
    }
    /// return total number of time steps
    int n_time_steps()
    {
      return total_time_steps;
    }
    double get_current_time()
    {
      return current_time_;
    }
};

#endif // TIMEDISCRETIZATIONS_H<|MERGE_RESOLUTION|>--- conflicted
+++ resolved
@@ -56,11 +56,7 @@
     /// the time iteration. 
     unsigned int current_step_;
     
-<<<<<<< HEAD
-    /// @brief 
-=======
     /// @brief current time
->>>>>>> a6598808
     double current_time_;
     
     /// @brief return a default TimeDiscretization parameter database
@@ -157,14 +153,11 @@
     {
       return current_time_step_length;
     }
-<<<<<<< HEAD
-    /// returns the end time
-=======
     double get_start_time()
     {
       return start_time;
     }
->>>>>>> a6598808
+    /// returns the end time
     double get_end_time()
     {
       return end_time;
