// =======================================================================
//
// Purpose:  main program for solving a stationary scalar equation using ParMooN
//
// Author:   Sashikumaar Ganesan
//
// History:  Implementation started on 22.08.2014
// =======================================================================
#include <Domain.h>
#include <Database.h>
#include <FEDatabase2D.h>
#include <SystemCD2D.h>
#include <Output2D.h>
#include <MainUtilities.h>

#include <MooNMD_Io.h>
#include <sys/stat.h>
#include <sys/types.h>

#include <LocalAssembling2D.h>
#include <Example_CD2D.h>

// =======================================================================
// main program
// =======================================================================
int main(int argc, char* argv[])
{
  //  declaration of database, you need this in every program
<<<<<<< HEAD
  int i, ORDER, N_Cells, N_DOF, img=0;
  
  double *sol, *rhs, t1, t2, errors[4];
     
  char *VtkBaseName;
     
  TDatabase *Database = new TDatabase();
  TFEDatabase2D *FEDatabase = new TFEDatabase2D(); 
  TCollection *coll;
  TDomain *Domain;
  TFESpace2D *Scalar_FeSpace, *fesp[1];
  TFEFunction2D *Scalar_FeFunction;
  TSystemCD2D *SystemMatrix;
  TOutput2D *Output;
  TAuxParam2D *aux;
  MultiIndex2D AllDerivatives[3] = { D00, D10, D01 };
  
  std::ostringstream os;
  os << " ";     
  
  // set variables' value in TDatabase using argv[1] (*.dat file) 
  Domain = new TDomain(argv[1]);
=======
  TDatabase Database;
  TFEDatabase2D FEDatabase;
>>>>>>> 7a1fd1be
  
  /** set variables' value in TDatabase using argv[1] (*.dat file) */
  TDomain Domain(argv[1]);  

  //set PROBLEM_TYPE to CD if not yet set
  if(TDatabase::ParamDB->PROBLEM_TYPE == 0)
    TDatabase::ParamDB->PROBLEM_TYPE = 1;
  //open OUTFILE, this is where all output is written to (addionally to console)
  OpenFiles();
 
  // write all Parameters to the OUTFILE (not to console) for later reference
  Database.WriteParamDB(argv[0]);
  
  /* include the mesh from a mesh generator, for a standard mesh use the 
   * build-in function. The GEOFILE describes the boundary of the domain. */
  Domain.Init(NULL, TDatabase::ParamDB->GEOFILE); // call mesh generator
   
  // refine grid up to the coarsest level
  for(int i=0; i<TDatabase::ParamDB->UNIFORM_STEPS; i++)
    Domain.RegRefineAll();  
  
  // write grid into an Postscript file
  if(TDatabase::ParamDB->WRITE_PS)
    Domain.PS("Domain.ps", It_Finest, 0);
  
  // create output directory, if not already existing
  if(TDatabase::ParamDB->WRITE_VTK)
    mkdir(TDatabase::ParamDB->OUTPUTDIR, 0777);
  
  // choose example according to the value of TDatabase::ParamDB->EXAMPLE
  Example_CD2D example;
   
  //=========================================================================
  // construct all finite element spaces
  //=========================================================================
  int ORDER = TDatabase::ParamDB->ANSATZ_ORDER;
  
  // a collection is basically only an array of cells, which is needed to create
  // a finite element space
  TCollection *coll = Domain.GetCollection(It_Finest, 0);
  // print out some information about the mesh
  int N_Cells = coll->GetN_Cells();
  OutPut("N_Cells : " << N_Cells <<endl);
  
  // create fespace for scalar equation
  TFESpace2D Scalar_FeSpace (coll, (char*)"name", (char*)"description", 
                             example.get_bc(0), ORDER, NULL);
  // print out some information on the finite element space
  int N_DOF = Scalar_FeSpace.GetN_DegreesOfFreedom();
  OutPut("dof all      : "<< setw(10) << N_DOF  << endl);
 
  //======================================================================
  // construct all finite element functions
  //======================================================================
  double *sol = new double[N_DOF];
  double *rhs = new double[N_DOF];
  // set solution and right hand side vectors to zero
  memset(sol, 0, N_DOF*SizeOfDouble);
  memset(rhs, 0, N_DOF*SizeOfDouble);

  // create a finite element function
  TFEFunction2D Scalar_FeFunction(&Scalar_FeSpace, (char*)"C", (char*)"C", sol,
                                  N_DOF);
  // the class LocalAssembling2D which we will need next, requires an array of
  // pointers to finite element functions, i.e. TFEFunction2D **.
  TFEFunction2D *fe_function[1] = { &Scalar_FeFunction };
  
  //======================================================================
  // SystemMatrix construction and solution
  //====================================================================== 
<<<<<<< HEAD
  // Disc type: GALERKIN (or) SDFEM  (or) UPWIND (or) GLS (or) SUPG (or) LOCAL_PROJECTION
  // Solver: AMG_SOLVE (or) GMG  (or) DIRECT 
  SystemMatrix = new TSystemCD2D(Scalar_FeSpace, SDFEM, DIRECT);
=======
  TSystemMatScalar2D SystemMatrix(&Scalar_FeSpace);
>>>>>>> 7a1fd1be
  
  // initilize the system matrix with the functions defined in the example
  SystemMatrix.Init(example.get_bc(0), example.get_bd(0));
  
  // create a local assembling object which is needed to assemble the matrix
  LocalAssembling2D la(CD2D_SUPG, fe_function, example.get_coeffs());
       
  // assemble the system matrix with given local assembling, sol and rhs 
  SystemMatrix.Assemble(la, sol, rhs);
  
  //Solve the system
  {
    double t1 = GetTime();
    SystemMatrix.Solve(sol, rhs);
    double t2 = GetTime();
    OutPut( "time for solving: " << t2-t1 << endl);
  }
    
  //======================================================================
  // produce outout
  //======================================================================
  TOutput2D Output(1, 1, 0, 0, &Domain);
  Output.AddFEFunction(&Scalar_FeFunction);

  //Scalar_FeFunction.Interpolate(example.get_exact(0));
  // write solution to a vtk file
  if(TDatabase::ParamDB->WRITE_VTK)
  {
    std::string filename(TDatabase::ParamDB->OUTPUTDIR);
    filename += "/" + std::string(TDatabase::ParamDB->BASENAME) + ".vtk";
    Output.WriteVtk(filename.c_str());
  }
   
  //====================================================================== 
  // measure errors to known solution
  // If an exact solution is not known, it is usually set to be zero, so that
  // in such a case here only integrals of the solution are computed.
  //======================================================================    
  if(TDatabase::ParamDB->MEASURE_ERRORS)
  {
    double errors[4];
    TAuxParam2D aux;
    MultiIndex2D AllDerivatives[3] = { D00, D10, D01 };
    TFESpace2D *fespace[1] = { &Scalar_FeSpace };

    Scalar_FeFunction.GetErrors(example.get_exact(0), 3, AllDerivatives, 2, 
                                 L2H1Errors, example.get_coeffs(), &aux, 1,
                                 fespace, errors);

    OutPut( "L2: " << errors[0] << endl);
    OutPut( "H1-semi: " << errors[1] << endl);
    OutPut( "SD: " << errors[2] << endl);
  } // if(TDatabase::ParamDB->MEASURE_ERRORS)

  delete [] sol;
  delete [] rhs;
  delete coll;
  CloseFiles();
  return 0;
} // end main<|MERGE_RESOLUTION|>--- conflicted
+++ resolved
@@ -26,33 +26,8 @@
 int main(int argc, char* argv[])
 {
   //  declaration of database, you need this in every program
-<<<<<<< HEAD
-  int i, ORDER, N_Cells, N_DOF, img=0;
-  
-  double *sol, *rhs, t1, t2, errors[4];
-     
-  char *VtkBaseName;
-     
-  TDatabase *Database = new TDatabase();
-  TFEDatabase2D *FEDatabase = new TFEDatabase2D(); 
-  TCollection *coll;
-  TDomain *Domain;
-  TFESpace2D *Scalar_FeSpace, *fesp[1];
-  TFEFunction2D *Scalar_FeFunction;
-  TSystemCD2D *SystemMatrix;
-  TOutput2D *Output;
-  TAuxParam2D *aux;
-  MultiIndex2D AllDerivatives[3] = { D00, D10, D01 };
-  
-  std::ostringstream os;
-  os << " ";     
-  
-  // set variables' value in TDatabase using argv[1] (*.dat file) 
-  Domain = new TDomain(argv[1]);
-=======
   TDatabase Database;
   TFEDatabase2D FEDatabase;
->>>>>>> 7a1fd1be
   
   /** set variables' value in TDatabase using argv[1] (*.dat file) */
   TDomain Domain(argv[1]);  
@@ -123,13 +98,7 @@
   //======================================================================
   // SystemMatrix construction and solution
   //====================================================================== 
-<<<<<<< HEAD
-  // Disc type: GALERKIN (or) SDFEM  (or) UPWIND (or) GLS (or) SUPG (or) LOCAL_PROJECTION
-  // Solver: AMG_SOLVE (or) GMG  (or) DIRECT 
-  SystemMatrix = new TSystemCD2D(Scalar_FeSpace, SDFEM, DIRECT);
-=======
   TSystemMatScalar2D SystemMatrix(&Scalar_FeSpace);
->>>>>>> 7a1fd1be
   
   // initilize the system matrix with the functions defined in the example
   SystemMatrix.Init(example.get_bc(0), example.get_bd(0));
