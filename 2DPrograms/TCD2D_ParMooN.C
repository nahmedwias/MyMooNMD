--- conflicted
+++ resolved
@@ -44,19 +44,9 @@
   Database.WriteParamDB(argv[0]);
   Database.WriteTimeDB();
   
-<<<<<<< HEAD
-  
-  // Initialize class for storing snapshots
-  SNAPS snaps( parmoon_db );
-  // refine grid up to the coarsest level
-  size_t n_ref = Domain.get_n_initial_refinement_steps();
-  for(unsigned int i=0; i<n_ref; i++){
-    Domain.RegRefineAll();  
-  }
-=======
   // refine grid
   Domain.refine_and_get_hierarchy_of_collections(parmoon_db);
->>>>>>> a6598808
+  SNAPS snaps( parmoon_db );
   // write grid into an Postscript file
   if(parmoon_db["output_write_ps"])
     Domain.PS("Domain.ps", It_Finest, 0);
@@ -71,13 +61,9 @@
   tcd.assemble_initial_time();
   // ======================================================================
   
-<<<<<<< HEAD
-  double end_time = tss.get_end_time(); 
-=======
   double start_time = parmoon_db["time_start"];
   double end_time   = parmoon_db["time_end"];
   TDatabase::TimeDB->CURRENTTIME = start_time;
->>>>>>> a6598808
   tcd.output();
   // store initial condition as snapshot
   snaps.write_data(tcd.get_solution());
