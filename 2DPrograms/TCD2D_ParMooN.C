--- conflicted
+++ resolved
@@ -52,7 +52,6 @@
   if(parmoon_db["output_write_ps"])
   {
     Domain.PS("Domain.ps", It_Finest, 0);
-<<<<<<< HEAD
   }
 
   // ===========================================================================
@@ -61,35 +60,6 @@
   if( parmoon_db["write_snaps"] || (   !parmoon_db["write_snaps"]
                                     && !parmoon_db["compute_POD_basis"]
                                     && !parmoon_db["ROM_method"]) )
-=======
-  
-  TimeConvectionDiffusion<2> tcd(Domain, parmoon_db);
-
-  
-  TimeDiscretization& tss = tcd.get_time_stepping_scheme();
-  tss.current_step_ = 0;
-  tss.set_time_disc_parameters();
-
-  
-  
-  // ======================================================================
-  // assemble matrices and right hand side at start time  
-  tcd.assemble_initial_time();
-  // ======================================================================
-  
-  double start_time = parmoon_db["time_start"];
-  TDatabase::TimeDB->CURRENTTIME = start_time;
-  tcd.output();
-
-  // store initial condition as snapshot
-  if (parmoon_db["write_snaps"])
-    snaps.write_data(tcd.get_solution());
-  
-  // ======================================================================
-  // time iteration
-  // ======================================================================
-  while(!tss.reached_final_time_step())
->>>>>>> 2bf87e9c
   {
     TimeConvectionDiffusion<2> tcd(Domain, parmoon_db);
 
@@ -101,7 +71,6 @@
     TimeDiscretization& tss = tcd.get_time_stepping_scheme();
     tss.current_step_ = 0;
     tss.set_time_disc_parameters();
-<<<<<<< HEAD
 
     // assemble matrices and right hand side at start time
     tcd.assemble_initial_time();
@@ -171,29 +140,6 @@
   } // if ROM
 
   // ===========================================================================
-=======
-    tss.current_time_ += tss.get_step_length();
-    double tau = parmoon_db["time_step_length"];
-    
-    TDatabase::TimeDB->CURRENTTIME += tau;
-    Output::print("\nCURRENT TIME: ", TDatabase::TimeDB->CURRENTTIME);
-    SetTimeDiscParameters(1);
-    
-    tcd.assemble();    
-    tcd.solve();
-
- 
-    if((tss.current_step_-1) % TDatabase::TimeDB->STEPS_PER_IMAGE == 0)
-      tcd.output();
-
-    
-    // write the snap shots
-    if (parmoon_db["write_snaps"])
-      snaps.write_data(tcd.get_solution(), tss.current_step_);
-    
-  }
-  // ======================================================================
->>>>>>> 2bf87e9c
   Output::print("MEMORY: ", setw(10), GetMemory()/(1048576.0), " MB");
   Output::print("used time: ", GetTime() - t_start, "s");
   // ===========================================================================
