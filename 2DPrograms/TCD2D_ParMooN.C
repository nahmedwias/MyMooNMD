--- conflicted
+++ resolved
@@ -24,7 +24,7 @@
 #include <CD2DErrorEstimator.h>
 #include <MainUtilities.h>
 #include <TimeDiscRout.h>
-// #include <LocalAssembling2D.h>
+#include <LocalAssembling2D.h>
 
 #include <string.h>
 #include <sstream>
@@ -46,89 +46,70 @@
 
 int main(int argc, char* argv[])
 {
-  int i, j, l, m, N_SubSteps, ORDER, N_Cells, N_DOF, img=1, N_G;
-  int N_Active;
-
-  double *sol, *rhs, *oldrhs, t1, t2, errors[5], Linfty;
-  double tau, end_time, *defect, olderror, olderror1, hmin, hmax;
-  
-  bool UpdateStiffnessMat, UpdateRhs,  ConvectionFirstTime;
-  char *VtkBaseName;
-  const char vtkdir[] = "VTK"; 
-  
-  TDomain *Domain;
-  TDatabase *Database = new TDatabase();
-  TFEDatabase2D *FEDatabase = new TFEDatabase2D(); 
-  TCollection *coll;
-  TFESpace2D *Scalar_FeSpace, *fesp[1];
-  TFEFunction2D *Scalar_FeFunction;
-  TOutput2D *Output;
-  TSystemMatTimeScalar2D *SystemMatrix;  
-  TAuxParam2D *aux;
-  MultiIndex2D AllDerivatives[3] = { D00, D10, D01 };
-
-  std::ostringstream os;
-  os << " ";   
+  TDatabase Database;
+  TFEDatabase2D FEDatabase;
   
   // ======================================================================
   // set the database values and generate mesh
   // ======================================================================
-  // set variables' value in TDatabase using argv[1] (*.dat file), and generate the MESH based 
-  Domain = new TDomain(argv[1]);  
+  /** set variables' value in TDatabase using argv[1] (*.dat file), and generate the MESH based */
+  TDomain Domain(argv[1]);  
   
   if(TDatabase::ParamDB->PROBLEM_TYPE == 0)
     TDatabase::ParamDB->PROBLEM_TYPE = 2;
   OpenFiles();
 
-  Database->WriteParamDB(argv[0]);
-  Database->WriteTimeDB();
+  Database.WriteParamDB(argv[0]);
+  Database.WriteTimeDB();
   ExampleFile();
   
   /* include the mesh from a meshgenerator, for a standard mesh use the build-in function */
   // standard mesh  
-  Domain->ReadGeo(TDatabase::ParamDB->GEOFILE);
+  Domain.ReadGeo(TDatabase::ParamDB->GEOFILE);
 
   // refine grid up to the coarsest level
-  for(i=0; i<TDatabase::ParamDB->UNIFORM_STEPS; i++)
-    Domain->RegRefineAll();  
+  for(int i=0; i<TDatabase::ParamDB->UNIFORM_STEPS; i++)
+    Domain.RegRefineAll();  
   
   // write grid into an Postscript file
   if(TDatabase::ParamDB->WRITE_PS)
-    Domain->PS("Domain.ps", It_Finest, 0);
+    Domain.PS("Domain.ps", It_Finest, 0);
   
   // create output directory, if not already existing
   if(TDatabase::ParamDB->WRITE_VTK)
-    mkdir(vtkdir, 0777);
+    mkdir(TDatabase::ParamDB->OUTPUTDIR, 0777);
    
   //=========================================================================
   // construct all finite element spaces
   //=========================================================================
-  ORDER = TDatabase::ParamDB->ANSATZ_ORDER;
-  
-  coll = Domain->GetCollection(It_Finest, 0);
-  N_Cells = coll->GetN_Cells();
+  int ORDER = TDatabase::ParamDB->ANSATZ_ORDER;
+  
+  TCollection *coll = Domain.GetCollection(It_Finest, 0);
+  int N_Cells = coll->GetN_Cells();
   OutPut("N_Cells (space) : " << N_Cells <<endl);
   
   // fespaces for scalar equation 
-  Scalar_FeSpace = new TFESpace2D(coll, (char*)"fe space", (char*)"solution space", 
-                                          BoundCondition, ORDER, NULL);
-   
-  N_DOF = Scalar_FeSpace->GetN_DegreesOfFreedom();
-  N_Active =  Scalar_FeSpace->GetActiveBound();
+  TFESpace2D *Scalar_FeSpace = new TFESpace2D(coll, (char*)"fe space", 
+                                              (char*)"solution space", 
+                                              BoundCondition, ORDER, NULL);
+   
+  int N_DOF = Scalar_FeSpace->GetN_DegreesOfFreedom();
+  int N_Active =  Scalar_FeSpace->GetActiveBound();
   OutPut("dof all      : "<< setw(10) << N_DOF  << endl);
   OutPut("dof active   : "<< setw(10) << N_Active << endl);
    
 //======================================================================
 // construct all finite element functions
 //======================================================================
-  sol = new double[N_DOF];
-  rhs = new double[N_DOF];
-  oldrhs = new double[N_DOF];
+  double *sol = new double[N_DOF];
+  double *rhs = new double[N_DOF];
+  double *oldrhs = new double[N_DOF];
     
   memset(sol, 0, N_DOF*SizeOfDouble);
   memset(rhs, 0, N_DOF*SizeOfDouble);
 
-  Scalar_FeFunction = new TFEFunction2D(Scalar_FeSpace, (char*)"sol", (char*)"sol", sol, N_DOF); 
+  TFEFunction2D *Scalar_FeFunction = new TFEFunction2D(
+    Scalar_FeSpace, (char*)"sol", (char*)"sol", sol, N_DOF); 
   
   //interpolate the initial value
   Scalar_FeFunction->Interpolate(InitialCondition);
@@ -136,20 +117,6 @@
   //======================================================================
   // SystemMatrix construction and solution
   //======================================================================    
-<<<<<<< HEAD
-    // Disc type: GALERKIN (or) SDFEM  (or) UPWIND (or) SUPG (or) LOCAL_PROJECTION
-    // Solver: AMG_SOLVE (or) GMG  (or) DIRECT 
-    SystemMatrix = new TSystemMatTimeScalar2D(Scalar_FeSpace, GALERKIN, DIRECT);
-    
-    // initilize the system matrix with the functions defined in Example file
-    SystemMatrix->Init(BilinearCoeffs, BoundCondition, BoundValue);
-       
-    // assemble the system matrix with given aux, sol and rhs 
-    // aux is used to pass  addition fe functions (eg. mesh velocity) that is nedded for assembling,
-    // otherwise, just pass with NULL 
-    SystemMatrix->AssembleMRhs(NULL, sol, rhs);   
-
-=======
   // as LocalAssembling2D_type choose either
   // TCD2D_Mass_Rhs_Galerkin+TCD2D_Stiff_Rhs_Galerkin  or
   // TCD2D_Mass_Rhs_SUPG+TCD2D_Stiff_Rhs_SUPG
@@ -176,77 +143,77 @@
   // aux is used to pass  addition fe functions (eg. mesh velocity) that is 
   // nedded for assembling, otherwise, just pass with NULL 
   SystemMatrix.AssembleMRhs(la_mass_rhs, sol, rhs);
->>>>>>> d886ef8f
   
   //======================================================================
   // produce outout at t=0
   //======================================================================
-    VtkBaseName = TDatabase::ParamDB->VTKBASENAME;    
-    Output = new TOutput2D(2, 2, 1, 1, Domain);
-
-    Output->AddFEFunction(Scalar_FeFunction);
-
-//     Scalar_FeFunction->Interpolate(Exact);   
-    if(TDatabase::ParamDB->WRITE_VTK)
-     {
-      os.seekp(std::ios::beg);
-       if(img<10) os <<  "VTK/"<<VtkBaseName<<".0000"<<img<<".vtk" << ends;
-         else if(img<100) os <<  "VTK/"<<VtkBaseName<<".000"<<img<<".vtk" << ends;
-          else if(img<1000) os <<  "VTK/"<<VtkBaseName<<".00"<<img<<".vtk" << ends;
-           else if(img<10000) os <<  "VTK/"<<VtkBaseName<<".0"<<img<<".vtk" << ends;
-            else  os <<  "VTK/"<<VtkBaseName<<"."<<img<<".vtk" << ends;
-      Output->WriteVtk(os.str().c_str());
-      img++;
-     }   
-
-     
-    // measure errors to known solution
-    if(TDatabase::ParamDB->MEASURE_ERRORS)
-     {
-      fesp[0] = Scalar_FeSpace;       
-      aux =  new TAuxParam2D(1, 0, 0, 0, fesp, NULL, NULL, NULL, NULL, 0, NULL);
-      
-     for(j=0;j<5;j++)
-       errors[j] = 0;
-     
-      Scalar_FeFunction->GetErrors(Exact, 3, AllDerivatives, 2, L2H1Errors, BilinearCoeffs, aux, 1, fesp, errors);
-     
-      olderror = errors[0];
-      olderror1 = errors[1]; 
-     
-      OutPut("time: " << TDatabase::TimeDB->CURRENTTIME);
-      OutPut(" L2: " << errors[0]);
-      OutPut(" H1-semi: " << errors[1] << endl);     
-     Linfty=errors[0];
-     } //  if(TDatabase::ParamDB->MEASURE_ERRORS)  
-       
-       
-  coll->GetHminHmax(&hmin,&hmax);
-  OutPut("h_min : " << hmin << " h_max : " << hmax << endl);
-
-  // TDatabase::TimeDB->TIMESTEPLENGTH =  hmax;
-
+  TOutput2D Output(2, 2, 1, 1, &Domain);
+  Output.AddFEFunction(Scalar_FeFunction);
+
+  //Scalar_FeFunction->Interpolate(Exact);
+  int img = 1;
+  if(TDatabase::ParamDB->WRITE_VTK)
+  {
+    std::string filename(TDatabase::ParamDB->OUTPUTDIR);
+    filename += "/" + std::string(TDatabase::ParamDB->BASENAME);
+    if(img<10) filename += ".0000";
+    else if(img<100) filename += ".000";
+    else if(img<1000) filename += ".00";
+    else if(img<10000) filename += ".0";
+    else filename += ".";
+    filename += std::to_string(img) + ".vtk";
+    Output.WriteVtk(filename.c_str());
+    img++;
+  }
+
+  double errors[5] = { 0., 0., 0., 0., 0. };
+  double Linfty; // L^infty in time of L2 in space
+  double olderror, olderror1;
+  MultiIndex2D AllDerivatives[3] = { D00, D10, D01 };
+  // measure errors to known solution
+  if(TDatabase::ParamDB->MEASURE_ERRORS)
+  {
+    TFESpace2D *fesp[1] = { Scalar_FeSpace }; 
+    TAuxParam2D aux;
+    
+    Scalar_FeFunction->GetErrors(Exact, 3, AllDerivatives, 2, L2H1Errors, 
+                                 BilinearCoeffs, &aux, 1, fesp, errors);
+   
+    olderror = errors[0];
+    olderror1 = errors[1]; 
+   
+    OutPut("time: " << TDatabase::TimeDB->CURRENTTIME);
+    OutPut(" L2: " << errors[0]);
+    OutPut(" H1-semi: " << errors[1] << endl);     
+    Linfty = errors[0];
+  } //  if(TDatabase::ParamDB->MEASURE_ERRORS)  
+  
+  {
+    double hmin, hmax;
+    coll->GetHminHmax(&hmin, &hmax);
+    OutPut("h_min : " << hmin << " h_max : " << hmax << endl);
+  }
 
   // TDatabase::TimeDB->TIMESTEPLENGTH =  hmax;
   //======================================================================
   // time disc loop
   //======================================================================    
   // parameters for time stepping scheme
-   m = 0;
-   N_SubSteps = GetN_SubSteps();
-   end_time = TDatabase::TimeDB->ENDTIME; 
-
-   UpdateStiffnessMat = FALSE; //check BilinearCoeffs in example file
-   UpdateRhs = TRUE; //check BilinearCoeffs in example file
-   ConvectionFirstTime=TRUE;
-
-   // time loop starts
-   while(TDatabase::TimeDB->CURRENTTIME < end_time)
-   {
+  int m = 0;
+  int N_SubSteps = GetN_SubSteps();
+  double end_time = TDatabase::TimeDB->ENDTIME; 
+
+  bool UpdateStiffnessMat = false; // check BilinearCoeffs in example file
+  bool UpdateRhs = true; // check BilinearCoeffs in example file
+  bool ConvectionFirstTime = true;
+
+  // time loop starts
+  while(TDatabase::TimeDB->CURRENTTIME < end_time)
+  {
     m++;
     TDatabase::TimeDB->INTERNAL_STARTTIME = TDatabase::TimeDB->CURRENTTIME;
 
-    for(l=0; l<N_SubSteps; l++) // sub steps of fractional step theta
+    for(int l=0; l<N_SubSteps; l++) // sub steps of fractional step theta
     {
       SetTimeDiscParameters(1);
 
@@ -258,12 +225,10 @@
         OutPut("Theta4: " << TDatabase::TimeDB->THETA4<< endl);
       }
 
-      tau = TDatabase::TimeDB->CURRENTTIMESTEPLENGTH;
+      double tau = TDatabase::TimeDB->CURRENTTIMESTEPLENGTH;
       TDatabase::TimeDB->CURRENTTIME += tau;
        
-      OutPut(endl << "CURRENT TIME: ");
-      OutPut(TDatabase::TimeDB->CURRENTTIME << endl);   
-
+      OutPut("\nCURRENT TIME: " << TDatabase::TimeDB->CURRENTTIME << endl);
       
       //copy rhs to oldrhs
       memcpy(oldrhs, rhs, N_DOF*SizeOfDouble); 
@@ -272,50 +237,55 @@
       // assemble only once at the begning
       if(UpdateStiffnessMat || UpdateRhs ||  ConvectionFirstTime)
       {
-        SystemMatrix->AssembleARhs(NULL, sol, rhs);
+        SystemMatrix.AssembleARhs(la_stiff_rhs, sol, rhs);
         
         // M:= M + (tau*THETA1)*A
         // rhs: =(tau*THETA4)*rhs +(tau*THETA3)*oldrhs +[M-(tau*THETA2)A]*oldsol
         // note! sol contains only the previous time step value, so just pass 
         // sol for oldsol
-        SystemMatrix->AssembleSystMat(oldrhs, sol, rhs, sol);
-        ConvectionFirstTime = FALSE;
+        SystemMatrix.AssembleSystMat(oldrhs, sol, rhs, sol);
+        ConvectionFirstTime = false;
       }
      
       // solve the system matrix 
-      SystemMatrix->Solve(sol, rhs);
+      SystemMatrix.Solve(sol, rhs);
     
       // restore the mass matrix for the next time step    
       // unless the stiffness matrix or rhs change in time, it is not necessary to assemble the system matrix in every time step
       if(UpdateStiffnessMat || UpdateRhs)
       {
-        SystemMatrix->RestoreMassMat();
+        SystemMatrix.RestoreMassMat();
       }   
-    } // for(l=0;l<N_SubSteps;l++) 
+    } // for(int l=0;l<N_SubSteps;l++) 
     //======================================================================
     // produce outout
     //======================================================================
     if(m==1 || m % TDatabase::TimeDB->STEPS_PER_IMAGE == 0)
-     if(TDatabase::ParamDB->WRITE_VTK)
+    {
+      if(TDatabase::ParamDB->WRITE_VTK)
       {
-       os.seekp(std::ios::beg);
-        if(img<10) os <<  "VTK/"<<VtkBaseName<<".0000"<<img<<".vtk" << ends;
-         else if(img<100) os <<  "VTK/"<<VtkBaseName<<".000"<<img<<".vtk" << ends;
-          else if(img<1000) os <<  "VTK/"<<VtkBaseName<<".00"<<img<<".vtk" << ends;
-           else if(img<10000) os <<  "VTK/"<<VtkBaseName<<".0"<<img<<".vtk" << ends;
-            else  os <<  "VTK/"<<VtkBaseName<<"."<<img<<".vtk" << ends;
-       Output->WriteVtk(os.str().c_str());
-       img++;
+        std::string filename(TDatabase::ParamDB->OUTPUTDIR);
+        filename += "/" + std::string(TDatabase::ParamDB->BASENAME);
+        if(img<10) filename += ".0000";
+        else if(img<100) filename += ".000";
+        else if(img<1000) filename += ".00";
+        else if(img<10000) filename += ".0";
+        else filename += ".";
+        filename += std::to_string(img) + ".vtk";
+        Output.WriteVtk(filename.c_str());
+        img++;
       }
-
+    }
     
     //======================================================================
     // measure errors to known solution
     //======================================================================    
     if(TDatabase::ParamDB->MEASURE_ERRORS)
     {
-      Scalar_FeFunction->GetErrors(Exact, 3, AllDerivatives, 2, L2H1Errors, BilinearCoeffs, aux, 1, fesp, errors);
-
+      TAuxParam2D aux;
+      Scalar_FeFunction->GetErrors(Exact, 3, AllDerivatives, 2, L2H1Errors,
+                                   BilinearCoeffs, &aux, 1, &Scalar_FeSpace,
+                                   errors);
 
       OutPut("time: " << TDatabase::TimeDB->CURRENTTIME);
       OutPut(" L2: " << errors[0]);
@@ -337,23 +307,6 @@
     } //  if(TDatabase::ParamDB->MEASURE_ERRORS)  
   } // while(TDatabase::TimeDB->CURRENTTIME< end_time)
 
-//======================================================================
-// produce final outout
-//======================================================================
-  
-     if(TDatabase::ParamDB->WRITE_VTK)
-      {
-       os.seekp(std::ios::beg);
-        if(img<10) os <<  "VTK/"<<VtkBaseName<<".0000"<<img<<".vtk" << ends;
-         else if(img<100) os <<  "VTK/"<<VtkBaseName<<".000"<<img<<".vtk" << ends;
-          else if(img<1000) os <<  "VTK/"<<VtkBaseName<<".00"<<img<<".vtk" << ends;
-           else if(img<10000) os <<  "VTK/"<<VtkBaseName<<".0"<<img<<".vtk" << ends;
-            else  os <<  "VTK/"<<VtkBaseName<<"."<<img<<".vtk" << ends;
-       Output->WriteVtk(os.str().c_str());
-       img++;
-      }
-      
-      
   CloseFiles();
   return 0;
 } // end main
