// =======================================================================
//
// Purpose:     main program for scalar equations with new kernels of ParMooN
//
// Author:      Sashikumaar Ganesan
//
// History:     Implementation started on 08.08.2014

// =======================================================================

#include <Domain.h>
#include <Database.h>
#include <FEDatabase2D.h>
#include <Time_CD2D.h>

#include <sys/stat.h>
#include <sys/types.h>

#include <TimeDiscRout.h>
#include <TimeDiscretizations.h>


using namespace std;

int main(int argc, char* argv[])
{
  double t_start = GetTime();
  TDatabase Database;
  TFEDatabase2D FEDatabase;
  
  ParameterDatabase parmoon_db = ParameterDatabase::parmoon_default_database();
  parmoon_db.merge(TimeDiscretization::default_TimeDiscretization_database());
  parmoon_db.read(argv[1]);
  
  Output::set_outfile(parmoon_db["outfile"], parmoon_db["script_mode"]);
  Output::setVerbosity(parmoon_db["verbosity"]);

  // ======================================================================
  // set the database values and generate mesh
  // ======================================================================
  /** set variables' value in TDatabase using argv[1] (*.dat file), and generate the MESH based */
  TDomain Domain(parmoon_db, argv[1]);
  
  parmoon_db.write(Output::get_outfile());
  Database.WriteParamDB(argv[0]);
  Database.WriteTimeDB();
  
  // refine grid up to the coarsest level
  size_t n_ref = Domain.get_n_initial_refinement_steps();
  for(unsigned int i=0; i<n_ref; i++){
    Domain.RegRefineAll();  
  }
  // write grid into an Postscript file
  if(parmoon_db["output_write_ps"])
    Domain.PS("Domain.ps", It_Finest, 0);
  
  Example_TimeCD2D example( parmoon_db );
  Time_CD2D tcd(Domain, parmoon_db, example);
  
  TimeDiscretization& tss = tcd.get_time_stepping_scheme();
  tss.current_step_ = 0;
  tss.set_time_disc_parameters();
  // ======================================================================
  // assemble matrices and right hand side at start time  
  tcd.assemble_initial_time();
  // ======================================================================
  
<<<<<<< HEAD
  double start_time = parmoon_db["time_start"];
  double end_time   = parmoon_db["time_end"];
  TDatabase::TimeDB->CURRENTTIME = start_time;
  int step = 0;
  int n_substeps = GetN_SubSteps();
    
=======
  double end_time = TDatabase::TimeDB->ENDTIME; 
>>>>>>> abc9bde8
  tcd.output();
  // ======================================================================
  // time iteration
  // ======================================================================
  while(TDatabase::TimeDB->CURRENTTIME < end_time - 1e-10)
  {
    tss.current_step_++;
    // Output::print("mem before: ", GetMemory());
    TDatabase::TimeDB->INTERNAL_STARTTIME = TDatabase::TimeDB->CURRENTTIME;
    tss.set_time_disc_parameters();
    double tau = parmoon_db["time_step_length"];
    
    TDatabase::TimeDB->CURRENTTIME += tau;
    Output::print("\nCURRENT TIME: ", TDatabase::TimeDB->CURRENTTIME);
    SetTimeDiscParameters(1);
    
    tcd.assemble();    
    tcd.solve();
    if((tss.current_step_-1) % TDatabase::TimeDB->STEPS_PER_IMAGE == 0)
      tcd.output();
  }
  // ======================================================================
  Output::print("MEMORY: ", setw(10), GetMemory()/(1048576.0), " MB");
  Output::print("used time: ", GetTime() - t_start, "s");
  // ======================================================================
  Output::close_file();
  return 0;
} // end main<|MERGE_RESOLUTION|>--- conflicted
+++ resolved
@@ -17,7 +17,6 @@
 #include <sys/types.h>
 
 #include <TimeDiscRout.h>
-#include <TimeDiscretizations.h>
 
 
 using namespace std;
@@ -29,7 +28,6 @@
   TFEDatabase2D FEDatabase;
   
   ParameterDatabase parmoon_db = ParameterDatabase::parmoon_default_database();
-  parmoon_db.merge(TimeDiscretization::default_TimeDiscretization_database());
   parmoon_db.read(argv[1]);
   
   Output::set_outfile(parmoon_db["outfile"], parmoon_db["script_mode"]);
@@ -65,16 +63,7 @@
   tcd.assemble_initial_time();
   // ======================================================================
   
-<<<<<<< HEAD
-  double start_time = parmoon_db["time_start"];
-  double end_time   = parmoon_db["time_end"];
-  TDatabase::TimeDB->CURRENTTIME = start_time;
-  int step = 0;
-  int n_substeps = GetN_SubSteps();
-    
-=======
   double end_time = TDatabase::TimeDB->ENDTIME; 
->>>>>>> abc9bde8
   tcd.output();
   // ======================================================================
   // time iteration
