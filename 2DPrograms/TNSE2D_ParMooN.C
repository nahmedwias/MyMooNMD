#include <Domain.h>
#include <Database.h>
#include <FEDatabase2D.h>
#include <Example_TimeNSE2D.h>
#include "TimeNavierStokes.h"
#include <TimeDiscretizations.h>
#include <TimeDiscRout.h>
#include <LoopInfo.h>
#include <MeanVelocity.h>

using namespace std;


void get_corrds_cell(TDomain domain, std::vector<double> &xy_coords,  std::vector<TBaseCell *> &cells)
{
  // define the list of points where we want to compute velocity
  std::vector<double> xLines;
  xLines.resize(8);
  // windtunnel data
  xLines[0] = -10.;
  xLines[1] = 0.3;
  xLines[2] = 5.0;
  xLines[3] = 10.;
  xLines[4] = 16.5;
  xLines[5] = 24.2;
  xLines[6] = 29.2;
  // to check open boundary profile
  xLines[7] = 215.;
  double ySpacing = 0.5;
  double yMax = 60.;
  unsigned int nyPoints = yMax/ySpacing;
  double x,y;
  for (unsigned int k=0; k < xLines.size(); k++)
  {
    x = xLines[k];
    for (unsigned int j=0; j <= nyPoints; j++)
    {
      y = j*ySpacing;

      TCollection *coll = domain.GetCollection(It_Finest, 0, -4711);
      int n_cells = coll->GetN_Cells();
      int cell_found = -1;
      for(int i=0; i<n_cells; i++)
      {
        TBaseCell *c = coll->GetCell(i);
        
        if(c->PointInCell(x,y))
        {
          cells.push_back(c);
          cell_found = 1;
          xy_coords.push_back(x);
          xy_coords.push_back(y);
        }
      }
      
      if (cell_found==-1) 
        Output::print(" *** point: ",x," ",y, " no cell found ***");
    
    }
  }

  /*std::ifstream f("all_data.txt");
  std::string line;
  double x, y, u, v, rmsu, rmsv;

  while ((f>> x>> y >> u >>  v >> rmsu >> rmsv) )
  {
    
    TCollection *coll = Domain.GetCollection(It_Finest, 0, -4711);
    int n_cells = coll->GetN_Cells();
    int cell_found = -1;
    for(int i=0; i<n_cells; i++)
    {
      TBaseCell *c = coll->GetCell(i);
      
      if(c->PointInCell(x,y))
      {
        cells.push_back(c);
        cell_found = 1;
        xy_coords.push_back(x);
        xy_coords.push_back(y);

        //Output::print(" point: ",x," ",y);
      }
      
    }
    if (cell_found==-1) {
        Output::print(" *** point: ",x," ",y, " no cell found ***");
      }
  }
  f.close();
  if (cells.size() == 0)
    {
    Output::print(" *** WARNING: no cell found. Check the input file... ***");
    Output::print(" *** Note: the file all_data.txt shall be in the     ***");
    Output::print(" *** directory where the program is started.         ***");
  }
  */
}

int main(int argc, char* argv[])
{
  TDatabase Database(argv[1]);
  TFEDatabase2D FEDatabase2D;

  ParameterDatabase parmoon_db = ParameterDatabase::parmoon_default_database();
  parmoon_db.read(argv[1]);
  
  Output::set_outfile(parmoon_db["outfile"], parmoon_db["script_mode"]);
  Output::setVerbosity(parmoon_db["verbosity"]);

  // ======================================================================
  // set the database values and generate mesh
  // ======================================================================
  TDomain Domain(parmoon_db);

  // possibly change parameters in the database, if they are not meaningful now
  check_parameters_consistency_NSE(parmoon_db);

  parmoon_db.write(Output::get_outfile());
  Database.WriteParamDB(argv[0]);
  Database.WriteTimeDB();

  // refine grid
  Domain.refine_and_get_hierarchy_of_collections(parmoon_db);

  // write grid into an Postscript file
  if(parmoon_db["output_write_ps"])
    Domain.PS("Domain.ps", It_Finest, 0);

  // set some parameters for time stepping
  SetTimeDiscParameters(0);

  // create an object of TimeNavierStokes<2> class
  TimeNavierStokes<2> tnse2d(Domain, parmoon_db);
  
  TimeDiscretization& tss = tnse2d.get_time_stepping_scheme();
  tss.current_step_ = 0;
  tss.set_time_disc_parameters();
  
  // fill the array with right x and y coordinates from the file
  std::vector<double> xy_coords;
  // cells where the corrdinates belongs to
  std::vector<TBaseCell *> cells;
  if(parmoon_db["example"].is(7))
  {
    get_corrds_cell(Domain, xy_coords, cells);
    cout <<"# of cells containing output points"<< cells.size()<<endl;
  }
  // assemble everything at the start time
  // this includes assembling of all A's, B's
  // and M's blocks that are necessary
  tnse2d.assemble_initial_time();

  tnse2d.output();

  
  LoopInfo loop_info_time("time loop");
  loop_info_time.print_time_every_step = true;
  loop_info_time.verbosity_threshold = 1;
  int linear_iteration=0;
  
  double end_time = tss.get_end_time();
  TDatabase::TimeDB->CURRENTTIME = tss.get_start_time();
  while(TDatabase::TimeDB->CURRENTTIME < end_time - 1e-10)
  {
    tss.current_step_++;

    TDatabase::TimeDB->INTERNAL_STARTTIME = TDatabase::TimeDB->CURRENTTIME;
    // set the time parameters
    tss.set_time_disc_parameters();
    double tau = parmoon_db["time_step_length"];
    TDatabase::TimeDB->CURRENTTIME += tau;
    Output::print("\nCURRENT TIME: ", TDatabase::TimeDB->CURRENTTIME);
    
    tnse2d.assemble_matrices_rhs(0);

    LoopInfo loop_info("nonlinear");
    loop_info.print_time_every_step = true;
    loop_info.verbosity_threshold = 1;
    for(unsigned int i=0;; i++)
    {
      if(tnse2d.stop_it(i))
      {
        loop_info.finish(i,tnse2d.get_full_residual());
        linear_iteration +=i;
        loop_info_time.print(linear_iteration, tnse2d.get_full_residual());
        break;
      }
      else
        loop_info.print(i, tnse2d.get_full_residual());

      tnse2d.solve();

      if(tnse2d.imex_scheme())
        continue;

      tnse2d.assemble_matrices_rhs(i+1);
    }
<<<<<<< HEAD
    tnse2d.output(tss.current_step_);
    
    if(parmoon_db["example"].is(7) ) 
    {
      std::string velFileName;
      velFileName = parmoon_db["output_vtk_directory"].get<std::string>() +
        "/velocityOut/" + parmoon_db["output_basename"].get<std::string>() + "_velocities.";
      MeanVelocity::compute_velocity_on_points(tnse2d, xy_coords, cells,velFileName);
    }
=======
    tnse2d.output();
>>>>>>> a6598808
  }
  loop_info_time.finish(linear_iteration, tnse2d.get_full_residual());
  Output::close_file();
  return 0;
}<|MERGE_RESOLUTION|>--- conflicted
+++ resolved
@@ -11,7 +11,7 @@
 using namespace std;
 
 
-void get_corrds_cell(TDomain domain, std::vector<double> &xy_coords,  std::vector<TBaseCell *> &cells)
+void get_corrds_cell(const TDomain& domain, std::vector<double> &xy_coords,  std::vector<TBaseCell *> &cells)
 {
   // define the list of points where we want to compute velocity
   std::vector<double> xLines;
@@ -130,15 +130,7 @@
 
   // set some parameters for time stepping
   SetTimeDiscParameters(0);
-
-  // create an object of TimeNavierStokes<2> class
-  TimeNavierStokes<2> tnse2d(Domain, parmoon_db);
-  
-  TimeDiscretization& tss = tnse2d.get_time_stepping_scheme();
-  tss.current_step_ = 0;
-  tss.set_time_disc_parameters();
-  
-  // fill the array with right x and y coordinates from the file
+// fill the array with right x and y coordinates from the file
   std::vector<double> xy_coords;
   // cells where the corrdinates belongs to
   std::vector<TBaseCell *> cells;
@@ -147,6 +139,22 @@
     get_corrds_cell(Domain, xy_coords, cells);
     cout <<"# of cells containing output points"<< cells.size()<<endl;
   }
+  // create an object of TimeNavierStokes<2> class
+  TimeNavierStokes<2> tnse2d(Domain, parmoon_db);
+  
+  TimeDiscretization& tss = tnse2d.get_time_stepping_scheme();
+  tss.current_step_ = 0;
+  tss.set_time_disc_parameters();
+  
+//   // fill the array with right x and y coordinates from the file
+//   std::vector<double> xy_coords;
+//   // cells where the corrdinates belongs to
+//   std::vector<TBaseCell *> cells;
+//   if(parmoon_db["example"].is(7))
+//   {
+//     get_corrds_cell(Domain, xy_coords, cells);
+//     cout <<"# of cells containing output points"<< cells.size()<<endl;
+//   }
   // assemble everything at the start time
   // this includes assembling of all A's, B's
   // and M's blocks that are necessary
@@ -197,8 +205,7 @@
 
       tnse2d.assemble_matrices_rhs(i+1);
     }
-<<<<<<< HEAD
-    tnse2d.output(tss.current_step_);
+    tnse2d.output();
     
     if(parmoon_db["example"].is(7) ) 
     {
@@ -207,9 +214,6 @@
         "/velocityOut/" + parmoon_db["output_basename"].get<std::string>() + "_velocities.";
       MeanVelocity::compute_velocity_on_points(tnse2d, xy_coords, cells,velFileName);
     }
-=======
-    tnse2d.output();
->>>>>>> a6598808
   }
   loop_info_time.finish(linear_iteration, tnse2d.get_full_residual());
   Output::close_file();
