#include <Domain.h>
#include <Database.h>
#include <FEDatabase2D.h>
#include <Example_TimeNSE2D.h>
#include <Time_NSE2D.h>
#include <TimeDiscRout.h>
#include <LoopInfo.h>

using namespace std;

int main(int argc, char* argv[])
{
  double t_start=GetTime();
  TDatabase Database;
  TFEDatabase2D FEDatabase2D;
  
  ParameterDatabase parmoon_db = ParameterDatabase::parmoon_default_database();
  std::ifstream fs(argv[1]);
  parmoon_db.read(fs);
  fs.close();

  // ======================================================================
  // set the database values and generate mesh
  // ======================================================================
  /** set variables' value in TDatabase using argv[1] (*.dat file), and generate the MESH based */
  TDomain Domain(argv[1], parmoon_db);

  Output::set_outfile(parmoon_db["outfile"]);
  Output::setVerbosity(parmoon_db["verbosity"]);

  parmoon_db.write(Output::get_outfile());
  check_parameters_consistency_NSE(parmoon_db);
  Database.WriteParamDB(argv[0]);
  Database.WriteTimeDB();
  
  // refine grid up to the coarsest level
  size_t n_ref = Domain.get_n_initial_refinement_steps();
  for(size_t i = 0; i < n_ref; i++)
    Domain.RegRefineAll();

  // write grid into an Postscript file
  if(parmoon_db["output_write_ps"])
    Domain.PS("Domain.ps", It_Finest, 0);
  
  // set some parameters for time stepping 
  //TDatabase::TimeDB->CURRENTTIME = TDatabase::TimeDB->STARTTIME;
  SetTimeDiscParameters(0);

  Example_TimeNSE2D example( parmoon_db );
  // create an object of Time_NSE2D class
  Time_NSE2D tnse2d(Domain, parmoon_db, example);
  // assemble everything at the start time
  // this includes assembling of all A's, B's
  // and M's blocks that are necessary 
  tnse2d.assemble_initial_time();
<<<<<<< HEAD

=======
  
  LoopInfo loop_info_time("time loop");
  loop_info_time.print_time_every_step = true;
  loop_info_time.verbosity_threshold = 1; // full verbosity
 
>>>>>>> 8508154c
  double end_time = TDatabase::TimeDB->ENDTIME; 
  int step = 0;
  int n_substeps = GetN_SubSteps();
  int linear_iterations = 0;
    
  // ======================================================================
  // time iteration
  // ======================================================================
   while(TDatabase::TimeDB->CURRENTTIME < end_time - 1e-10)
   {
     step++;
     // Output::print("mem before: ", GetMemory());
     TDatabase::TimeDB->INTERNAL_STARTTIME = TDatabase::TimeDB->CURRENTTIME;
     for(int j=0; j < n_substeps; ++j)
     {
       // setting the time disc parameters
       SetTimeDiscParameters(1);
       if(step==1)
       {
         Output::print<1>("Theta1: ", TDatabase::TimeDB->THETA1);
         Output::print<1>("Theta2: ", TDatabase::TimeDB->THETA2);
         Output::print<1>("Theta3: ", TDatabase::TimeDB->THETA3);
         Output::print<1>("Theta4: ", TDatabase::TimeDB->THETA4);
       }
       double tau = TDatabase::TimeDB->CURRENTTIMESTEPLENGTH;
       TDatabase::TimeDB->CURRENTTIME += tau;
       
       Output::print("\nCURRENT TIME: ", TDatabase::TimeDB->CURRENTTIME);
       // prepare the right hand side vector
       // only needed once per time step
       tnse2d.assemble_rhs();
       // assemble the nonlinear matrices
       tnse2d.assemble_nonlinear_term();
       // prepare the matrices for defect computations
       // and solvers
       tnse2d.assemble_system();
       // nonlinear iteration
       LoopInfo loop_info("nonlinear");
       loop_info.print_time_every_step = true;
       loop_info.verbosity_threshold = 1; // full verbosity
       for(unsigned int k=0;; k++)
       {
         if(tnse2d.stopIte(k))
         {
           loop_info.finish(k, tnse2d.getFullResidual());
	   linear_iterations+=k;
	   /// @todo provide all parts of the residual 
	   /// @todo loop_info restricted to the solver only
           loop_info_time.print(linear_iterations, tnse2d.getFullResidual());
	   break;
         }
         else
           loop_info.print(k, tnse2d.getFullResidual());
         tnse2d.solve();
         // assemble the nonlinear matrices 
         tnse2d.assemble_nonlinear_term();
         // prepare the matrices for next nonlinear iteration
         tnse2d.assemble_system();
       }
       // post processing: error computations
       // and solutions for visualization
       // FIXME CB: The call to output depends on 'step' but is in the loop
       // over 'substeps' - shouldn't it be outside of the loop?
       tnse2d.output(step);
     }
   }
   
  loop_info_time.finish(linear_iterations, tnse2d.getFullResidual());
  // ======================================================================
  Output::print("MEMORY: ", setw(10), GetMemory()/(1048576.0), " MB");
  Output::print("used time: ", GetTime() - t_start, "s");
  // ======================================================================
  Output::close_file();
  return 0;
}<|MERGE_RESOLUTION|>--- conflicted
+++ resolved
@@ -53,15 +53,11 @@
   // this includes assembling of all A's, B's
   // and M's blocks that are necessary 
   tnse2d.assemble_initial_time();
-<<<<<<< HEAD
-
-=======
   
   LoopInfo loop_info_time("time loop");
   loop_info_time.print_time_every_step = true;
   loop_info_time.verbosity_threshold = 1; // full verbosity
  
->>>>>>> 8508154c
   double end_time = TDatabase::TimeDB->ENDTIME; 
   int step = 0;
   int n_substeps = GetN_SubSteps();
