--- conflicted
+++ resolved
@@ -115,15 +115,9 @@
   /** set variables' value in TDatabase using argv[1] (*.dat file), and generate the MESH based */
   TDomain Domain(parmoon_db, argv[1]);
 
-<<<<<<< HEAD
-  Output::set_outfile(parmoon_db["outfile"]);
-  Output::setVerbosity(parmoon_db["verbosity"]);
-  
   // possibly change parameters in the database, if they are not meaningful now
   check_parameters_consistency_NSE(parmoon_db);
 
-=======
->>>>>>> 44f23bec
   parmoon_db.write(Output::get_outfile());
   Database.WriteParamDB(argv[0]);
   Database.WriteTimeDB();
