// =======================================================================
//
// Purpose:     main program for solving a stationary Brinkman equation in ParMooN
//
// Author:      Laura Blank
//
// History:     Implementation started on  14.03.2016

// =======================================================================
#include <Domain.h>
#include <Database.h>
#include <FEDatabase2D.h>
#include <LinAlg.h>
#include <Brinkman2D.h>
#include <Output2D.h>
#include <MainUtilities.h>
#include <LocalAssembling2D.h>
#include <Example_Brinkman2D.h>

#include <ParameterDatabase.h>

#include <MooNMD_Io.h>
#include <sys/stat.h>
#include <sys/types.h>

// =======================================================================
// main program
// =======================================================================
int main(int argc, char* argv[])
{
    //for(UNIFORM_STEPS=1; UNIFORM_STEPS <= 6;++UNIFORM_STEPS)
    //{
  //  declaration of database, you need this in every program
  TDatabase Database;
  TFEDatabase2D FEDatabase;

  ParameterDatabase parmoon_db = ParameterDatabase::parmoon_default_database();
  std::ifstream fs(argv[1]);
  parmoon_db.read(fs);
  fs.close();
  
  /** set variables' value in TDatabase using argv[1] (*.dat file) */
  TDomain Domain(argv[1], parmoon_db);
<<<<<<< HEAD

 //// //set PROBLEM_TYPE to NSE if not yet set (3 means Stokes, 5 Naver-Stokes)
 //// if(TDatabase::ParamDB->PROBLEM_TYPE!=3 && TDatabase::ParamDB->PROBLEM_TYPE!=5)
 ////   TDatabase::ParamDB->PROBLEM_TYPE = 5;
  
    //open OUTFILE, this is where all output is written to (addionally to console)
=======
  
  //open OUTFILE, this is where all output is written to (addionally to console)
>>>>>>> 9896c18a
  Output::set_outfile(parmoon_db["outfile"]);
  
  // write all Parameters to the OUTFILE (not to console) for later reference
  Database.WriteParamDB(argv[0]);
    
  /* include the mesh from a mesh generator, for a standard mesh use the
   * build-in function. The GEOFILE describes the boundary of the domain. */
  Domain.Init(parmoon_db["boundary_file"], parmoon_db["geo_file"]); // call mesh generator
  
  // refine grid
  size_t n_ref =  Domain.get_n_initial_refinement_steps();
  for(size_t i=0; i< n_ref; i++)
  {
      Output::print("Refinement",i);
      Domain.RegRefineAll();
  }
  
  // write grid into an Postscript file
  if(parmoon_db["output_write_ps"])
    Domain.PS("Domain.ps", It_Finest, 0);
    
  Example_Brinkman2D example(parmoon_db["example"]);
    
  //=========================================================================
  // create an object of the Brinkman class
    
  Brinkman2D brinkman2d(Domain, parmoon_db, example);
  brinkman2d.assemble();
  brinkman2d.solve();
  brinkman2d.output();

  //=========================================================================

  Output::close_file();
    return 0;
         // }
} // end main<|MERGE_RESOLUTION|>--- conflicted
+++ resolved
@@ -41,17 +41,8 @@
   
   /** set variables' value in TDatabase using argv[1] (*.dat file) */
   TDomain Domain(argv[1], parmoon_db);
-<<<<<<< HEAD
 
- //// //set PROBLEM_TYPE to NSE if not yet set (3 means Stokes, 5 Naver-Stokes)
- //// if(TDatabase::ParamDB->PROBLEM_TYPE!=3 && TDatabase::ParamDB->PROBLEM_TYPE!=5)
- ////   TDatabase::ParamDB->PROBLEM_TYPE = 5;
-  
-    //open OUTFILE, this is where all output is written to (addionally to console)
-=======
-  
   //open OUTFILE, this is where all output is written to (addionally to console)
->>>>>>> 9896c18a
   Output::set_outfile(parmoon_db["outfile"]);
   
   // write all Parameters to the OUTFILE (not to console) for later reference
