--- conflicted
+++ resolved
@@ -61,10 +61,6 @@
     Domain.PS("Domain.ps", It_Finest, 0);
     
   Example_Brinkman2D example(parmoon_db);
-<<<<<<< HEAD
-    
-=======
->>>>>>> 6d4dc4de
   //=========================================================================
   // create an object of the Brinkman class
   Brinkman2D brinkman2d(Domain, parmoon_db, example);
