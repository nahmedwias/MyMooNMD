// =======================================================================
//
// Purpose:     main program for solving a stationary Brinkman equation in ParMooN
//
// Author:      Laura Blank
//
// History:     Implementation started on  14.03.2016

// =======================================================================
#include <Domain.h>
#include <Database.h>
#include <FEDatabase2D.h>
#include <LinAlg.h>
#include <Brinkman2D.h>
#include <Output2D.h>
#include <MainUtilities.h>
#include <LocalAssembling2D.h>
#include <Example_Brinkman2D.h>

#include <ParameterDatabase.h>

#include <MooNMD_Io.h>
#include <sys/stat.h>
#include <sys/types.h>

// =======================================================================
// main program
// =======================================================================
int main(int argc, char* argv[])
{
    //for(UNIFORM_STEPS=1; UNIFORM_STEPS <= 6;++UNIFORM_STEPS)
    //{
  //  declaration of database, you need this in every program
  TDatabase Database;
  TFEDatabase2D FEDatabase;

  ParameterDatabase parmoon_db = ParameterDatabase::parmoon_default_database();
  std::ifstream fs(argv[1]);
  parmoon_db.read(fs);
  fs.close();
  
    
  /** set variables' value in TDatabase using argv[1] (*.dat file) */
  TDomain Domain(argv[1], parmoon_db);

    
  //open OUTFILE, this is where all output is written to (addionally to console)
  Output::set_outfile(parmoon_db["outfile"]);
  
  // write all Parameters to the OUTFILE (not to console) for later reference
  Database.WriteParamDB(argv[0]);
  
  // refine grid
  size_t n_ref =  Domain.get_n_initial_refinement_steps();
  for(size_t i=0; i< n_ref; i++)
  {
      Domain.RegRefineAll();
  }
  
  // write grid into an Postscript file
  if(parmoon_db["output_write_ps"])
    Domain.PS("Domain.ps", It_Finest, 0);
    
<<<<<<< HEAD
  Example_Brinkman2D example(parmoon_db["example"],parmoon_db);
    
=======
  Example_Brinkman2D example(parmoon_db["example"]);
>>>>>>> 5cc538d7
  //=========================================================================
  // create an object of the Brinkman class
  Brinkman2D brinkman2d(Domain, parmoon_db, example);
  brinkman2d.assemble();
  brinkman2d.solve();
  brinkman2d.output();

  //=========================================================================

  Output::close_file();
    return 0;
         // }
} // end main<|MERGE_RESOLUTION|>--- conflicted
+++ resolved
@@ -12,7 +12,6 @@
 #include <FEDatabase2D.h>
 #include <LinAlg.h>
 #include <Brinkman2D.h>
-#include <Output2D.h>
 #include <MainUtilities.h>
 #include <LocalAssembling2D.h>
 #include <Example_Brinkman2D.h>
@@ -61,12 +60,7 @@
   if(parmoon_db["output_write_ps"])
     Domain.PS("Domain.ps", It_Finest, 0);
     
-<<<<<<< HEAD
-  Example_Brinkman2D example(parmoon_db["example"],parmoon_db);
-    
-=======
-  Example_Brinkman2D example(parmoon_db["example"]);
->>>>>>> 5cc538d7
+  Example_Brinkman2D example(parmoon_db);
   //=========================================================================
   // create an object of the Brinkman class
   Brinkman2D brinkman2d(Domain, parmoon_db, example);
