// =======================================================================
//
// Purpose:     main program for solving a stationary NSE equation in ParMooN
//
// Author:      Sashikumaar Ganesan
//
// History:     Implementation started on 23.08.2014

// =======================================================================
#include <Domain.h>
#include <Database.h>
#include <FEDatabase2D.h>
#include <LinAlg.h>
#include <FESpace2D.h>
#include <SystemMatNSE2D.h>
#include <SquareStructure2D.h>
#include <Structure2D.h>
#include <Output2D.h>
#include <LinAlg.h>
#include <CD2DErrorEstimator.h>
#include <MainUtilities.h>

#include <string.h>
#include <sstream>
#include <MooNMD_Io.h>
#include <stdlib.h>
#include <math.h>
#include <sys/stat.h>
#include <sys/types.h>
// =======================================================================
// include current example
// =======================================================================
#include "../Examples/NSE_2D/SinCos.h" // smooth sol in unit square

// =======================================================================
// main program
// =======================================================================
int main(int argc, char* argv[])
{
<<<<<<< HEAD
  // ======================================================================
  //  declaration of variables
  // ======================================================================
  int i, j, N_Cells, ORDER, N_U, N_P, N_TotalDOF, img=1, pressure_space_code;
  int Max_It, NSEType, velocity_space_code;
  
  double *sol, *rhs, *defect, t1, t2, errors[4], residual, impuls_residual;
  double limit, u_error[4], p_error[2];
  
  TDomain *Domain;
  TDatabase *Database = new TDatabase();
  TFEDatabase2D *FEDatabase = new TFEDatabase2D(); 
  TCollection *coll, *mortarcoll = NULL;
  TFESpace2D *Velocity_FeSpace, *Pressure_FeSpace, *fesp[1];
  TFEVectFunct2D *Velocity;
  TFEFunction2D *u1, *u2, *Pressure, *fefct[2];
  TOutput2D *Output;
  TSystemMatNSE2D *SystemMatrix;
  TAuxParam2D *aux;
  MultiIndex2D AllDerivatives[3] = { D00, D10, D01 };
   
  const char vtkdir[] = "VTK"; 
  char *PsBaseName, *VtkBaseName, *GEO;
  char UString[] = "u";
  char PString[] = "p";
  
  std::ostringstream os;
  os << " ";   
      
  // ======================================================================
  // set the database values and generate mesh
  // ======================================================================    
  /** set variables' value in TDatabase using argv[1] (*.dat file), and generate the MESH based */
  Domain = new TDomain(argv[1]);  
=======
  //  declaration of database, you need this in every program
  TDatabase Database;
  TFEDatabase2D FEDatabase; 
  
  /** set variables' value in TDatabase using argv[1] (*.dat file) */
  TDomain Domain(argv[1]);  
>>>>>>> d886ef8f
  
  OpenFiles();
<<<<<<< HEAD
  OutFile.setf(std::ios::scientific);

  Database->CheckParameterConsistencyNSE();
  Database->WriteParamDB(argv[0]);
  ExampleFile();
=======
  
  // possibly change parameters in the database, if they are not meaningful now
  Database.CheckParameterConsistencyNSE();
  // write all Parameters to the OUTFILE (not to console) for later reference
  Database.WriteParamDB(argv[0]);
  
  /* include the mesh from a mesh generator, for a standard mesh use the 
   * build-in function. The GEOFILE describes the boundary of the domain. */
  Domain.Init(NULL, TDatabase::ParamDB->GEOFILE); // call mesh generator
>>>>>>> d886ef8f
  
  /* include the mesh from a meshgenerator, for a standard mesh use the build-in function */
  // standard mesh
   GEO = TDatabase::ParamDB->GEOFILE;
   Domain->Init(NULL, GEO);
   
  // refine grid up to the coarsest level
  for(i=0;i<TDatabase::ParamDB->UNIFORM_STEPS;i++)
    Domain->RegRefineAll();  
  
  if(TDatabase::ParamDB->WRITE_PS)
   {
    // write grid into an Postscript file
    os.seekp(std::ios::beg);
    os << "Domain" << ".ps" << ends;
    Domain->PS(os.str().c_str(),It_Finest,0);
   }
   
  if(TDatabase::ParamDB->WRITE_VTK)
<<<<<<< HEAD
   { mkdir(vtkdir, 0777); }   
   
//=========================================================================
// construct all finite element spaces
//=========================================================================
  ORDER = TDatabase::ParamDB->ANSATZ_ORDER;
  
  coll=Domain->GetCollection(It_Finest, 0);
  N_Cells = coll->GetN_Cells();
=======
    mkdir(TDatabase::ParamDB->OUTPUTDIR, 0777);
  
  Example_NSE2D example;
  
  //=========================================================================
  // construct all finite element spaces
  //=========================================================================
  // a collection is basically only an array of cells, which is needed to create
  // a finite element space
  TCollection *coll = Domain.GetCollection(It_Finest, 0);
  TCollection *mortarcoll = NULL;
  // print out some information about the mesh
  int N_Cells = coll->GetN_Cells();
>>>>>>> d886ef8f
  OutPut("N_Cells : " << N_Cells <<endl);
  
  // fespaces for velocity and pressure  
  GetVelocityAndPressureSpace(coll, BoundCondition, mortarcoll, Velocity_FeSpace,
                              Pressure_FeSpace, &pressure_space_code,
                              TDatabase::ParamDB->VELOCITY_SPACE,
                              TDatabase::ParamDB->PRESSURE_SPACE);
  
  // defaulty inf-sup pressure space will be selected based on the velocity space, so update it in database
  TDatabase::ParamDB->INTERNAL_PRESSURE_SPACE = pressure_space_code;
  velocity_space_code =   TDatabase::ParamDB->VELOCITY_SPACE;
    
  N_U = Velocity_FeSpace->GetN_DegreesOfFreedom();
  N_P = Pressure_FeSpace->GetN_DegreesOfFreedom();    
  N_TotalDOF = 2*N_U + N_P;

  OutPut("Dof Velocity : "<< setw(10) << 2* N_U << endl);
  OutPut("Dof Pressure : "<< setw(10) << N_P << endl);
  OutPut("Total Dof all: "<< setw(10) << N_TotalDOF  << endl);
<<<<<<< HEAD
//======================================================================
// construct all finite element functions
//======================================================================
    sol = new double[N_TotalDOF];
    rhs = new double[N_TotalDOF];

    memset(sol, 0, N_TotalDOF*SizeOfDouble);
    memset(rhs, 0, N_TotalDOF*SizeOfDouble);
=======
  
  //======================================================================
  // construct all finite element functions
  //======================================================================
  double *sol = new double[N_TotalDOF];
  double *rhs = new double[N_TotalDOF];
  // set solution and right hand side vectors to zero
  memset(sol, 0, N_TotalDOF*SizeOfDouble);
  memset(rhs, 0, N_TotalDOF*SizeOfDouble);

  // create the finite element functions
  TFEVectFunct2D Velocity(Velocity_FeSpace, (char*)"u", (char*)"u",  sol, N_U,
                          2);
  TFEFunction2D Pressure(Pressure_FeSpace, (char*)"p", (char*)"p", sol+2*N_U,
                         N_P);
  // the class LocalAssembling2D which we will need next, requires an array of
  // pointers to finite element functions, i.e. TFEFunction2D **.
  TFEFunction2D *fe_functions[3] = { Velocity.GetComponent(0),
                                     Velocity.GetComponent(1), &Pressure };
  
  //======================================================================
  // SystemMatrix construction and solution
  //======================================================================  
  TSystemMatNSE2D SystemMatrix(&Velocity, &Pressure);
 
  // initilize the system matrix with the functions defined in Example file
  SystemMatrix.Init(example.get_bd(0), example.get_bd(1));
  
  // create a local assembling objects which are needed to assemble the matrices
  LocalAssembling2D la(NSE2D_Galerkin, fe_functions, example.get_coeffs());
  LocalAssembling2D la_nonlinear(NSE2D_Galerkin_Nonlinear, fe_functions,
                                 example.get_coeffs());
  
  // assemble the system matrix with given sol and rhs 
  SystemMatrix.Assemble(la, sol, rhs);
  // if solution was not zero up to here, you should call 
  //SystemMatrix.AssembleNonLinear(la_nonlinear, sol, rhs);
  
  // calculate the residual
  double *defect = new double[N_TotalDOF];
  memset(defect,0,N_TotalDOF*SizeOfDouble);
  
  SystemMatrix.GetResidual(sol, rhs, defect);
  
  //correction due to L^2_O Pressure space 
  if(TDatabase::ParamDB->INTERNAL_PROJECT_PRESSURE)
    IntoL20Vector2D(defect+2*N_U, N_P, pressure_space_code);
  
  double residual =  Ddot(N_TotalDOF, defect, defect);
  double impuls_residual = Ddot(2*N_U, defect, defect);  

  OutPut("Nonlinear iteration step   0");
  OutPut(setw(14) << impuls_residual);
  OutPut(setw(14) << residual-impuls_residual);
  OutPut(setw(14) << sqrt(residual) << endl);
>>>>>>> d886ef8f

    Velocity = new TFEVectFunct2D(Velocity_FeSpace, UString,  UString,  sol, N_U, 2);
    u1 = Velocity->GetComponent(0);
    u2 = Velocity->GetComponent(1);
    Pressure = new TFEFunction2D(Pressure_FeSpace, PString,  PString,  sol+2*N_U, N_P);
    
<<<<<<< HEAD
//======================================================================
// SystemMatrix construction and solution
//======================================================================  
    // Disc type: GALERKIN 
    // Solver: AMG_SOLVE (or) GMG  (or) DIRECT
    NSEType = TDatabase::ParamDB->NSTYPE;
    
    SystemMatrix = new TSystemMatNSE2D(Velocity_FeSpace, Pressure_FeSpace, Velocity, Pressure, GALERKIN, NSEType, DIRECT);
 
    // initilize the system matrix with the functions defined in Example file
    //last argument is aux that is used to pass additional fe functions (eg. mesh velocity)
    // otherwise, just pass with NULL so that the default NSE aux value will be used 
    SystemMatrix->Init(LinCoeffs, BoundCondition, U1BoundValue, U2BoundValue, NULL);
       
    // assemble the system matrix with given sol and rhs 
    SystemMatrix->Assemble(sol, rhs);
=======
    //no nonlinear iteration for Stokes problem
    if(TDatabase::ParamDB->PROBLEM_TYPE == 3)
      break;
    
    // assemble the system matrix with given aux, sol and rhs 
    SystemMatrix.AssembleNonLinear(la_nonlinear, sol, rhs);
>>>>>>> d886ef8f
    
    // calculate the residual
    defect = new double[N_TotalDOF];
    memset(defect,0,N_TotalDOF*SizeOfDouble);
    
    SystemMatrix->GetResidual(sol, rhs, defect);
    
    //correction due to L^2_O Pressure space 
     if(TDatabase::ParamDB->INTERNAL_PROJECT_PRESSURE)
       IntoL20Vector2D(defect+2*N_U, N_P, pressure_space_code);
    
<<<<<<< HEAD
      residual =  Ddot(N_TotalDOF, defect, defect);
      impuls_residual = Ddot(2*N_U, defect, defect);  

      OutPut("Nonlinear iteration step   0");
      OutPut(setw(14) << impuls_residual);
      OutPut(setw(14) << residual-impuls_residual);
      OutPut(setw(14) << sqrt(residual) << endl);     

//====================================================================== 
//Solve the system
// the nonlinear iteration
//======================================================================
    limit = TDatabase::ParamDB->SC_NONLIN_RES_NORM_MIN_SADDLE;
    Max_It = TDatabase::ParamDB->SC_NONLIN_MAXIT_SADDLE;
=======
    residual = Ddot(N_TotalDOF, defect, defect);
    impuls_residual = Ddot(2*N_U, defect, defect);
>>>>>>> d886ef8f
    
    for(j=1;j<=Max_It;j++)
     {   
      // Solve the NSE system
      SystemMatrix->Solve(sol, rhs);
      
      //no nonlinear iteration for Stokes problem  
      if(TDatabase::ParamDB->FLOW_PROBLEM_TYPE==STOKES)
       break;
      
      // assemble the system matrix with given aux, sol and rhs 
      SystemMatrix->AssembleNonLinear(sol, rhs);     
      
      // get the residual
      memset(defect,0,N_TotalDOF*SizeOfDouble);
      SystemMatrix->GetResidual(sol, rhs, defect);

    //correction due to L^2_O Pressure space 
     if(TDatabase::ParamDB->INTERNAL_PROJECT_PRESSURE)
       IntoL20Vector2D(defect+2*N_U, N_P, pressure_space_code);
    
      residual =  Ddot(N_TotalDOF, defect, defect);
      impuls_residual = Ddot(2*N_U, defect, defect); 

      OutPut("nonlinear iteration step " << setw(3) << j);
      OutPut(setw(14) << impuls_residual);
      OutPut(setw(14) << residual-impuls_residual);
      OutPut(setw(14) << sqrt(residual) << endl);
 
      if ((sqrt(residual)<=limit)||(j==Max_It))
       {
        break;
       }//if ((sqrt(residual)<=limit)||(j==Max_It))
       
     } //for(j=1;j<=Max_It;j
    
    if(TDatabase::ParamDB->INTERNAL_PROJECT_PRESSURE)
       IntoL20FEFunction(sol+2*N_U, N_P, Pressure_FeSpace, velocity_space_code, pressure_space_code);
    
//======================================================================
// produce outout
//======================================================================
   VtkBaseName = TDatabase::ParamDB->VTKBASENAME;    
   Output = new TOutput2D(2, 2, 1, 1, Domain);

   Output->AddFEVectFunct(Velocity);
   Output->AddFEFunction(Pressure);
   
//    u1->Interpolate(ExactU1);
//    u2->Interpolate(ExactU2);
//    Pressure->Interpolate(ExactP);
   
<<<<<<< HEAD
    if(TDatabase::ParamDB->WRITE_VTK)
     {
      os.seekp(std::ios::beg);
       if(img<10) os <<  "VTK/"<<VtkBaseName<<".0000"<<img<<".vtk" << ends;
         else if(img<100) os <<  "VTK/"<<VtkBaseName<<".000"<<img<<".vtk" << ends;
          else if(img<1000) os <<  "VTK/"<<VtkBaseName<<".00"<<img<<".vtk" << ends;
           else if(img<10000) os <<  "VTK/"<<VtkBaseName<<".0"<<img<<".vtk" << ends;
            else  os <<  "VTK/"<<VtkBaseName<<"."<<img<<".vtk" << ends;
      Output->WriteVtk(os.str().c_str());
      img++;
     }   
     
//====================================================================== 
// measure errors to known solution
//======================================================================    
    if(TDatabase::ParamDB->MEASURE_ERRORS)
     {   
      SystemMatrix->MeasureErrors(ExactU1, ExactU2, ExactP, u_error, p_error);

       OutPut("L2(u): " <<  sqrt(u_error[0]*u_error[0]+u_error[2]*u_error[2]) << endl);
       OutPut("H1-semi(u): " <<  sqrt(u_error[1]*u_error[1]+u_error[3]*u_error[3]) << endl);
       OutPut("L2(p): " <<  p_error[0] << endl);
       OutPut("H1-semi(p): " <<  p_error[1] << endl); 
     } // if(TDatabase::ParamDB->MEASURE_ERRORS)


=======
  //====================================================================== 
  // measure errors to known solution
  //======================================================================    
  if(TDatabase::ParamDB->MEASURE_ERRORS)
  {
    double err[4];
    TAuxParam2D NSEaux_error;
    MultiIndex2D NSAllDerivatives[3] = {D00, D10, D01};
    
    // errors in first velocity component
    fe_functions[0]->GetErrors(example.get_exact(0), 3, NSAllDerivatives, 2, 
                               L2H1Errors, NULL, &NSEaux_error, 1,
                               &Velocity_FeSpace, err);
    
    // errors in second velocity component
    fe_functions[1]->GetErrors(example.get_exact(1), 3, NSAllDerivatives, 2,
                               L2H1Errors, NULL, &NSEaux_error, 1,
                               &Velocity_FeSpace, err+2);
    OutPut("L2(u)     : " << sqrt(err[0]*err[0] + err[2]*err[2]) << endl);
    OutPut("H1-semi(u): " << sqrt(err[1]*err[1] + err[3]*err[3]) << endl);
    
    // errors in pressure
    fe_functions[2]->GetErrors(example.get_exact(2), 3, NSAllDerivatives, 2,
                               L2H1Errors, NULL, &NSEaux_error, 1,
                               &Pressure_FeSpace, err);
    OutPut("L2(p)     : " <<  err[0] << endl);
    OutPut("H1-semi(p): " <<  err[1] << endl); 
  } // if(TDatabase::ParamDB->MEASURE_ERRORS)
  
>>>>>>> d886ef8f
  CloseFiles();
  
  return 0;
} // end main<|MERGE_RESOLUTION|>--- conflicted
+++ resolved
@@ -11,84 +11,33 @@
 #include <Database.h>
 #include <FEDatabase2D.h>
 #include <LinAlg.h>
-#include <FESpace2D.h>
 #include <SystemMatNSE2D.h>
-#include <SquareStructure2D.h>
-#include <Structure2D.h>
 #include <Output2D.h>
-#include <LinAlg.h>
-#include <CD2DErrorEstimator.h>
 #include <MainUtilities.h>
-
-#include <string.h>
-#include <sstream>
+#include <LocalAssembling2D.h>
+#include <Example_NSE2D.h>
+
 #include <MooNMD_Io.h>
-#include <stdlib.h>
-#include <math.h>
 #include <sys/stat.h>
 #include <sys/types.h>
-// =======================================================================
-// include current example
-// =======================================================================
-#include "../Examples/NSE_2D/SinCos.h" // smooth sol in unit square
 
 // =======================================================================
 // main program
 // =======================================================================
 int main(int argc, char* argv[])
 {
-<<<<<<< HEAD
-  // ======================================================================
-  //  declaration of variables
-  // ======================================================================
-  int i, j, N_Cells, ORDER, N_U, N_P, N_TotalDOF, img=1, pressure_space_code;
-  int Max_It, NSEType, velocity_space_code;
-  
-  double *sol, *rhs, *defect, t1, t2, errors[4], residual, impuls_residual;
-  double limit, u_error[4], p_error[2];
-  
-  TDomain *Domain;
-  TDatabase *Database = new TDatabase();
-  TFEDatabase2D *FEDatabase = new TFEDatabase2D(); 
-  TCollection *coll, *mortarcoll = NULL;
-  TFESpace2D *Velocity_FeSpace, *Pressure_FeSpace, *fesp[1];
-  TFEVectFunct2D *Velocity;
-  TFEFunction2D *u1, *u2, *Pressure, *fefct[2];
-  TOutput2D *Output;
-  TSystemMatNSE2D *SystemMatrix;
-  TAuxParam2D *aux;
-  MultiIndex2D AllDerivatives[3] = { D00, D10, D01 };
-   
-  const char vtkdir[] = "VTK"; 
-  char *PsBaseName, *VtkBaseName, *GEO;
-  char UString[] = "u";
-  char PString[] = "p";
-  
-  std::ostringstream os;
-  os << " ";   
-      
-  // ======================================================================
-  // set the database values and generate mesh
-  // ======================================================================    
-  /** set variables' value in TDatabase using argv[1] (*.dat file), and generate the MESH based */
-  Domain = new TDomain(argv[1]);  
-=======
   //  declaration of database, you need this in every program
   TDatabase Database;
   TFEDatabase2D FEDatabase; 
   
   /** set variables' value in TDatabase using argv[1] (*.dat file) */
   TDomain Domain(argv[1]);  
->>>>>>> d886ef8f
-  
+  
+  //set PROBLEM_TYPE to NSE if not yet set (3 means Stokes, 5 Naver-Stokes)
+  if(TDatabase::ParamDB->PROBLEM_TYPE!=3 && TDatabase::ParamDB->PROBLEM_TYPE!=5)
+    TDatabase::ParamDB->PROBLEM_TYPE = 5;
+  //open OUTFILE, this is where all output is written to (addionally to console)
   OpenFiles();
-<<<<<<< HEAD
-  OutFile.setf(std::ios::scientific);
-
-  Database->CheckParameterConsistencyNSE();
-  Database->WriteParamDB(argv[0]);
-  ExampleFile();
-=======
   
   // possibly change parameters in the database, if they are not meaningful now
   Database.CheckParameterConsistencyNSE();
@@ -98,37 +47,17 @@
   /* include the mesh from a mesh generator, for a standard mesh use the 
    * build-in function. The GEOFILE describes the boundary of the domain. */
   Domain.Init(NULL, TDatabase::ParamDB->GEOFILE); // call mesh generator
->>>>>>> d886ef8f
-  
-  /* include the mesh from a meshgenerator, for a standard mesh use the build-in function */
-  // standard mesh
-   GEO = TDatabase::ParamDB->GEOFILE;
-   Domain->Init(NULL, GEO);
-   
+  
   // refine grid up to the coarsest level
-  for(i=0;i<TDatabase::ParamDB->UNIFORM_STEPS;i++)
-    Domain->RegRefineAll();  
-  
+  for(int i=0; i<TDatabase::ParamDB->UNIFORM_STEPS; i++)
+    Domain.RegRefineAll();  
+  
+  // write grid into an Postscript file
   if(TDatabase::ParamDB->WRITE_PS)
-   {
-    // write grid into an Postscript file
-    os.seekp(std::ios::beg);
-    os << "Domain" << ".ps" << ends;
-    Domain->PS(os.str().c_str(),It_Finest,0);
-   }
-   
+    Domain.PS("Domain.ps",It_Finest,0);
+  
+  // create output directory, if not already existing
   if(TDatabase::ParamDB->WRITE_VTK)
-<<<<<<< HEAD
-   { mkdir(vtkdir, 0777); }   
-   
-//=========================================================================
-// construct all finite element spaces
-//=========================================================================
-  ORDER = TDatabase::ParamDB->ANSATZ_ORDER;
-  
-  coll=Domain->GetCollection(It_Finest, 0);
-  N_Cells = coll->GetN_Cells();
-=======
     mkdir(TDatabase::ParamDB->OUTPUTDIR, 0777);
   
   Example_NSE2D example;
@@ -142,36 +71,30 @@
   TCollection *mortarcoll = NULL;
   // print out some information about the mesh
   int N_Cells = coll->GetN_Cells();
->>>>>>> d886ef8f
   OutPut("N_Cells : " << N_Cells <<endl);
   
-  // fespaces for velocity and pressure  
-  GetVelocityAndPressureSpace(coll, BoundCondition, mortarcoll, Velocity_FeSpace,
-                              Pressure_FeSpace, &pressure_space_code,
+  // create finite element spaces for velocity and pressure
+  TFESpace2D *Velocity_FeSpace, *Pressure_FeSpace;
+  int pressure_space_code;
+  // the following function will create an inf-sup stable pair of finite element
+  // spaces, if PRESSURE_SPACE is not set (-4711)
+  GetVelocityAndPressureSpace(coll, example.get_bc(0), mortarcoll, 
+                              Velocity_FeSpace, Pressure_FeSpace,
+                              &pressure_space_code,
                               TDatabase::ParamDB->VELOCITY_SPACE,
                               TDatabase::ParamDB->PRESSURE_SPACE);
   
-  // defaulty inf-sup pressure space will be selected based on the velocity space, so update it in database
+  // defaulty inf-sup pressure space will be selected based on the velocity 
+  // space, so update it in database
   TDatabase::ParamDB->INTERNAL_PRESSURE_SPACE = pressure_space_code;
-  velocity_space_code =   TDatabase::ParamDB->VELOCITY_SPACE;
-    
-  N_U = Velocity_FeSpace->GetN_DegreesOfFreedom();
-  N_P = Pressure_FeSpace->GetN_DegreesOfFreedom();    
-  N_TotalDOF = 2*N_U + N_P;
-
+  int velocity_space_code = TDatabase::ParamDB->VELOCITY_SPACE;
+  // print out some information on the finite element spaces
+  int N_U = Velocity_FeSpace->GetN_DegreesOfFreedom();
+  int N_P = Pressure_FeSpace->GetN_DegreesOfFreedom();    
+  int N_TotalDOF = 2*N_U + N_P;
   OutPut("Dof Velocity : "<< setw(10) << 2* N_U << endl);
   OutPut("Dof Pressure : "<< setw(10) << N_P << endl);
   OutPut("Total Dof all: "<< setw(10) << N_TotalDOF  << endl);
-<<<<<<< HEAD
-//======================================================================
-// construct all finite element functions
-//======================================================================
-    sol = new double[N_TotalDOF];
-    rhs = new double[N_TotalDOF];
-
-    memset(sol, 0, N_TotalDOF*SizeOfDouble);
-    memset(rhs, 0, N_TotalDOF*SizeOfDouble);
-=======
   
   //======================================================================
   // construct all finite element functions
@@ -227,148 +150,71 @@
   OutPut(setw(14) << impuls_residual);
   OutPut(setw(14) << residual-impuls_residual);
   OutPut(setw(14) << sqrt(residual) << endl);
->>>>>>> d886ef8f
-
-    Velocity = new TFEVectFunct2D(Velocity_FeSpace, UString,  UString,  sol, N_U, 2);
-    u1 = Velocity->GetComponent(0);
-    u2 = Velocity->GetComponent(1);
-    Pressure = new TFEFunction2D(Pressure_FeSpace, PString,  PString,  sol+2*N_U, N_P);
-    
-<<<<<<< HEAD
-//======================================================================
-// SystemMatrix construction and solution
-//======================================================================  
-    // Disc type: GALERKIN 
-    // Solver: AMG_SOLVE (or) GMG  (or) DIRECT
-    NSEType = TDatabase::ParamDB->NSTYPE;
-    
-    SystemMatrix = new TSystemMatNSE2D(Velocity_FeSpace, Pressure_FeSpace, Velocity, Pressure, GALERKIN, NSEType, DIRECT);
- 
-    // initilize the system matrix with the functions defined in Example file
-    //last argument is aux that is used to pass additional fe functions (eg. mesh velocity)
-    // otherwise, just pass with NULL so that the default NSE aux value will be used 
-    SystemMatrix->Init(LinCoeffs, BoundCondition, U1BoundValue, U2BoundValue, NULL);
-       
-    // assemble the system matrix with given sol and rhs 
-    SystemMatrix->Assemble(sol, rhs);
-=======
+
+  //====================================================================== 
+  //Solve the system
+  // the nonlinear iteration
+  //======================================================================
+  double limit = TDatabase::ParamDB->SC_NONLIN_RES_NORM_MIN_SADDLE;
+  int Max_It = TDatabase::ParamDB->SC_NONLIN_MAXIT_SADDLE;
+  
+  for(int j=1; j<=Max_It; j++)
+  {
+    // Solve the NSE system
+    SystemMatrix.Solve(sol, rhs);
+    
     //no nonlinear iteration for Stokes problem
     if(TDatabase::ParamDB->PROBLEM_TYPE == 3)
       break;
     
     // assemble the system matrix with given aux, sol and rhs 
     SystemMatrix.AssembleNonLinear(la_nonlinear, sol, rhs);
->>>>>>> d886ef8f
-    
-    // calculate the residual
-    defect = new double[N_TotalDOF];
+    
+    // get the residual
     memset(defect,0,N_TotalDOF*SizeOfDouble);
-    
-    SystemMatrix->GetResidual(sol, rhs, defect);
+    SystemMatrix.GetResidual(sol, rhs, defect);
     
     //correction due to L^2_O Pressure space 
-     if(TDatabase::ParamDB->INTERNAL_PROJECT_PRESSURE)
-       IntoL20Vector2D(defect+2*N_U, N_P, pressure_space_code);
-    
-<<<<<<< HEAD
-      residual =  Ddot(N_TotalDOF, defect, defect);
-      impuls_residual = Ddot(2*N_U, defect, defect);  
-
-      OutPut("Nonlinear iteration step   0");
-      OutPut(setw(14) << impuls_residual);
-      OutPut(setw(14) << residual-impuls_residual);
-      OutPut(setw(14) << sqrt(residual) << endl);     
-
-//====================================================================== 
-//Solve the system
-// the nonlinear iteration
-//======================================================================
-    limit = TDatabase::ParamDB->SC_NONLIN_RES_NORM_MIN_SADDLE;
-    Max_It = TDatabase::ParamDB->SC_NONLIN_MAXIT_SADDLE;
-=======
+    if(TDatabase::ParamDB->INTERNAL_PROJECT_PRESSURE)
+      IntoL20Vector2D(defect+2*N_U, N_P, pressure_space_code);
+    
     residual = Ddot(N_TotalDOF, defect, defect);
     impuls_residual = Ddot(2*N_U, defect, defect);
->>>>>>> d886ef8f
-    
-    for(j=1;j<=Max_It;j++)
-     {   
-      // Solve the NSE system
-      SystemMatrix->Solve(sol, rhs);
-      
-      //no nonlinear iteration for Stokes problem  
-      if(TDatabase::ParamDB->FLOW_PROBLEM_TYPE==STOKES)
-       break;
-      
-      // assemble the system matrix with given aux, sol and rhs 
-      SystemMatrix->AssembleNonLinear(sol, rhs);     
-      
-      // get the residual
-      memset(defect,0,N_TotalDOF*SizeOfDouble);
-      SystemMatrix->GetResidual(sol, rhs, defect);
-
-    //correction due to L^2_O Pressure space 
-     if(TDatabase::ParamDB->INTERNAL_PROJECT_PRESSURE)
-       IntoL20Vector2D(defect+2*N_U, N_P, pressure_space_code);
-    
-      residual =  Ddot(N_TotalDOF, defect, defect);
-      impuls_residual = Ddot(2*N_U, defect, defect); 
-
-      OutPut("nonlinear iteration step " << setw(3) << j);
-      OutPut(setw(14) << impuls_residual);
-      OutPut(setw(14) << residual-impuls_residual);
-      OutPut(setw(14) << sqrt(residual) << endl);
- 
-      if ((sqrt(residual)<=limit)||(j==Max_It))
-       {
-        break;
-       }//if ((sqrt(residual)<=limit)||(j==Max_It))
-       
-     } //for(j=1;j<=Max_It;j
-    
-    if(TDatabase::ParamDB->INTERNAL_PROJECT_PRESSURE)
-       IntoL20FEFunction(sol+2*N_U, N_P, Pressure_FeSpace, velocity_space_code, pressure_space_code);
-    
-//======================================================================
-// produce outout
-//======================================================================
-   VtkBaseName = TDatabase::ParamDB->VTKBASENAME;    
-   Output = new TOutput2D(2, 2, 1, 1, Domain);
-
-   Output->AddFEVectFunct(Velocity);
-   Output->AddFEFunction(Pressure);
+    
+    OutPut("nonlinear iteration step " << setw(3) << j);
+    OutPut(setw(14) << impuls_residual);
+    OutPut(setw(14) << residual-impuls_residual);
+    OutPut(setw(14) << sqrt(residual) << endl);
+    
+    if((sqrt(residual)<=limit) || (j==Max_It))
+    { // stop the nonlinear iteration
+      break;
+    }
+  } //for(j=1;j<=Max_It;j
+  
+  if(TDatabase::ParamDB->INTERNAL_PROJECT_PRESSURE)
+    IntoL20FEFunction(sol+2*N_U, N_P, Pressure_FeSpace, velocity_space_code, 
+                      pressure_space_code);
+  
+  //======================================================================
+  // produce outout
+  //======================================================================
+  TOutput2D Output(2, 2, 1, 1, &Domain);
+  
+  Output.AddFEVectFunct(&Velocity);
+  Output.AddFEFunction(&Pressure);
+  
+  //fe_functions[0]->Interpolate(ExactU1);
+  //fe_functions[1]->Interpolate(ExactU2);
+  //fe_functions[2]->Interpolate(ExactP);
    
-//    u1->Interpolate(ExactU1);
-//    u2->Interpolate(ExactU2);
-//    Pressure->Interpolate(ExactP);
+  if(TDatabase::ParamDB->WRITE_VTK)
+  {
+    std::string filename(TDatabase::ParamDB->OUTPUTDIR);
+    filename += "/" + std::string(TDatabase::ParamDB->BASENAME) + ".vtk";
+    Output.WriteVtk(filename.c_str());
+  }   
    
-<<<<<<< HEAD
-    if(TDatabase::ParamDB->WRITE_VTK)
-     {
-      os.seekp(std::ios::beg);
-       if(img<10) os <<  "VTK/"<<VtkBaseName<<".0000"<<img<<".vtk" << ends;
-         else if(img<100) os <<  "VTK/"<<VtkBaseName<<".000"<<img<<".vtk" << ends;
-          else if(img<1000) os <<  "VTK/"<<VtkBaseName<<".00"<<img<<".vtk" << ends;
-           else if(img<10000) os <<  "VTK/"<<VtkBaseName<<".0"<<img<<".vtk" << ends;
-            else  os <<  "VTK/"<<VtkBaseName<<"."<<img<<".vtk" << ends;
-      Output->WriteVtk(os.str().c_str());
-      img++;
-     }   
-     
-//====================================================================== 
-// measure errors to known solution
-//======================================================================    
-    if(TDatabase::ParamDB->MEASURE_ERRORS)
-     {   
-      SystemMatrix->MeasureErrors(ExactU1, ExactU2, ExactP, u_error, p_error);
-
-       OutPut("L2(u): " <<  sqrt(u_error[0]*u_error[0]+u_error[2]*u_error[2]) << endl);
-       OutPut("H1-semi(u): " <<  sqrt(u_error[1]*u_error[1]+u_error[3]*u_error[3]) << endl);
-       OutPut("L2(p): " <<  p_error[0] << endl);
-       OutPut("H1-semi(p): " <<  p_error[1] << endl); 
-     } // if(TDatabase::ParamDB->MEASURE_ERRORS)
-
-
-=======
   //====================================================================== 
   // measure errors to known solution
   //======================================================================    
@@ -398,8 +244,6 @@
     OutPut("H1-semi(p): " <<  err[1] << endl); 
   } // if(TDatabase::ParamDB->MEASURE_ERRORS)
   
->>>>>>> d886ef8f
   CloseFiles();
-  
   return 0;
 } // end main