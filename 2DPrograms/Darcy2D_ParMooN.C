--- conflicted
+++ resolved
@@ -117,14 +117,11 @@
   //====================================================================== 
   // Disc type: GALERKIN (or) SDFEM  (or) UPWIND (or) GLS (or) SUPG (or) LOCAL_PROJECTION
   // Solver: AMG_SOLVE (or) GMG  (or) DIRECT 
-<<<<<<< HEAD
+  SystemMatDarcy2D SystemMatrix(&v_space, &p_space, example.get_bd());
   TSystemDarcy2D SystemMatrix(fespaces);
   
   // initilize the system matrix with the functions defined in the example
   SystemMatrix.Init(example.get_bc(), example.get_bd());
-=======
-  SystemMatDarcy2D SystemMatrix(&v_space, &p_space, example.get_bd());
->>>>>>> 7a1fd1be
   
   // create a local assembling object which is needed to assemble the matrix
   LocalAssembling2D la(Darcy2D_Galerkin, fe_functions, example.get_coeffs());
@@ -137,11 +134,7 @@
     double t1 = GetTime();
     SystemMatrix.Solve(sol, rhs);
      if(TDatabase::ParamDB->INTERNAL_PROJECT_PRESSURE)
-<<<<<<< HEAD
-       // this sould be done in TSystemDarcy2D::Solve, but we don't have 
-=======
        // this sould be done in SystemMatDarcy2D::Solve, but we don't have 
->>>>>>> 7a1fd1be
        // access to p there
        //p.project_into_L20();
        IntoL20Vector2D(sol+N_U, N_P, p_space_code);
