#############################
#GEO = 2D
GEO = 3D

IN = main$(GEO)
OUT = main

#MACH = LINUX
#MACH = INTEL64 
#MACH = TYRONE64  
MACH = LINUX64
MACH = MAC64
#MACH = CRAY64

#FLAG = OPTI
#FLAG = FAST
FLAG = DEBUG

# profing options
# HP-UX: -G, SUN: -xpg,
# other platform: -pg
#GPROF  = -pg

#EFENCE = YES

#MORTAR = -D__MORTAR__
MORTAR =

PARALLEL_TYPE = HYBRID
PARALLEL_TYPE = MPI
#PARALLEL_TYPE = OPENMP
#PARALLEL_TYPE = OMPONLY

#hybrid  = takes all, mpi, hybrid, openmp
#MPI     = takes both mpi & openmp
#openmp  = takes only openmp
#seq compilation takes openmp
#omponly = takes omp only
#############################

SRC = src

MAKE = gmake

ARGS = MACH=$(MACH) FLAG=$(FLAG) MORTAR=$(MORTAR) \
        OUT=$(OUT) IN=$(IN) GPROF=$(GPROF) \
       PARALLEL_TYPE=SEQUENTIAL PRG_TYPE=SEQUENTIAL 

ARGS_PAR = MACH=$(MACH) FLAG=$(FLAG) MORTAR=$(MORTAR) \
        OUT=$(OUT) IN=$(IN) GPROF=$(GPROF) \
       PARALLEL_TYPE=$(PARALLEL_TYPE) PRG_TYPE=PARALLEL 

RM = rm -rf

all: $(GEO)
	@echo all

clena: clean
	@echo clena

clean: clean2D clean3D
	@echo clean

clean_2d: clean2D
	@echo clean

clean_3d: clean2D clean3D
	@echo clean

clean_par: clean2D clean3D_PAR
	@echo clean

allclean: clean2D clean2D_PAR clean3D clean3D_PAR
	@echo clean

2D:
	@echo 2D
	@($(RM) $(OUT))
	@(cd $(SRC)/AMG/obj2D; $(MAKE) GEO=2D $(ARGS) )
	@(cd $(SRC)/Refinement/obj2D; $(MAKE) GEO=2D $(ARGS) )
	@(cd $(SRC)/QuadFormulas/obj2D; $(MAKE) GEO=2D $(ARGS) )
	@(cd $(SRC)/Geometry/obj2D; $(MAKE) GEO=2D $(ARGS) )
	@(cd $(SRC)/General/obj2D; $(MAKE) GEO=2D $(ARGS) )
	@(cd $(SRC)/FE/obj2D; $(MAKE) GEO=2D $(ARGS) )
	@(cd Examples/obj2D; $(MAKE) GEO=2D $(ARGS) )
	@(cd $(SRC)/System/obj2D; $(MAKE) GEO=2D $(ARGS) )
	@(cd $(SRC)/PBE/obj2D; $(MAKE) GEO=2D $(ARGS) )
	@$(MAKE) -f Makefile2D GEO=2D EFENCE=$(EFENCE) $(ARGS)


2D_par:
	@echo 2D
	@($(RM) $(OUT))
	@(cd $(SRC)/AMG/obj2D_par; $(MAKE) GEO=2D $(ARGS_PAR) )
	@(cd $(SRC)/Refinement/obj2D_par; $(MAKE) GEO=2D $(ARGS_PAR) )
	@(cd $(SRC)/QuadFormulas/obj2D_par; $(MAKE) GEO=2D $(ARGS_PAR) )
	@(cd $(SRC)/Geometry/obj2D_par; $(MAKE) GEO=2D $(ARGS_PAR) )
	@(cd $(SRC)/General/obj2D_par; $(MAKE) GEO=2D $(ARGS_PAR) )
	@(cd $(SRC)/FE/obj2D_par; $(MAKE) GEO=2D $(ARGS_PAR) )
	@(cd $(SRC)/System/obj2D_par; $(MAKE) GEO=2D $(ARGS_PAR) )
	@(cd Examples/obj2D_par; $(MAKE) GEO=2D $(ARGS) )
	@(cd $(SRC)/PBE/obj2D_par; $(MAKE) GEO=2D $(ARGS_PAR) )
	@(cd $(SRC)/Parallel/obj2D_par; $(MAKE) GEO=2D $(ARGS_PAR) )
	@$(MAKE) -f Makefile2D GEO=2D EFENCE=$(EFENCE) $(ARGS_PAR)

3D:
	@echo 3D
	@($(RM) $(OUT))
	@(cd $(SRC)/AMG/obj3D; $(MAKE) GEO=3D $(ARGS) )
	@(cd $(SRC)/Refinement/obj3D; $(MAKE) GEO=3D $(ARGS) )
	@(cd $(SRC)/QuadFormulas/obj3D; $(MAKE) GEO=3D $(ARGS) )
	@(cd $(SRC)/Geometry/obj3D; $(MAKE) GEO=3D $(ARGS) )
	@(cd $(SRC)/General/obj3D; $(MAKE) GEO=3D $(ARGS) )
	@(cd $(SRC)/FE/obj3D; $(MAKE) GEO=3D $(ARGS) )
	@(cd Examples/obj3D; $(MAKE) GEO=3D $(ARGS) )
	@(cd $(SRC)/System/obj3D; $(MAKE) GEO=3D $(ARGS) )
	@(cd $(SRC)/PBE/obj3D; $(MAKE) GEO=3D $(ARGS) )
	@$(MAKE) -f Makefile3D GEO=3D EFENCE=$(EFENCE) $(ARGS)

3D_par:
	@echo 3D_par
	@($(RM) $(OUT))
	@(cd $(SRC)/AMG/obj3D_par; $(MAKE) GEO=3D $(ARGS_PAR) )
	@(cd $(SRC)/Refinement/obj3D_par; $(MAKE) GEO=3D $(ARGS_PAR) )
	@(cd $(SRC)/QuadFormulas/obj3D_par; $(MAKE) GEO=3D $(ARGS_PAR) )
	@(cd $(SRC)/Geometry/obj3D_par; $(MAKE) GEO=3D $(ARGS_PAR) )
	@(cd $(SRC)/General/obj3D_par; $(MAKE) GEO=3D $(ARGS_PAR) )
	@(cd $(SRC)/FE/obj3D_par; $(MAKE) GEO=3D $(ARGS_PAR) )
<<<<<<< HEAD
	@(cd $(SRC)/PBE/obj3D_par; $(MAKE) GEO=3D $(ARGS_PAR) )
=======
	@(cd Examples/obj3D_par; $(MAKE) GEO=3D $(ARGS) )
	@(cd $(SRC)/PBE/obj3D; $(MAKE) GEO=3D $(ARGS_PAR) )
>>>>>>> 97cf1d08
	@(cd $(SRC)/Parallel/obj3D_par; $(MAKE) GEO=3D $(ARGS_PAR) )
	@(cd $(SRC)/System/obj3D_par; $(MAKE) GEO=3D $(ARGS_PAR) )
	@$(MAKE) -f Makefile3D GEO=3D EFENCE=$(EFENCE) $(ARGS_PAR)

clean2D:
	@echo clean2D
	@(cd $(SRC)/AMG/obj2D; $(MAKE) clean )
	@(cd $(SRC)/Refinement/obj2D; $(MAKE) clean )
	@(cd $(SRC)/QuadFormulas/obj2D; $(MAKE) clean )
	@(cd $(SRC)/Geometry/obj2D; $(MAKE) clean )
	@(cd $(SRC)/General/obj2D; $(MAKE) clean )
	@(cd $(SRC)/FE/obj2D; $(MAKE) clean )
	@(cd Examples/obj2D; $(MAKE) clean )
	@(cd $(SRC)/System/obj2D; $(MAKE) clean )
	@(cd $(SRC)/PBE/obj2D; $(MAKE) clean )
	@($(RM) ii_files lib2D/lib_repository lib2D/SunWS_cache )


clean2D_PAR:
	@echo clean2D
	@(cd $(SRC)/AMG/obj2D_par; $(MAKE) clean )
	@(cd $(SRC)/Refinement/obj2D_par; $(MAKE) clean )
	@(cd $(SRC)/QuadFormulas/obj2D_par; $(MAKE) clean )
	@(cd $(SRC)/Geometry/obj2D_par; $(MAKE) clean )
	@(cd $(SRC)/General/obj2D_par; $(MAKE) clean )
	@(cd $(SRC)/FE/obj2D_par; $(MAKE) clean )
	@(cd Examples/obj2D; $(MAKE) clean )
	@(cd $(SRC)/System/obj2D_par; $(MAKE) clean )
	@(cd $(SRC)/Parallel/obj2D_par; $(MAKE) clean )
	@($(RM) ii_files lib2D/lib_repository lib2D/SunWS_cache )

clean3D:
	@echo clean3D
	@(cd $(SRC)/AMG/obj3D; $(MAKE) clean )
	@(cd $(SRC)/Refinement/obj3D; $(MAKE) clean )
	@(cd $(SRC)/QuadFormulas/obj3D; $(MAKE) clean )
	@(cd $(SRC)/Geometry/obj3D; $(MAKE) clean )
	@(cd $(SRC)/General/obj3D; $(MAKE) clean )
	@(cd $(SRC)/FE/obj3D; $(MAKE) clean )
	@(cd Examples/obj3D; $(MAKE) clean )
	@(cd $(SRC)/System/obj3D; $(MAKE) clean )
	@(cd $(SRC)/PBE/obj3D; $(MAKE) clean )
	@($(RM) ii_files lib3D/lib_repository lib3D/SunWS_cache )

clean3D_PAR:
	@echo clean3D
	@(cd $(SRC)/AMG/obj3D_par; $(MAKE) clean )
	@(cd $(SRC)/Refinement/obj3D_par; $(MAKE) clean )
	@(cd $(SRC)/QuadFormulas/obj3D_par; $(MAKE) clean )
	@(cd $(SRC)/Geometry/obj3D_par; $(MAKE) clean )
	@(cd $(SRC)/General/obj3D_par; $(MAKE) clean )
	@(cd $(SRC)/FE/obj3D_par; $(MAKE) clean )
	@(cd Examples/obj3D; $(MAKE) clean )
	@(cd $(SRC)/System/obj3D_par; $(MAKE) clean )
	@(cd $(SRC)/PBE/obj3D_par; $(MAKE) clean )	
	@(cd $(SRC)/Parallel/obj3D_par; $(MAKE) clean )
	@($(RM) ii_files lib3D/lib_repository lib3D/SunWS_cache )<|MERGE_RESOLUTION|>--- conflicted
+++ resolved
@@ -9,7 +9,7 @@
 #MACH = INTEL64 
 #MACH = TYRONE64  
 MACH = LINUX64
-MACH = MAC64
+#MACH = MAC64
 #MACH = CRAY64
 
 #FLAG = OPTI
@@ -126,12 +126,8 @@
 	@(cd $(SRC)/Geometry/obj3D_par; $(MAKE) GEO=3D $(ARGS_PAR) )
 	@(cd $(SRC)/General/obj3D_par; $(MAKE) GEO=3D $(ARGS_PAR) )
 	@(cd $(SRC)/FE/obj3D_par; $(MAKE) GEO=3D $(ARGS_PAR) )
-<<<<<<< HEAD
+	@(cd Examples/obj3D_par; $(MAKE) GEO=3D $(ARGS) )
 	@(cd $(SRC)/PBE/obj3D_par; $(MAKE) GEO=3D $(ARGS_PAR) )
-=======
-	@(cd Examples/obj3D_par; $(MAKE) GEO=3D $(ARGS) )
-	@(cd $(SRC)/PBE/obj3D; $(MAKE) GEO=3D $(ARGS_PAR) )
->>>>>>> 97cf1d08
 	@(cd $(SRC)/Parallel/obj3D_par; $(MAKE) GEO=3D $(ARGS_PAR) )
 	@(cd $(SRC)/System/obj3D_par; $(MAKE) GEO=3D $(ARGS_PAR) )
 	@$(MAKE) -f Makefile3D GEO=3D EFENCE=$(EFENCE) $(ARGS_PAR)
