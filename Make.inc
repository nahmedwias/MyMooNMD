# ======================================================================
# INTEL64: Linux on INTEL64 using intel compiler
# ======================================================================
CPPFLAG_INTEL64_OPTI  = -O3 -s $(INC) -openmp
CPPFLAG_INTEL64_FAST  = -s $(INC) -openmp
CPPFLAG_INTEL64_DEBUG = -g $(INC) -opnemp

ifeq ($(PARALLEL_TYPE),$(filter $(PARALLEL_TYPE),OPENMP SEQUENTIAL))
   CPP_INTEL64           =  icpc
   CC_INTEL64            =  icc
else
   CPP_INTEL64           = mpicxx  
   CC_INTEL64            = mpicc  
endif

DEFINE_INTEL64        = -D__$(GEO)__ -D__LINUX__ $(MORTAR) $(SPECIAL) -DMKL_ILP64 
CCFLAG_INTEL64_OPTI   = -O3 -s -DTRILIBRARY -DREDUCED -DNO_TIMER $(INC) -openmp
CCFLAG_INTEL64_FAST   = -s -DTRILIBRARY -DREDUCED -DNO_TIMER $(INC) -openmp
CCFLAG_INTEL64_DEBUG  = -g -DTRILIBRARY -DREDUCED -DNO_TIMER $(INC) -openmp
LDFLAG_INTEL64        =
BLASFLAG_INTEL64      =  
BLAS_INTEL64          = -L$(MKLROOT)/lib/intel64 -lmkl_rt -lpthread -openmp

ifeq ($(PARALLEL_TYPE),MPI)
BLACS_PATH = EXT_LIB/MPIBLACS
MPIBLACS_INTEL64 = -L$(BLACS_PATH) -lscalapack_INTEL64 $(BLACS_PATH)/blacs_MPI_INTEL64-0.a \
                     $(BLACS_PATH)/blacsF77init_MPI_INTEL64-0.a $(BLACS_PATH)/blacs_MPI_INTEL64-0.a -lmpich -lifcore
endif


# ======================================================================
# LINUX64: Linux with gnu
# ======================================================================
CPPFLAG_LINUX64_OPTI  = -O3 -s $(INC) -std=c++11 -fopenmp
<<<<<<< HEAD
CPPFLAG_LINUX64_FAST  =  $(INC) -std=c++11 -fopenmp 
CPPFLAG_LINUX64_DEBUG = -g $(INC) -std=c++11 -fopenmp
=======
CPPFLAG_LINUX64_FAST  = -s $(INC) -std=c++11 -fopenmp 
CPPFLAG_LINUX64_DEBUG = -g $(INC) -Wall -std=c++11 -fopenmp
>>>>>>> 97cf1d08
DEFINE_LINUX64        = -D__$(GEO)__ -D__LINUX__ $(MORTAR) $(SPECIAL)   -D__$(FLAG)  
CCFLAG_LINUX64_OPTI   = -O3 -s -DTRILIBRARY -DREDUCED -DNO_TIMER $(INC) -DMKL_ILP64 -m64 -fopenmp
CCFLAG_LINUX64_FAST   =  -DTRILIBRARY -DREDUCED -DNO_TIMER $(INC) -DMKL_ILP64 -m64 -fopenmp
CCFLAG_LINUX64_DEBUG  = -g -DTRILIBRARY -DREDUCED -DNO_TIMER $(INC) -DMKL_ILP64 -m64  -fopenmp
 

ifeq ($(PARALLEL_TYPE),$(filter $(PARALLEL_TYPE),OPENMP SEQUENTIAL))
 CPP_LINUX64           = g++
 CC_LINUX64            = gcc
else
  CPP_LINUX64           = mpicxx 
  CC_LINUX64            = mpicc 
endif


#BLAS_LINUX64 = -L$(MKLROOT)/lib/intel64 -lmkl_rt -lgfortran   -lpthread 

ACML_PATH =  EXT_LIB/ACML/gfortran64/lib
BLAS_LINUX64 =  -L$(ACML_PATH) -lacml  -lacml_mp  -lgfortran
 

ifeq ($(PARALLEL_TYPE), MPI)

BLACS_PATH = EXT_LIB/MPIBLACS
<<<<<<< HEAD
MPI_PATH = /opt/mpich/lib64
MPIBLACS_LINUX64  = -L$(BLACS_PATH) -lscalapack_LINUX64  $(BLACS_PATH)/blacs_MPI_LINUX64-0.a  \
                        $(BLACS_PATH)/blacsF77init_MPI_LINUX64-0.a $(BLACS_PATH)/blacs_MPI_LINUX64-0.a  \
                     -L$(MPI_PATH)  -lmpich -lmpichf90 -lmpichcxx
                      
MPIBLACS_LINUX64  =  -L$(BLACS_PATH)  -lscalapack_LINUX64  -lblacs_MPI_LINUX64-0 -lblacsF77init_MPI_LINUX64-0 \
                      -lblacs_MPI_LINUX64-0    -L$(MPI_PATH)  -lmpi -lmpifort -lmpicxx
endif

ifeq ($(PARALLEL_TYPE), HYBRID)

BLACS_PATH = EXT_LIB/MPIBLACS
MPI_PATH = /opt/mpich2/lib64
=======
#MPI_PATH = /opt/mpich2/lib64
MPI_PATH = /home/sashi/Software/lib64

>>>>>>> 97cf1d08
MPIBLACS_LINUX64  = -L$(BLACS_PATH) -lscalapack_LINUX64  $(BLACS_PATH)/blacs_MPI_LINUX64-0.a  \
                        $(BLACS_PATH)/blacsF77init_MPI_LINUX64-0.a $(BLACS_PATH)/blacs_MPI_LINUX64-0.a \
                      -L$(MPI_PATH) -lmpifort -lmpicxx
endif

ifeq ($(PARALLEL_TYPE),OMPONLY)

MUMPSLIB = EXT_LIB/MUMPS/lib
PARSOLVER_LIB = -L$(MUMPSLIB)  -ldmumps_$(MACH) -lmumps_common_$(MACH)  \
                -LEXT_LIB/Metis  -lparmetis_$(MACH) -lmetis_$(MACH) \
                -L$(MUMPSLIB) -lpord_$(MACH) -lptesmumps_$(MACH) -lptscotch_$(MACH) -lscotch_$(MACH) -lptscotcherrexit_$(MACH) -lptscotchparmetis_$(MACH) \
                 $(MPIBLACS_$(MACH)) -lpardiso500-GNU481-X86-64_$(MACH)
endif

# ======================================================================
# MAC64: MAC with CLANG
# ======================================================================
CPPFLAG_MAC64_OPTI  = -O3 $(INC) -fapple-pragma-pack 
CPPFLAG_MAC64_FAST  =  $(INC) -fapple-pragma-pack 
CPPFLAG_MAC64_DEBUG = -g $(INC) -fapple-pragma-pack 
DEFINE_MAC64        = -D__$(GEO)__ -D__MAC64__ $(MORTAR) $(SPECIAL)   -D__$(FLAG)  
CCFLAG_MAC64_OPTI   = -O3  -DTRILIBRARY -DREDUCED -DNO_TIMER $(INC) -DMKL_ILP64 -m64 -fapple-pragma-pack  
CCFLAG_MAC64_FAST   = -DTRILIBRARY -DREDUCED -DNO_TIMER $(INC) -DMKL_ILP64 -m64 -fapple-pragma-pack 
CCFLAG_MAC64_DEBUG  = -g -DTRILIBRARY -DREDUCED -DNO_TIMER $(INC) -DMKL_ILP64 -m64  -fapple-pragma-pack  
 
ifeq ($(PARALLEL_TYPE),$(filter $(PARALLEL_TYPE),OPENMP SEQUENTIAL))
  CPP_MAC64           = clang++ 
  CC_MAC64            = clang 
else
  CPP_MAC64           = mpicxx-mpich-mp  
  CC_MAC64            = mpicc-mpich-mp

endif


BLAS_MAC64 =   -framework Accelerate -lpthread
 

ifeq ($(PARALLEL_TYPE), MPI)

MPI_MACPATH = /opt/local/lib/mpich-mp
BLACS_PATH = EXT_LIB/MPIBLACS
MPIBLACS_MAC64  = -L$(BLACS_PATH) -lscalapack_MAC64 -llapack_MAC64 \
                  -L$(MPI_MACPATH)  -lmpi -lmpifort -lmpicxx
                        
endif


# ======================================================================
#TYRONE64: Linux on AMD 64 TYRONE64 cluster
# ======================================================================
CPPFLAG_TYRONE64_OPTI  = -O3 -s $(INC)
CPPFLAG_TYRONE64_FAST  = -s $(INC)
CPPFLAG_TYRONE64_DEBUG = -g $(INC)
DEFINE_TYRONE64        = -D__$(GEO)__ -D__LINUX__ $(MORTAR) $(SPECIAL) -DMPICH_IGNORE_CXX_SEEK -D__$(FLAG)  
CCFLAG_TYRONE64_OPTI   = -O3 -s -DTRILIBRARY -DREDUCED -DNO_TIMER $(INC)
CCFLAG_TYRONE64_FAST   = -s -DTRILIBRARY -DREDUCED -DNO_TIMER $(INC)
CCFLAG_TYRONE64_DEBUG  = -g -DTRILIBRARY -DREDUCED -DNO_TIMER $(INC)
 

ifeq ($(PARALLEL_TYPE),$(filter $(PARALLEL_TYPE),OPENMP SEQUENTIAL))
  CPP_TYRONE64           = g++ 
  CC_TYRONE64            = gcc  
else
  CPP_TYRONE64           = mpicxx  
  CC_TYRONE64            = mpicc
endif

ACML_PATH = EXT_LIB/ACML/gfortran64/lib
BLAS_TYRONE64 =  $(ACML_PATH)/libacml.so    $(ACML_PATH)/libacml_mp.so  -lgfortran -lrt

ifeq ($(PARALLEL_TYPE), MPI)

  BLACS_PATH = EXT_LIB/MPIBLACS
  MPI_PATH = /opt/mvapich2-1.8-r5423/gcc/lib
  MPIBLACS_TYRONE64  = -L$(BLACS_PATH) -lscalapack_TYRONE64 $(BLACS_PATH)/blacs_MPI_TYRONE64-0.a \
                      $(BLACS_PATH)/blacsF77init_MPI_TYRONE64-0.a $(BLACS_PATH)/blacs_MPI_TYRONE64-0.a \
		      -L$(MPI_PATH)  -lmpich \
                      -L$(MPI_PATH) -lmpichf90 \
                      -L$(MPI_PATH) -lmpichcxx
 
 else

PARADISO_TYRONE64 =  -LEXT_LIB/PARDISO/TYRONE64/OpenMP -lpardiso400_GNU430_IA64
 OMP_COMPILE_FLAGS_TYRONE64 = -fopenmp

 endif

# ======================================================================
#CRAY64: Linux on SUSE Linux 64 CRAY64 cluster
# ======================================================================
CPPFLAG_CRAY64_OPTI  = -O3 $(INC)
CPPFLAG_CRAY64_FAST  =  $(INC)
CPPFLAG_CRAY64_DEBUG = -g $(INC)
DEFINE_CRAY64        = -D__$(GEO)__ -D__LINUX__ $(MORTAR) $(SPECIAL) -DMPICH_IGNORE_CXX_SEEK -D__$(FLAG)
CCFLAG_CRAY64_OPTI   = -O3 -DTRILIBRARY -DREDUCED -DNO_TIMER $(INC)
CCFLAG_CRAY64_FAST   = -DTRILIBRARY -DREDUCED -DNO_TIMER $(INC)
CCFLAG_CRAY64_DEBUG  = -g -DTRILIBRARY -DREDUCED -DNO_TIMER $(INC)


ifeq ($(PARALLEL_TYPE),$(filter $(PARALLEL_TYPE),OPENMP SEQUENTIAL))
  CPP_CRAY64           = CC
  CC_CRAY64            = cc
else
  CPP_CRAY64           = CC
  CC_CRAY64            = cc
endif

ifeq ($(PARALLEL_TYPE), MPI)

 # BLACS_PATH =
 # MPIBLACS_CRAY64  =
 else

 BLAS_CRAY64 =
 PARADISO_CRAY64 =  -LEXT_LIB/PARDISO/CRAY64/OpenMP -lpardiso400_GNU430_IA64
 OMP_COMPILE_FLAGS_CRAY64 = -fopenmp

 endif

# ======================================================================
# LINUX: Linux
# ======================================================================
CPPFLAG_LINUX_OPTI  = -s -O3 -fexceptions -pipe  -fomit-frame-pointer\
    -funroll-loops -fstrict-aliasing \
          -fsched-interblock \
          -falign-loops=16 \
          -falign-jumps=16 \
          -falign-functions=16 \
          -ffast-math \
          -fstrict-aliasing \
          -fexpensive-optimizations \
          -m32  -mmmx -msse -msse2 -msse3 -march=nocona\
          $(INC)
#CPPFLAG_LINUX_OPTI  =  -O3 -m32 -ffast-math -fexpensive-optimizations \
#           -s $(INC)
CPPFLAG_LINUX_FAST  = -s $(INC)
CPPFLAG_LINUX_DEBUG = -g $(INC)
CPP_LINUX           = g++
DEFINE_LINUX        = -D__$(GEO)__ -D__LINUX__ $(MORTAR) $(SPECIAL)
CC_LINUX            = gcc
CCFLAG_LINUX_OPTI  = -O3 -s -fexceptions -pipe -fomit-frame-pointer \
    -funroll-loops -fstrict-aliasing \
          -fsched-interblock \
          -falign-loops=16 \
          -falign-jumps=16 \
          -falign-functions=16 \
          -ffast-math \
          -fstrict-aliasing \
          -fexpensive-optimizations \
          -m32  -mmmx -msse -msse2 -msse3 -march=nocona\
          $(INC)
#CCFLAG_LINUX_OPTI   = -O3 -s -DTRILIBRARY -DREDUCED -DNO_TIMER -fexceptions $(INC)
CCFLAG_LINUX_FAST   = -s -DTRILIBRARY -DREDUCED -DNO_TIMER $(INC)
CCFLAG_LINUX_DEBUG  = -g -DTRILIBRARY -DREDUCED -DNO_TIMER $(INC)
LDFLAG_LINUX        =
BLASFLAG_LINUX      = -lg2c
#BLASFLAG_LINUX      = -lg2c -static
BLASFLAG_LINUX      = EXT_LIB/g2c/libg2c_$(MACH).so.0

#ACML_PATH = EXT_LIB/ACML/gfortran32/lib
#BLAS_LINUX =  $(ACML_PATH) -lacml.a -lgfortran  -lpthread

BLAS_LINUX =   -LEXT_LIB/BLAS  -llapack_LINUX -lblas_LINUX -lgfortran -lpthread

# ======================================================================
# SiCortex:  Gentoo Linux, kautz.urz.uni-magdeburg.de (141.44.8.32), Parallel Machine in Uni_MD
# MPICH2, gnuc, pathscale compiler
# scmpi, blas, lapack, blacs, scalapack
# ======================================================================
CPPFLAG_SiCortex_OPTI  = -O3  $(INC) -mips64 -march=5kf -mtune=5kf -mabi=64 
CPPFLAG_SiCortex_FAST  = -O0    $(INC) 
CPPFLAG_SiCortex_DEBUG = -g2 -trapuv -Wall $(INC) 
DEFINE_SiCortex        = -D__$(GEO)__  -D__SiCortex__ $(MORTAR) $(SPECIAL) -DMPICH_IGNORE_CXX_SEEK
CCFLAG_SiCortex_OPTI   = -O3  -mips64 -march=5kf -mtune=5kf -mabi=64 -s -DTRILIBRARY -DREDUCED -DNO_TIMER $(INC)
CCFLAG_SiCortex_FAST   = -s    -DTRILIBRARY -DREDUCED -DNO_TIMER $(INC)
CCFLAG_SiCortex_DEBUG  = -g2  -trapuv  -Wall -DTRILIBRARY -DREDUCED -DNO_TIMER $(INC)
LDFLAG_SiCortex        = -lpathfortran -lscm -lmpath -lm
BLASFLAG_SiCortex      =  


ifeq ($(PARALLEL_TYPE),MPI)
 ifeq ($(USE_MARMOT),YES)
  CPP_SiCortex           = marmotcxx
  CC_SiCortex            = marmotcc
 else
  CPP_SiCortex           = mpicxx --gnu
  CC_SiCortex            = mpicc --gnu
 endif
else
 CPP_SiCortex           = pathCC --gnu
 CC_SiCortex            = pathcc --gnu
endif

ifeq ($(PRG_TYPE), SEQUENTIAL)
 BLAS_SiCortex = -llapack -lf77blas -lcblas -latlas
else

 ifeq ($(PARALLEL_TYPE), MPI)
  BLAS_SiCortex =   -llapack -lf77blas -lcblas -latlas
  MPIBLACS_SiCortex  = -lscalapack -lblacs -lblacsF77init -lblacs  -L/usr/lib64/ -lscmpi
 else
 BLAS_SiCortex = -llapack -lf77blas -lcblas -latlas
 PARADISO_SiCortex =  -LEXT_LIB/PARDISO/SiCortex/OpenMP -lpardiso_GNU43_AMD64_INT64_P
 OMP_COMPILE_FLAGS_SiCortex = -openmp
 endif
endif


# ======================================================================
# general settings
# ======================================================================
 ifeq ($(PRG_TYPE),PARALLEL)
  ifeq ($(PARALLEL_TYPE),MPI)
   PRG_DEFINE = -D_PAR -D_MPIONLY -D_MPI
  endif
  ifeq ($(PARALLEL_TYPE),OPENMP)
   PRG_DEFINE = -D_PAR -D_OMPONLY -D_OMP
   OMP_COMPILE_FLAGS = $(OMP_COMPILE_FLAGS_$(MACH))
  endif
  ifeq ($(PARALLEL_TYPE),HYBRID)
   PRG_DEFINE = -D_PAR -D_MPI -D_HYBRID
   OMP_COMPILE_FLAGS = $(OMP_COMPILE_FLAGS_$(MACH))
  endif
  ifeq ($(PARALLEL_TYPE),OMPONLY)
   PRG_DEFINE = -D_PAR -D_OMPONLY
   OMP_COMPILE_FLAGS = $(OMP_COMPILE_FLAGS_$(MACH))
  endif
 else
  PRG_DEFINE = -D_SEQ
 endif

RM            = rm -rf
CPP           = $(CPP_$(MACH))
CPPFLAG       = $(CPPFLAG_$(MACH)_$(FLAG)) $(OMP_COMPILE_FLAGS) 
DEFINE        = $(PRG_DEFINE) $(DEFINE_$(MACH)) -DTETLIBRARY -D__PRIVATE__
CC            = $(CC_$(MACH))
CCFLAG        = $(CCFLAG_$(MACH)_$(FLAG)) $(OMP_COMPILE_FLAGS) 
LIB_GEOxD     = $(LIB_GEO$(GEO))
MEMBERS_GEOxD = $(MEMBERS_GEO$(GEO))
LDFLAG        = $(BLASFLAG_$(MACH)) $(LDFLAG_$(MACH))

UMFPACK       = -LEXT_LIB/UMFPACK/Lib -lumfpack_$(MACH) -lamd_$(MACH)   -lsuitesparseconfig_$(MACH)  
        
TECPLOT       = -LEXT_LIB/tecplot/lib -ltecio_$(MACH)
BLAS          = $(BLAS_$(MACH))


ifeq ($(MACH),MAC64)
UMFPACK       = -LEXT_LIB/UMFPACK/Lib -lumfpack_$(MACH) \
                -lamd_$(MACH) -lsuitesparseconfig_$(MACH)
endif

ifeq ($(MACH),TYRONE64)
UMFPACK       = -LEXT_LIB/UMFPACK/Lib -lumfpack_$(MACH) -lamd_$(MACH) -lsuitesparseconfig_$(MACH) -lcholmod_$(MACH) -lcolamd_$(MACH) -lrt
endif 

ifeq ($(MACH),CRAY64)
UMFPACK       = -LEXT_LIB/UMFPACK/Lib -lumfpack_$(MACH) -lamd_$(MACH) -lsuitesparseconfig_$(MACH) -lcholmod_$(MACH) -lcolamd_$(MACH) -lrt
endif


ifeq ($(PARALLEL_TYPE),MPI)

MUMPSLIB = EXT_LIB/MUMPS/lib
PARSOLVER_LIB = -L$(MUMPSLIB)  -ldmumps_$(MACH) -lmumps_common_$(MACH)  \
                -LEXT_LIB/Metis  -lmetis_$(MACH) -lparmetis_$(MACH) \
                -L$(MUMPSLIB) -lpord_$(MACH) -lptesmumps_$(MACH) -lptscotch_$(MACH) -lscotch_$(MACH) -lptscotcherrexit_$(MACH) -lptscotchparmetis_$(MACH) \
                 $(MPIBLACS_$(MACH))
                 
endif

ifeq ($(PARALLEL_TYPE),HYBRID)

MUMPSLIB = EXT_LIB/MUMPS/lib
PARSOLVER_LIB = -L$(MUMPSLIB)  -ldmumps_$(MACH) -lmumps_common_$(MACH)  \
                -LEXT_LIB/Metis  -lparmetis_$(MACH) -lmetis_$(MACH) \
                -L$(MUMPSLIB) -lpord_$(MACH) -lptesmumps_$(MACH) -lptscotch_$(MACH) -lscotch_$(MACH) -lptscotcherrexit_$(MACH) -lptscotchparmetis_$(MACH) \
                 $(MPIBLACS_$(MACH))
endif

 

ifeq ($(MACH),SUN)
AR            = CC -xar -o
else
AR            = ar -r
endif

# ======================================================================
# general rules
# ======================================================================
%.o : ../%.C
	@echo $<
	@$(CPP) $(CPPFLAG) $(DEFINE)  -c $< -o $@

%.o : ../%.c
	@echo $<
	@$(CC) $(CCFLAG) $(PARMS_FLAG)    -c $< -o $@
<|MERGE_RESOLUTION|>--- conflicted
+++ resolved
@@ -32,13 +32,8 @@
 # LINUX64: Linux with gnu
 # ======================================================================
 CPPFLAG_LINUX64_OPTI  = -O3 -s $(INC) -std=c++11 -fopenmp
-<<<<<<< HEAD
 CPPFLAG_LINUX64_FAST  =  $(INC) -std=c++11 -fopenmp 
-CPPFLAG_LINUX64_DEBUG = -g $(INC) -std=c++11 -fopenmp
-=======
-CPPFLAG_LINUX64_FAST  = -s $(INC) -std=c++11 -fopenmp 
 CPPFLAG_LINUX64_DEBUG = -g $(INC) -Wall -std=c++11 -fopenmp
->>>>>>> 97cf1d08
 DEFINE_LINUX64        = -D__$(GEO)__ -D__LINUX__ $(MORTAR) $(SPECIAL)   -D__$(FLAG)  
 CCFLAG_LINUX64_OPTI   = -O3 -s -DTRILIBRARY -DREDUCED -DNO_TIMER $(INC) -DMKL_ILP64 -m64 -fopenmp
 CCFLAG_LINUX64_FAST   =  -DTRILIBRARY -DREDUCED -DNO_TIMER $(INC) -DMKL_ILP64 -m64 -fopenmp
@@ -57,13 +52,15 @@
 #BLAS_LINUX64 = -L$(MKLROOT)/lib/intel64 -lmkl_rt -lgfortran   -lpthread 
 
 ACML_PATH =  EXT_LIB/ACML/gfortran64/lib
-BLAS_LINUX64 =  -L$(ACML_PATH) -lacml  -lacml_mp  -lgfortran
- 
-
+BLAS_LINUX64 =  -L$(ACML_PATH)/libacml.so  -L$(ACML_PATH)/libacml_mp -lgfortran
+ 
+
+ACML_PATH =  EXT_LIB/ACML/gfortran64/lib
+BLAS_LINUX64 =  $(ACML_PATH)/libacml.a  $(ACML_PATH)/libacml_mv.a -lgfortran  -lpthread
+ 
 ifeq ($(PARALLEL_TYPE), MPI)
 
 BLACS_PATH = EXT_LIB/MPIBLACS
-<<<<<<< HEAD
 MPI_PATH = /opt/mpich/lib64
 MPIBLACS_LINUX64  = -L$(BLACS_PATH) -lscalapack_LINUX64  $(BLACS_PATH)/blacs_MPI_LINUX64-0.a  \
                         $(BLACS_PATH)/blacsF77init_MPI_LINUX64-0.a $(BLACS_PATH)/blacs_MPI_LINUX64-0.a  \
@@ -76,15 +73,10 @@
 ifeq ($(PARALLEL_TYPE), HYBRID)
 
 BLACS_PATH = EXT_LIB/MPIBLACS
-MPI_PATH = /opt/mpich2/lib64
-=======
-#MPI_PATH = /opt/mpich2/lib64
-MPI_PATH = /home/sashi/Software/lib64
-
->>>>>>> 97cf1d08
+
 MPIBLACS_LINUX64  = -L$(BLACS_PATH) -lscalapack_LINUX64  $(BLACS_PATH)/blacs_MPI_LINUX64-0.a  \
-                        $(BLACS_PATH)/blacsF77init_MPI_LINUX64-0.a $(BLACS_PATH)/blacs_MPI_LINUX64-0.a \
-                      -L$(MPI_PATH) -lmpifort -lmpicxx
+                        $(BLACS_PATH)/blacsF77init_MPI_LINUX64-0.a $(BLACS_PATH)/blacs_MPI_LINUX64-0.a  \
+                      -L$(MPI_PATH)  -lmpi -lmpifort -lmpicxx
 endif
 
 ifeq ($(PARALLEL_TYPE),OMPONLY)
