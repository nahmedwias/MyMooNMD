# ======================================================================
# INTEL64: Linux on INTEL64 using intel compiler
# ======================================================================
CPPFLAG_INTEL64_OPTI  = -O3 -s $(INC) -openmp
CPPFLAG_INTEL64_FAST  = -s $(INC) -openmp
CPPFLAG_INTEL64_DEBUG = -g $(INC) -opnemp

ifeq ($(PARALLEL_TYPE),$(filter $(PARALLEL_TYPE),OPENMP SEQUENTIAL))
   CPP_INTEL64           =  icpc
   CC_INTEL64            =  icc
else
   CPP_INTEL64           = mpicxx  
   CC_INTEL64            = mpicc  
endif

DEFINE_INTEL64        = -D__$(GEO)__ -D__LINUX__ $(MORTAR) $(SPECIAL) -DMKL_ILP64 
CCFLAG_INTEL64_OPTI   = -O3 -s -DTRILIBRARY -DREDUCED -DNO_TIMER $(INC) -openmp
CCFLAG_INTEL64_FAST   = -s -DTRILIBRARY -DREDUCED -DNO_TIMER $(INC) -openmp
CCFLAG_INTEL64_DEBUG  = -g -DTRILIBRARY -DREDUCED -DNO_TIMER $(INC) -openmp
LDFLAG_INTEL64        =
BLASFLAG_INTEL64      =  
BLAS_INTEL64          = -L$(MKLROOT)/lib/intel64 -lmkl_rt -lpthread -openmp

ifeq ($(PARALLEL_TYPE),MPI)
BLACS_PATH = EXT_LIB/MPIBLACS
MPIBLACS_INTEL64 = -L$(BLACS_PATH) -lscalapack_INTEL64 $(BLACS_PATH)/blacs_MPI_INTEL64-0.a \
                     $(BLACS_PATH)/blacsF77init_MPI_INTEL64-0.a $(BLACS_PATH)/blacs_MPI_INTEL64-0.a -lmpich -lifcore
endif


# ======================================================================
# LINUX64: Linux with gnu
# ======================================================================
<<<<<<< HEAD
CPPFLAG_LINUX64_OPTI  = -O3 -s $(INC) -std=c++11 -fopenmp
CPPFLAG_LINUX64_FAST  = -s $(INC) -std=c++11 -fopenmp 
CPPFLAG_LINUX64_DEBUG = -g $(INC) -std=c++11 -fopenmp
=======
CPPFLAG_LINUX64_OPTI  = -O3 -openmp -s $(INC) -std=c++11
CPPFLAG_LINUX64_FAST  = -s $(INC) -openmp -std=c++11
CPPFLAG_LINUX64_DEBUG = -g $(INC) -Wall  -openmp -std=c++11
>>>>>>> d886ef8f
DEFINE_LINUX64        = -D__$(GEO)__ -D__LINUX__ $(MORTAR) $(SPECIAL)   -D__$(FLAG)  
CCFLAG_LINUX64_OPTI   = -O3 -s -DTRILIBRARY -DREDUCED -DNO_TIMER $(INC) -DMKL_ILP64 -m64 -fopenmp
CCFLAG_LINUX64_FAST   = -s -DTRILIBRARY -DREDUCED -DNO_TIMER $(INC) -DMKL_ILP64 -m64 -fopenmp
CCFLAG_LINUX64_DEBUG  = -g -DTRILIBRARY -DREDUCED -DNO_TIMER $(INC) -DMKL_ILP64 -m64  -fopenmp
 

ifeq ($(PARALLEL_TYPE),$(filter $(PARALLEL_TYPE),OPENMP SEQUENTIAL))
 CPP_LINUX64           = g++
 CC_LINUX64            = gcc
else
  CPP_LINUX64           = mpicxx 
  CC_LINUX64            = mpicc 
endif


BLAS_LINUX64 = -L$(MKLROOT)/lib/intel64 -lmkl_rt -lgfortran   -lpthread 

ACML_PATH =  EXT_LIB/ACML/gfortran64/lib
BLAS_LINUX64 =  $(ACML_PATH)/libacml.a  $(ACML_PATH)/libacml_mp.a -lgfortran  -lpthread
 

ifeq ($(PARALLEL_TYPE), MPI)

BLACS_PATH = EXT_LIB/MPIBLACS
MPI_PATH = /opt/mpich2/lib64
MPI_PATH = /home/sashi/Software/lib64
MPIBLACS_LINUX64  = -L$(BLACS_PATH) -lscalapack_LINUX64  $(BLACS_PATH)/blacs_MPI_LINUX64-0.a  \
                        $(BLACS_PATH)/blacsF77init_MPI_LINUX64-0.a $(BLACS_PATH)/blacs_MPI_LINUX64-0.a  \
                      -L$(MPI_PATH)  -lmpi -lmpifort -lmpicxx
endif

# ======================================================================
# MAC64: MAC with CLANG
# ======================================================================
CPPFLAG_MAC64_OPTI  = -O3 $(INC) -fapple-pragma-pack 
CPPFLAG_MAC64_FAST  =  $(INC) -fapple-pragma-pack 
CPPFLAG_MAC64_DEBUG = -g $(INC) -fapple-pragma-pack 
DEFINE_MAC64        = -D__$(GEO)__ -D__MAC64__ $(MORTAR) $(SPECIAL)   -D__$(FLAG)  
CCFLAG_MAC64_OPTI   = -O3  -DTRILIBRARY -DREDUCED -DNO_TIMER $(INC) -DMKL_ILP64 -m64 -fapple-pragma-pack 
CCFLAG_MAC64_FAST   = -DTRILIBRARY -DREDUCED -DNO_TIMER $(INC) -DMKL_ILP64 -m64 -fapple-pragma-pack 
CCFLAG_MAC64_DEBUG  = -g -DTRILIBRARY -DREDUCED -DNO_TIMER $(INC) -DMKL_ILP64 -m64  -fapple-pragma-pack 
 
ifeq ($(PARALLEL_TYPE),$(filter $(PARALLEL_TYPE),OPENMP SEQUENTIAL))
  CPP_MAC64           = clang++ 
  CC_MAC64            = clang 
else
  CPP_MAC64           = mpicxx-mpich-mp  
  CC_MAC64            = mpicc-mpich-mp

endif


BLAS_MAC64 =   -framework Accelerate -lpthread
 

ifeq ($(PARALLEL_TYPE), MPI)

BLACS_PATH = EXT_LIB/MPIBLACS
MPIBLACS_MAC64  = -L$(BLACS_PATH) -lscalapack_LINUX64  $(BLACS_PATH)/blacs_MPI_LINUX64-0.a  \
                        $(BLACS_PATH)/blacsF77init_MPI_LINUX64-0.a $(BLACS_PATH)/blacs_MPI_LINUX64-0.a  
endif


# ======================================================================
#TYRONE64: Linux on AMD 64 TYRONE64 cluster
# ======================================================================
CPPFLAG_TYRONE64_OPTI  = -O3 -s $(INC)
CPPFLAG_TYRONE64_FAST  = -s $(INC)
CPPFLAG_TYRONE64_DEBUG = -g $(INC)
DEFINE_TYRONE64        = -D__$(GEO)__ -D__LINUX__ $(MORTAR) $(SPECIAL) -DMPICH_IGNORE_CXX_SEEK -D__$(FLAG)  
CCFLAG_TYRONE64_OPTI   = -O3 -s -DTRILIBRARY -DREDUCED -DNO_TIMER $(INC)
CCFLAG_TYRONE64_FAST   = -s -DTRILIBRARY -DREDUCED -DNO_TIMER $(INC)
CCFLAG_TYRONE64_DEBUG  = -g -DTRILIBRARY -DREDUCED -DNO_TIMER $(INC)
 

ifeq ($(PARALLEL_TYPE),$(filter $(PARALLEL_TYPE),OPENMP SEQUENTIAL))
  CPP_TYRONE64           = g++ 
  CC_TYRONE64            = gcc  
else
  CPP_TYRONE64           = mpicxx  
  CC_TYRONE64            = mpicc
endif

ACML_PATH = EXT_LIB/ACML/gfortran64/lib
BLAS_TYRONE64 =  $(ACML_PATH)/libacml.a  $(ACML_PATH)/libacml_mv.a -lgfortran  -lpthread

ifeq ($(PARALLEL_TYPE), MPI)

  BLACS_PATH = EXT_LIB/MPIBLACS
  MPIBLACS_TYRONE64  = -L$(BLACS_PATH) -lscalapack_TYRONE64 $(BLACS_PATH)/blacs_MPI_TYRONE64-0.a \
                      $(BLACS_PATH)/blacsF77init_MPI_TYRONE64-0.a $(BLACS_PATH)/blacs_MPI_TYRONE64-0.a \
		       -lmpich   -lgfortran 
 else

 ACML_PATH = EXT_LIB/ACML/gfortran64/lib
 BLAS_TYRONE64 = $(ACML_PATH)/libacml.a  $(ACML_PATH)/libacml_mv.a -lgfortran -lpthread
 PARADISO_TYRONE64 =  -LEXT_LIB/PARDISO/TYRONE64/OpenMP -lpardiso400_GNU430_IA64
 OMP_COMPILE_FLAGS_TYRONE64 = -fopenmp

 endif

# ======================================================================
#CRAY64: Linux on SUSE Linux 64 CRAY64 cluster
# ======================================================================
CPPFLAG_CRAY64_OPTI  = -O3 -s $(INC)
CPPFLAG_CRAY64_FAST  = -s $(INC)
CPPFLAG_CRAY64_DEBUG = -g $(INC)
DEFINE_CRAY64        = -D__$(GEO)__ -D__LINUX__ $(MORTAR) $(SPECIAL) -DMPICH_IGNORE_CXX_SEEK -D__$(FLAG)  
CCFLAG_CRAY64_OPTI   = -O3 -s -DTRILIBRARY -DREDUCED -DNO_TIMER $(INC)
CCFLAG_CRAY64_FAST   = -s -DTRILIBRARY -DREDUCED -DNO_TIMER $(INC)
CCFLAG_CRAY64_DEBUG  = -g -DTRILIBRARY -DREDUCED -DNO_TIMER $(INC)
 

ifeq ($(PARALLEL_TYPE),$(filter $(PARALLEL_TYPE),OPENMP SEQUENTIAL))
  CPP_CRAY64           = CC
  CC_CRAY64            = cc  
else
  CPP_CRAY64           = CC  
  CC_CRAY64            = cc
endif

ACML_PATH = EXT_LIB/ACML/gfortran64/lib
BLAS_CRAY64 =  $(ACML_PATH)/libacml.a  $(ACML_PATH)/libacml_mv.a -lgfortran  -lpthread

ifeq ($(PARALLEL_TYPE), MPI)

  BLACS_PATH = EXT_LIB/MPIBLACS
  MPIBLACS_CRAY64  = -L$(BLACS_PATH) -lscalapack_CRAY64 $(BLACS_PATH)/blacs_MPI_CRAY64-0.a \
                      $(BLACS_PATH)/blacsF77init_MPI_CRAY64-0.a $(BLACS_PATH)/blacs_MPI_CRAY64-0.a \
		       -lmpich   -lgfortran 
 else

 ACML_PATH = EXT_LIB/ACML/gfortran64/lib
 BLAS_CRAY64 = $(ACML_PATH)/libacml.a  $(ACML_PATH)/libacml_mv.a -lgfortran -lpthread
 PARADISO_CRAY64 =  -LEXT_LIB/PARDISO/CRAY64/OpenMP -lpardiso400_GNU430_IA64
 OMP_COMPILE_FLAGS_CRAY64 = -fopenmp

 endif



# ======================================================================
# LINUX: Linux
# ======================================================================
CPPFLAG_LINUX_OPTI  = -s -O3 -fexceptions -pipe  -fomit-frame-pointer\
    -funroll-loops -fstrict-aliasing \
          -fsched-interblock \
          -falign-loops=16 \
          -falign-jumps=16 \
          -falign-functions=16 \
          -ffast-math \
          -fstrict-aliasing \
          -fexpensive-optimizations \
          -m32  -mmmx -msse -msse2 -msse3 -march=nocona\
          $(INC)
#CPPFLAG_LINUX_OPTI  =  -O3 -m32 -ffast-math -fexpensive-optimizations \
#           -s $(INC)
CPPFLAG_LINUX_FAST  = -s $(INC)
CPPFLAG_LINUX_DEBUG = -g $(INC)
CPP_LINUX           = g++
DEFINE_LINUX        = -D__$(GEO)__ -D__LINUX__ $(MORTAR) $(SPECIAL)
CC_LINUX            = gcc
CCFLAG_LINUX_OPTI  = -O3 -s -fexceptions -pipe -fomit-frame-pointer \
    -funroll-loops -fstrict-aliasing \
          -fsched-interblock \
          -falign-loops=16 \
          -falign-jumps=16 \
          -falign-functions=16 \
          -ffast-math \
          -fstrict-aliasing \
          -fexpensive-optimizations \
          -m32  -mmmx -msse -msse2 -msse3 -march=nocona\
          $(INC)
#CCFLAG_LINUX_OPTI   = -O3 -s -DTRILIBRARY -DREDUCED -DNO_TIMER -fexceptions $(INC)
CCFLAG_LINUX_FAST   = -s -DTRILIBRARY -DREDUCED -DNO_TIMER $(INC)
CCFLAG_LINUX_DEBUG  = -g -DTRILIBRARY -DREDUCED -DNO_TIMER $(INC)
LDFLAG_LINUX        =
BLASFLAG_LINUX      = -lg2c
#BLASFLAG_LINUX      = -lg2c -static
BLASFLAG_LINUX      = EXT_LIB/g2c/libg2c_$(MACH).so.0

#ACML_PATH = EXT_LIB/ACML/gfortran32/lib
#BLAS_LINUX =  $(ACML_PATH) -lacml.a -lgfortran  -lpthread

BLAS_LINUX =   -LEXT_LIB/BLAS  -llapack_LINUX -lblas_LINUX -lgfortran -lpthread

# ======================================================================
# SiCortex:  Gentoo Linux, kautz.urz.uni-magdeburg.de (141.44.8.32), Parallel Machine in Uni_MD
# MPICH2, gnuc, pathscale compiler
# scmpi, blas, lapack, blacs, scalapack
# ======================================================================
CPPFLAG_SiCortex_OPTI  = -O3  $(INC) -mips64 -march=5kf -mtune=5kf -mabi=64 
CPPFLAG_SiCortex_FAST  = -O0    $(INC) 
CPPFLAG_SiCortex_DEBUG = -g2 -trapuv -Wall $(INC) 
DEFINE_SiCortex        = -D__$(GEO)__  -D__SiCortex__ $(MORTAR) $(SPECIAL) -DMPICH_IGNORE_CXX_SEEK
CCFLAG_SiCortex_OPTI   = -O3  -mips64 -march=5kf -mtune=5kf -mabi=64 -s -DTRILIBRARY -DREDUCED -DNO_TIMER $(INC)
CCFLAG_SiCortex_FAST   = -s    -DTRILIBRARY -DREDUCED -DNO_TIMER $(INC)
CCFLAG_SiCortex_DEBUG  = -g2  -trapuv  -Wall -DTRILIBRARY -DREDUCED -DNO_TIMER $(INC)
LDFLAG_SiCortex        = -lpathfortran -lscm -lmpath -lm
BLASFLAG_SiCortex      =  


ifeq ($(PARALLEL_TYPE),MPI)
 ifeq ($(USE_MARMOT),YES)
  CPP_SiCortex           = marmotcxx
  CC_SiCortex            = marmotcc
 else
  CPP_SiCortex           = mpicxx --gnu
  CC_SiCortex            = mpicc --gnu
 endif
else
 CPP_SiCortex           = pathCC --gnu
 CC_SiCortex            = pathcc --gnu
endif

ifeq ($(PRG_TYPE), SEQUENTIAL)
 BLAS_SiCortex = -llapack -lf77blas -lcblas -latlas
else

 ifeq ($(PARALLEL_TYPE), MPI)
  BLAS_SiCortex =   -llapack -lf77blas -lcblas -latlas
  MPIBLACS_SiCortex  = -lscalapack -lblacs -lblacsF77init -lblacs  -L/usr/lib64/ -lscmpi
 else
 BLAS_SiCortex = -llapack -lf77blas -lcblas -latlas
 PARADISO_SiCortex =  -LEXT_LIB/PARDISO/SiCortex/OpenMP -lpardiso_GNU43_AMD64_INT64_P
 OMP_COMPILE_FLAGS_SiCortex = -openmp
 endif
endif


# ======================================================================
# general settings
# ======================================================================
 ifeq ($(PRG_TYPE),PARALLEL)
  ifeq ($(PARALLEL_TYPE),MPI)
   PRG_DEFINE = -D_PAR -D_MPIONLY -D_MPI
  endif
  ifeq ($(PARALLEL_TYPE),OPENMP)
   PRG_DEFINE = -D_PAR -D_OMPONLY -D_OMP
   OMP_COMPILE_FLAGS = $(OMP_COMPILE_FLAGS_$(MACH))
  endif
  ifeq ($(PARALLEL_TYPE),HYBRID)
   PRG_DEFINE = -D_PAR -D_MPI -D_HYBRID
   OMP_COMPILE_FLAGS = $(OMP_COMPILE_FLAGS_$(MACH))
  endif
 else
  PRG_DEFINE = -D_SEQ
 endif

RM            = rm -rf
CPP           = $(CPP_$(MACH))
CPPFLAG       = $(CPPFLAG_$(MACH)_$(FLAG)) $(OMP_COMPILE_FLAGS) 
DEFINE        = $(PRG_DEFINE) $(DEFINE_$(MACH)) -DTETLIBRARY -D__PRIVATE__
CC            = $(CC_$(MACH))
CCFLAG        = $(CCFLAG_$(MACH)_$(FLAG)) $(OMP_COMPILE_FLAGS) 
LIB_GEOxD     = $(LIB_GEO$(GEO))
MEMBERS_GEOxD = $(MEMBERS_GEO$(GEO))
LDFLAG        = $(BLASFLAG_$(MACH)) $(LDFLAG_$(MACH))

UMFPACK       = -LEXT_LIB/UMFPACK/Lib -lumfpack_$(MACH) -lamd_$(MACH)   -lsuitesparseconfig_$(MACH)  
        
TECPLOT       = -LEXT_LIB/tecplot/lib -ltecio_$(MACH)
BLAS          = $(BLAS_$(MACH))


ifeq ($(MACH),MAC64)
UMFPACK       = -LEXT_LIB/UMFPACK/Lib -lumfpack_$(MACH) \
                -lamd_$(MACH) -lsuitesparseconfig_$(MACH)
endif


ifeq ($(PARALLEL_TYPE),MPI)

MUMPSLIB = EXT_LIB/MUMPS/lib
PARSOLVER_LIB = -L$(MUMPSLIB)  -ldmumps_$(MACH) -lmumps_common_$(MACH)  \
                -LEXT_LIB/Metis  -lparmetis_$(MACH) -lmetis_$(MACH) \
                -L$(MUMPSLIB) -lpord_$(MACH) -lptesmumps_$(MACH) -lptscotch_$(MACH) -lscotch_$(MACH) -lptscotcherrexit_$(MACH) -lptscotchparmetis_$(MACH) \
                 $(MPIBLACS_$(MACH))
endif



ifeq ($(MACH),SUN)
AR            = CC -xar -o
else
AR            = ar -r
endif

# ======================================================================
# general rules
# ======================================================================
%.o : ../%.C
	@echo $<
	@$(CPP) $(CPPFLAG) $(DEFINE)  -c $< -o $@

%.o : ../%.c
	@echo $<
	@$(CC) $(CCFLAG) $(PARMS_FLAG)    -c $< -o $@
<|MERGE_RESOLUTION|>--- conflicted
+++ resolved
@@ -31,15 +31,9 @@
 # ======================================================================
 # LINUX64: Linux with gnu
 # ======================================================================
-<<<<<<< HEAD
 CPPFLAG_LINUX64_OPTI  = -O3 -s $(INC) -std=c++11 -fopenmp
 CPPFLAG_LINUX64_FAST  = -s $(INC) -std=c++11 -fopenmp 
-CPPFLAG_LINUX64_DEBUG = -g $(INC) -std=c++11 -fopenmp
-=======
-CPPFLAG_LINUX64_OPTI  = -O3 -openmp -s $(INC) -std=c++11
-CPPFLAG_LINUX64_FAST  = -s $(INC) -openmp -std=c++11
-CPPFLAG_LINUX64_DEBUG = -g $(INC) -Wall  -openmp -std=c++11
->>>>>>> d886ef8f
+CPPFLAG_LINUX64_DEBUG = -g $(INC) -Wall -std=c++11 -fopenmp
 DEFINE_LINUX64        = -D__$(GEO)__ -D__LINUX__ $(MORTAR) $(SPECIAL)   -D__$(FLAG)  
 CCFLAG_LINUX64_OPTI   = -O3 -s -DTRILIBRARY -DREDUCED -DNO_TIMER $(INC) -DMKL_ILP64 -m64 -fopenmp
 CCFLAG_LINUX64_FAST   = -s -DTRILIBRARY -DREDUCED -DNO_TIMER $(INC) -DMKL_ILP64 -m64 -fopenmp
@@ -64,11 +58,12 @@
 ifeq ($(PARALLEL_TYPE), MPI)
 
 BLACS_PATH = EXT_LIB/MPIBLACS
-MPI_PATH = /opt/mpich2/lib64
+#MPI_PATH = /opt/mpich2/lib64
 MPI_PATH = /home/sashi/Software/lib64
+
 MPIBLACS_LINUX64  = -L$(BLACS_PATH) -lscalapack_LINUX64  $(BLACS_PATH)/blacs_MPI_LINUX64-0.a  \
-                        $(BLACS_PATH)/blacsF77init_MPI_LINUX64-0.a $(BLACS_PATH)/blacs_MPI_LINUX64-0.a  \
-                      -L$(MPI_PATH)  -lmpi -lmpifort -lmpicxx
+                        $(BLACS_PATH)/blacsF77init_MPI_LINUX64-0.a $(BLACS_PATH)/blacs_MPI_LINUX64-0.a \
+                      -L$(MPI_PATH) -lmpifort -lmpicxx
 endif
 
 # ======================================================================
