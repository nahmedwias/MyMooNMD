/**
 * @brief A test program to test Time_CD2D program
 */
#include <Domain.h>
#include <Database.h>
#include <FEDatabase2D.h>
#include <Time_CD2D.h>
#include <TimeDiscRout.h>
#include <TimeDiscretizations.h>
#include <MainUtilities.h>
#include <AuxParam2D.h>
#include <list>


void testBE()
{
  
}

void testCN(Time_CD2D &tcd, int m)
{
  double errors[5];
  errors[0]=errors[1]=errors[2]=errors[3]=0.;
  TAuxParam2D aux;
  MultiIndex2D AllDerivatives[3] = {D00, D10, D01};
  const TFEFunction2D& function = tcd.get_function();
  tcd.output();
  
  const TFESpace2D* space = function.GetFESpace2D();
  
  function.GetErrors(tcd.get_example().get_exact(0), 3, AllDerivatives, 4,
                       SDFEMErrors, tcd.get_example().get_coeffs(), &aux, 1,
                       &space, errors);
  if(m==1){cout << errors[0] << "  "<<
  errors[1]<< "  " <<endl;}
  double eps = 1E-6;
  if(m==0)
  {cout << "M: " << m << endl;
    if( fabs(errors[0] - 3.360188e-03) > eps )
      ErrThrow("test Crank-Nicolson: L2 norm not correct. ", errors[0]);
    if( fabs(errors[1] - 2.521492e-01) > eps )
      ErrThrow("test Crank-Nicolson: H1 norm not correct.");
  }
  else if(m==1)
  {cout << "M: " << m << endl;
    if( fabs(errors[0] - 1.541462e-03) > eps )
      ErrThrow("test Crank-Nicolson: L2 norm not correct.");
    if( fabs(errors[1] - 2.647214e-01) > eps )
      ErrThrow("test Crank-Nicolson: H1 norm not correct.");
  }
  else if(m==2)
  {cout << "M: " << m << endl;
    if( fabs(errors[0] - 2.207736e-03) > eps )
      ErrThrow("test Crank-Nicolson: L2 norm not correct.");
    if( fabs(errors[1] - 2.782276e-01) > eps )
      ErrThrow("test Crank-Nicolson: H1 norm not correct.");
  }
  else if(m==3)
  {cout << "M: " << m << endl;
    if( fabs(errors[0] - 2.116156e-03) > eps )
      ErrThrow("test Crank-Nicolson: L2 norm not correct.");
    if( fabs(errors[1] - 2.924973e-01) > eps )
      ErrThrow("test Crank-Nicolson: H1 norm not correct.");
  } 
  else if(m==18)
  {cout << "M: " << m << endl;
    if( fabs(errors[0] - 4.577653e-03) > eps )
      ErrThrow("test Crank-Nicolson: L2 norm not correct.");
    if( fabs(errors[1] - 6.192082e-01) > eps )
      ErrThrow("test Crank-Nicolson: H1 norm not correct.");
  }
  else if(m==19)
  {cout << "M: " << m << endl;
    if( fabs(errors[0] - 4.812381e-03) > eps )
      ErrThrow("test Crank-Nicolson: L2 norm not correct.");
    if( fabs(errors[1] - 6.509557e-01) > eps )
      ErrThrow("test Crank-Nicolson: H1 norm not correct.");
  }
  else if(m==20)
  {cout << "M: " << m << endl;
    if( fabs(errors[0] - 5.059094e-03) > eps )
      ErrThrow("test Crank-Nicolson: L2 norm not correct.");
    if( fabs(errors[1] - 6.843309e-01) > eps )
      ErrThrow("test Crank-Nicolson: H1 norm not correct.");
  }
}

void time_integration(int td, Time_CD2D& tcd, TimeDiscretization& tss)
{
  TDatabase::TimeDB->TIME_DISC = td;
    
  tcd.assemble_initial_time();
  
  tss.current_step_=0;
  testCN(tcd, tss.current_step_);

  while(tss.current_time_ < tss.get_end_time()-1e-10)
  {
    tss.current_step_++;
    TDatabase::TimeDB->INTERNAL_STARTTIME 
<<<<<<< HEAD
       = TDatabase::TimeDB->CURRENTTIME;
=======
       = tss.current_time_;
>>>>>>> ee568853
    tss.set_time_disc_parameters();
    SetTimeDiscParameters(1);
    
    tss.current_time_ += tss.get_step_length();;
    TDatabase::TimeDB->CURRENTTIME += tss.get_step_length();
    
    Output::print<1>("\nCURRENT TIME: ", tss.current_time_);
    tcd.assemble();
    tcd.solve();
<<<<<<< HEAD
    testCN(tcd, step);
=======
    testCN(tcd, tss.current_step_);
>>>>>>> ee568853
  }
  
}

int main(int argc, char* argv[])
{
  
  // test with Crank Nicolson euler 
  {
    TDatabase Database;
    TFEDatabase2D FEDatabase;
    ParameterDatabase db = ParameterDatabase::parmoon_default_database();
    db.merge(Example2D::default_example_database());
    db.merge(LocalAssembling2D::default_local_assembling_database());
    db.merge(TimeDiscretization::default_TimeDiscretization_database());
    db["example"] = 0;
    db["reynolds_number"] = 1;

    db["space_discretization_type"] = "galerkin";
    db["time_discretization"] = "crank_nicolson";
    db["time_step_length"] = 0.05;
    TDatabase::ParamDB->ANSATZ_ORDER=1;
    
    db["time_end"]=1.;
    TDatabase::TimeDB->TIMESTEPLENGTH = 0.05;
    //  declaration of databases
    db.add("boundary_file", "Default_UnitSquare", "");
    db.add("geo_file", "UnitSquare", "", {"UnitSquare", "TwoTriangles"});
    TDomain domain(db);
    
    SetTimeDiscParameters(0);
    // some parameters
       
    for(int i=0; i< 5; ++i)
    domain.RegRefineAll();
    
    db.add("solver_type", "direct", "", {"direct", "petsc"});
    TDatabase::TimeDB->CURRENTTIME = db["time_start"];
    Time_CD2D tcd(domain, db);
    TimeDiscretization& tss = tcd.get_time_stepping_scheme();
    tss.current_step_ = 0;
<<<<<<< HEAD
=======
    tss.current_time_ = db["time_start"];
>>>>>>> ee568853
    
    time_integration(2, tcd, tss);
    
    // I don't know what has changed but with setting the default parameters in
    // the old database here, it does not work.
    Database.SetDefaultParameters();
    TDatabase::ParamDB->ANSATZ_ORDER=1;
    TDatabase::TimeDB->TIMESTEPLENGTH = 0.05;
    
    Output::print("\n\nTesting PETSc\n");
    db["solver_type"] = "petsc";
    TDatabase::TimeDB->CURRENTTIME = db["time_start"];
    tss.current_time_ = db["time_start"];
    Time_CD2D tcd_petsc(domain, db);
    //TimeDiscretization& tss = tcd.get_time_stepping_scheme();
    tss.current_step_ = 0;
    tss.set_time_disc_parameters();
    time_integration(2, tcd_petsc, tss);
  }
  return 0;
}<|MERGE_RESOLUTION|>--- conflicted
+++ resolved
@@ -98,11 +98,7 @@
   {
     tss.current_step_++;
     TDatabase::TimeDB->INTERNAL_STARTTIME 
-<<<<<<< HEAD
-       = TDatabase::TimeDB->CURRENTTIME;
-=======
        = tss.current_time_;
->>>>>>> ee568853
     tss.set_time_disc_parameters();
     SetTimeDiscParameters(1);
     
@@ -112,11 +108,7 @@
     Output::print<1>("\nCURRENT TIME: ", tss.current_time_);
     tcd.assemble();
     tcd.solve();
-<<<<<<< HEAD
-    testCN(tcd, step);
-=======
     testCN(tcd, tss.current_step_);
->>>>>>> ee568853
   }
   
 }
@@ -158,10 +150,7 @@
     Time_CD2D tcd(domain, db);
     TimeDiscretization& tss = tcd.get_time_stepping_scheme();
     tss.current_step_ = 0;
-<<<<<<< HEAD
-=======
     tss.current_time_ = db["time_start"];
->>>>>>> ee568853
     
     time_integration(2, tcd, tss);
     
