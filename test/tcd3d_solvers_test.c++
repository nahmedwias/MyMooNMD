--- conflicted
+++ resolved
@@ -92,15 +92,8 @@
   // assemble the matrices and right hand side at the start time
   tcd3d.assemble_initial_time();
   
-<<<<<<< HEAD
-  int step = 0;
-  tcd3d.output(step);
-  double end_time = db["time_end"];
-  while(TDatabase::TimeDB->CURRENTTIME < end_time-1e-10)
-=======
-  int imag = 0;
+  tcd3d.output(tss.current_step_);
   while(tss.current_time_ < tss.get_end_time()-1e-10)
->>>>>>> 60009cd2
   {
     tss.current_step_++;
     TDatabase::TimeDB->INTERNAL_STARTTIME = tss.current_time_;
@@ -113,16 +106,8 @@
     
     Output::print<1>("\nCURRENT TIME: ", tss.current_time_);
     tcd3d.assemble();
-<<<<<<< HEAD
-    tcd3d.solve();
-    tcd3d.descale_stiffness();
-    
-    tcd3d.output(step);
-    
-=======
     tcd3d.solve();    
     tcd3d.output(tss.current_step_,imag);    
->>>>>>> 60009cd2
     compare(tcd3d, errors, tol);
   }
 }
