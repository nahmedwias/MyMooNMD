/**
 * @brief A test program for the solving of NSE3D problems.
 *
 * This test program is intended to check whether different solvers for NSE3D
 * are able to solve three artificial Navier--Stokes problems with known
 * analytic solution, where the solutions lie in the ansatz spaces.
 * It can be easily adapted to include more solvers, the control which solver
 * to use should come from the outside.
 *
 * The program tests a selection of combinations of
 *  - the polynomial examples -1 to -3,
 *  - the stable finite element pairs P2/P1, P3/P2, Q2/Q1, Q2/P1_disc, Q3/Q2
 *  - the NSTYPES 1,2,3,4
 * on the default unit cube geometry.
 * We're only testing examples whose analytic solution is in the ansatz space,
 * thus we expect very small errors every time.
 * Fixed are DISCTYPE 1, LAPLACETYPE 0, NSE_NONLINEAR_FORM 0
 * and SC_NONLIN_ITE_TYPE_SADDLE = 0.
 * Note that for these discretizations it is futile to choose any other NSTYPE
 * than 1 (see e.g. MooNMD documentation p. 35), but we vary them anyway, just
 * for the sake of testing the different types.
 *
 * So far the test is adapted to:
 *  - testing the umfpack solver when compiled SEQUENTIAL
 *  - testing the mumps solver when compiled MPI
 *
 * The MPI Mumps test contains one example for the three combinations
 * 1 - 2 (hexa), 2 - 12 (hexa), 4 - 2 (hexa) of nstype and velocity space.
 * The tests for 3rd order elements cannot be run, because these elements are
 * not fitted for mpi yet.
 *
 * @todo TODO Enable this test for: pardiso,
 * fgmres with multigrid, fgmres with lsc preconditioner
 *
 * @author Clemens Bartsch (heavily inspired by Najib's NSE2D Test program)
 *
 * @date 2016/04/04
 */

#include <NSE3D.h>

#include <Database.h>
#include <FEDatabase3D.h>

#ifdef _MPI
#include <mpi.h>
#include <MeshPartition.h>
double bound = 0;
double timeC = 0;
#endif

void compare(const NSE3D& nse3d, std::array<double, int(4)> errors, double tol)
{
  std::array<double, int(4)> computed_errors;
  computed_errors = nse3d.get_errors();

  // check the L2-error of the velcoity
  if( fabs(computed_errors[0]-errors[0]) > tol ||
      computed_errors[0] != computed_errors[0]) //check for nan!
  {
    ErrThrow("L2 norm of velocity: ", computed_errors[0], "  ", errors[0]);
  }
  // check the H1-error of the velcoity
  if( fabs(computed_errors[1] - errors[1]) > tol )
  {
    ErrThrow("H1 norm of velocity: ", computed_errors[1], "  ", errors[1]);
  }
  // check the L2-error of the pressure
  if( fabs(computed_errors[2] - errors[2]) > tol)
  {
    ErrThrow("L2 norm of pressure: ", computed_errors[2], "  ", errors[2]);
  }
  // check the H1-error of the pressure
  if(fabs(computed_errors[3] - errors[3]) > tol )
  {
    ErrThrow("H1 norm of pressure: ", computed_errors[3], "  ", errors[3]);
  }
}
#ifndef _MPI
void check(ParameterDatabase& db, int example, const TDomain& domain,
           int velocity_order, int pressure_order,
           int nstype, std::array<double, int(4)> errors, double tol)
#else
void check(ParameterDatabase& db, int example, const TDomain& domain,
           int maxSubDomainPerDof, int velocity_order, int pressure_order,
           int nstype, std::array<double, int(4)> errors, double tol)
#endif
{
#ifdef _MPI
  int my_rank, size;
  MPI_Comm_rank(MPI_COMM_WORLD, &my_rank);
  MPI_Comm_size(MPI_COMM_WORLD, &size);
#else
  int my_rank = 0;
#endif

  if (my_rank ==0)
  {
    Output::print("******* Check ",example, " ",velocity_order, " ",
                  pressure_order, " ",nstype," *******");
  }

  TDatabase::ParamDB->VELOCITY_SPACE = velocity_order;
  TDatabase::ParamDB->PRESSURE_SPACE = pressure_order;
  TDatabase::ParamDB->NSTYPE = nstype;



  TDatabase::ParamDB->EXAMPLE = example;
  Example_NSE3D example_obj;

  //Perform usual checks on the parameter consistency
  NSE3D::check_parameters(); //makeshift check
  TDatabase::CheckParameterConsistencyNSE(); //old check

  // Construct the nse3d problem object.
#ifndef _MPI
  NSE3D nse3d(domain, db, example_obj);
#else
  NSE3D nse3d(domain, db, example_obj, maxSubDomainPerDof);
#endif

  nse3d.assemble_linear_terms();

  // check stopping criterion
  nse3d.stop_it(0);
  for(unsigned int k=1;; k++)
  {
    Output::print<1>("nonlinear step " , setw(3), k-1, "\t",
                     nse3d.get_residuals());
    nse3d.solve();

    // checking the first nonlinear iteration
    nse3d.assemble_non_linear_term();;
    if(nse3d.stop_it(k))
      break;
  }
  nse3d.output();
  // now compare the errors
  compare(nse3d, errors, tol);
}

// Choose the solver according to the input string and set global database
// entries accordingly.
void set_solver_globals(std::string solver_name, ParameterDatabase& db)
{
  db.add("solver_type", std::string("iterative"), "", {"direct", "iterative"});
  db.add("direct_solver_type", std::string("umfpack"), "", 
         {"umfpack", "pardiso", "mumps"});
  db.add("iterative_solver_type", std::string("fgmres"),"");
  db.add("preconditioner", std::string("no_preconditioner"), "",
         {"no_preconditioner", "least_squares_commutator", "multigrid"} );
  db.add("residual_tolerance", 1.0e-13, "");
  
  if (solver_name.compare("lsc") == 0)
  {
    db["preconditioner"] = "least_squares_commutator";
    TDatabase::ParamDB->SC_NONLIN_RES_NORM_MIN_SADDLE = 1e-12;
    // just to not distract 'NSE3D::check_parameters'
    TDatabase::ParamDB->SC_PRECONDITIONER_SADDLE = 20;
  }
  else if (solver_name.compare("multigrid") == 0)
  {
<<<<<<< HEAD
    db["preconditioner"] = "multigrid";
    ErrThrow("Multigrid not yet set!");
=======
    TDatabase::ParamDB->LEVELS = 2;
    TDatabase::ParamDB->SC_NONLIN_RES_NORM_MIN_SADDLE = 1e-10;
    TDatabase::ParamDB->SC_LIN_RES_NORM_MIN_SADDLE= 1e-11;
    TDatabase::ParamDB->SC_NONLIN_MAXIT_SADDLE = 5;
    TDatabase::ParamDB->SC_LIN_MAXIT_SADDLE=100;
    TDatabase::ParamDB->SOLVER_TYPE = 1;
    TDatabase::ParamDB->SC_MG_TYPE_SADDLE=0; // standard geometric multigrid
    TDatabase::ParamDB->SC_MG_CYCLE_SADDLE=2;
    TDatabase::ParamDB->SC_SMOOTHER_SADDLE=2; // cell vanka
    TDatabase::ParamDB->SC_PRE_SMOOTH_SADDLE= 2;
    TDatabase::ParamDB->SC_POST_SMOOTH_SADDLE= 2;
    TDatabase::ParamDB->SC_SMOOTH_DAMP_FACTOR_COARSE_SADDLE=0.7;
    TDatabase::ParamDB->SC_SMOOTH_DAMP_FACTOR_FINE_SADDLE = 0.7;
    TDatabase::ParamDB->SC_COARSE_SMOOTHER_SADDLE= 17; // cell vanka
    TDatabase::ParamDB->SC_COARSE_RED_FACTOR_SADDLE= 0.1;
    TDatabase::ParamDB->SC_GMG_DAMP_FACTOR_SADDLE= 1.0;
    TDatabase::ParamDB->SC_GMG_DAMP_FACTOR_FINE_SADDLE= 1.0;
    TDatabase::ParamDB->SC_COARSE_MAXIT_SADDLE= 100;
    TDatabase::ParamDB->SC_STEP_LENGTH_CONTROL_FINE_SADDLE= 0;
    TDatabase::ParamDB->SC_STEP_LENGTH_CONTROL_ALL_SADDLE= 0;
>>>>>>> 17dd3009
  }
#ifndef _MPI
  else if(solver_name.compare("umfpack") == 0)
  {
<<<<<<< HEAD
    db["solver_type"] = "direct";
    db["direct_solver_type"] = "umfpack";
=======
    TDatabase::ParamDB->LEVELS = 1;
>>>>>>> 17dd3009
    TDatabase::ParamDB->SC_NONLIN_RES_NORM_MIN_SADDLE = 1e-10;
    TDatabase::ParamDB->SC_NONLIN_MAXIT_SADDLE = 5;
    TDatabase::ParamDB->SOLVER_TYPE = 2;
  }
  else if(solver_name.compare("pardiso") == 0)
  {
    db["solver_type"] = "direct";
    db["direct_solver_type"] = "pardiso";
    ErrThrow("pardiso not yet set!");
  }
#else
  else if (solver_name.compare("mumps") == 0)
  {
<<<<<<< HEAD
    db["solver_type"] = "direct";
    db["direct_solver_type"] = "mumps";
=======
    TDatabase::ParamDB->LEVELS = 1;
>>>>>>> 17dd3009
    TDatabase::ParamDB->SC_NONLIN_RES_NORM_MIN_SADDLE = 1e-15;
    TDatabase::ParamDB->SC_NONLIN_MAXIT_SADDLE = 5;
    TDatabase::ParamDB->SOLVER_TYPE = 2;
  }
#endif
  else
  {
    throw std::runtime_error("Unknown solver for NSE3D problem!");
  }

}

double get_tolerance(std::string solver_name)
{//solver dependent tolerance?

#ifndef _MPI
  if(solver_name.compare("umfpack") == 0)
<<<<<<< HEAD
    return 1e-9;
  if(solver_name.compare("lsc") == 0)
=======
    return 1e-9 ;
  if(solver_name.compare("multigrid") == 0)
>>>>>>> 17dd3009
    return 1e-9;
#else
  if(solver_name.compare("mumps") == 0)
    return 1e-9 ;
#endif
    throw std::runtime_error("Unknown solver for NSE3D problem!");

  return 0;
}


int main(int argc, char* argv[])
{
  //declaration of databases
  TDatabase Database;

#ifdef _MPI
  MPI_Init(&argc, &argv);
  MPI_Comm comm = MPI_COMM_WORLD;
  TDatabase::ParamDB->Comm = comm;

  int my_rank, size;
  MPI_Comm_rank(MPI_COMM_WORLD, &my_rank);
  MPI_Comm_size(MPI_COMM_WORLD, &size);
#else
  int my_rank = 0;
#endif

  TFEDatabase3D FEDatabase;
  
  ParameterDatabase db = ParameterDatabase::parmoon_default_database();
  db["problem_type"].set<size_t>(5);
  
  TDatabase::ParamDB->FLOW_PROBLEM_TYPE = 5; // flow problem type
  TDatabase::ParamDB->PROBLEM_TYPE = 5; // to be on the safe side...

  TDatabase::ParamDB->UNIFORM_STEPS = 1; // 1 uniform refinement step  
  TDatabase::ParamDB->DRIFT_Z = 1;

  TDatabase::ParamDB->DISCTYPE = 1; //Galerkin discretization, nothing else implemented
  TDatabase::ParamDB->LAPLACETYPE = 0;
  TDatabase::ParamDB->NSE_NONLINEAR_FORM = 0;
  TDatabase::ParamDB->SC_NONLIN_ITE_TYPE_SADDLE = 0;

  TDatabase::ParamDB->Par_P0 = 0; // process responsible for the output
  TDatabase::ParamDB->Par_P3 = 1; // use mesh partitioning with halo cells

  TDatabase::ParamDB->MEASURE_ERRORS = 1;

  set_solver_globals(std::string(argv[1]), db);

  double tol = get_tolerance(std::string(argv[1]));

  // the TDatabase::ParamDB will delete this char*, so we should call new before
  char* boundary_file = new char[20]; strcpy(boundary_file,"Default_UnitCube");
  TDatabase::ParamDB->BNDFILE = boundary_file;
  //TDatabase::ParamDB->GEOFILE = (char*)"not_specified_globally";

  int nRef;
    if(TDatabase::ParamDB->SOLVER_TYPE==1)
      nRef=TDatabase::ParamDB->LEVELS+TDatabase::ParamDB->UNIFORM_STEPS;
    else
      nRef=TDatabase::ParamDB->UNIFORM_STEPS;

  //===========================================================
  if(my_rank==0)
    Output::print<1>(">>>>> Starting computations with solver: <<<<<"
        , std::string(argv[1]), ".");
  //===========================================================
  std::array<double, int(4)> errors;
  errors = {{0.0, 0.0, 0.0, 0.0}};

  //============= Tests on hexa grid ==========================
  if(my_rank==0)
    Output::print<1>(">>>>> Hexahedra grid. <<<<<");
  //===========================================================
  {
    //do the domain thingy
    TDomain domain_hex;
    domain_hex.Init(TDatabase::ParamDB->BNDFILE,
                    "Default_UnitCube_Hexa");
    for(int i=0; i<nRef; i++)
    {
      domain_hex.RegRefineAll();
    }

#ifdef _MPI
    // Partition the by now finest grid using Metis and distribute among processes.

    // 1st step: Analyse interfaces and create edge objects,.
    domain_hex.GenerateEdgeInfo();

    // 2nd step: Call the mesh partitioning.
    int maxCellsPerVertex;
    Partition_Mesh3D(MPI_COMM_WORLD, &domain_hex, maxCellsPerVertex);

    // 3rd step: Generate edge info anew
    domain_hex.GenerateEdgeInfo();

    // calculate largest possible number of processes which share one dof
    int maxSubDomainPerDof = MIN(maxCellsPerVertex, size);

#endif

    {
      if(my_rank==0)
        Output::print<1>("\n>>>>> Q2/Q1 element on hexahedral grid. <<<<<");
      size_t exmpl = -3;
      size_t nstype = 1;
#ifndef _MPI
      check(db, exmpl, domain_hex, 2, -4711, nstype, errors, tol);
#else
      check(db, exmpl, domain_hex, maxSubDomainPerDof, 2, -4711, nstype, 
            errors, tol);
#endif
    }
    {
      if(my_rank==0)
        Output::print<1>("\n>>>>> Q2/P1^disc element on hexahedral grid. <<<<<");
      size_t exmpl = -3;
      size_t nstype = 2;
#ifndef _MPI
      check(db, exmpl, domain_hex, 12, -4711, nstype, errors, tol);
#else
      check(db, exmpl, domain_hex, maxSubDomainPerDof, 12, -4711, nstype, 
            errors, tol);
#endif
    }
#ifndef _MPI//only for seq, 3rd order elements are not yet adapted for parallel
    {
      if(my_rank==0)
        Output::print<1>("\n>>>>> Q3/Q2 element on hexahedral grid. <<<<<");
      size_t exmpl = -4;
      size_t nstype = 3;
      check(db, exmpl, domain_hex, 3, -4711, nstype, errors, tol);
    }
#endif
  }

  //============= Tests on tetra grid =========================
  if(my_rank==0)
    Output::print<1>(">>>>> Tetrahedral grid. <<<<<");
  //===========================================================
  {
    //do the domain thingy
    TDomain domain_tet;
    domain_tet.Init(TDatabase::ParamDB->BNDFILE,
                    "Default_UnitCube_Tetra");    
    for(int i=0; i<nRef; i++)
    {
      domain_tet.RegRefineAll();
    }

#ifdef _MPI
    // Partition the by now finest grid using Metis and distribute among processes.

    // 1st step: Analyse interfaces and create edge objects,.
    domain_tet.GenerateEdgeInfo();

    // 2nd step: Call the mesh partitioning.
    int maxCellsPerVertex;
    Partition_Mesh3D(MPI_COMM_WORLD, &domain_tet, maxCellsPerVertex);

    // 3rd step: Generate edge info anew
    domain_tet.GenerateEdgeInfo();

    // calculate largest possible number of processes which share one dof
    int maxSubDomainPerDof = MIN(maxCellsPerVertex, size);

#endif

    {
      size_t exmpl = -3;
      size_t nstype = 4;
      if(my_rank==0)
        Output::print<1>("\n>>>>> P2/P1 element on tetrahedral grid. <<<<<");
#ifndef _MPI
      check(db, exmpl, domain_tet, 2,-4711, nstype, errors, tol);
#else
      check(db, exmpl, domain_tet, maxSubDomainPerDof, 2,-4711, nstype, errors, 
            tol);
#endif
    }
#ifndef _MPI
    {
      if(my_rank==0)
        Output::print<1>("\n>>>>> P3/P2 element on tetrahedral grid. <<<<<");
      size_t exmpl = -4;
      size_t nstype = 4; //TODO 14
      check(db, exmpl, domain_tet, 3,-4711, nstype, errors, tol);
    }
#endif
  }

#ifdef _MPI
  MPI_Finalize();
#endif
  return 0;

}<|MERGE_RESOLUTION|>--- conflicted
+++ resolved
@@ -161,11 +161,7 @@
   }
   else if (solver_name.compare("multigrid") == 0)
   {
-<<<<<<< HEAD
     db["preconditioner"] = "multigrid";
-    ErrThrow("Multigrid not yet set!");
-=======
-    TDatabase::ParamDB->LEVELS = 2;
     TDatabase::ParamDB->SC_NONLIN_RES_NORM_MIN_SADDLE = 1e-10;
     TDatabase::ParamDB->SC_LIN_RES_NORM_MIN_SADDLE= 1e-11;
     TDatabase::ParamDB->SC_NONLIN_MAXIT_SADDLE = 5;
@@ -185,17 +181,13 @@
     TDatabase::ParamDB->SC_COARSE_MAXIT_SADDLE= 100;
     TDatabase::ParamDB->SC_STEP_LENGTH_CONTROL_FINE_SADDLE= 0;
     TDatabase::ParamDB->SC_STEP_LENGTH_CONTROL_ALL_SADDLE= 0;
->>>>>>> 17dd3009
+    ErrThrow("Multigrid not yet set!");
   }
 #ifndef _MPI
   else if(solver_name.compare("umfpack") == 0)
   {
-<<<<<<< HEAD
     db["solver_type"] = "direct";
     db["direct_solver_type"] = "umfpack";
-=======
-    TDatabase::ParamDB->LEVELS = 1;
->>>>>>> 17dd3009
     TDatabase::ParamDB->SC_NONLIN_RES_NORM_MIN_SADDLE = 1e-10;
     TDatabase::ParamDB->SC_NONLIN_MAXIT_SADDLE = 5;
     TDatabase::ParamDB->SOLVER_TYPE = 2;
@@ -209,12 +201,8 @@
 #else
   else if (solver_name.compare("mumps") == 0)
   {
-<<<<<<< HEAD
     db["solver_type"] = "direct";
     db["direct_solver_type"] = "mumps";
-=======
-    TDatabase::ParamDB->LEVELS = 1;
->>>>>>> 17dd3009
     TDatabase::ParamDB->SC_NONLIN_RES_NORM_MIN_SADDLE = 1e-15;
     TDatabase::ParamDB->SC_NONLIN_MAXIT_SADDLE = 5;
     TDatabase::ParamDB->SOLVER_TYPE = 2;
@@ -232,13 +220,10 @@
 
 #ifndef _MPI
   if(solver_name.compare("umfpack") == 0)
-<<<<<<< HEAD
     return 1e-9;
   if(solver_name.compare("lsc") == 0)
-=======
-    return 1e-9 ;
+    return 1e-9;
   if(solver_name.compare("multigrid") == 0)
->>>>>>> 17dd3009
     return 1e-9;
 #else
   if(solver_name.compare("mumps") == 0)
@@ -298,10 +283,10 @@
   //TDatabase::ParamDB->GEOFILE = (char*)"not_specified_globally";
 
   int nRef;
-    if(TDatabase::ParamDB->SOLVER_TYPE==1)
-      nRef=TDatabase::ParamDB->LEVELS+TDatabase::ParamDB->UNIFORM_STEPS;
-    else
-      nRef=TDatabase::ParamDB->UNIFORM_STEPS;
+  if(TDatabase::ParamDB->SOLVER_TYPE==1)
+    nRef=TDatabase::ParamDB->LEVELS+TDatabase::ParamDB->UNIFORM_STEPS;
+  else
+    nRef=TDatabase::ParamDB->UNIFORM_STEPS;
 
   //===========================================================
   if(my_rank==0)
