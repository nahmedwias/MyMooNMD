/**
 * @brief A test program to test Time Stokes/Navier Stokes program
 * 
 * Residuals at the first nonlinear iteration are compared with the 
 * Volker main program (current MooNMD code)
 * Also the errors are compared with that code
 */
#include <Domain.h>
#include <Database.h>
#include <FEDatabase2D.h>
#include <Time_NSE2D.h>
#include <TimeDiscRout.h>
#include <MainUtilities.h>
#include <FEFunction2D.h>


void compare(Time_NSE2D& tnse2d, std::array<double, int(4)> errors)
{
  std::array<double, int(6)> computed_errors;
  computed_errors = tnse2d.get_errors();
  
  // check the L2-error of the velcoity
  if( fabs(computed_errors[0]-errors[0]) > 1e-6 )
  {
    ErrThrow("L2 norm of velocity: ", computed_errors[0], "  ", errors[0]);
  }
  // check the H1-error of the velcoity
  if( fabs(computed_errors[1] - errors[1]) > 1e-6 )
  {
    ErrThrow("H1 norm of velocity: ", computed_errors[1], "  ", errors[1]);
  }    
  // check the L2-error of the pressure
  if( fabs(computed_errors[2] - errors[2]) > 1e-6)
  {
    ErrThrow("L2 norm of pressure: ", computed_errors[2], "  ", errors[2]);
  }
  // check the H1-error of the pressure
  if(fabs(computed_errors[3] - errors[3]) > 1e-6 )
  {
    ErrThrow("H1 norm of pressure: ", computed_errors[3], "  ", errors[3]);
  }  
}

void check(TDomain& domain, int velocity_order, int pressure_order, 
           int nstype, int laplace_type, int nonlinear_form, int time_disc, 
           std::array<std::array<double, int(4)>,4> errors)
{

  ParameterDatabase db = ParameterDatabase::parmoon_default_database();
  db.merge(Solver<>::default_solver_database());
  db.merge(Example2D::default_example_database());
  db.merge(ParameterDatabase::default_nonlinit_database());
  db["problem_type"] = 5;
  db["example"] = 0;
  db["reynolds_number"] = 1;
  db["solver_type"] = "direct";
  db["iterative_solver_type"] = "fgmres";
  db["residual_tolerance"] = 1.e-12;
  db["preconditioner"] = "least_squares_commutator";

  db["nonlinloop_maxit"] = 2;
  db["nonlinloop_epsilon"] = 1e-10;

  TDatabase::ParamDB->VELOCITY_SPACE = velocity_order;
  TDatabase::ParamDB->PRESSURE_SPACE = -4711;
  TDatabase::ParamDB->NSTYPE = nstype;
  TDatabase::ParamDB->LAPLACETYPE = laplace_type;
  TDatabase::ParamDB->NSE_NONLINEAR_FORM = nonlinear_form;
  
  // rough check
  if(time_disc == 1)
    db.add("time_discretization", "backward_euler"," " );
  else if(time_disc == 2)
    db.add("time_discretization", "crank_nicolson", " " );
  else if(time_disc == 3){
    db.add("time_discretization", "bdf_two", " " );    
  }

  db.add("disctype", "galerkin", "");
  db.add("time_start", 0., " ");
  db.add("time_end", 1., " ");
  db.add("time_step_length", 0.05, " ");
  db.add("current_time_step_length", 0.05, " ");
  
  db.add("imex_scheme_", false,"");
  db.add("extrapolate_velocity", false, "");
  
  db.add("extrapolation_type", "no_extrapolation" , " ", 
         {"no_extrapolation", "constant_extrapolate", "linear_extrapolate", "quadratic_extrapolate"});

  TDatabase::TimeDB->TIME_DISC=time_disc;
  
  TDatabase::TimeDB->CURRENTTIME = TDatabase::TimeDB->STARTTIME;
  
  Time_NSE2D tnse2d(domain, db);
  
  tnse2d.get_time_stepping_scheme().current_step_ = 0;
  tnse2d.get_time_stepping_scheme().set_time_disc_parameters();
  
  tnse2d.assemble_initial_time();
  
  int step=0;
  
  while(TDatabase::TimeDB->CURRENTTIME < 
    TDatabase::TimeDB->ENDTIME-1e-10)
  {
<<<<<<< HEAD
    tnse2d.get_time_stepping_scheme().current_step_++;
    TDatabase::TimeDB->INTERNAL_STARTTIME 
       = TDatabase::TimeDB->CURRENTTIME;
=======
    step ++;
    SetTimeDiscParameters(1);
>>>>>>> 98d0f085
    
    tnse2d.get_time_stepping_scheme().set_time_disc_parameters();
    double tau = db["time_step_length"];   
    TDatabase::TimeDB->CURRENTTIME += tau;
    
    Output::print<1>("\nCURRENT TIME: ", 
                     TDatabase::TimeDB->CURRENTTIME);
    
    // prepare the right hand side vector
    tnse2d.assemble_matrices_rhs(0);
    // nonlinear iteration
    for(unsigned int i=0;; i++)
    {
      if(tnse2d.stopIte(i))
        break;
      tnse2d.solve();

      tnse2d.assemble_matrices_rhs(i+1);
    }
    // post processing: error computations
    tnse2d.output(tnse2d.get_time_stepping_scheme().current_step_);
    // check the errors
    if(step==1)
      compare(tnse2d, errors[0]);
    else if(step ==2)
      compare(tnse2d, errors[1]);
    else if(step ==20)
      compare(tnse2d, errors[2]);    
  }
  
}

int main(int argc, char* argv[])
{
  
  // test for quads
  {
    TDatabase Database;
    TFEDatabase2D FEDatabase;
    ParameterDatabase db = ParameterDatabase::parmoon_default_database();
    db.merge(ParameterDatabase::default_output_database());

    db["output_compute_errors"] = true;

    db.add("refinement_n_initial_steps", (size_t) 1,"");
    db.add("boundary_file", "Default_UnitSquare", "");
    db.add("geo_file", "UnitSquare", "", {"UnitSquare", "TwoTriangles"});

    db["space_discretization_type"] = "galerkin";
    TDatabase::ParamDB->FLOW_PROBLEM_TYPE = 5;
    
    TDatabase::TimeDB->STARTTIME=0;
    TDatabase::TimeDB->ENDTIME=1;
    TDatabase::TimeDB->TIMESTEPLENGTH = 0.05;

    //  declaration of databases
    TDomain domain(db);
    SetTimeDiscParameters(0);
    
    size_t n_ref = domain.get_n_initial_refinement_steps();
    for(unsigned int i=0; i< n_ref; ++i)
      domain.RegRefineAll();

    // test here
    std::array<std::array<double, int(4)>, 4> errors;
    // errors[0], errors[1] are at first two time steps
    // and errors[2] at ENDTIME for comparison
    //domain, velocity_order, pressure_order,  nstype=1,2,3,4, 
    // laplace_type=0, nonlinear_form, time_disc, 
    //errors)
    //=============================================================================
    // CRANK-NICOLSON TIME STEPPING SCHEME
    int time_disc=2; int laplace_type; int nl_form=0;
    //=============================================================================
    Output::print<1>("Testing the Q2/P1-disc elements");
    //=============================================================================
    Output::print<1>("LAPLACETYPE: ", 0, " NSTYPE's: ",1,", ",2,", ",3,", ",4, 
    " TIME_DISC: ", time_disc );
    errors[0] = {{0.001112092818, 0.01455279725, 0.02027240218, 0.09770369527}};
    errors[1] = {{0.002261228092, 0.02900169754, 0.02290308963, 0.1548609258}};
    errors[2] = {{0.01917368068, 0.2444306449, 0.1019443925, 1.213868823}};
    laplace_type = 0;
    check(domain, 12, -4711, 1, laplace_type, nl_form, time_disc, errors);
    check(domain, 12, -4711, 2, laplace_type, nl_form, time_disc, errors);
    check(domain, 12, -4711, 3, laplace_type, nl_form, time_disc, errors);
    check(domain, 12, -4711, 4, laplace_type, nl_form, time_disc, errors);
    
    Output::print<1>("LAPLACETYPE: ", 1, " NSTYPE's: ", 3, ", " , 4, 
    " TIME_DISC: ", time_disc );
    errors[0] = {{0.001100290828, 0.01461603719, 0.02009574353, 0.09725227236}};
    errors[1] = {{0.002224014719, 0.02909117943, 0.0220984703, 0.1527635601}};
    errors[2] = {{0.01881760343, 0.245035241, 0.08781391363, 1.185368926}};
    laplace_type = 1;
    check(domain, 12, -4711, 3, laplace_type, nl_form, time_disc, errors);
    check(domain, 12, -4711, 4, laplace_type, nl_form, time_disc, errors);
    //=============================================================================
    Output::print<1>("Testing the Q3/P2-disc elements");
    //=============================================================================
    Output::print<1>("LAPLACETYPE: ", 0, " NSTYPE's: ",1,", ",2,", ",3,", ",4, 
    " TIME_DISC: ", time_disc );
    errors[0] = {{9.921682115e-05, 0.001899852996, 0.01927905366, 0.07644264853}};
    errors[1] = {{0.0001999247874, 0.003792810533, 0.01926073977, 0.07440290132}};
    errors[2] = {{0.001688306366, 0.03196972361, 0.01508981038, 0.2468378611}};
    laplace_type=0;
    check(domain, 13, -4711, 1, laplace_type, nl_form, time_disc, errors);
    check(domain, 13, -4711, 2, laplace_type, nl_form, time_disc, errors);
    check(domain, 13, -4711, 3, laplace_type, nl_form, time_disc, errors);
    check(domain, 13, -4711, 4, laplace_type, nl_form, time_disc, errors);
    
    Output::print<1>("LAPLACETYPE: ", 1, " NSTYPE's: ", 3, ", " , 4, 
    " TIME_DISC: ", time_disc );
    errors[0] = {{0.0001001227494, 0.001903725617, 0.01927900725, 0.07644570017}};
    errors[1] = {{0.0002016432211, 0.003804972955, 0.01926093964, 0.07442742209}};
    errors[2] = {{0.001701216631, 0.03207217596, 0.01515796884, 0.2477427189}};
    laplace_type=1; 
    check(domain, 13, -4711, 3, laplace_type, nl_form, time_disc, errors);
    check(domain, 13, -4711, 4, laplace_type, nl_form, time_disc, errors);
    //=============================================================================
    // more elements 
    //=============================================================================
    //=============================================================================
    // BACKWARD-EULER TIME STEPPING SCHEME
    time_disc = 1;
    //=============================================================================
    //=============================================================================
    Output::print<1>("Testing the Q2/P1-disc elements");
    //=============================================================================
    Output::print<1>("LAPLACETYPE: ", 0, " NSTYPE's: ",1,", ",2,", ",3,", ",4, 
    " TIME_DISC: ", time_disc );
    errors[0] = {{0.001123315065, 0.01452798821, 0.008151783113, 0.07430027476}};
    errors[1] = {{0.002257854029, 0.02900402091, 0.01381823763,0.1459569354}};
    errors[2] = {{0.0191888938, 0.2444304958, 0.1000448675, 1.21617188}};
    laplace_type = 0;
    check(domain, 12, -4711, 1, laplace_type, nl_form, time_disc, errors);
    check(domain, 12, -4711, 2, laplace_type, nl_form, time_disc, errors);
    check(domain, 12, -4711, 3, laplace_type, nl_form, time_disc, errors);
    check(domain, 12, -4711, 4, laplace_type, nl_form, time_disc, errors);
    
    Output::print<1>("LAPLACETYPE: ", 1, " NSTYPE's: ", 3, ", " , 4, 
    " TIME_DISC: ", time_disc );
    errors[0] = {{0.001107694207, 0.01458218406, 0.006922680518, 0.07227851039}};
    errors[1] = {{0.002221829805, 0.02909724362, 0.01167668865, 0.1422431078}};
    errors[2] = {{0.01883002947, 0.2450131733, 0.0861689347, 1.187591355}};
    laplace_type = 1;
    check(domain, 12, -4711, 3, laplace_type, nl_form, time_disc, errors);
    check(domain, 12, -4711, 4, laplace_type, nl_form, time_disc, errors);
    
    //=============================================================================
    // BACKWARD-EULER TIME STEPPING SCHEME
    time_disc = 3;
    //=============================================================================
    Output::print<1>("LAPLACETYPE: ", 0, " NSTYPE's: ",1,", ",2,", ",3,", ",4, 
    " TIME_DISC: ", time_disc );
    errors[0] = {{0.001123315065, 0.01452798821, 0.008151783113, 0.07430027476}};
    errors[1] = {{0.002257854029, 0.02900402091, 0.01381823763,0.1459569354}};
    errors[2] = {{0.0191888938, 0.2444304958, 0.1000448675, 1.21617188}};
    laplace_type = 0;
    check(domain, 12, -4711, 1, laplace_type, nl_form, time_disc, errors);
    check(domain, 12, -4711, 2, laplace_type, nl_form, time_disc, errors);
    check(domain, 12, -4711, 3, laplace_type, nl_form, time_disc, errors);
    check(domain, 12, -4711, 4, laplace_type, nl_form, time_disc, errors);
  }
  
  Output::print<1>("TEST SUCCESFULL: ");
  return 0;
}<|MERGE_RESOLUTION|>--- conflicted
+++ resolved
@@ -104,14 +104,7 @@
   while(TDatabase::TimeDB->CURRENTTIME < 
     TDatabase::TimeDB->ENDTIME-1e-10)
   {
-<<<<<<< HEAD
     tnse2d.get_time_stepping_scheme().current_step_++;
-    TDatabase::TimeDB->INTERNAL_STARTTIME 
-       = TDatabase::TimeDB->CURRENTTIME;
-=======
-    step ++;
-    SetTimeDiscParameters(1);
->>>>>>> 98d0f085
     
     tnse2d.get_time_stepping_scheme().set_time_disc_parameters();
     double tau = db["time_step_length"];   
