--- conflicted
+++ resolved
@@ -124,11 +124,7 @@
     ParameterDatabase db = ParameterDatabase::parmoon_default_database();
     db.merge(Example2D::default_example_database());
     db.merge(LocalAssembling2D::default_local_assembling_database());
-<<<<<<< HEAD
-    db.merge(TimeDiscretization::default_TimeDiscretization_database());
-=======
     db.merge(TimeDiscretization::default_TimeDiscretization_database(),true);
->>>>>>> abc9bde8
     db["example"] = 3;
     db["reynolds_number"] = 1e-20;
 
