# unfortunately we can not use 'make test' as we would like to as it does not 
# set the dependencies correctly. That means entering 'make test' will not 
# compile the tests, even if they have changed or never been compiled before. 
# 
# Here we create a custom target 'check' which first compiles all tests and its
# dependencies if necessary and then runs the tests. All you need to do enter 
# is then 'make check'.
#
# In order for this to work we collect each executable which is a test in a 
# list of tests called 'parmoon_tests'. The check target is then a custom 
# target which calls ctest and depends on all the executables.
# See also https://cmake.org/Wiki/CMakeEmulateMakeCheck
#
# Currently "make check" runs a different set of tests, depending
# on the current parallel type. Make sure all do run.  

if(${PARMOON_PARALLEL_TYPE} STREQUAL SEQUENTIAL)

	###################################################
	####### Tests for parallel type: SEQUENTIAL #######
	###################################################
	
	#matrix test
	add_executable(ParMooN_test_matrix matrix_test.c++)
	target_link_libraries(ParMooN_test_matrix parmoon_2d_SEQUENTIAL ${_EXTERN_LIBRARIES})
	add_test(matrix ParMooN_test_matrix)
	list(APPEND parmoon_tests ParMooN_test_matrix)
	
	#cd2d test
	add_executable(ParMooN_test_cd2d cd2d_test.c++)
	target_link_libraries(ParMooN_test_cd2d parmoon_2d_SEQUENTIAL ${_EXTERN_LIBRARIES})
	add_test(cd2d ParMooN_test_cd2d)
	list(APPEND parmoon_tests ParMooN_test_cd2d)
	
<<<<<<< HEAD
	# Hdiv test
  add_executable(ParMooN_test_hdiv Hdiv_element_test.c++)
  target_link_libraries(ParMooN_test_hdiv parmoon_2d_${PARMOON_PARALLEL_TYPE} ${_EXTERN_LIBRARIES})
  add_test(hdiv ParMooN_test_hdiv)
  list(APPEND parmoon_tests ParMooN_test_hdiv)
  
        #tcd2d test
=======
    #tcd2d test
>>>>>>> ba78d47a
	add_executable(ParMooN_test_tcd2d tcd2d_test.c++)
	target_link_libraries(ParMooN_test_tcd2d parmoon_2d_SEQUENTIAL ${_EXTERN_LIBRARIES})
	add_test(tcd2d ParMooN_test_tcd2d)
	list(APPEND parmoon_tests ParMooN_test_tcd2d)
	
<<<<<<< HEAD
=======
	# test for hdiv elements
    add_executable(ParMooN_test_hdiv Hdiv_element_test.c++)
    target_link_libraries(ParMooN_test_hdiv parmoon_2d_SEQUENTIAL ${_EXTERN_LIBRARIES})
    add_test(hdiv ParMooN_test_hdiv)
    list(APPEND parmoon_tests ParMooN_test_hdiv)
    
>>>>>>> ba78d47a
	#cd3d test sequential
	add_executable(ParMooN_test_cd3d_seq cd3d_test.c++)
	target_link_libraries(ParMooN_test_cd3d_seq parmoon_3d_SEQUENTIAL ${_EXTERN_LIBRARIES})
	add_test(cd3d_seq ParMooN_test_cd3d_seq)
	list(APPEND parmoon_tests ParMooN_test_cd3d_seq)
	
elseif(${PARMOON_PARALLEL_TYPE} STREQUAL MPI)	

	###################################################
	####### Tests for parallel type: MPI #######
	###################################################
	
	#cd3d test mpi (run with 4 processes)
	add_executable(ParMooN_test_cd3d_mpi cd3d_test.c++)
	target_link_libraries(ParMooN_test_cd3d_mpi parmoon_3d_MPI ${_EXTERN_LIBRARIES})
	add_test(NAME cd3d_mpi COMMAND mpirun -n 4 ParMooN_test_cd3d_mpi )
	list(APPEND parmoon_tests ParMooN_test_cd3d_mpi)
	
endif(${PARMOON_PARALLEL_TYPE} STREQUAL SEQUENTIAL)
	
####################################################
#                THE CHECK TARGET                  #
#   making this target results in building and     #
#   running all tests corresponding to the current #
#   parallel type. Use it excessively!             #
####################################################
add_custom_target(check COMMAND ${CMAKE_CTEST_COMMAND} DEPENDS ${parmoon_tests})

<|MERGE_RESOLUTION|>--- conflicted
+++ resolved
@@ -32,31 +32,18 @@
 	add_test(cd2d ParMooN_test_cd2d)
 	list(APPEND parmoon_tests ParMooN_test_cd2d)
 	
-<<<<<<< HEAD
-	# Hdiv test
-  add_executable(ParMooN_test_hdiv Hdiv_element_test.c++)
-  target_link_libraries(ParMooN_test_hdiv parmoon_2d_${PARMOON_PARALLEL_TYPE} ${_EXTERN_LIBRARIES})
-  add_test(hdiv ParMooN_test_hdiv)
-  list(APPEND parmoon_tests ParMooN_test_hdiv)
-  
-        #tcd2d test
-=======
     #tcd2d test
->>>>>>> ba78d47a
 	add_executable(ParMooN_test_tcd2d tcd2d_test.c++)
 	target_link_libraries(ParMooN_test_tcd2d parmoon_2d_SEQUENTIAL ${_EXTERN_LIBRARIES})
 	add_test(tcd2d ParMooN_test_tcd2d)
 	list(APPEND parmoon_tests ParMooN_test_tcd2d)
 	
-<<<<<<< HEAD
-=======
 	# test for hdiv elements
     add_executable(ParMooN_test_hdiv Hdiv_element_test.c++)
     target_link_libraries(ParMooN_test_hdiv parmoon_2d_SEQUENTIAL ${_EXTERN_LIBRARIES})
     add_test(hdiv ParMooN_test_hdiv)
     list(APPEND parmoon_tests ParMooN_test_hdiv)
     
->>>>>>> ba78d47a
 	#cd3d test sequential
 	add_executable(ParMooN_test_cd3d_seq cd3d_test.c++)
 	target_link_libraries(ParMooN_test_cd3d_seq parmoon_3d_SEQUENTIAL ${_EXTERN_LIBRARIES})
