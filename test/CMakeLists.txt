--- conflicted
+++ resolved
@@ -32,7 +32,13 @@
 	add_test(cd2d ParMooN_test_cd2d)
 	list(APPEND parmoon_tests ParMooN_test_cd2d)
 	
-        #cd2d test
+	#matrix test
+  add_executable(ParMooN_test_hdiv Hdiv_element_test.c++)
+  target_link_libraries(ParMooN_test_hdiv parmoon_2d_${PARMOON_PARALLEL_TYPE} ${_EXTERN_LIBRARIES})
+  add_test(hdiv ParMooN_test_hdiv)
+  list(APPEND parmoon_tests ParMooN_test_hdiv)
+  
+        #tcd2d test
 	add_executable(ParMooN_test_tcd2d tcd2d_test.c++)
 	target_link_libraries(ParMooN_test_tcd2d parmoon_2d_${PARMOON_PARALLEL_TYPE} ${_EXTERN_LIBRARIES})
 	add_test(tcd2d ParMooN_test_tcd2d)
@@ -43,16 +49,6 @@
   target_link_libraries(ParMooN_test_hdiv parmoon_2d_${PARMOON_PARALLEL_TYPE} ${_EXTERN_LIBRARIES})
   add_test(hdiv ParMooN_test_hdiv)
   list(APPEND parmoon_tests ParMooN_test_hdiv)
-<<<<<<< HEAD
-=======
-  
-        #tcd2d test
-	add_executable(ParMooN_test_tcd2d tcd2d_test.c++)
-	target_link_libraries(ParMooN_test_tcd2d parmoon_2d_${PARMOON_PARALLEL_TYPE} ${_EXTERN_LIBRARIES})
-	add_test(tcd2d ParMooN_test_tcd2d)
-	list(APPEND parmoon_tests ParMooN_test_tcd2d)
-	
->>>>>>> 3cc8ef14
 	#cd3d test sequential
 	add_executable(ParMooN_test_cd3d_seq cd3d_test.c++)
 	target_link_libraries(ParMooN_test_cd3d_seq parmoon_3d_SEQUENTIAL ${_EXTERN_LIBRARIES})
