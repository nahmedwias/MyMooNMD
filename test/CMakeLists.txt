--- conflicted
+++ resolved
@@ -127,13 +127,10 @@
   register_executable(${_EXEC_NAME} ${_FILE_NAME})
   #umfpack
   add_test(NAME nse3d_seq_umfpack COMMAND ParMooN_test_nse3d_solver_seq umfpack)
-<<<<<<< HEAD
+  #multigrid
+  add_test(NAME nse3d_seq_mg COMMAND ParMooN_test_nse3d_solver_seq multigrid)
   #lsc
   add_test(NAME nse3d_seq_lsc COMMAND ParMooN_test_nse3d_solver_seq lsc)
-=======
-  #multigrid
-  add_test(NAME nse3d_seq_mg COMMAND ParMooN_test_nse3d_solver_seq multigrid)
->>>>>>> 17dd3009
 
   
   # direct solver test
