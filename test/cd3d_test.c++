--- conflicted
+++ resolved
@@ -157,54 +157,11 @@
   // TODO (when there is more than one programming running, this will be encapsulated
   // and out-sourced)
 
-<<<<<<< HEAD
-    double errors[5];
-    TAuxParam3D aux(1, 0, 0, 0, NULL, NULL, NULL, NULL, NULL, 0, NULL);
-    MultiIndex3D AllDerivatives[4] = { D000, D100, D010, D001 };
-    const TFEFunction3D& function = cd3d.getFunction();
-    const TFESpace3D* space = function.GetFESpace3D();
-
-    function.GetErrors(cd3d.getExample().get_exact(0), 4, AllDerivatives,
-                   2, L2H1Errors, cd3d.getExample().get_coeffs(),
-                   &aux, 1, &space, errors);
-    #ifdef _MPI
-//    // usual code block to gather information about this
-//    // processes role in the mpi communicator
-//    MPI_Comm globalComm = TDatabase::ParamDB->Comm;
-//    int mpiRank, mpiSize;
-//    MPI_Comm_rank(MPI_COMM_WORLD, &mpiRank);
-//    MPI_Comm_size(MPI_COMM_WORLD, &mpiSize);
-//    bool iAmOutRank= (mpiRank == TDatabase::ParamDB->Par_P0);
-//
-//    double errorsReduced[4]; //memory for global (across all processes) error
-//
-//    MPI_Allreduce(errors, errorsReduced, 2, MPI_DOUBLE, MPI_SUM, globalComm);
-//    for(i=0;i<2;i++)
-//      errors[i] = sqrt(errorsReduced[i]);
-//    if(iAmOutRank){
-//      OutPut(endl);
-//      OutPut( "L2: " << sqrt(errorsReduced[0]) << endl);
-//      OutPut( "H1-semi: " << sqrt(errorsReduced[1]) << endl);
-//    }
-    #else
-      // check L2 error
-      if( fabs(errors[0] - 0.00166608) > 1e-8 )
-      {
-        ErrThrow("Program 1: L2 norm not correct.");
-      }
-      // check H1-semi error
-      if( fabs(errors[1] - 0.0444529) > 1e-7 )
-      {
-        ErrThrow("Program 1: H1-semi norm not correct.");
-      }
-    #endif
-=======
-  double errors[4];
+  double errors[5];
   TAuxParam3D aux(1, 0, 0, 0, NULL, NULL, NULL, NULL, NULL, 0, NULL);
   MultiIndex3D AllDerivatives[4] = { D000, D100, D010, D001 };
   const TFEFunction3D& function = cd3d.getFunction();
   const TFESpace3D* space = function.GetFESpace3D();
->>>>>>> ba78d47a
 
   function.GetErrors(cd3d.getExample().get_exact(0), 4, AllDerivatives,
                      2, L2H1Errors, cd3d.getExample().get_coeffs(),
@@ -242,13 +199,13 @@
   // by comparison with Sashis program
 
   // check L2 error
-  if( errors[0] - 0.00166608 > 1e-8 )
+  if( fabs(errors[0] - 0.00166608) > 1e-8 )
   {
     Output::print(errors[0]);
     ErrThrow("Program 1: L2 norm not correct.");
   }
   // check H1-semi error
-  if( errors[1] - 0.0444529 > 1e-7 )
+  if( fabs(errors[1] - 0.0444529) > 1e-7 )
   {
     ErrThrow("Program 1: H1-semi norm not correct.");
   }
