--- conflicted
+++ resolved
@@ -1673,11 +1673,7 @@
             + pressure_values_moving_lower_row_injection_well_1[0] + pressure_values_moving_upper_row_injection_well_2[0]
             + pressure_values_fixed_injection_well_2[0] + pressure_values_moving_lower_row_injection_well_2[0]) )
           - (double) db["fluid_density"] * (double) db["fluid_heat_capacity"] * Delta_Temp)
-<<<<<<< HEAD
     +  alpha * std::abs(center_x_moving_doublet_bottom_row - 2000.);
-=======
-          +  alpha * abs(center_x_moving_doublet_bottom_row - 2000.);
->>>>>>> 1bc01df1
 
   Output::print("functional_value: ", functional_value);
 
@@ -1883,11 +1879,7 @@
   functional_value =  (number_of_time_steps_for_production * 1/(double)db["pump_efficiency"] *
           (pressure_values_injection_well[0] - pressure_values_production_well[0])  
           - (double) db["fluid_density"] * (double) db["fluid_heat_capacity"] * Delta_Temp) 
-<<<<<<< HEAD
   +  alpha * std::abs(distance - 2000.);
-=======
-                          +  alpha * abs(distance - 2000.);
->>>>>>> 1bc01df1
 
   Output::print("functional_value: ", functional_value);
 
