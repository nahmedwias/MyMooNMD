--- conflicted
+++ resolved
@@ -1527,20 +1527,9 @@
    */
 
   functional_value =  (number_of_time_steps_for_production * 1/(double)db["pump_efficiency"] *
-<<<<<<< HEAD
              ( pressure_values_injection_wells - pressure_values_production_wells)
             - (double) db["fluid_density"] * (double) db["fluid_heat_capacity"] * Delta_Temp)
-            +  alpha * abs(center_x_moving_doublet_bottom_row - 2000.);
-=======
-          ( (pressure_values_moving_upper_row_production_well_1[0] + pressure_values_fixed_production_well_1[0]
-            + pressure_values_moving_lower_row_production_well_1[0] + pressure_values_moving_upper_row_production_well_2[0]
-            + pressure_values_fixed_production_well_2[0] + pressure_values_moving_lower_row_production_well_2[0])
-          - (pressure_values_moving_upper_row_injection_well_1[0] + pressure_values_fixed_injection_well_1[0]
-            + pressure_values_moving_lower_row_injection_well_1[0] + pressure_values_moving_upper_row_injection_well_2[0]
-            + pressure_values_fixed_injection_well_2[0] + pressure_values_moving_lower_row_injection_well_2[0]) )
-          - (double) db["fluid_density"] * (double) db["fluid_heat_capacity"] * Delta_Temp)
     +  alpha * std::abs(center_x_moving_doublet_bottom_row - 2000.);
->>>>>>> 7fab9f0d
 
   Output::print("functional_value: ", functional_value);
 
