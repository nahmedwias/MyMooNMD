--- conflicted
+++ resolved
@@ -25,14 +25,17 @@
 {
 #include "Brinkman_2D/flow_around_cylinder.h"
 }
+
 namespace SineCosine_Hannukainen
 {
-#include "Brinkman_2D/SineCosine_Hannukainen.h"
+  //#include "Brinkman_2D/SineCosine_Hannukainen.h"
+#include "Brinkman_2D/flow_around_cylinder.h" 
 }
 
 namespace Poiseuille_Hannukainen
 {
-#include "Brinkman_2D/Poiseuille_Hannukainen.h"
+  //#include "Brinkman_2D/Poiseuille_Hannukainen.h"
+#include "Brinkman_2D/flow_around_cylinder.h"
 }
 
 
@@ -40,119 +43,7 @@
   const ParameterDatabase& user_input_parameter_db) 
  : Example2D(user_input_parameter_db)
 {
-<<<<<<< HEAD
   int example_code = this->example_database["example"];
-  switch( example_code )
-  {
-   case 0:
-     /** exact_solution */
-     exact_solution.push_back( poiseuille::ExactU1 );
-     exact_solution.push_back( poiseuille::ExactU2 );
-     exact_solution.push_back( poiseuille::ExactP );
- 
-     /** boundary condition */
-     boundary_conditions.push_back( poiseuille::BoundCondition );
-     boundary_conditions.push_back( poiseuille::BoundCondition );
-     boundary_conditions.push_back( BoundConditionNoBoundCondition );
- 
-     /** boundary values */
-     boundary_data.push_back( poiseuille::U1BoundValue );
-     boundary_data.push_back( poiseuille::U2BoundValue );
-     boundary_data.push_back( BoundaryValueHomogenous );
-  
-      /** coefficients */
-      problem_coefficients = poiseuille::LinCoeffs;
-  
-      poiseuille::ExampleFile();
-      break;
-    case 1:
-      /** exact_solution */
-      exact_solution.push_back( driven_cavity::ExactU1 );
-      exact_solution.push_back( driven_cavity::ExactU2 );
-      exact_solution.push_back( driven_cavity::ExactP );
-      
-      /** boundary condition */
-      boundary_conditions.push_back( driven_cavity::BoundCondition );
-      boundary_conditions.push_back( driven_cavity::BoundCondition );
-      boundary_conditions.push_back( BoundConditionNoBoundCondition );
-      
-      /** boundary values */
-      boundary_data.push_back( driven_cavity::U1BoundValue );
-      boundary_data.push_back( driven_cavity::U2BoundValue );
-      boundary_data.push_back( BoundaryValueHomogenous );
-      
-      /** coefficients */
-      problem_coefficients = driven_cavity::LinCoeffs;
-      
-      driven_cavity::ExampleFile();
-      break;
-    case 2:
-      /** exact_solution */
-      exact_solution.push_back( sine_cosine::ExactU1 );
-      exact_solution.push_back( sine_cosine::ExactU2 );
-      exact_solution.push_back( sine_cosine::ExactP );
-      
-      /** boundary condition */
-      boundary_conditions.push_back( sine_cosine::BoundCondition );
-      boundary_conditions.push_back( sine_cosine::BoundCondition );
-      boundary_conditions.push_back( BoundConditionNoBoundCondition );
-      
-      /** boundary values */
-      boundary_data.push_back( sine_cosine::U1BoundValue );
-      boundary_data.push_back( sine_cosine::U2BoundValue );
-      boundary_data.push_back( BoundaryValueHomogenous );
-      
-      /** coefficients */
-      problem_coefficients = sine_cosine::LinCoeffs;
-      
-      sine_cosine::ExampleFile();
-      break;
-    case 3:
-      /** exact_solution */
-      exact_solution.push_back( flow_around_cylinder::ExactU1 );
-      exact_solution.push_back( flow_around_cylinder::ExactU2 );
-      exact_solution.push_back( flow_around_cylinder::ExactP );
-      
-      /** boundary condition */
-      boundary_conditions.push_back( flow_around_cylinder::BoundCondition );
-      boundary_conditions.push_back( flow_around_cylinder::BoundCondition );
-      boundary_conditions.push_back( BoundConditionNoBoundCondition );
-      
-      /** boundary values */
-      boundary_data.push_back( flow_around_cylinder::U1BoundValue );
-      boundary_data.push_back( flow_around_cylinder::U2BoundValue );
-      boundary_data.push_back( BoundaryValueHomogenous );
-      
-      /** coefficients */
-      problem_coefficients = flow_around_cylinder::LinCoeffs;
-      
-      flow_around_cylinder::ExampleFile();
-      break;
-      case 4:
-          /** exact_solution */
-          exact_solution.push_back( hannukainen::ExactU1 );
-          exact_solution.push_back( hannukainen::ExactU2 );
-          exact_solution.push_back( hannukainen::ExactP );
-          
-          /** boundary condition */
-          boundary_conditions.push_back( hannukainen::BoundCondition );
-          boundary_conditions.push_back( hannukainen::BoundCondition );
-          boundary_conditions.push_back( BoundConditionNoBoundCondition );
-          
-          /** boundary values */
-          boundary_data.push_back( hannukainen::U1BoundValue );
-          boundary_data.push_back( hannukainen::U2BoundValue );
-          boundary_data.push_back( BoundaryValueHomogenous );
-          
-          /** coefficients */
-          problem_coefficients = hannukainen::LinCoeffs;
-          
-          hannukainen::ExampleFile();
-          break;
-    default:
-      ErrThrow("Unknown Brinkman example!");
-  }
-=======
     switch( example_code )
     {
         case 0:
@@ -285,7 +176,6 @@
         default:
             ErrThrow("Unknown Brinkman example!");
     }
->>>>>>> 5cc538d7
 }
 
 void Example_Brinkman2D::do_post_processing(Brinkman2D& brinkman2d) const
