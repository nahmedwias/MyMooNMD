--- conflicted
+++ resolved
@@ -215,12 +215,9 @@
       // Set dimensionless viscosity
       brinkman_poiseuille::effective_viscosity = get_nu();
       brinkman_poiseuille::sigma = get_inverse_permeability();
-<<<<<<< HEAD
-=======
       brinkman_poiseuille::neumann_id = get_neumann_id();
       brinkman_poiseuille::nitsche_id = get_nitsche_id();
       
->>>>>>> ee09fc88
       brinkman_poiseuille::ExampleFile();
       break;
 case 7:
@@ -315,8 +312,6 @@
 {
   return this->example_database["inverse_permeability"];
 }
-<<<<<<< HEAD
-=======
 
 std::vector<size_t> Example_NSE2D::get_neumann_id() const
 {
@@ -327,5 +322,4 @@
 std::vector<size_t> Example_NSE2D::get_nitsche_id() const
 {
   return this->example_database["nitsche_id"];
-}
->>>>>>> ee09fc88
+}