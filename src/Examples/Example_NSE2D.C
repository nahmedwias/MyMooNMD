#include <Example_NSE2D.h>

#include <Database.h>
#include <Example_NSE2D.h>
#include <FEDatabase2D.h>
#include <SquareMatrix2D.h>
#include <string.h>
#include <MainUtilities.h>


/* examples */

namespace poiseuille
{
  #include "NSE_2D/Poiseuille.h"  
}
namespace driven_cavity
{
  #include "NSE_2D/DrivenCavity.h"
}
namespace sine_cosine
{
  #include "NSE_2D/SinCos.h"
}
namespace flow_around_cylinder
{
  #include "NSE_2D/flow_around_cylinder.h"
}
namespace quad_pres
{
  #include "NSE_2D/quadratic_pressure.h"
}

//=========================================
// tests for the pressure robust methods
//=========================================
namespace zerosolution
{
#include "NSE_2D/StokesZeroSol.h"
}
//=========================================
// time dependent case 
namespace bsp1
{
 #include "TNSE_2D/Bsp1.h"
}
namespace lin_space_time
{
#include "TNSE_2D/linear_space_time.h"
}
//=========================================

Example_NSE2D::Example_NSE2D() : Example2D()
{
  switch( TDatabase::ParamDB->EXAMPLE ) 
  {
    case 0:
      /** exact_solution */
      exact_solution.push_back( poiseuille::ExactU1 );
      exact_solution.push_back( poiseuille::ExactU2 );
      exact_solution.push_back( poiseuille::ExactP );
      
      /** boundary condition */
      boundary_conditions.push_back( poiseuille::BoundCondition );
      boundary_conditions.push_back( poiseuille::BoundCondition );
      boundary_conditions.push_back( BoundConditionNoBoundCondition );
      
      /** boundary values */
      boundary_data.push_back( poiseuille::U1BoundValue );
      boundary_data.push_back( poiseuille::U2BoundValue );
      boundary_data.push_back( BoundaryValueHomogenous );
      
      /** coefficients */
      problem_coefficients = poiseuille::LinCoeffs;
      
      poiseuille::ExampleFile();
      break;
    case 1:
      /** exact_solution */
      exact_solution.push_back( driven_cavity::ExactU1 );
      exact_solution.push_back( driven_cavity::ExactU2 );
      exact_solution.push_back( driven_cavity::ExactP );
      
      /** boundary condition */
      boundary_conditions.push_back( driven_cavity::BoundCondition );
      boundary_conditions.push_back( driven_cavity::BoundCondition );
      boundary_conditions.push_back( BoundConditionNoBoundCondition );
      
      /** boundary values */
      boundary_data.push_back( driven_cavity::U1BoundValue );
      boundary_data.push_back( driven_cavity::U2BoundValue );
      boundary_data.push_back( BoundaryValueHomogenous );
      
      /** coefficients */
      problem_coefficients = driven_cavity::LinCoeffs;
      
      driven_cavity::ExampleFile();
      break;
    case 2:
      /** exact_solution */
      exact_solution.push_back( sine_cosine::ExactU1 );
      exact_solution.push_back( sine_cosine::ExactU2 );
      exact_solution.push_back( sine_cosine::ExactP );
      
      /** boundary condition */
      boundary_conditions.push_back( sine_cosine::BoundCondition );
      boundary_conditions.push_back( sine_cosine::BoundCondition );
      boundary_conditions.push_back( BoundConditionNoBoundCondition );
      
      /** boundary values */
      boundary_data.push_back( sine_cosine::U1BoundValue );
      boundary_data.push_back( sine_cosine::U2BoundValue );
      boundary_data.push_back( BoundaryValueHomogenous );
      
      /** coefficients */
      problem_coefficients = sine_cosine::LinCoeffs;
      
      sine_cosine::ExampleFile();
      break;
    case 3:
      /** exact_solution */
      exact_solution.push_back( flow_around_cylinder::ExactU1 );
      exact_solution.push_back( flow_around_cylinder::ExactU2 );
      exact_solution.push_back( flow_around_cylinder::ExactP );
      
      /** boundary condition */
      boundary_conditions.push_back( flow_around_cylinder::BoundCondition );
      boundary_conditions.push_back( flow_around_cylinder::BoundCondition );
      boundary_conditions.push_back( BoundConditionNoBoundCondition );
      
      /** boundary values */
      boundary_data.push_back( flow_around_cylinder::U1BoundValue );
      boundary_data.push_back( flow_around_cylinder::U2BoundValue );
      boundary_data.push_back( BoundaryValueHomogenous );
      
      /** coefficients */
      problem_coefficients = flow_around_cylinder::LinCoeffs;
      
      flow_around_cylinder::ExampleFile();
      break;
<<<<<<< HEAD
      
    case 40:
      /** exact_solution */
      exact_solution.push_back( zerosolution::ExactU1 );
      exact_solution.push_back( zerosolution::ExactU2 );
      exact_solution.push_back( zerosolution::ExactP );
      
      /** boundary condition */
      boundary_conditions.push_back( zerosolution::BoundCondition );
      boundary_conditions.push_back( zerosolution::BoundCondition );
      boundary_conditions.push_back( BoundConditionNoBoundCondition );
      
      /** boundary values */
      boundary_data.push_back( zerosolution::U1BoundValue );
      boundary_data.push_back( zerosolution::U2BoundValue );
      boundary_data.push_back( BoundaryValueHomogenous );
      
      /** coefficients */
      problem_coefficients = zerosolution::LinCoeffs;
      
      zerosolution::ExampleFile();
      break;
    case 41:
      /** exact_solution */
      exact_solution.push_back( quad_pres::ExactU1 );
      exact_solution.push_back( quad_pres::ExactU2 );
      exact_solution.push_back( quad_pres::ExactP );
      
      /** boundary condition */
      boundary_conditions.push_back( quad_pres::BoundCondition );
      boundary_conditions.push_back( quad_pres::BoundCondition );
      boundary_conditions.push_back( BoundConditionNoBoundCondition );
      
      /** boundary values */
      boundary_data.push_back( quad_pres::U1BoundValue );
      boundary_data.push_back( quad_pres::U2BoundValue );
      boundary_data.push_back( BoundaryValueHomogenous );
      
      /** coefficients */
      problem_coefficients = quad_pres::LinCoeffs;
      
      quad_pres::ExampleFile();
      break;
      
=======
            
>>>>>>> 17270cf5
    case 101:
      /** exact_solution */
      exact_solution.push_back( bsp1::ExactU1 );
      exact_solution.push_back( bsp1::ExactU2 );
      exact_solution.push_back( bsp1::ExactP );
      
      /** boundary condition */
      boundary_conditions.push_back( bsp1::BoundCondition );
      boundary_conditions.push_back( bsp1::BoundCondition );
      boundary_conditions.push_back( BoundConditionNoBoundCondition );
      
      /** boundary values */
      boundary_data.push_back( bsp1::U1BoundValue );
      boundary_data.push_back( bsp1::U2BoundValue );
      boundary_data.push_back( BoundaryValueHomogenous );
      
      /** coefficients */
      problem_coefficients = bsp1::LinCoeffs;
      
      /** initial condition */
      initial_conditions.push_back(bsp1::InitialU1);
      initial_conditions.push_back(bsp1::InitialU2);
      bsp1::ExampleFile();
      break;
    case 102:
      /** exact_solution */
      exact_solution.push_back( lin_space_time::ExactU1 );
      exact_solution.push_back( lin_space_time::ExactU2 );
      exact_solution.push_back( lin_space_time::ExactP );
      
      /** boundary condition */
      boundary_conditions.push_back( lin_space_time::BoundCondition );
      boundary_conditions.push_back( lin_space_time::BoundCondition );
      boundary_conditions.push_back( BoundConditionNoBoundCondition );
      
      /** boundary values */
      boundary_data.push_back( lin_space_time::U1BoundValue );
      boundary_data.push_back( lin_space_time::U2BoundValue );
      boundary_data.push_back( BoundaryValueHomogenous );
      
      /** coefficients */
      problem_coefficients = lin_space_time::LinCoeffs;
      
      initial_conditions.push_back(lin_space_time::InitialU1);
      initial_conditions.push_back(lin_space_time::InitialU2);
      
      lin_space_time::ExampleFile();
      break;
    default:
      ErrThrow("Unknown Navier-Stokes example!");
  }
}

      <|MERGE_RESOLUTION|>--- conflicted
+++ resolved
@@ -138,7 +138,6 @@
       
       flow_around_cylinder::ExampleFile();
       break;
-<<<<<<< HEAD
       
     case 40:
       /** exact_solution */
@@ -183,9 +182,6 @@
       quad_pres::ExampleFile();
       break;
       
-=======
-            
->>>>>>> 17270cf5
     case 101:
       /** exact_solution */
       exact_solution.push_back( bsp1::ExactU1 );
