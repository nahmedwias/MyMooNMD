#include <Example_NSE2D.h>
#include <NSE2D.h>

#include <Database.h>
#include <BoundEdge.h>
#include <Example_NSE2D.h>
#include <FEDatabase2D.h>
#include <SquareMatrix2D.h>
#include <string.h>
#include <MainUtilities.h>

/* examples */

namespace poiseuille
{
  #include "NSE_2D/Poiseuille.h"  
}
namespace driven_cavity
{
  #include "NSE_2D/DrivenCavity.h"
}
namespace sine_cosine
{
  #include "NSE_2D/SinCos.h"
}
namespace flow_around_cylinder
{
  #include "NSE_2D/flow_around_cylinder.h"
}
<<<<<<< HEAD

//=========================================
// tests for the pressure robust methods
//=========================================
namespace zerosolution
{
#include "NSE_2D/StokesZeroSol.h"
}

namespace quad_pres
{
  #include "NSE_2D/quadratic_pressure.h"
}

namespace bsp1_pr1
{
#include "NSE_2D/Bsp_PR1.h"
}

//=========================================
// time dependent case 
namespace bsp1
{
 #include "TNSE_2D/Bsp1.h"
}
namespace lin_space_time
{
#include "TNSE_2D/linear_space_time.h"
}
namespace td_quad_pres
{
#include "TNSE_2D/stokes_quadratic_pressure.h"
}

namespace time_flow_around_cylinder
{
#include "TNSE_2D/flow_over_cylinder.h"
}

namespace ns_test_code1
{
#include "TNSE_2D/Navier_Stokes_Test_code1.h"
}

namespace potential_flow_ex1
{
#include "TNSE_2D/potential_flow_td.h"
}

namespace potential_flow_ex2
{
#include "TNSE_2D/potential_flow_td_ex2.h"
}
namespace cosine_sin
{
#include "TNSE_2D/cosine_sine.h"
}
=======
>>>>>>> 75bbe9d7
//=========================================

Example_NSE2D::Example_NSE2D(const ParameterDatabase& user_input_parameter_db) 
 : Example2D(user_input_parameter_db)
{
  int example_code = this->example_database["example"];
  switch( example_code )
  {
    case 0:
      /** exact_solution */
      exact_solution.push_back( poiseuille::ExactU1 );
      exact_solution.push_back( poiseuille::ExactU2 );
      exact_solution.push_back( poiseuille::ExactP );
      
      /** boundary condition */
      boundary_conditions.push_back( poiseuille::BoundCondition );
      boundary_conditions.push_back( poiseuille::BoundCondition );
      boundary_conditions.push_back( BoundConditionNoBoundCondition );
      
      /** boundary values */
      boundary_data.push_back( poiseuille::U1BoundValue );
      boundary_data.push_back( poiseuille::U2BoundValue );
      boundary_data.push_back( BoundaryValueHomogenous );
      
      /** coefficients */
      problem_coefficients = poiseuille::LinCoeffs;
      
      poiseuille::ExampleFile();
      break;
    case 1:
      /** exact_solution */
      exact_solution.push_back( driven_cavity::ExactU1 );
      exact_solution.push_back( driven_cavity::ExactU2 );
      exact_solution.push_back( driven_cavity::ExactP );
      
      /** boundary condition */
      boundary_conditions.push_back( driven_cavity::BoundCondition );
      boundary_conditions.push_back( driven_cavity::BoundCondition );
      boundary_conditions.push_back( BoundConditionNoBoundCondition );
      
      /** boundary values */
      boundary_data.push_back( driven_cavity::U1BoundValue );
      boundary_data.push_back( driven_cavity::U2BoundValue );
      boundary_data.push_back( BoundaryValueHomogenous );
      
      /** coefficients */
      problem_coefficients = driven_cavity::LinCoeffs;
      
      driven_cavity::ExampleFile();
      break;
    case 2:
      /** exact_solution */
      exact_solution.push_back( sine_cosine::ExactU1 );
      exact_solution.push_back( sine_cosine::ExactU2 );
      exact_solution.push_back( sine_cosine::ExactP );
      
      /** boundary condition */
      boundary_conditions.push_back( sine_cosine::BoundCondition );
      boundary_conditions.push_back( sine_cosine::BoundCondition );
      boundary_conditions.push_back( BoundConditionNoBoundCondition );
      
      /** boundary values */
      boundary_data.push_back( sine_cosine::U1BoundValue );
      boundary_data.push_back( sine_cosine::U2BoundValue );
      boundary_data.push_back( BoundaryValueHomogenous );
      
      /** coefficients */
      problem_coefficients = sine_cosine::LinCoeffs;
      
      sine_cosine::ExampleFile();
      break;
    case 3:
      /** exact_solution */
      exact_solution.push_back( flow_around_cylinder::ExactU1 );
      exact_solution.push_back( flow_around_cylinder::ExactU2 );
      exact_solution.push_back( flow_around_cylinder::ExactP );
      
      /** boundary condition */
      boundary_conditions.push_back( flow_around_cylinder::BoundCondition );
      boundary_conditions.push_back( flow_around_cylinder::BoundCondition );
      boundary_conditions.push_back( BoundConditionNoBoundCondition );
      
      /** boundary values */
      boundary_data.push_back( flow_around_cylinder::U1BoundValue );
      boundary_data.push_back( flow_around_cylinder::U2BoundValue );
      boundary_data.push_back( BoundaryValueHomogenous );
      
      /** coefficients */
      problem_coefficients = flow_around_cylinder::LinCoeffs;
      
<<<<<<< HEAD
      /** function for computation of drag lift and pressure difference*/
      /** post processing function to  compute drag and lift */
      post_processing = flow_around_cylinder::compute_drag_and_lift;
      
      flow_around_cylinder::ExampleFile();
      break;
      
    case 40:
      /** exact_solution */
      exact_solution.push_back( zerosolution::ExactU1 );
      exact_solution.push_back( zerosolution::ExactU2 );
      exact_solution.push_back( zerosolution::ExactP );
      
      /** boundary condition */
      boundary_conditions.push_back( zerosolution::BoundCondition );
      boundary_conditions.push_back( zerosolution::BoundCondition );
      boundary_conditions.push_back( BoundConditionNoBoundCondition );
      
      /** boundary values */
      boundary_data.push_back( zerosolution::U1BoundValue );
      boundary_data.push_back( zerosolution::U2BoundValue );
      boundary_data.push_back( BoundaryValueHomogenous );
      
      /** coefficients */
      problem_coefficients = zerosolution::LinCoeffs;
      
      zerosolution::ExampleFile();
      break;
    case 41:
      /** exact_solution */
      exact_solution.push_back( quad_pres::ExactU1 );
      exact_solution.push_back( quad_pres::ExactU2 );
      exact_solution.push_back( quad_pres::ExactP );
      
      /** boundary condition */
      boundary_conditions.push_back( quad_pres::BoundCondition );
      boundary_conditions.push_back( quad_pres::BoundCondition );
      boundary_conditions.push_back( BoundConditionNoBoundCondition );
      
      /** boundary values */
      boundary_data.push_back( quad_pres::U1BoundValue );
      boundary_data.push_back( quad_pres::U2BoundValue );
      boundary_data.push_back( BoundaryValueHomogenous );
      
      /** coefficients */
      problem_coefficients = quad_pres::LinCoeffs;
      
      quad_pres::ExampleFile();
      break;
      
       case 42:
      /** exact_solution */
      exact_solution.push_back( bsp1_pr1::ExactU1 );
      exact_solution.push_back( bsp1_pr1::ExactU2 );
      exact_solution.push_back( bsp1_pr1::ExactP );
      
      /** boundary condition */
      boundary_conditions.push_back( bsp1_pr1::BoundCondition );
      boundary_conditions.push_back( bsp1_pr1::BoundCondition );
      boundary_conditions.push_back( BoundConditionNoBoundCondition );
      
      /** boundary values */
      boundary_data.push_back( bsp1_pr1::U1BoundValue );
      boundary_data.push_back( bsp1_pr1::U2BoundValue );
      boundary_data.push_back( BoundaryValueHomogenous );
      
      /** coefficients */
      problem_coefficients = bsp1_pr1::LinCoeffs;
      
      bsp1_pr1::ExampleFile();
      break;
      
    case 101:
      /** exact_solution */
      exact_solution.push_back( bsp1::ExactU1 );
      exact_solution.push_back( bsp1::ExactU2 );
      exact_solution.push_back( bsp1::ExactP );
      
      /** boundary condition */
      boundary_conditions.push_back( bsp1::BoundCondition );
      boundary_conditions.push_back( bsp1::BoundCondition );
      boundary_conditions.push_back( BoundConditionNoBoundCondition );
      
      /** boundary values */
      boundary_data.push_back( bsp1::U1BoundValue );
      boundary_data.push_back( bsp1::U2BoundValue );
      boundary_data.push_back( BoundaryValueHomogenous );
      
      /** coefficients */
      problem_coefficients = bsp1::LinCoeffs;
      
      /** initial condition */
      initial_conditions.push_back(bsp1::InitialU1);
      initial_conditions.push_back(bsp1::InitialU2);
      bsp1::ExampleFile();
      break;
    case 102:
      /** exact_solution */
      exact_solution.push_back( lin_space_time::ExactU1 );
      exact_solution.push_back( lin_space_time::ExactU2 );
      exact_solution.push_back( lin_space_time::ExactP );
      
      /** boundary condition */
      boundary_conditions.push_back( lin_space_time::BoundCondition );
      boundary_conditions.push_back( lin_space_time::BoundCondition );
      boundary_conditions.push_back( BoundConditionNoBoundCondition );
      
      /** boundary values */
      boundary_data.push_back( lin_space_time::U1BoundValue );
      boundary_data.push_back( lin_space_time::U2BoundValue );
      boundary_data.push_back( BoundaryValueHomogenous );
      
      /** coefficients */
      problem_coefficients = lin_space_time::LinCoeffs;
      
      initial_conditions.push_back(lin_space_time::InitialU1);
      initial_conditions.push_back(lin_space_time::InitialU2);
      
      lin_space_time::ExampleFile();
      break;
    case 103:
      /** exact_solution */
      exact_solution.push_back( td_quad_pres::ExactU1 );
      exact_solution.push_back( td_quad_pres::ExactU2 );
      exact_solution.push_back( td_quad_pres::ExactP );
      
      /** boundary condition */
      boundary_conditions.push_back( td_quad_pres::BoundCondition );
      boundary_conditions.push_back( td_quad_pres::BoundCondition );
      boundary_conditions.push_back( BoundConditionNoBoundCondition );
      
      /** boundary values */
      boundary_data.push_back( td_quad_pres::U1BoundValue );
      boundary_data.push_back( td_quad_pres::U2BoundValue );
      boundary_data.push_back( BoundaryValueHomogenous );
      
      /** coefficients */
      problem_coefficients = td_quad_pres::LinCoeffs;
      
      initial_conditions.push_back(td_quad_pres::InitialU1);
      initial_conditions.push_back(td_quad_pres::InitialU2);
      
      td_quad_pres::ExampleFile();
      break;    
    case 104:
      /** exact_solution */
      exact_solution.push_back( time_flow_around_cylinder::ExactU1 );
      exact_solution.push_back( time_flow_around_cylinder::ExactU2 );
      exact_solution.push_back( time_flow_around_cylinder::ExactP );
      
      /** boundary condition */
      boundary_conditions.push_back( time_flow_around_cylinder::BoundCondition );
      boundary_conditions.push_back( time_flow_around_cylinder::BoundCondition );
      boundary_conditions.push_back( BoundConditionNoBoundCondition );
      
      /** boundary values */
      boundary_data.push_back( time_flow_around_cylinder::U1BoundValue );
      boundary_data.push_back( time_flow_around_cylinder::U2BoundValue );
      boundary_data.push_back( BoundaryValueHomogenous );
      
      /** initial conditions, in case of a non-stationary problem */
      initial_conditions.push_back(time_flow_around_cylinder::InitialU1);
      initial_conditions.push_back(time_flow_around_cylinder::InitialU2);
      initial_conditions.push_back(time_flow_around_cylinder::InitialP);
      
      /** post processing function to  compute drag and lift */
      post_processing_time = time_flow_around_cylinder::compute_drag_and_lift;

      /** coefficients */
      problem_coefficients = time_flow_around_cylinder::LinCoeffs;
      
      time_flow_around_cylinder::ExampleFile();
      break;
    case 105:
      /** exact_solution */
      exact_solution.push_back( ns_test_code1::ExactU1 );
      exact_solution.push_back( ns_test_code1::ExactU2 );
      exact_solution.push_back( ns_test_code1::ExactP );
      
      /** boundary condition */
      boundary_conditions.push_back( ns_test_code1::BoundCondition );
      boundary_conditions.push_back( ns_test_code1::BoundCondition );
      boundary_conditions.push_back( BoundConditionNoBoundCondition );
      
      /** boundary values */
      boundary_data.push_back( ns_test_code1::U1BoundValue );
      boundary_data.push_back( ns_test_code1::U2BoundValue );
      boundary_data.push_back( BoundaryValueHomogenous );
      
      /** initial conditions, in case of a non-stationary problem */
      initial_conditions.push_back(ns_test_code1::InitialU1);
      initial_conditions.push_back(ns_test_code1::InitialU2);
      initial_conditions.push_back(ns_test_code1::InitialP);
      /** coefficients */
      problem_coefficients = ns_test_code1::LinCoeffs;
      
      ns_test_code1::ExampleFile();
      break;
      
    case 106:
      exact_solution.push_back( potential_flow_ex1::ExactU1 );
      exact_solution.push_back( potential_flow_ex1::ExactU2 );
      exact_solution.push_back( potential_flow_ex1::ExactP );
      
      /** boundary condition */
      boundary_conditions.push_back( potential_flow_ex1::BoundCondition );
      boundary_conditions.push_back( potential_flow_ex1::BoundCondition );
      boundary_conditions.push_back( BoundConditionNoBoundCondition );
      
      /** boundary values */
      boundary_data.push_back( potential_flow_ex1::U1BoundValue );
      boundary_data.push_back( potential_flow_ex1::U2BoundValue );
      boundary_data.push_back( BoundaryValueHomogenous );
      
      /** initial conditions, in case of a non-stationary problem */
      initial_conditions.push_back(potential_flow_ex1::InitialU1);
      initial_conditions.push_back(potential_flow_ex1::InitialU2);
      initial_conditions.push_back(potential_flow_ex1::InitialP);
      /** coefficients */
      problem_coefficients = potential_flow_ex1::LinCoeffs;
      
      potential_flow_ex1::ExampleFile();
      break;
      case 107:
      /** exact_solution */
      exact_solution.push_back( potential_flow_ex2::ExactU1 );
      exact_solution.push_back( potential_flow_ex2::ExactU2 );
      exact_solution.push_back( potential_flow_ex2::ExactP );
      
      /** boundary condition */
      boundary_conditions.push_back( potential_flow_ex2::BoundCondition );
      boundary_conditions.push_back( potential_flow_ex2::BoundCondition );
      boundary_conditions.push_back( BoundConditionNoBoundCondition );
      
      /** boundary values */
      boundary_data.push_back( potential_flow_ex2::U1BoundValue );
      boundary_data.push_back( potential_flow_ex2::U2BoundValue );
      boundary_data.push_back( BoundaryValueHomogenous );
      
      /** initial conditions, in case of a non-stationary problem */
      initial_conditions.push_back(potential_flow_ex2::InitialU1);
      initial_conditions.push_back(potential_flow_ex2::InitialU2);
      initial_conditions.push_back(potential_flow_ex2::InitialP);
      /** coefficients */
      problem_coefficients = potential_flow_ex2::LinCoeffs;
      
      potential_flow_ex2::ExampleFile();
      break;
      case 108:
      /** exact_solution */
      exact_solution.push_back( cosine_sin::ExactU1 );
      exact_solution.push_back( cosine_sin::ExactU2 );
      exact_solution.push_back( cosine_sin::ExactP );
      
      /** boundary condition */
      boundary_conditions.push_back( cosine_sin::BoundCondition );
      boundary_conditions.push_back( cosine_sin::BoundCondition );
      boundary_conditions.push_back( BoundConditionNoBoundCondition );
      
      /** boundary values */
      boundary_data.push_back( cosine_sin::U1BoundValue );
      boundary_data.push_back( cosine_sin::U2BoundValue );
      boundary_data.push_back( BoundaryValueHomogenous );
      
      /** initial conditions, in case of a non-stationary problem */
      initial_conditions.push_back(cosine_sin::InitialU1);
      initial_conditions.push_back(cosine_sin::InitialU2);
      initial_conditions.push_back(cosine_sin::InitialP);
      /** coefficients */
      problem_coefficients = cosine_sin::LinCoeffs;
      
      cosine_sin::ExampleFile();
      break;
=======
      // Set dimensionless viscosity
      flow_around_cylinder::DIMENSIONLESS_VISCOSITY = get_nu();

      /**post processing - drag and lift calculation and output */
      post_processing_stat = flow_around_cylinder::compute_drag_lift_pdiff;

      flow_around_cylinder::ExampleFile();
      break;
>>>>>>> 75bbe9d7
    default:
      ErrThrow("Unknown Navier-Stokes example!");
  }
}

void Example_NSE2D::do_post_processing(NSE2D& nse2d) const
{
  if(post_processing_stat)
  {
    post_processing_stat(nse2d);
  }
  else
  {
#ifdef _MPI
    int my_rank;
    MPI_Comm_rank(MPI_COMM_WORLD, &my_rank);
    if (my_rank == 0)
#endif
      Output::info<2>("Example_NSE2D","No post processing done for the current example.");
  }
}

double Example_NSE2D::get_nu() const
{
  double inverse_reynolds = this->example_database["reynolds_number"];
  inverse_reynolds = 1/inverse_reynolds;
  return inverse_reynolds;
}
<|MERGE_RESOLUTION|>--- conflicted
+++ resolved
@@ -27,9 +27,6 @@
 {
   #include "NSE_2D/flow_around_cylinder.h"
 }
-<<<<<<< HEAD
-
-//=========================================
 // tests for the pressure robust methods
 //=========================================
 namespace zerosolution
@@ -48,15 +45,6 @@
 }
 
 //=========================================
-// time dependent case 
-namespace bsp1
-{
- #include "TNSE_2D/Bsp1.h"
-}
-namespace lin_space_time
-{
-#include "TNSE_2D/linear_space_time.h"
-}
 namespace td_quad_pres
 {
 #include "TNSE_2D/stokes_quadratic_pressure.h"
@@ -85,8 +73,6 @@
 {
 #include "TNSE_2D/cosine_sine.h"
 }
-=======
->>>>>>> 75bbe9d7
 //=========================================
 
 Example_NSE2D::Example_NSE2D(const ParameterDatabase& user_input_parameter_db) 
@@ -177,13 +163,9 @@
       /** coefficients */
       problem_coefficients = flow_around_cylinder::LinCoeffs;
       
-<<<<<<< HEAD
-      /** function for computation of drag lift and pressure difference*/
-      /** post processing function to  compute drag and lift */
+      // Set dimensionless viscosity
+      flow_around_cylinder::DIMENSIONLESS_VISCOSITY = get_nu();
       post_processing = flow_around_cylinder::compute_drag_and_lift;
-      
-      flow_around_cylinder::ExampleFile();
-      break;
       
     case 40:
       /** exact_solution */
@@ -451,16 +433,6 @@
       
       cosine_sin::ExampleFile();
       break;
-=======
-      // Set dimensionless viscosity
-      flow_around_cylinder::DIMENSIONLESS_VISCOSITY = get_nu();
-
-      /**post processing - drag and lift calculation and output */
-      post_processing_stat = flow_around_cylinder::compute_drag_lift_pdiff;
-
-      flow_around_cylinder::ExampleFile();
-      break;
->>>>>>> 75bbe9d7
     default:
       ErrThrow("Unknown Navier-Stokes example!");
   }
