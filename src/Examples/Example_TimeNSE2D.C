--- conflicted
+++ resolved
@@ -1,8 +1,6 @@
 #include <Example_TimeNSE2D.h>
 #include <Database.h>
 #include <MainUtilities.h>
-#include <FEDatabase2D.h>
-#include <Time_NSE2D.h>
 
 #include <string>
 
@@ -10,26 +8,22 @@
 {
  #include "TNSE_2D/Bsp1.h"
 }
-<<<<<<< HEAD
 namespace lin_space_time   // example 1
 {
 #include "TNSE_2D/linear_space_time.h"
 }
 namespace sincosexp    // example 2
-=======
-
-namespace lin_space_time
-{
-#include "TNSE_2D/linear_space_time.h"
-}
-
-namespace sincosexp
->>>>>>> 8eb8aa4f
 {
 #include "TNSE_2D/SinCosExp.h"
 }
 
-<<<<<<< HEAD
+namespace flow_around_cylinder_steady_inflow
+{
+#include "flow_around_cylinder_steady_inflow.h"
+}
+
+
+
 /***** BELOW THIS LINE, EXAMPLES ARE SPECIFIC TO USER PROJECT *****/
 namespace example10_sincos_tnse2d   //
 {
@@ -82,13 +76,6 @@
 
 
 //=========================================
-=======
-namespace flow_around_cylinder_steady_inflow
-{
-#include "flow_around_cylinder_steady_inflow.h"
-}
-
->>>>>>> 8eb8aa4f
 Example_TimeNSE2D::Example_TimeNSE2D(
   const ParameterDatabase& user_input_parameter_db)
  : Example_NonStationary2D(user_input_parameter_db)
@@ -144,7 +131,6 @@
       
       lin_space_time::ExampleFile();
       break;
-      
     case 2: // SinCosExp
       /** exact_solution */
       exact_solution.push_back(sincosexp::ExactU1 );
@@ -168,7 +154,7 @@
       initialCOndtion.push_back(sincosexp::InitialU2);
 
      sincosexp::ExampleFile();
-    
+     break;
     case 3:
       /** exact_solution */
       exact_solution.push_back( flow_around_cylinder_steady_inflow::ExactU1 );
@@ -192,12 +178,13 @@
       initialCOndtion.push_back(flow_around_cylinder_steady_inflow::InitialU2);
       
       /**post processing - drag and lift calculation and output */
-      post_processing_stat = flow_around_cylinder_steady_inflow::compute_drag_lift_pdiff;
+//      post_processing_stat = flow_around_cylinder_steady_inflow::compute_drag_lift_pdiff;
 
       flow_around_cylinder_steady_inflow::ExampleFile();
       break;
 
-      /***** BELOW THIS LINE, EXAMPLES ARE SPECIFIC TO USER PROJECT *****/
+
+    /***** BELOW THIS LINE, EXAMPLES ARE SPECIFIC TO USER PROJECT *****/
     case 10:                // Bsp1 = sincos  = SAME AS IN TNSE2D
       /** exact_solution */
       exact_solution.push_back( example10_sincos_tnse2d::ExactU1 );
@@ -522,7 +509,7 @@
 
 
     default:
-      ErrThrow("Unknown time-dependent Example_TimeNSE2D example!");
+      ErrThrow("Unknown Time dependent Example_TimeNSE2D example!");
   }
 }
 
