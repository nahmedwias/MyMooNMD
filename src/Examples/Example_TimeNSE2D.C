--- conflicted
+++ resolved
@@ -280,16 +280,13 @@
 
   };
 
-<<<<<<< HEAD
-void Example_TimeNSE2D::do_post_processing(Time_NSE2D& tnse2d, double& val, int count) const
-=======
 void Example_TimeNSE2D::do_post_processing(TimeNavierStokes<2>& tnse2d,
                                            double& val) const
->>>>>>> 19493c8f
 {
   if(post_processing_stat)
   {
-    post_processing_stat(tnse2d, val, count);
+//    post_processing_stat(tnse2d, val, count);
+    post_processing_stat(tnse2d, val);
   }
   else
   {
