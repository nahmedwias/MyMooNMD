#include <Example_TimeNSE2D.h>
#include <Database.h>
#include <MainUtilities.h>
#include <FEDatabase2D.h>
#include <Time_NSE2D.h>
#include "AuxParam2D.h" // used in MixingLayerSlipSmallSquares.h
#include <string>

namespace bsp1              // case 0
{
 #include "TNSE_2D/Bsp1.h"
}

namespace lin_space_time   // case 1
{
#include "TNSE_2D/linear_space_time.h"
}

namespace sincosexp        // case 2
{
#include "TNSE_2D/SinCosExp.h"
}

namespace flow_around_cylinder_steady_inflow     // case 3
{
#include "flow_around_cylinder_steady_inflow.h"
}

namespace backward_facing_step  // case 4
{
#include "TNSE_2D/backward_facing_step.h"
}

namespace driven_cavity         // case 5
{
#include "TNSE_2D/DrivenCavity.h"
}

namespace mixing_layer_us       // case 6
{
#include "TNSE_2D/MixingLayerSlipSmallSquares.h"
}

namespace house
{
#include "TNSE_2D/House.h"
}


Example_TimeNSE2D::Example_TimeNSE2D(
  const ParameterDatabase& user_input_parameter_db)
 : Example_NonStationary2D(user_input_parameter_db)
{
  int example_code = this->example_database["example"];
  switch(example_code)
  {
    case 0:
      /** exact_solution */
      exact_solution.push_back( bsp1::ExactU1 );
      exact_solution.push_back( bsp1::ExactU2 );
      exact_solution.push_back( bsp1::ExactP );
      
      /** boundary condition */
      boundary_conditions.push_back( bsp1::BoundCondition );
      boundary_conditions.push_back( bsp1::BoundCondition );
      boundary_conditions.push_back( BoundConditionNoBoundCondition );
      
      /** boundary values */
      boundary_data.push_back( bsp1::U1BoundValue );
      boundary_data.push_back( bsp1::U2BoundValue );
      boundary_data.push_back( BoundaryValueHomogenous );
      
      /** coefficients */
      problem_coefficients = bsp1::LinCoeffs;
      
      /** initial condition */
      initialCondition.push_back(bsp1::InitialU1);
      initialCondition.push_back(bsp1::InitialU2);
      bsp1::ExampleFile();
      break;
    case 1:
      /** exact_solution */
      exact_solution.push_back( lin_space_time::ExactU1 );
      exact_solution.push_back( lin_space_time::ExactU2 );
      exact_solution.push_back( lin_space_time::ExactP );
      
      /** boundary condition */
      boundary_conditions.push_back( lin_space_time::BoundCondition );
      boundary_conditions.push_back( lin_space_time::BoundCondition );
      boundary_conditions.push_back( BoundConditionNoBoundCondition );
      
      /** boundary values */
      boundary_data.push_back( lin_space_time::U1BoundValue );
      boundary_data.push_back( lin_space_time::U2BoundValue );
      boundary_data.push_back( BoundaryValueHomogenous );
      
      /** coefficients */
      problem_coefficients = lin_space_time::LinCoeffs;
      
      initialCondition.push_back(lin_space_time::InitialU1);
      initialCondition.push_back(lin_space_time::InitialU2);
      
      lin_space_time::ExampleFile();
      break;
      
    case 2: // SinCosExp
      /** exact_solution */
      exact_solution.push_back(sincosexp::ExactU1 );
      exact_solution.push_back(sincosexp::ExactU2 );
      exact_solution.push_back(sincosexp::ExactP );

      /** boundary condition */
      boundary_conditions.push_back(sincosexp::BoundCondition );
      boundary_conditions.push_back(sincosexp::BoundCondition );
      boundary_conditions.push_back( BoundConditionNoBoundCondition );

      /** boundary values */
      boundary_data.push_back(sincosexp::U1BoundValue );
      boundary_data.push_back(sincosexp::U2BoundValue );
      boundary_data.push_back( BoundaryValueHomogenous );

      // Set dimensionless viscosity
      sincosexp::DIMENSIONLESS_VISCOSITY = get_nu();

      /** coefficients */
      problem_coefficients =sincosexp::LinCoeffs;

      initialCondition.push_back(sincosexp::InitialU1);
      initialCondition.push_back(sincosexp::InitialU2);

      sincosexp::ExampleFile();
      break;

    case 3:
      /** exact_solution */
      exact_solution.push_back( flow_around_cylinder_steady_inflow::ExactU1 );
      exact_solution.push_back( flow_around_cylinder_steady_inflow::ExactU2 );
      exact_solution.push_back( flow_around_cylinder_steady_inflow::ExactP );
      
      /** boundary condition */
      boundary_conditions.push_back( flow_around_cylinder_steady_inflow::BoundCondition );
      boundary_conditions.push_back( flow_around_cylinder_steady_inflow::BoundCondition );
      boundary_conditions.push_back( BoundConditionNoBoundCondition );
      
      /** boundary values */
      boundary_data.push_back( flow_around_cylinder_steady_inflow::U1BoundValue );
      boundary_data.push_back( flow_around_cylinder_steady_inflow::U2BoundValue );
      boundary_data.push_back( BoundaryValueHomogenous );
      
      /** coefficients */
      problem_coefficients = flow_around_cylinder_steady_inflow::LinCoeffs;
      
      initialCondition.push_back(flow_around_cylinder_steady_inflow::InitialU1);
      initialCondition.push_back(flow_around_cylinder_steady_inflow::InitialU2);
      
      // Set dimensionless viscosity
      flow_around_cylinder_steady_inflow::DIMENSIONLESS_VISCOSITY = get_nu();

      /**post processing - drag and lift calculation and output */
      post_processing_stat = flow_around_cylinder_steady_inflow::compute_drag_lift_pdiff;

      flow_around_cylinder_steady_inflow::ExampleFile();
      break;
    case 4:
      exact_solution.push_back( backward_facing_step::ExactU1 );
      exact_solution.push_back( backward_facing_step::ExactU2 );
      exact_solution.push_back( backward_facing_step::ExactP );
      
      /** boundary condition */
      boundary_conditions.push_back( backward_facing_step::BoundCondition );
      boundary_conditions.push_back( backward_facing_step::BoundCondition );
      boundary_conditions.push_back( BoundConditionNoBoundCondition );
      
      /** boundary values */
      boundary_data.push_back( backward_facing_step::U1BoundValue );
      boundary_data.push_back( backward_facing_step::U2BoundValue );
      boundary_data.push_back( BoundaryValueHomogenous );
      
      /** coefficients */
      problem_coefficients = backward_facing_step::LinCoeffs;
      
      initialCondition.push_back(backward_facing_step::InitialU1);
      initialCondition.push_back(backward_facing_step::InitialU2);
      initialCondition.push_back(backward_facing_step::InitialP);
      
      backward_facing_step::ExampleFile();
      backward_facing_step::DIMENSIONLESS_VISCOSITY = this->get_nu();
      break;
    case 5:
      exact_solution.push_back( driven_cavity::ExactU1 );
      exact_solution.push_back( driven_cavity::ExactU2 );
      exact_solution.push_back( driven_cavity::ExactP );

      /** boundary condition */
      boundary_conditions.push_back( driven_cavity::BoundCondition );
      boundary_conditions.push_back( driven_cavity::BoundCondition );
      boundary_conditions.push_back( BoundConditionNoBoundCondition );

      /** boundary values */
      boundary_data.push_back( driven_cavity::U1BoundValue );
      boundary_data.push_back( driven_cavity::U2BoundValue );
      boundary_data.push_back( BoundaryValueHomogenous );

      /** coefficients */
      problem_coefficients = driven_cavity::LinCoeffs;

      initialCondition.push_back(driven_cavity::InitialU1);
      initialCondition.push_back(driven_cavity::InitialU2);

      driven_cavity::DIMENSIONLESS_VISCOSITY = this->get_nu();
      driven_cavity::ExampleFile();
      break;
    case 6:
      exact_solution.push_back( mixing_layer_us::ExactU1 );
      exact_solution.push_back( mixing_layer_us::ExactU2 );
      exact_solution.push_back( mixing_layer_us::ExactP );
      
      /** boundary condition */
      boundary_conditions.push_back( mixing_layer_us::BoundCondition );
      boundary_conditions.push_back( mixing_layer_us::BoundCondition );
      boundary_conditions.push_back( BoundConditionNoBoundCondition );
      
      /** boundary values */
      boundary_data.push_back( mixing_layer_us::U1BoundValue );
      boundary_data.push_back( mixing_layer_us::U2BoundValue );
      boundary_data.push_back( BoundaryValueHomogenous );
      
      /** coefficients */
      problem_coefficients = mixing_layer_us::LinCoeffs;
      
      initialCondition.push_back(mixing_layer_us::InitialU1);
      initialCondition.push_back(mixing_layer_us::InitialU2);
      
      mixing_layer_us::ExampleFile();
      
      mixing_layer_us::DIMENSIONLESS_VISCOSITY = this->get_nu();
      
      /**post processing - drag and lift calculation and output */
      post_processing_stat = mixing_layer_us::EvaluateSolution;
      break;
    case 7:
      exact_solution.push_back( house::ExactU1 );
      exact_solution.push_back( house::ExactU2 );
      exact_solution.push_back( house::ExactP );
      
      /** boundary condition */
      boundary_conditions.push_back( house::BoundCondition );
      boundary_conditions.push_back( house::BoundCondition );
      boundary_conditions.push_back( BoundConditionNoBoundCondition );
      
      /** boundary values */
      boundary_data.push_back( house::U1BoundValue );
      boundary_data.push_back( house::U2BoundValue );
      boundary_data.push_back( BoundaryValueHomogenous );
      
      /** coefficients */
      problem_coefficients = house::LinCoeffs;
      
      initialCondition.push_back(house::InitialU1);
      initialCondition.push_back(house::InitialU2);
      
      house::ExampleFile();
      
      house::DIMENSIONLESS_VISCOSITY = this->get_nu();
      break;
    default:
      ErrThrow("Unknown time-dependent Example_TimeNSE2D example!");
  }
}

<<<<<<< HEAD
void Example_TimeNSE2D::do_post_processing(Time_NSE2D& tnse2d, double& val, int count) const
=======
Example_TimeNSE2D::Example_TimeNSE2D(std::vector <DoubleFunct2D*> exact,
                   std::vector <BoundCondFunct2D*> bc,
                   std::vector <BoundValueFunct2D*> bd,
                   CoeffFct2D coeffs,
                   bool timedependentrhs, bool timedependentcoeffs,
                   std::vector <DoubleFunct2D*> init_cond)
  : Example_NonStationary2D(exact, bc, bd, coeffs, timedependentrhs,
                            timedependentcoeffs, init_cond)
  {

  };

void Example_TimeNSE2D::do_post_processing(Time_NSE2D& tnse2d, double& val) const
>>>>>>> bd51fed9
{
  if(post_processing_stat)
  {
    post_processing_stat(tnse2d, val, count);
  }
  else
  {
#ifdef _MPI
    int my_rank;
    MPI_Comm_rank(MPI_COMM_WORLD, &my_rank);
    if (my_rank == 0)
#endif
      Output::info<2>("Example_TimeNSE2D","No post processing done for the current example.");
  }
}
double Example_TimeNSE2D::get_nu() const
{
  double inverse_reynolds = this->example_database["reynolds_number"];
  TDatabase::ParamDB->RE_NR = inverse_reynolds;
  inverse_reynolds = 1/inverse_reynolds;
  return inverse_reynolds;
}<|MERGE_RESOLUTION|>--- conflicted
+++ resolved
@@ -268,9 +268,6 @@
   }
 }
 
-<<<<<<< HEAD
-void Example_TimeNSE2D::do_post_processing(Time_NSE2D& tnse2d, double& val, int count) const
-=======
 Example_TimeNSE2D::Example_TimeNSE2D(std::vector <DoubleFunct2D*> exact,
                    std::vector <BoundCondFunct2D*> bc,
                    std::vector <BoundValueFunct2D*> bd,
@@ -283,8 +280,7 @@
 
   };
 
-void Example_TimeNSE2D::do_post_processing(Time_NSE2D& tnse2d, double& val) const
->>>>>>> bd51fed9
+void Example_TimeNSE2D::do_post_processing(Time_NSE2D& tnse2d, double& val, int count) const
 {
   if(post_processing_stat)
   {
