--- conflicted
+++ resolved
@@ -28,17 +28,11 @@
 {
   #include "TNSE_3D/Bsp3.h"   // 5
 }
-<<<<<<< HEAD
-namespace tunnel_tdp1
-{
-#include "TNSE_3D/Tunnel1.h"  // 6
-}
+
 namespace flow_around_cylinder_instationary
 {
 #include "TNSE_3D/FlowAroundCylinder_instat.h"   // 7
 }
-=======
->>>>>>> 200c1e7c
 
 //=========================================================
 Example_TimeNSE3D::Example_TimeNSE3D(int example_code,
