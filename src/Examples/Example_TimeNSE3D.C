--- conflicted
+++ resolved
@@ -34,20 +34,17 @@
 #include "TNSE_3D/FlowAroundCylinder_instat.h"   // 6
 }
 
-<<<<<<< HEAD
 namespace channel_rey180    // 7
 {
 #include "TNSE_3D/ChannelTau180.h"
 }
-
 namespace cylinder_square
 {
 #include "TNSE_3D/Cylinder_Square.h"
-=======
+}
 namespace cylinder
 {
 #include "TNSE_3D/Cylinder.h"   // 7
->>>>>>> c8a32ca0
 }
 
 //=========================================================
@@ -308,40 +305,32 @@
     }
     case 7:
     {
-<<<<<<< HEAD
       using namespace channel_rey180;
-=======
-      using namespace cylinder;
->>>>>>> c8a32ca0
-      /** exact_solution */
-      exact_solution.push_back( ExactU1 );
-      exact_solution.push_back( ExactU2 );
-      exact_solution.push_back( ExactU3 );
-      exact_solution.push_back( ExactP );
-
-      /** boundary condition */
-      boundary_conditions.push_back( BoundCondition );
-      boundary_conditions.push_back( BoundCondition );
-      boundary_conditions.push_back( BoundCondition );
-      boundary_conditions.push_back( BoundConditionNoBoundCondition );
-
-      /** boundary values */
-      boundary_data.push_back( U1BoundValue );
-      boundary_data.push_back( U2BoundValue );
-      boundary_data.push_back( U3BoundValue );
-      boundary_data.push_back( BoundaryValueHomogenous );
-<<<<<<< HEAD
-
-=======
->>>>>>> c8a32ca0
-      /** coefficients */
-      problem_coefficients = LinCoeffs;
-
-      /** initial conditions */
-      initialCondtion.push_back( InitialU1 );
-      initialCondtion.push_back( InitialU2 );
-      initialCondtion.push_back( InitialU3 );
-<<<<<<< HEAD
+      /** exact_solution */
+      exact_solution.push_back( ExactU1 );
+      exact_solution.push_back( ExactU2 );
+      exact_solution.push_back( ExactU3 );
+      exact_solution.push_back( ExactP );
+
+      /** boundary condition */
+      boundary_conditions.push_back( BoundCondition );
+      boundary_conditions.push_back( BoundCondition );
+      boundary_conditions.push_back( BoundCondition );
+      boundary_conditions.push_back( BoundConditionNoBoundCondition );
+
+      /** boundary values */
+      boundary_data.push_back( U1BoundValue );
+      boundary_data.push_back( U2BoundValue );
+      boundary_data.push_back( U3BoundValue );
+      boundary_data.push_back( BoundaryValueHomogenous );
+
+      /** coefficients */
+      problem_coefficients = LinCoeffs;
+
+      /** initial conditions */
+      initialCondtion.push_back( InitialU1 );
+      initialCondtion.push_back( InitialU2 );
+      initialCondtion.push_back( InitialU3 );
       
       channel_rey180::DIMENSIONLESS_VISCOSITY = this->get_nu();
 
@@ -378,14 +367,42 @@
       initialCondtion.push_back( InitialU3 );
       
       cylinder_square::DIMENSIONLESS_VISCOSITY = this->get_nu();
-=======
+
+      ExampleFile();
+      break;
+    }
+    case 9:
+    {
+      using namespace cylinder;
+      /** exact_solution */
+      exact_solution.push_back( ExactU1 );
+      exact_solution.push_back( ExactU2 );
+      exact_solution.push_back( ExactU3 );
+      exact_solution.push_back( ExactP );
+
+      /** boundary condition */
+      boundary_conditions.push_back( BoundCondition );
+      boundary_conditions.push_back( BoundCondition );
+      boundary_conditions.push_back( BoundCondition );
+      boundary_conditions.push_back( BoundConditionNoBoundCondition );
+
+      /** boundary values */
+      boundary_data.push_back( U1BoundValue );
+      boundary_data.push_back( U2BoundValue );
+      boundary_data.push_back( U3BoundValue );
+      boundary_data.push_back( BoundaryValueHomogenous );
+      /** coefficients */
+      problem_coefficients = LinCoeffs;
+
+      /** initial conditions */
+      initialCondtion.push_back( InitialU1 );
+      initialCondtion.push_back( InitialU2 );
+      initialCondtion.push_back( InitialU3 );
 
  
       /** some variables to change values in the example */
       cylinder::DIMENSIONLESS_VISCOSITY = this->get_nu();
->>>>>>> c8a32ca0
-
-      ExampleFile();
+       ExampleFile();
       break;
     }
     default:
