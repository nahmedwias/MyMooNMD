--- conflicted
+++ resolved
@@ -570,19 +570,11 @@
   else
   {
 #ifdef _MPI
-<<<<<<< HEAD
-	  int my_rank;
-	  MPI_Comm_rank(MPI_COMM_WORLD, &my_rank);
-	  if (my_rank == 0)
-#endif
-	    Output::info<2>("Example_NSE3D","No post processing done for the current example.");
-=======
     int my_rank;
     MPI_Comm_rank(MPI_COMM_WORLD, &my_rank);
     if (my_rank == 0)
 #endif
-    Output::print<2>("INFO -- no post processing done for the current example.");
->>>>>>> 8e958e53
+    Output::info<2>("Example_NSE3D","No post processing done for the current example.");
   }
 }
 
