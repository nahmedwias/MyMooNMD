#include <Example_NSE3D.h>
#include <NSE3D.h>

#include <FEDatabase3D.h>
#include <Database.h>
#include <MainUtilities.h>


/* examples */


namespace ansatz_lin_const //0
{
#include "NSE_3D/AnsatzLinConst.h"
}
namespace ansatz_quad_lin //1
{
#include "NSE_3D/AnsatzQuadLin.h"
}
namespace cos_sin_simple //2
{
#include "NSE_3D/CosSin_simple.h"
}
namespace driven_cavity3d //3
{
#include "NSE_3D/DrivenCavity3D.h"
}
namespace flow_around_cylinder_stat
{
#include "NSE_3D/FlowAroundCylinder_stat.h"
}
//project: twisted pipe flow //10
namespace twisted_pipe_flow
{
#include "NSE_3D/twisted_pipe_flow.h"
}

//test examples
namespace test_u_0_p_0 //-1
{
#include "NSE_3D/test_u_0_p_0.h"
}
namespace test_u_1_p_0 //-2
{
#include "NSE_3D/test_u_1_p_0.h"
}
namespace test_u_2_p_1 //-3
{
#include "NSE_3D/test_u_2_p_1.h"
}
namespace test_u_3_p_2 //-4
{
#include "NSE_3D/test_u_3_p_2.h"
}

//========================================

Example_NSE3D::Example_NSE3D(int example_code,
                             const ParameterDatabase& user_input_parameter_db) : Example3D()
{
  this->example_database.merge(user_input_parameter_db,false);

  switch( example_code )
  {
    case 0:
    {
      /** exact_solution */
      exact_solution.push_back( ansatz_lin_const::ExactU1 );
      exact_solution.push_back( ansatz_lin_const::ExactU2 );
      exact_solution.push_back( ansatz_lin_const::ExactU3 );
      exact_solution.push_back( ansatz_lin_const::ExactP );

      /* boundary condition */
      boundary_conditions.push_back( ansatz_lin_const::BoundCondition );
      boundary_conditions.push_back( ansatz_lin_const::BoundCondition );
      boundary_conditions.push_back( ansatz_lin_const::BoundCondition );
      boundary_conditions.push_back( BoundConditionNoBoundCondition );

      /* boundary values */
      boundary_data.push_back( ansatz_lin_const::U1BoundValue );
      boundary_data.push_back( ansatz_lin_const::U2BoundValue );
      boundary_data.push_back( ansatz_lin_const::U3BoundValue );
      boundary_data.push_back( BoundaryValueHomogenous );

      /* coefficients */
      problem_coefficients = ansatz_lin_const::LinCoeffs;

      /** some variables to change values in the example */
      ansatz_lin_const::DIMENSIONLESS_VISCOSITY = this->get_nu();

      ansatz_lin_const::ExampleFile();
      break;
    }
    case 1:
    {
      /** exact_solution */
      exact_solution.push_back( ansatz_quad_lin::ExactU1 );
      exact_solution.push_back( ansatz_quad_lin::ExactU2 );
      exact_solution.push_back( ansatz_quad_lin::ExactU3 );
      exact_solution.push_back( ansatz_quad_lin::ExactP );

      /* boundary condition */
      boundary_conditions.push_back( ansatz_quad_lin::BoundCondition );
      boundary_conditions.push_back( ansatz_quad_lin::BoundCondition );
      boundary_conditions.push_back( ansatz_quad_lin::BoundCondition );
      boundary_conditions.push_back( BoundConditionNoBoundCondition );

      /* boundary values */
      boundary_data.push_back( ansatz_quad_lin::U1BoundValue );
      boundary_data.push_back( ansatz_quad_lin::U2BoundValue );
      boundary_data.push_back( ansatz_quad_lin::U3BoundValue );
      boundary_data.push_back( BoundaryValueHomogenous );

      /* coefficients */
      problem_coefficients = ansatz_quad_lin::LinCoeffs;

      /** some variables to change values in the example */
      ansatz_quad_lin::DIMENSIONLESS_VISCOSITY = this->get_nu();

      ansatz_quad_lin::ExampleFile();
      break;
    }
    case 2:
    {
      /** exact_solution */
      exact_solution.push_back( cos_sin_simple::ExactU1 );
      exact_solution.push_back( cos_sin_simple::ExactU2 );
      exact_solution.push_back( cos_sin_simple::ExactU3 );
      exact_solution.push_back( cos_sin_simple::ExactP );

      /* boundary condition */
      boundary_conditions.push_back( cos_sin_simple::BoundCondition );
      boundary_conditions.push_back( cos_sin_simple::BoundCondition );
      boundary_conditions.push_back( cos_sin_simple::BoundCondition );
      boundary_conditions.push_back( BoundConditionNoBoundCondition );

      /* boundary values */
      boundary_data.push_back( cos_sin_simple::U1BoundValue );
      boundary_data.push_back( cos_sin_simple::U2BoundValue );
      boundary_data.push_back( cos_sin_simple::U3BoundValue );
      boundary_data.push_back( BoundaryValueHomogenous );

      /* coefficients */
      problem_coefficients = cos_sin_simple::LinCoeffs;
      
      /** some variables to change values in the example */
      cos_sin_simple::DIMENSIONLESS_VISCOSITY = this->get_nu();

      cos_sin_simple::ExampleFile();
      break;
    }
    case 3:
    {
      /** exact_solution */
      exact_solution.push_back( driven_cavity3d::ExactU1 );
      exact_solution.push_back( driven_cavity3d::ExactU2 );
      exact_solution.push_back( driven_cavity3d::ExactU3 );
      exact_solution.push_back( driven_cavity3d::ExactP );

      /** boundary condition */
      boundary_conditions.push_back( driven_cavity3d::BoundCondition );
      boundary_conditions.push_back( driven_cavity3d::BoundCondition );
      boundary_conditions.push_back( driven_cavity3d::BoundCondition );
      boundary_conditions.push_back( BoundConditionNoBoundCondition );

      /** boundary values */
      boundary_data.push_back( driven_cavity3d::U1BoundValue );
      boundary_data.push_back( driven_cavity3d::U2BoundValue );
      boundary_data.push_back( driven_cavity3d::U3BoundValue );
      boundary_data.push_back( BoundaryValueHomogenous );

      /** coefficients */
      problem_coefficients = driven_cavity3d::LinCoeffs;
      
      /** some variables to change values in the example */
      driven_cavity3d::DIMENSIONLESS_VISCOSITY = this->get_nu();

      driven_cavity3d::ExampleFile();
      break;
    }
    case 4:
    {
      using namespace flow_around_cylinder_stat;
      /** exact_solution */
      exact_solution.push_back( ExactU1 );
      exact_solution.push_back( ExactU2 );
      exact_solution.push_back( ExactU3 );
      exact_solution.push_back( ExactP );

      /** boundary condition */
      boundary_conditions.push_back( BoundCondition );
      boundary_conditions.push_back( BoundCondition );
      boundary_conditions.push_back( BoundCondition );
      boundary_conditions.push_back( BoundConditionNoBoundCondition );

      /** boundary values */
      boundary_data.push_back( U1BoundValue );
      boundary_data.push_back( U2BoundValue );
      boundary_data.push_back( U3BoundValue );
      boundary_data.push_back( BoundaryValueHomogenous );

      /** coefficients */
      problem_coefficients = LinCoeffs;

      /**post processing - drag and lift calculation and output */
      post_processing_stat = compute_drag_lift_pdiff;

      /** some variables to change values in the example */
      flow_around_cylinder_stat::DIMENSIONLESS_VISCOSITY = this->get_nu();
      // this is just an example to illustrate how a value given by
      // the user in the input file can be used in the example
      this->example_database["variable_parameter1"] = 500;
      flow_around_cylinder_stat::VARIABLE_PARAMETER1 = this->example_database["variable_parameter1"];

      ExampleFile();
      break;
    }
    case -1:
    {
      using namespace test_u_0_p_0;
      /** exact_solution */
      exact_solution.push_back( ExactU1 );
      exact_solution.push_back( ExactU2 );
      exact_solution.push_back( ExactU3 );
      exact_solution.push_back( ExactP );

<<<<<<< HEAD
      case 4:
      {
        using namespace flow_around_cylinder_stat;
        /** exact_solution */
        exact_solution.push_back( ExactU1 );
        exact_solution.push_back( ExactU2 );
        exact_solution.push_back( ExactU3 );
        exact_solution.push_back( ExactP );

        /** boundary condition */
        boundary_conditions.push_back( BoundCondition );
        boundary_conditions.push_back( BoundCondition );
        boundary_conditions.push_back( BoundCondition );
        boundary_conditions.push_back( BoundConditionNoBoundCondition );

        /** boundary values */
        boundary_data.push_back( U1BoundValue );
        boundary_data.push_back( U2BoundValue );
        boundary_data.push_back( U3BoundValue );
        boundary_data.push_back( BoundaryValueHomogenous );

        /** coefficients */
        problem_coefficients = LinCoeffs;

        /**post processing - drag and lift calculation and output */
        post_processing_stat = compute_drag_lift_pdiff;

        nu = flow_around_cylinder_stat::get_nu();
        ExampleFile();
        break;
      }

      case 10:
      {
        using namespace twisted_pipe_flow;
        /** exact_solution */
        exact_solution.push_back( ExactU1 );
        exact_solution.push_back( ExactU2 );
        exact_solution.push_back( ExactU3 );
        exact_solution.push_back( ExactP );

        /** boundary condition */
        boundary_conditions.push_back( BoundCondition );
        boundary_conditions.push_back( BoundCondition );
        boundary_conditions.push_back( BoundCondition );
        boundary_conditions.push_back( BoundConditionNoBoundCondition );

        /** boundary values */
        boundary_data.push_back( U1BoundValue );
        boundary_data.push_back( U2BoundValue );
        boundary_data.push_back( U3BoundValue );
        boundary_data.push_back( BoundaryValueHomogenous );

        /** coefficients */
        problem_coefficients = LinCoeffs;

        ExampleFile(false);
        break;
      }

      case -1:
      {
        using namespace test_u_0_p_0;
        /** exact_solution */
        exact_solution.push_back( ExactU1 );
        exact_solution.push_back( ExactU2 );
        exact_solution.push_back( ExactU3 );
        exact_solution.push_back( ExactP );

        /** boundary condition */
        boundary_conditions.push_back( BoundCondition );
        boundary_conditions.push_back( BoundCondition );
        boundary_conditions.push_back( BoundCondition );
        boundary_conditions.push_back( BoundConditionNoBoundCondition );

        /** boundary values */
        boundary_data.push_back( U1BoundValue );
        boundary_data.push_back( U2BoundValue );
        boundary_data.push_back( U3BoundValue );
        boundary_data.push_back( BoundaryValueHomogenous );

        /** coefficients */
        problem_coefficients = LinCoeffs;

        nu = test_u_0_p_0::get_nu();
        ExampleFile();
        break;
      }
      case -2:
      {
        using namespace test_u_1_p_0;
        /** exact_solution */
        exact_solution.push_back( ExactU1 );
        exact_solution.push_back( ExactU2 );
        exact_solution.push_back( ExactU3 );
        exact_solution.push_back( ExactP );

        /** boundary condition */
        boundary_conditions.push_back( BoundCondition );
        boundary_conditions.push_back( BoundCondition );
        boundary_conditions.push_back( BoundCondition );
        boundary_conditions.push_back( BoundConditionNoBoundCondition );

        /** boundary values */
        boundary_data.push_back( U1BoundValue );
        boundary_data.push_back( U2BoundValue );
        boundary_data.push_back( U3BoundValue );
        boundary_data.push_back( BoundaryValueHomogenous );

        /** coefficients */
        problem_coefficients = LinCoeffs;

        nu = test_u_1_p_0::get_nu();
        ExampleFile();
        break;
      }
      case -3:
      {
        using namespace test_u_2_p_1;
        /** exact_solution */
        exact_solution.push_back( ExactU1 );
        exact_solution.push_back( ExactU2 );
        exact_solution.push_back( ExactU3 );
        exact_solution.push_back( ExactP );

        /** boundary condition */
        boundary_conditions.push_back( BoundCondition );
        boundary_conditions.push_back( BoundCondition );
        boundary_conditions.push_back( BoundCondition );
        boundary_conditions.push_back( BoundConditionNoBoundCondition );

        /** boundary values */
        boundary_data.push_back( U1BoundValue );
        boundary_data.push_back( U2BoundValue );
        boundary_data.push_back( U3BoundValue );
        boundary_data.push_back( BoundaryValueHomogenous );

        /** coefficients */
        problem_coefficients = LinCoeffs;

        nu = test_u_2_p_1::get_nu();
        ExampleFile();
        break;
      }
      case -4:
      {
        using namespace test_u_3_p_2;
        /** exact_solution */
        exact_solution.push_back( ExactU1 );
        exact_solution.push_back( ExactU2 );
        exact_solution.push_back( ExactU3 );
        exact_solution.push_back( ExactP );

        /** boundary condition */
        boundary_conditions.push_back( BoundCondition );
        boundary_conditions.push_back( BoundCondition );
        boundary_conditions.push_back( BoundCondition );
        boundary_conditions.push_back( BoundConditionNoBoundCondition );

        /** boundary values */
        boundary_data.push_back( U1BoundValue );
        boundary_data.push_back( U2BoundValue );
        boundary_data.push_back( U3BoundValue );
        boundary_data.push_back( BoundaryValueHomogenous );

        /** coefficients */
        problem_coefficients = LinCoeffs;

        nu = test_u_3_p_2::get_nu();
        ExampleFile();
        break;
      }
      default:
        ErrThrow("Unknown Example code in Example_NSE3D. Exiting!");

=======
      /** boundary condition */
      boundary_conditions.push_back( BoundCondition );
      boundary_conditions.push_back( BoundCondition );
      boundary_conditions.push_back( BoundCondition );
      boundary_conditions.push_back( BoundConditionNoBoundCondition );

      /** boundary values */
      boundary_data.push_back( U1BoundValue );
      boundary_data.push_back( U2BoundValue );
      boundary_data.push_back( U3BoundValue );
      boundary_data.push_back( BoundaryValueHomogenous );

      /** coefficients */
      problem_coefficients = LinCoeffs;

      /** some variables to change values in the example */
      test_u_0_p_0::DIMENSIONLESS_VISCOSITY = this->get_nu();

      ExampleFile();
      break;
    }
    case -2:
    {
      using namespace test_u_1_p_0;
      /** exact_solution */
      exact_solution.push_back( ExactU1 );
      exact_solution.push_back( ExactU2 );
      exact_solution.push_back( ExactU3 );
      exact_solution.push_back( ExactP );

      /** boundary condition */
      boundary_conditions.push_back( BoundCondition );
      boundary_conditions.push_back( BoundCondition );
      boundary_conditions.push_back( BoundCondition );
      boundary_conditions.push_back( BoundConditionNoBoundCondition );

      /** boundary values */
      boundary_data.push_back( U1BoundValue );
      boundary_data.push_back( U2BoundValue );
      boundary_data.push_back( U3BoundValue );
      boundary_data.push_back( BoundaryValueHomogenous );

      /** coefficients */
      problem_coefficients = LinCoeffs;

      /** some variables to change values in the example */
      test_u_1_p_0::DIMENSIONLESS_VISCOSITY = this->get_nu();

      ExampleFile();
      break;
    }
    case -3:
    {
      using namespace test_u_2_p_1;
      /** exact_solution */
      exact_solution.push_back( ExactU1 );
      exact_solution.push_back( ExactU2 );
      exact_solution.push_back( ExactU3 );
      exact_solution.push_back( ExactP );

      /** boundary condition */
      boundary_conditions.push_back( BoundCondition );
      boundary_conditions.push_back( BoundCondition );
      boundary_conditions.push_back( BoundCondition );
      boundary_conditions.push_back( BoundConditionNoBoundCondition );

      /** boundary values */
      boundary_data.push_back( U1BoundValue );
      boundary_data.push_back( U2BoundValue );
      boundary_data.push_back( U3BoundValue );
      boundary_data.push_back( BoundaryValueHomogenous );

      /** coefficients */
      problem_coefficients = LinCoeffs;

      /** some variables to change values in the example */
      test_u_2_p_1::DIMENSIONLESS_VISCOSITY = this->get_nu();

      ExampleFile();
      break;
    }
    case -4:
    {
      using namespace test_u_3_p_2;
      /** exact_solution */
      exact_solution.push_back( ExactU1 );
      exact_solution.push_back( ExactU2 );
      exact_solution.push_back( ExactU3 );
      exact_solution.push_back( ExactP );

      /** boundary condition */
      boundary_conditions.push_back( BoundCondition );
      boundary_conditions.push_back( BoundCondition );
      boundary_conditions.push_back( BoundCondition );
      boundary_conditions.push_back( BoundConditionNoBoundCondition );

      /** boundary values */
      boundary_data.push_back( U1BoundValue );
      boundary_data.push_back( U2BoundValue );
      boundary_data.push_back( U3BoundValue );
      boundary_data.push_back( BoundaryValueHomogenous );

      /** coefficients */
      problem_coefficients = LinCoeffs;

      /** some variables to change values in the example */
      test_u_3_p_2::DIMENSIONLESS_VISCOSITY = this->get_nu();

      ExampleFile();
      break;
    }
>>>>>>> e37da337
  }
}

void Example_NSE3D::do_post_processing(NSE3D& nse3d) const
{
  if(post_processing_stat)
  {
    post_processing_stat(nse3d);
  }
  else
  {
#ifdef _MPI
    int my_rank;
    MPI_Comm_rank(MPI_COMM_WORLD, &my_rank);
    if (my_rank == 0)
#endif
    Output::info<2>("Example_NSE3D","No post processing done for the current example.");
  }
}

double Example_NSE3D::get_nu() const
{
  double inverse_reynolds = this->example_database["reynolds_number"];
  inverse_reynolds = 1/inverse_reynolds;
  return inverse_reynolds;
}<|MERGE_RESOLUTION|>--- conflicted
+++ resolved
@@ -215,48 +215,6 @@
       ExampleFile();
       break;
     }
-    case -1:
-    {
-      using namespace test_u_0_p_0;
-      /** exact_solution */
-      exact_solution.push_back( ExactU1 );
-      exact_solution.push_back( ExactU2 );
-      exact_solution.push_back( ExactU3 );
-      exact_solution.push_back( ExactP );
-
-<<<<<<< HEAD
-      case 4:
-      {
-        using namespace flow_around_cylinder_stat;
-        /** exact_solution */
-        exact_solution.push_back( ExactU1 );
-        exact_solution.push_back( ExactU2 );
-        exact_solution.push_back( ExactU3 );
-        exact_solution.push_back( ExactP );
-
-        /** boundary condition */
-        boundary_conditions.push_back( BoundCondition );
-        boundary_conditions.push_back( BoundCondition );
-        boundary_conditions.push_back( BoundCondition );
-        boundary_conditions.push_back( BoundConditionNoBoundCondition );
-
-        /** boundary values */
-        boundary_data.push_back( U1BoundValue );
-        boundary_data.push_back( U2BoundValue );
-        boundary_data.push_back( U3BoundValue );
-        boundary_data.push_back( BoundaryValueHomogenous );
-
-        /** coefficients */
-        problem_coefficients = LinCoeffs;
-
-        /**post processing - drag and lift calculation and output */
-        post_processing_stat = compute_drag_lift_pdiff;
-
-        nu = flow_around_cylinder_stat::get_nu();
-        ExampleFile();
-        break;
-      }
-
       case 10:
       {
         using namespace twisted_pipe_flow;
@@ -285,234 +243,129 @@
         break;
       }
 
-      case -1:
-      {
-        using namespace test_u_0_p_0;
-        /** exact_solution */
-        exact_solution.push_back( ExactU1 );
-        exact_solution.push_back( ExactU2 );
-        exact_solution.push_back( ExactU3 );
-        exact_solution.push_back( ExactP );
-
-        /** boundary condition */
-        boundary_conditions.push_back( BoundCondition );
-        boundary_conditions.push_back( BoundCondition );
-        boundary_conditions.push_back( BoundCondition );
-        boundary_conditions.push_back( BoundConditionNoBoundCondition );
-
-        /** boundary values */
-        boundary_data.push_back( U1BoundValue );
-        boundary_data.push_back( U2BoundValue );
-        boundary_data.push_back( U3BoundValue );
-        boundary_data.push_back( BoundaryValueHomogenous );
-
-        /** coefficients */
-        problem_coefficients = LinCoeffs;
-
-        nu = test_u_0_p_0::get_nu();
-        ExampleFile();
-        break;
-      }
-      case -2:
-      {
-        using namespace test_u_1_p_0;
-        /** exact_solution */
-        exact_solution.push_back( ExactU1 );
-        exact_solution.push_back( ExactU2 );
-        exact_solution.push_back( ExactU3 );
-        exact_solution.push_back( ExactP );
-
-        /** boundary condition */
-        boundary_conditions.push_back( BoundCondition );
-        boundary_conditions.push_back( BoundCondition );
-        boundary_conditions.push_back( BoundCondition );
-        boundary_conditions.push_back( BoundConditionNoBoundCondition );
-
-        /** boundary values */
-        boundary_data.push_back( U1BoundValue );
-        boundary_data.push_back( U2BoundValue );
-        boundary_data.push_back( U3BoundValue );
-        boundary_data.push_back( BoundaryValueHomogenous );
-
-        /** coefficients */
-        problem_coefficients = LinCoeffs;
-
-        nu = test_u_1_p_0::get_nu();
-        ExampleFile();
-        break;
-      }
-      case -3:
-      {
-        using namespace test_u_2_p_1;
-        /** exact_solution */
-        exact_solution.push_back( ExactU1 );
-        exact_solution.push_back( ExactU2 );
-        exact_solution.push_back( ExactU3 );
-        exact_solution.push_back( ExactP );
-
-        /** boundary condition */
-        boundary_conditions.push_back( BoundCondition );
-        boundary_conditions.push_back( BoundCondition );
-        boundary_conditions.push_back( BoundCondition );
-        boundary_conditions.push_back( BoundConditionNoBoundCondition );
-
-        /** boundary values */
-        boundary_data.push_back( U1BoundValue );
-        boundary_data.push_back( U2BoundValue );
-        boundary_data.push_back( U3BoundValue );
-        boundary_data.push_back( BoundaryValueHomogenous );
-
-        /** coefficients */
-        problem_coefficients = LinCoeffs;
-
-        nu = test_u_2_p_1::get_nu();
-        ExampleFile();
-        break;
-      }
-      case -4:
-      {
-        using namespace test_u_3_p_2;
-        /** exact_solution */
-        exact_solution.push_back( ExactU1 );
-        exact_solution.push_back( ExactU2 );
-        exact_solution.push_back( ExactU3 );
-        exact_solution.push_back( ExactP );
-
-        /** boundary condition */
-        boundary_conditions.push_back( BoundCondition );
-        boundary_conditions.push_back( BoundCondition );
-        boundary_conditions.push_back( BoundCondition );
-        boundary_conditions.push_back( BoundConditionNoBoundCondition );
-
-        /** boundary values */
-        boundary_data.push_back( U1BoundValue );
-        boundary_data.push_back( U2BoundValue );
-        boundary_data.push_back( U3BoundValue );
-        boundary_data.push_back( BoundaryValueHomogenous );
-
-        /** coefficients */
-        problem_coefficients = LinCoeffs;
-
-        nu = test_u_3_p_2::get_nu();
-        ExampleFile();
-        break;
-      }
+    case -1:
+    {
+      using namespace test_u_0_p_0;
+      /** exact_solution */
+      exact_solution.push_back( ExactU1 );
+      exact_solution.push_back( ExactU2 );
+      exact_solution.push_back( ExactU3 );
+      exact_solution.push_back( ExactP );
+
+      /** boundary condition */
+      boundary_conditions.push_back( BoundCondition );
+      boundary_conditions.push_back( BoundCondition );
+      boundary_conditions.push_back( BoundCondition );
+      boundary_conditions.push_back( BoundConditionNoBoundCondition );
+
+      /** boundary values */
+      boundary_data.push_back( U1BoundValue );
+      boundary_data.push_back( U2BoundValue );
+      boundary_data.push_back( U3BoundValue );
+      boundary_data.push_back( BoundaryValueHomogenous );
+
+      /** coefficients */
+      problem_coefficients = LinCoeffs;
+
+      /** some variables to change values in the example */
+      test_u_0_p_0::DIMENSIONLESS_VISCOSITY = this->get_nu();
+
+      ExampleFile();
+      break;
+    }
+    case -2:
+    {
+      using namespace test_u_1_p_0;
+      /** exact_solution */
+      exact_solution.push_back( ExactU1 );
+      exact_solution.push_back( ExactU2 );
+      exact_solution.push_back( ExactU3 );
+      exact_solution.push_back( ExactP );
+
+      /** boundary condition */
+      boundary_conditions.push_back( BoundCondition );
+      boundary_conditions.push_back( BoundCondition );
+      boundary_conditions.push_back( BoundCondition );
+      boundary_conditions.push_back( BoundConditionNoBoundCondition );
+
+      /** boundary values */
+      boundary_data.push_back( U1BoundValue );
+      boundary_data.push_back( U2BoundValue );
+      boundary_data.push_back( U3BoundValue );
+      boundary_data.push_back( BoundaryValueHomogenous );
+
+      /** coefficients */
+      problem_coefficients = LinCoeffs;
+
+      /** some variables to change values in the example */
+      test_u_1_p_0::DIMENSIONLESS_VISCOSITY = this->get_nu();
+
+      ExampleFile();
+      break;
+    }
+    case -3:
+    {
+      using namespace test_u_2_p_1;
+      /** exact_solution */
+      exact_solution.push_back( ExactU1 );
+      exact_solution.push_back( ExactU2 );
+      exact_solution.push_back( ExactU3 );
+      exact_solution.push_back( ExactP );
+
+      /** boundary condition */
+      boundary_conditions.push_back( BoundCondition );
+      boundary_conditions.push_back( BoundCondition );
+      boundary_conditions.push_back( BoundCondition );
+      boundary_conditions.push_back( BoundConditionNoBoundCondition );
+
+      /** boundary values */
+      boundary_data.push_back( U1BoundValue );
+      boundary_data.push_back( U2BoundValue );
+      boundary_data.push_back( U3BoundValue );
+      boundary_data.push_back( BoundaryValueHomogenous );
+
+      /** coefficients */
+      problem_coefficients = LinCoeffs;
+
+      /** some variables to change values in the example */
+      test_u_2_p_1::DIMENSIONLESS_VISCOSITY = this->get_nu();
+
+      ExampleFile();
+      break;
+    }
+    case -4:
+    {
+      using namespace test_u_3_p_2;
+      /** exact_solution */
+      exact_solution.push_back( ExactU1 );
+      exact_solution.push_back( ExactU2 );
+      exact_solution.push_back( ExactU3 );
+      exact_solution.push_back( ExactP );
+
+      /** boundary condition */
+      boundary_conditions.push_back( BoundCondition );
+      boundary_conditions.push_back( BoundCondition );
+      boundary_conditions.push_back( BoundCondition );
+      boundary_conditions.push_back( BoundConditionNoBoundCondition );
+
+      /** boundary values */
+      boundary_data.push_back( U1BoundValue );
+      boundary_data.push_back( U2BoundValue );
+      boundary_data.push_back( U3BoundValue );
+      boundary_data.push_back( BoundaryValueHomogenous );
+
+      /** coefficients */
+      problem_coefficients = LinCoeffs;
+
+      /** some variables to change values in the example */
+      test_u_3_p_2::DIMENSIONLESS_VISCOSITY = this->get_nu();
+
+      ExampleFile();
+      break;
+    }
       default:
         ErrThrow("Unknown Example code in Example_NSE3D. Exiting!");
 
-=======
-      /** boundary condition */
-      boundary_conditions.push_back( BoundCondition );
-      boundary_conditions.push_back( BoundCondition );
-      boundary_conditions.push_back( BoundCondition );
-      boundary_conditions.push_back( BoundConditionNoBoundCondition );
-
-      /** boundary values */
-      boundary_data.push_back( U1BoundValue );
-      boundary_data.push_back( U2BoundValue );
-      boundary_data.push_back( U3BoundValue );
-      boundary_data.push_back( BoundaryValueHomogenous );
-
-      /** coefficients */
-      problem_coefficients = LinCoeffs;
-
-      /** some variables to change values in the example */
-      test_u_0_p_0::DIMENSIONLESS_VISCOSITY = this->get_nu();
-
-      ExampleFile();
-      break;
-    }
-    case -2:
-    {
-      using namespace test_u_1_p_0;
-      /** exact_solution */
-      exact_solution.push_back( ExactU1 );
-      exact_solution.push_back( ExactU2 );
-      exact_solution.push_back( ExactU3 );
-      exact_solution.push_back( ExactP );
-
-      /** boundary condition */
-      boundary_conditions.push_back( BoundCondition );
-      boundary_conditions.push_back( BoundCondition );
-      boundary_conditions.push_back( BoundCondition );
-      boundary_conditions.push_back( BoundConditionNoBoundCondition );
-
-      /** boundary values */
-      boundary_data.push_back( U1BoundValue );
-      boundary_data.push_back( U2BoundValue );
-      boundary_data.push_back( U3BoundValue );
-      boundary_data.push_back( BoundaryValueHomogenous );
-
-      /** coefficients */
-      problem_coefficients = LinCoeffs;
-
-      /** some variables to change values in the example */
-      test_u_1_p_0::DIMENSIONLESS_VISCOSITY = this->get_nu();
-
-      ExampleFile();
-      break;
-    }
-    case -3:
-    {
-      using namespace test_u_2_p_1;
-      /** exact_solution */
-      exact_solution.push_back( ExactU1 );
-      exact_solution.push_back( ExactU2 );
-      exact_solution.push_back( ExactU3 );
-      exact_solution.push_back( ExactP );
-
-      /** boundary condition */
-      boundary_conditions.push_back( BoundCondition );
-      boundary_conditions.push_back( BoundCondition );
-      boundary_conditions.push_back( BoundCondition );
-      boundary_conditions.push_back( BoundConditionNoBoundCondition );
-
-      /** boundary values */
-      boundary_data.push_back( U1BoundValue );
-      boundary_data.push_back( U2BoundValue );
-      boundary_data.push_back( U3BoundValue );
-      boundary_data.push_back( BoundaryValueHomogenous );
-
-      /** coefficients */
-      problem_coefficients = LinCoeffs;
-
-      /** some variables to change values in the example */
-      test_u_2_p_1::DIMENSIONLESS_VISCOSITY = this->get_nu();
-
-      ExampleFile();
-      break;
-    }
-    case -4:
-    {
-      using namespace test_u_3_p_2;
-      /** exact_solution */
-      exact_solution.push_back( ExactU1 );
-      exact_solution.push_back( ExactU2 );
-      exact_solution.push_back( ExactU3 );
-      exact_solution.push_back( ExactP );
-
-      /** boundary condition */
-      boundary_conditions.push_back( BoundCondition );
-      boundary_conditions.push_back( BoundCondition );
-      boundary_conditions.push_back( BoundCondition );
-      boundary_conditions.push_back( BoundConditionNoBoundCondition );
-
-      /** boundary values */
-      boundary_data.push_back( U1BoundValue );
-      boundary_data.push_back( U2BoundValue );
-      boundary_data.push_back( U3BoundValue );
-      boundary_data.push_back( BoundaryValueHomogenous );
-
-      /** coefficients */
-      problem_coefficients = LinCoeffs;
-
-      /** some variables to change values in the example */
-      test_u_3_p_2::DIMENSIONLESS_VISCOSITY = this->get_nu();
-
-      ExampleFile();
-      break;
-    }
->>>>>>> e37da337
   }
 }
 
