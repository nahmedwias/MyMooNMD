--- conflicted
+++ resolved
@@ -440,15 +440,9 @@
 }
 
 
-<<<<<<< HEAD
-Example_NSE3D::Example_NSE3D(const std::vector<DoubleFunct3D*>& exact,
-                             const std::vector<BoundCondFunct3D*>& bc,
-                             const std::vector<BoundValueFunct3D*>& bd,
-=======
 Example_NSE3D::Example_NSE3D(const std::vector<DoubleFunct3D *>& exact,
                              const std::vector<BoundCondFunct3D *>& bc,
                              const std::vector<BoundValueFunct3D *>& bd,
->>>>>>> b4d8ea9b
                              const CoeffFct3D& coeffs, double nu)
  : Example3D(exact, bc, bd, coeffs)
 {
