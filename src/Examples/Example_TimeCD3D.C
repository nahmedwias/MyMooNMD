#include <Example_TimeCD3D.h>
#include <Database.h>
#include <string.h>

namespace linear_space_time
{
  #include "TCD_3D/linear_space_time.h"
}

namespace quad_space_time
{
#include "TCD_3D/quadratic_space_time.h"
}

namespace concentration
{
#include "TCD_3D/concentrationOfSpecies_3d.h"
}

Example_TimeCD3D::Example_TimeCD3D(
  const ParameterDatabase& user_input_parameter_db)
 : Example_NonStationary3D(user_input_parameter_db)
{
  int example_code = this->example_database["example"];
  switch(example_code)
  {
    case -2:
    {
      // linear space and time solution example 
      using namespace linear_space_time;
      exact_solution.push_back(Exact);
      boundary_conditions.push_back(BoundCondition);
      boundary_data.push_back(BoundValue);
      problem_coefficients = BilinearCoeffs;
      initialCondition.push_back(InitialCondition);
      ExampleFile();
    }
      break;
    case -1:
    {
      using namespace quad_space_time;
      exact_solution.push_back(Exact);
      boundary_conditions.push_back(BoundCondition);
      boundary_data.push_back(BoundValue);
      problem_coefficients = BilinearCoeffs;
      initialCondition.push_back(InitialCondition);
      ExampleFile();
    }
      break;
    case 0:
      using namespace concentration;
      exact_solution.push_back(Exact);
      boundary_conditions.push_back(BoundCondition);
      boundary_data.push_back(BoundValue);
      problem_coefficients = BilinearCoeffs;
<<<<<<< HEAD
      initialCondtion.push_back(InitialCondition);
      
      concentration::PECLET_NUMBER = this->get_nu();
=======
      initialCondition.push_back(InitialCondition);
>>>>>>> b699b454
      ExampleFile();
      break;
    default:
      ErrThrow("Unknown Example_TimeCD3D example!");
  }
}

void Example_TimeCD3D::do_post_processing(Time_CD3D& tcd3d) const
{
  if(post_processing_stat)
  {
    post_processing_stat(tcd3d);
  }
  else
  {
#ifdef _MPI
    int my_rank;
    MPI_Comm_rank(MPI_COMM_WORLD, &my_rank);
    if (my_rank == 0)
#endif
      Output::info<2>("Example_TimeCD3D","No post processing done for the current example.");
  }
}

double Example_TimeCD3D::get_nu() const
{
  double diffusion_coefficient= this->example_database["diffusion_coefficient"];
  return diffusion_coefficient;
}<|MERGE_RESOLUTION|>--- conflicted
+++ resolved
@@ -53,13 +53,9 @@
       boundary_conditions.push_back(BoundCondition);
       boundary_data.push_back(BoundValue);
       problem_coefficients = BilinearCoeffs;
-<<<<<<< HEAD
-      initialCondtion.push_back(InitialCondition);
+      initialCondition.push_back(InitialCondition);
       
       concentration::PECLET_NUMBER = this->get_nu();
-=======
-      initialCondition.push_back(InitialCondition);
->>>>>>> b699b454
       ExampleFile();
       break;
     default:
