#include <Example2D.h>


ParameterDatabase Example2D::default_example_database()
{
<<<<<<< HEAD
  Output::print<5>("creating a default Example2D parameter database");
=======
  Output::info<3>("Example2D", "Creating a default Example2D parameter database.");
>>>>>>> f445f37b
  // we use a parmoon default database because this way these parameters are
  // available in the default NSE3D database as well.
  ParameterDatabase db("Example2D parameter database");
  
  db.add("example", 0,
         "Choose which example to run. \nNote that depending on the type of "
         "problem you want to solve, different values are meaningful here. See "
         "the derived classes of 'Example2D'.", -5, 200);

  /** TDatabase::ParamDB->RE_NR */
     db.add("reynolds_number", 1.,
            "Reynolds number: dimensionless number which describes how viscous the  "
            "flow is (laminar, turbulent). Re = U.L/nu, where nu is the kinematic "
            "viscosity (=mu/rho)."
            "The higher it is, the more turbulent "
            "the flow is. Reynolds number can often be in the order of "
            "magnitude of millions. Then, the classical NSE is not relevant anymore"
            "to describe the flow. One should in these cases use turbulence Models,"
            "like Smagorinsky or k-eps. Maximum value is 1000,"
            "which already corresponds to a turbulent flow. Default value is 1."
            "Note that this is also equal to 1/eps, where eps is the DIMENSIONLESS "
            "viscosity (sometimes misleadingly named as nu) "
            "which sometimes appears in the dimensionless Navier-Stokes equations"
            "instead of 1/Re.",
            0., 1000.);

     /** TDatabase::ParamDB->PE_NR */
     db.add("diffusion_coefficient", 1.,
          "Diffusion coefficient: a factor in front of the diffusion term.",
            0., 1.);

     /** Paramters to control the example through .dat (avoid recompiling) */
     db.add("user_parameter1", 1.,
          "A user_defined variable used in examples, avoid recompiling.",
            0., 1000.);

     /** Paramters to control the example through .dat (avoid recompiling) */
     db.add("user_parameter2", 1.,
          "A user_defined variable used in examples, avoid recompiling.",
            0., 1000.);
 

  return db;
}

Example2D::Example2D(const ParameterDatabase & db) 
 : example_database(Example2D::default_example_database()), exact_solution(),
   boundary_conditions(), boundary_data(), problem_coefficients(NULL)
{
  this->example_database.merge(db, false);
}

Example2D::Example2D(std::vector <DoubleFunct2D*> exact,
                     std::vector <BoundCondFunct2D*> bc,
                     std::vector <BoundValueFunct2D*> bd, CoeffFct2D *coeffs)
 : example_database(Example2D::default_example_database()), exact_solution(exact),
   boundary_conditions(bc), boundary_data(bd), problem_coefficients(coeffs)
{ 
}<|MERGE_RESOLUTION|>--- conflicted
+++ resolved
@@ -3,11 +3,7 @@
 
 ParameterDatabase Example2D::default_example_database()
 {
-<<<<<<< HEAD
-  Output::print<5>("creating a default Example2D parameter database");
-=======
   Output::info<3>("Example2D", "Creating a default Example2D parameter database.");
->>>>>>> f445f37b
   // we use a parmoon default database because this way these parameters are
   // available in the default NSE3D database as well.
   ParameterDatabase db("Example2D parameter database");
