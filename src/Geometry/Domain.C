
#ifdef _MPI
#  include "mpi.h"
#include <MeshPartition.h>
#endif

#include <Database.h>
#include <Domain.h>
#include <JointEqN.h>
#include <MacroCell.h>
#include <MooNMD_Io.h>
#include <BdSphere.h>

#include <Quadrangle.h>

#include <sstream>
#include <stdlib.h>
#include <string.h>
#include <fstream>
#include <stdio.h>
#include <limits>

#ifdef __2D__
  #include <IsoBoundEdge.h>
  #include <IsoInterfaceJoint.h>
#endif

#ifdef __3D__
  #include <BoundFace.h>
  #include <BdPlane.h>
  #include <BdWall.h>
  #include <BdCylinder.h>
  #include <IsoInterfaceJoint3D.h>
  #include <InterfaceJoint3D.h>
  #include <IsoBoundFace.h>
  
  #include <TetGenMeshLoader.h>
  #include <BDEdge3D.h>
  #include <InnerEdge.h>
  #include <IsoEdge3D.h>
#endif

#include <string.h>
#include <vector>
#include <algorithm>

extern "C"
{
  #include "triangle.h"
  void triangulate(char *, struct triangulateio *, struct triangulateio *,
                   struct triangulateio *);
}

ParameterDatabase TDomain::default_domain_parameters()
{
  ParameterDatabase db = ParameterDatabase::parmoon_default_database();

  db.add("refinement_n_initial_steps", 0u,
         "This is the number of refinement steps before any computation "
         "starts. Usually the mesh is uniformly refined. In a multigrid "
         "program, this determines the number of uniform refinements until the "
         "finest mesh.", 0u, 20u);

  db.add("refinement_max_n_adaptive_steps", 0u,
         "A maximum number of adaptive refinement steps"
         "which may be applied to this domain."
         "THIS IS UNUSED AT THE MOMENT!",
         0u, 10u);
  
  db.add("refinement_final_step_barycentric", false,
         "If this is set to true, the domain will be refined as usual except "
         "the last refinement step is not uniform but barycentric. Then the "
         "Scott-Vogelius finite element pair is inf-sup stable. If "
         "'refinement_n_initial_steps' is zero, this parameter has no effect. "
         " NOTE: This is not yet correctly implemented, you have to do this by "
         "hand.");
  
   db.add("boundary_file", "Default_UnitSquare",
        "This is a file describing the boundary of the computational domain. "
        "You probably want to adjust this to be the path to some file which "
        "typically has the extension 'PRM'. See the documentation for GEO and "
        "PRM files.",
        {"Default_UnitSquare", "Default_UnitCube"}
       );
   
   db.add("geo_file", "Default_UnitSquare",
        "This files describes the computational mesh. You probably want to "
        "adjust this to be the path to some file which typically has the "
        "extension 'GEO' or 'xGEO'. See the documentation for GEO and PRM "
        "files.",
        {"UnitSquare", "TwoTriangles", "Default_UnitCube_Hexa", 
         "Default_UnitCube_Tetra","Default_UnitSquare"});
   
   db.add("mesh_tetgen_file", std::string("Wuerfel"),
         "This files describes the computational mesh. Typically this files"
         " has the extension 'mesh, 'smesh', 'node' or 'poly'. "
         " currently only the smesh files are supported");

   db.add("read_metis", false , "This Boolean will state if you read a file "
          "which contains the partition of the cells on the processors.");

   db.add("read_metis_file", std::string("mesh_partitioning_file.txt"), "The Mesh-file will be read here.");

   db.add("write_metis", false , "This Boolean will state if you write out "
          "which cell belongs to which processor into a file (see parameter"
          "'write_metis_file'.");

   db.add("write_metis_file", std::string("mesh_partitioning_file.txt"), 
          "The partitioning of the mesh will be written here.");

   db.add("sandwich_grid", false, "If 'true', then this domain should"
       "be constructed as a sandwich grid from a 2d geometry and mesh.");

  return db;
}

ParameterDatabase TDomain::default_sandwich_grid_parameters()
{
  ParameterDatabase db("Sandwich Grid Database");

  db.add("drift_x", 0.0, "Grid stretch in x direction.", 0.0, std::numeric_limits<double>::max());

  db.add("drift_y", 0.0, "Grid stretch in y direction.", 0.0, std::numeric_limits<double>::max());

  db.add("drift_z", 1.0, "Grid stretch in z direction.", 0.0, std::numeric_limits<double>::max());

  db.add("n_layers", 1, "Number of cell layers to be stacked "
      "in the sandwich geometry. If this is specified and 'lambda' "
      "is at its default value {0,1}, a total number of 'n_layer'"
      "cell layers are equally distributed across the height of the"
      "sandwich grid. Note that 'lambda' is prioritised over 'n_layers'.",
      1, std::numeric_limits<int>::max() );

  db.add("lambda", {0.0,1.0}, "The vector of seperators of the cell "
      "layers. Minimum length is 2, the first value must be 0 and "
      "the last value must be 1. The values in between give the "
      "relative positions of the layer seperators. If this is "
      "specified other than {0,1} it is given priority over n_layers.");

  return db;
}

// A little helper function, copied from
// https://stackoverflow.com/questions/874134/find-if-string-ends-with-another-string-in-c,
// which makes it easier to decide, whether a string has a specific ending.
bool ends_with (std::string const &fullString, std::string const &ending) {
    if (fullString.length() >= ending.length()) {
        return (0 == fullString.compare (fullString.length() - ending.length(), ending.length(), ending));
    } else {
        return false;
    }
}

TDomain::TDomain(const ParameterDatabase& param_db, const char* ParamFile) :
  Interfaces(nullptr), RefLevel(0), db(default_domain_parameters())
{
  if(ParamFile)
  {//read the param file and fil the old database
	  Output::info<4>("READ-IN","Constructing old database from file ", ParamFile);
	  ReadParam(ParamFile);
  }

  // get the relevant parameters from the new database
  db.merge(param_db, false);
  
#ifdef __3D__
  //Check if this should be a sandwich grid
  if(db["sandwich_grid"])
  {// Try to find a nested database with the correct name
    ParameterDatabase sandwich_db = default_sandwich_grid_parameters();
    ParameterDatabase sandwich_in_db("");
    try
    {
      sandwich_in_db = param_db.get_nested_database("Sandwich Grid Database");
    }
    catch(...)
    {
      Output::warn("DOMAIN","If the domain should be built as sandwich grid, you"
          " must give a nested database named '[Sandwich Grid Database]'.");
      Output::warn("CONT'D","Did not find such a database, proceeding with defaults.");

    }
    // Merge the sandwich input database into the default one. Here we allow
    // for the creation of new parameters, for easy include of example specific
    // parameters, which should not appear in the default database.
    sandwich_db.merge(sandwich_in_db, true);
    //The sandwich database is then nested into the domain database.
    db.add_nested_database(sandwich_db);
  }
#endif


  Output::info<4>("Domain" "Starting domain initialization.");

  std::string geoname = db["geo_file"];
  std::string boundname = db["boundary_file"];
  // This parameter is only used, if the other two are of no use.
  std::string smesh = db["mesh_tetgen_file"];
  
  // Find out what kind of geometry input files are given.
  if( ends_with(geoname, "GEO") && ends_with(boundname, ".PRM") )
  {//GEO and PRM file given (old-school MooNMD)
    Output::info("Domain", "Initializing Domain using GEO file ", geoname,
          " and .PRM file ", boundname);
    Init(boundname, geoname);
  }
  else if( ends_with(geoname, ".mesh") && ends_with(boundname, ".PRM") )
  {//.mesh file (medit format) and PRM file given
    Output::info("Domain", "Initializing Domain using .mesh file ", geoname,
             " and .PRM file ", boundname);
    InitFromMesh(boundname, geoname);
  }
#ifdef __3D__
  else if( ends_with(geoname, ".mesh") )
  {// in 3D, we allow domain initialization with .mesh file and without PRM
    Output::info("Domain", "Initializing Domain using .mesh file ", geoname,
             " and no .PRM file.");
    InitFromMesh(boundname, geoname);
  }
  else if( ends_with(smesh, ".smesh") || ends_with(smesh, ".mesh"))
  {// tetgen initialization from .smesh (surface mesh) file
    Output::info("Domain", "Experimental feature: Using tetgen for initialization "
        " of domain from ", smesh);
    // initialize a TTetGenMeshLoader using the surface mesh and generate volume mesh
    TTetGenMeshLoader tetgen(smesh, db);   
    // convert the mesh into ParMooN Mesh object
    Mesh m(tetgen.meshTetGenOut);
    // generate vertices, cells and joint
    GenerateFromMesh(m);
    // test: write the mesh on a file
    m.writeToMesh("test_parmoon.mesh"); 
  }
#endif
  else 
  {// If nothing else fits, the program supposes a default geometry.
    Output::root_info("Domain", "Trying to find a default geometry and mesh "
        " for ", geoname, " and ", boundname);
    // default cases for the tests
    Init(boundname, geoname);
  }
}

TDomain::~TDomain()
{
  delete [] StartBdCompID;
  if (Interfaces)
    delete [] Interfaces;
  for(int i = 0; i < N_BoundParts; ++i)
    delete BdParts[i];
  delete [] BdParts;
  /// @todo delete cells, joints, vertices here
  delete [] CellTree;
}

// Methods
int TDomain::GetBdPartID(int BdCompID)
{
  int i;

  for (i=N_BoundParts-1;i>0;i--)
    if (BdCompID >= StartBdCompID[i]) break;

  return i;
}

int TDomain::GetLocalBdCompID(int BdCompID)
{
  int i;

  for (i=N_BoundParts-1;i>0;i--)
    if (BdCompID >= StartBdCompID[i]) break;

  return BdCompID - StartBdCompID[i];
}

#ifdef __2D__
//void SaveTri(struct triangulateio &outt);

int TDomain::GenInitGrid()
{
#ifdef _MPI
  int rank;
  MPI_Comm_rank(MPI_COMM_WORLD, &rank);
#endif

  int *VertsPerComp;
  int i, j, k, N_, N_BdComps, N_InitVerts = 0;
  int CurrComp = 0;
  int CurrPoint = 0, CurrSeg = 0, BdStartPoint;
  TBoundComp2D *CurrCompPtr;
  double T, X, Y, T_a, T_b, *Coordinates;
  double Xmin = 1e10, Xmax = -1e10, Ymin = 1e10, Ymax = -1e10;
  int *PartMarker, *Triangles, *PointNeighb, maxEpV = 0;
  int a, b, len1, len2, aux, part, comp, Neib[2], CurrNeib;
  TJoint *Joint;
  TVertex **NewVertices;
  struct triangulateio inn,  outt;
  bool AllowEdgeRef = (bool) TDatabase::ParamDB->MESHGEN_ALLOW_EDGE_REF;
  std::ostringstream opts;

  VertsPerComp = new int[N_BoundComps];

  for (i=0;i<N_BoundParts;i++)
  {
    N_BdComps = BdParts[i]->GetN_BdComps();
    for (j=0;j<N_BdComps;j++)
      VertsPerComp[CurrComp++] = BdParts[i]->GetBdComp(j)->GetN_InitVerts();
  }

  for (i=0;i<N_BoundComps;i++)
    N_InitVerts += VertsPerComp[i] - 1;

  inn.numberofsegments = N_InitVerts;
  inn.segmentlist = new int[2*N_InitVerts];
  inn.segmentmarkerlist = new int[N_InitVerts];
  
  for (i=0;i<N_BoundParts;i++)
    if (Interfaces[i] < 0) N_InitVerts++;

  inn.numberofpoints = N_InitVerts;             
  inn.numberofpointattributes = 0;
  inn.numberofholes = N_Holes;
  inn.numberofregions = N_Regions;
  inn.regionlist = PointInRegion;

  inn.pointlist = new double[2*N_InitVerts + 2];
  inn.pointmarkerlist = new int[N_InitVerts + 1];
  inn.holelist = PointInHole;

  CurrComp = 1;

  for (i=0;i<N_BoundParts;i++)
  {
    N_BdComps = BdParts[i]->GetN_BdComps();
    BdStartPoint = CurrPoint;

    for (j=0;j<N_BdComps;j++)
    {
      CurrCompPtr = (TBoundComp2D*)(BdParts[i]->GetBdComp(j));
      switch (CurrCompPtr->GetType())
      {
        case Line:
          inn.segmentlist[2*CurrSeg  ] = CurrPoint;
          inn.segmentlist[2*CurrSeg+1] = CurrPoint + 1;
          inn.segmentmarkerlist[CurrSeg++] = CurrComp;

          CurrCompPtr->GetXYofT(0.0, X, Y);
          inn.pointlist[2*CurrPoint  ] = X;
          inn.pointlist[2*CurrPoint+1] = Y;
          inn.pointmarkerlist[CurrPoint++] = CurrComp;

          CurrCompPtr->GetXYofT(1.0, X, Y);
          inn.pointlist[2*CurrPoint  ] = X;
          inn.pointlist[2*CurrPoint+1] = Y;
          inn.pointmarkerlist[CurrPoint] = CurrComp;
        break;

        case Polygon:
          inn.segmentlist[2*CurrSeg  ] = CurrPoint;
          inn.segmentlist[2*CurrSeg+1] = CurrPoint + 1;
          inn.segmentmarkerlist[CurrSeg++] = CurrComp + 100000;

          CurrCompPtr->GetXYofT(0.0, X, Y);
          inn.pointlist[2*CurrPoint  ] = X;
          inn.pointlist[2*CurrPoint+1] = Y;
          inn.pointmarkerlist[CurrPoint++] = CurrComp;

          CurrCompPtr->GetXYofT(1.0, X, Y);
          inn.pointlist[2*CurrPoint  ] = X;
          inn.pointlist[2*CurrPoint+1] = Y;
          inn.pointmarkerlist[CurrPoint] = CurrComp;
        break;

        case Circle:
        case Spline2D:
          BdParts[i]->GetBdComp(j)->GenInitVerts(inn.pointlist, CurrPoint,
                        inn.segmentlist, CurrSeg);

          N_ = VertsPerComp[CurrComp-1];
          for (k=0;k<N_;k++)
          {
            if (AllowEdgeRef)
            {
              if (k) 
                inn.segmentmarkerlist[CurrSeg++] = CurrComp;
            }
            else
            {
              if (k) 
                inn.segmentmarkerlist[CurrSeg++] = 100000 + CurrComp;
            }

            inn.pointmarkerlist[CurrPoint++] = CurrComp;
          }
          CurrPoint--;
        break;

      default:
         cerr << "Not a 1D  or 2D BDcomp" << endl;
             exit(-1);
        break;	
	
      }

      CurrComp++;
    }

    if (Interfaces[i] > 0)
      inn.segmentlist[2*CurrSeg-1] = BdStartPoint;
    else
      if (ABS(inn.pointlist[2*CurrPoint] -
              inn.pointlist[2*BdStartPoint]) < 1e-4 &&
          ABS(inn.pointlist[2*CurrPoint + 1] -
              inn.pointlist[2*BdStartPoint + 1]) < 1e-4)
      {
        inn.segmentlist[2*CurrSeg-1] = BdStartPoint;
        inn.numberofpoints--;
      }
      else
        CurrPoint++;
  }

  outt.pointlist = nullptr;        
  outt.pointmarkerlist = nullptr; 
  outt.trianglelist = nullptr;    
  outt.neighborlist = nullptr;
  outt.segmentlist = nullptr;
  outt.segmentmarkerlist = nullptr;
  outt.edgelist = nullptr;        
  outt.edgemarkerlist = nullptr;  
  outt.triangleattributelist = nullptr;

  opts << "pq" << TDatabase::ParamDB->MESHGEN_REF_QUALITY;
  opts << "zneQA" << ends;
  triangulate((char *)(opts.str().c_str()), &inn, &outt, (struct triangulateio *) nullptr);
  //SaveTri(outt);

  N_RootCells = outt.numberoftriangles;

  // allocate auxillary fields
  Coordinates = outt.pointlist;
  Triangles = outt.trianglelist;
  PartMarker = new int[outt.numberofpoints];

  N_ = outt.numberofpoints;
  for (i=0;i<N_;i++)
    if (outt.pointmarkerlist[i])
      PartMarker[i] = GetBdPartID(outt.pointmarkerlist[i]-1);
    else
      PartMarker[i] = 0;

  // generate all vertices
  N_ = outt.numberofpoints;
  NewVertices = new TVertex*[N_];

  for (i=0;i<N_;i++)
  {
    X = Coordinates[2*i];
    Y = Coordinates[2*i+1];

    if ((CurrComp = outt.pointmarkerlist[i]) && AllowEdgeRef)
    {
      CurrComp--;
      part = GetBdPartID(CurrComp);
      comp = GetLocalBdCompID(CurrComp);
      if (BdParts[part]->GetBdComp(comp)->GetType() == Circle)
      {
        BdParts[part]->GetBdComp(comp)->GetTofXY(X, Y, T);
        BdParts[part]->GetBdComp(comp)->GetXYofT(T, X, Y);
      }
    }
        
    NewVertices[i] = new TVertex(X, Y);

    if (X > Xmax) Xmax = X;
    if (X < Xmin) Xmin = X;
    if (Y > Ymax) Ymax = Y;
    if (Y < Ymin) Ymin = Y;
  }

  // set bounding box
  StartX = Xmin;
  StartY = Ymin;
  BoundX = Xmax - Xmin;
  BoundY = Ymax - Ymin;

  // generate cells
  CellTree = new TBaseCell*[N_RootCells];

  for (i=0;i<N_RootCells;i++)
  {
    CellTree[i] = new TMacroCell(TDatabase::RefDescDB[Triangle],
                                 RefLevel);

    CellTree[i]->SetVertex(0, NewVertices[outt.trianglelist[3*i    ]]);
    CellTree[i]->SetVertex(1, NewVertices[outt.trianglelist[3*i + 1]]);
    CellTree[i]->SetVertex(2, NewVertices[outt.trianglelist[3*i + 2]]);

    if(N_Regions)
    {
      ((TMacroCell *) CellTree[i])->SetSubGridID(
          (int)(outt.triangleattributelist[i]+0.05));
      CellTree[i]->SetReference_ID((int)(outt.triangleattributelist[i]+1.05));
    }
    else
      ((TMacroCell *) CellTree[i])->SetSubGridID(0);
  }

  // initialize iterators
  TDatabase::IteratorDB[It_EQ]->SetParam(this);
  TDatabase::IteratorDB[It_LE]->SetParam(this);
  TDatabase::IteratorDB[It_Finest]->SetParam(this);
  TDatabase::IteratorDB[It_Between]->SetParam(this);
  TDatabase::IteratorDB[It_OCAF]->SetParam(this);

  // search neighbours
  N_ = outt.numberofpoints;
  PointNeighb = new int[N_];

  memset(PointNeighb, 0, N_ * SizeOfInt);

  for (i=0;i<3*N_RootCells;i++)
    PointNeighb[Triangles[i]]++;

  for (i=0;i<N_;i++)
    if (PointNeighb[i] > maxEpV) maxEpV = PointNeighb[i];

  delete PointNeighb;
  PointNeighb = new int[++maxEpV * N_];

  memset(PointNeighb, 0, maxEpV * N_ * SizeOfInt);
  
  // first colomn contains the number of following elements
  for (i=0;i<3*N_RootCells;i++)
  {
    j = Triangles[i]*maxEpV;
    PointNeighb[j]++;
    PointNeighb[j + PointNeighb[j]] = i / 3;
  }

  // generate edges
  N_ = outt.numberofedges;
  for (i=0;i<N_;i++)
  {
    a = outt.edgelist[2*i];
    b = outt.edgelist[2*i+1];
    Neib[0] = -1;
    Neib[1] = -1;
    CurrNeib = 0;

    len1 = PointNeighb[a*maxEpV];
    len2 = PointNeighb[b*maxEpV];

    for (j=1;j<=len1;j++)
    {
      aux = PointNeighb[a*maxEpV + j];

      for (k=1;k<=len2;k++)
        if (aux == PointNeighb[b*maxEpV + k])
        {
          Neib[CurrNeib++] = aux;
          break;
        }

      if (CurrNeib == 2) break;
    }

    if (outt.edgemarkerlist[i])
    {
      CurrComp = outt.edgemarkerlist[i] - 1;
      if (CurrComp >= 100000) CurrComp -= 100000;

      part = GetBdPartID(CurrComp);
      comp = GetLocalBdCompID(CurrComp);


     #ifdef _MPI
     if(rank==0)
     #endif
      {
      if (BdParts[part]->GetBdComp(comp)->GetTofXY(
            NewVertices[a]->GetX(), NewVertices[a]->GetY(), T_a) ||
          BdParts[part]->GetBdComp(comp)->GetTofXY(
            NewVertices[b]->GetX(), NewVertices[b]->GetY(), T_b))
        cerr << "Warning in GenInitGrid: could not get parameter values!"
             << endl;
       }

      if (BdParts[part]->GetBdComp(comp)->GetType() != Line)
        if (ABS(T_a) < 1e-4 || ABS(T_a) > 0.9999 ||
            ABS(T_b) < 1e-4 || ABS(T_b) > 0.9999)
        {
          X = (NewVertices[a]->GetX() + NewVertices[b]->GetX()) / 2;
          Y = (NewVertices[a]->GetY() + NewVertices[b]->GetY()) / 2;

          BdParts[part]->GetBdComp(comp)->GetTofXY(X, Y, T);

          if ((T_a - T)*(T - T_b) < 0)
          {
            if (ABS(T_a) < 1e-4) T_a = 1.0;
            if (ABS(T_b) < 1e-4) T_b = 1.0;
            if (ABS(T_a) > 0.9999) T_a = 0.0;
            if (ABS(T_b) > 0.9999) T_b = 0.0;
          }
        }

      if (CurrNeib == 2)
        if(BdParts[part]->GetBdComp(comp)->IsFreeBoundary())
          Joint = new TIsoInterfaceJoint(BdParts[part]->GetBdComp(comp), 
                  T_a, T_b, CellTree[Neib[0]], CellTree[Neib[1]]);
        else
          Joint = new TInterfaceJoint(BdParts[part]->GetBdComp(comp),
                  T_a, T_b, CellTree[Neib[0]], CellTree[Neib[1]]);
      else
        if(BdParts[part]->GetBdComp(comp)->IsFreeBoundary())
          Joint = new TIsoBoundEdge(BdParts[part]->GetBdComp(comp), T_a, T_b);
        else
          Joint = new TBoundEdge(BdParts[part]->GetBdComp(comp), T_a, T_b);
    }
    else
    {
      if (CurrNeib != 2)
        cerr << "Warning in GenInitGrid: not enough neighbours!" << endl;

      Joint = new TJointEqN(CellTree[Neib[0]], CellTree[Neib[1]]);
    }

    for (j=0;j<3;j++)
      if (Triangles[3*Neib[0]+j] == a) break;
        
    for (k=0;k<3;k++)
      if (Triangles[3*Neib[0]+k] == b) break;

    k = k*10 + j;

    switch (k)
    {
      case  1:
      case 10:
        aux = 0;
        break;
      case 12:
      case 21:
        aux = 1;
        break;
      case  2:
      case 20:
        aux = 2;
        break;
    }
    
    CellTree[Neib[0]]->SetJoint(aux, Joint);
    
    if (Neib[1] != -1)
    {
      for (j=0;j<3;j++)
        if (Triangles[3*Neib[1]+j] == a) break;
        
      for (k=0;k<3;k++)
        if (Triangles[3*Neib[1]+k] == b) break;

      k = k*10 + j;

      switch (k)
      {
        case  1:
        case 10:
          aux = 0;
          break;
        case 12:
        case 21:
          aux = 1;
          break;
        case  2:
        case 20:
          aux = 2;
          break;
      }
    
      CellTree[Neib[1]]->SetJoint(aux, Joint);
    }

    if (Joint->GetType() == InterfaceJoint ||
        Joint->GetType() == IsoInterfaceJoint)
      ((TInterfaceJoint *) Joint)->CheckOrientation();
  }
  
  delete NewVertices;
  delete PointNeighb;

  return 0;
}


void TDomain::Init(const std::string& PRM, const std::string& GEO)
{

  // Interpret the PRM string
  if (PRM == "Default_UnitSquare")
  {// default case - boundary of the [0,1] unit square
    initializeDefaultUnitSquareBdry();
  }
  else if (PRM == "DrivenCavitySquare")
  {// default case - boundary of the [-1,1] unit square
    initializeDrivenCavitySquareBdry();
  }
  else
  {
    // non-default: read in from .PRM file
    std::ifstream bdryStream(PRM);
    if (!bdryStream)
    {
      ErrThrow("Cannot open .PRM file ", PRM);
    }

    //do the actual read in
    ReadBdParam(bdryStream);
  }

  // Interpret the GEO string - start with default meshes
  if (GEO == "InitGrid")
  {
    GenInitGrid();
  }
  else if (GEO == "TwoTriangles")
  {
    TwoTriangles();
  }
  else if (GEO == "TwoTrianglesRef")
  {
    TwoTrianglesRef();
  }
  else if (GEO ==  "UnitSquare")
  {
    UnitSquare();
  }
  else if (GEO == "DrivenCavitySquareQuads")
  {
    DrivenCavitySquareQuads();
  }
  else if (GEO ==  "UnitSquareRef")
  {
    UnitSquareRef();
  }
  else if (GEO == "SquareInSquare")
  {
    SquareInSquare();
  }
  else if (GEO == "UnitSquare_US22")
  {
    UnitSquare_US22();
  }
  else if (GEO == "SquareInSquareRef")
  {
    SquareInSquareRef();
  }
  else if (GEO == "PeriodicSquares")
  {
    PeriodicSquares();
  }
  else if (GEO == "PeriodicTriangles")
  {
    PeriodicTriangles();
  }
  else if (GEO ==  "PeriodicSquaresLarge")
  {
    PeriodicSquaresLarge();
  }
  else if (GEO == "PeriodicTrianglesLarge")
  {
    PeriodicTrianglesLarge();
  }
  else if (GEO == "PeriodicRectangle_2_4")
  {
    PeriodicRectangle_2_4();
  }
  else
  {
    // error message: .GEO file are no longer supported. They can be used to initialize a domain
    // only if the purpose is to covert the .GEO into a .mesh
<<<<<<< HEAD
    if (!strcmp(db["mesh_file"],"__nofile__"))
=======

    /*if (!strcmp(db["mesh_file"],"__nofile__"))
>>>>>>> 65248791
    {
      Output::print("** **************************************************************** **");
      Output::print("** ERROR: the (x)GEO files are no longer supported in ParMooN (2D): **");
      Output::print("** The file format .mesh should be used instead                     **");
      Output::print("**                                                                  **");
      Output::print("** If you use a standard geometry input (e.g. UnitSquare.*)         **");
      Output::print("** you can find the corresponding .mesh in the src/data/ directory. **");
      Output::print("** Otherwise, you can convert your .GEO file to a .mesh, using the  **");
      Output::print("** same PRM file for the boundary description, using the geo2mes2d. **");
      Output::print("**                                                                  **");
      Output::print("** To do this:                                                      **");
      Output::print("** (1) compile the conversion progam with 'make geo2mesh2d'         **");
      Output::print("** (2) create an input.dat with                                     **");
      Output::print("**     boundary_file: [your PRM file]                               **");
      Output::print("**     geo_file: [your GEO or xGEO file]                            **");
      Output::print("**     mesh_file: [the new mesh file]                               **");
      Output::print("**  (an example of suitable input file is available in src/data/    **");
      Output::print("** (3) run '[path/]geo2mesh2d input.dat'                            **");
      Output::print("** (4) replace 'geo_file: [the new mesh file]' in your input file   **");
      Output::print("**                                                                  **");
      Output::print("** Note: using .GEO and .PRM files is only allowed with the         **");
      Output::print("** purpose of converting .GEO -> .mesh                              **");
      Output::print("** **************************************************************** **");
      exit(1);
    }
    else
    {
<<<<<<< HEAD
      Output::print("** Converting .GEO to .mesh **");
    }
=======
      Output::print("** Converting .GEO to .mesh **");    
    }*/
>>>>>>> 65248791
	
    // check if the GEO file actually is an .xGEO-file
    bool isxGEO = ends_with(GEO, ".xGEO");

    // make an input file string from the file "GEO"
    std::ifstream geo_stream(GEO);
    if (!geo_stream)
    {
      ErrThrow("Cannot open GEO file ", GEO);
    }

    // and call the read-in method
    ReadGeo(geo_stream,isxGEO);
  }
}


#else // 3D
void TDomain::Init(const std::string& PRM, const std::string& GEO)
{

  // start with read in of boundary description
  bool prm_is_sandwich = false;
  if (PRM == "Default_UnitCube")
  {
    // one implemented default case: unit cube
    initializeDefaultCubeBdry();
  }
  else
  {
    // "PRM" interpreted as file path to PRM-file.
    std::ifstream bdryStream(PRM);
    if (!bdryStream)
      ErrThrow("Cannot open PRM file ", PRM);

    ReadBdParam(bdryStream, prm_is_sandwich);
  }

  if(db["sandwich_grid"])
  {
    //this ought to be a sandwich grid
    if(!prm_is_sandwich)
      ErrThrow("The specified .PRM file ", PRM ," is not suitable for a "
          "sandwich geometry. It seems to lack a TBdWall boundary.");

    // make an input file string from the file "GEO"
    ReadSandwichGeo(GEO);

    return;
  }

  if(prm_is_sandwich)
    Output::warn("DOMAIN", "Your .PRM file is adapted to sandwich grid. This might "
        "cause problems, since 'sandwich_grid' is false. (Untested!)");

  // Check for default geometries.
  if (GEO == "TestGrid3D")
  {
    TestGrid3D();
  }
  else if (GEO == "Default_UnitCube_Hexa")
  {
    initialize_cube_hexa_mesh();
  }
  else if (GEO == "Default_UnitCube_Tetra")
  {
    initialize_cube_tetra_mesh();
  }
  else
  { // non-default case, try to read an initial geometry from file
    // make an input file string from the file "GEO"
    std::ifstream geo_stream(GEO);
    if (!geo_stream)
    {
      ErrThrow("Cannot open GEO file ", GEO);
    }
    bool isxGEO = ends_with(GEO, ".xGEO"); // check if the GEO file actually is an .xGEO-file
    ReadGeo( geo_stream, isxGEO );
  }
}

void TDomain::ReadSandwichGeo(std::string file_name, std::string prm_file_name)
{

  // The constructor took care of this nested database being present.
  const ParameterDatabase& sw_db = db.get_nested_database("Sandwich Grid Database");
  double drift_x = sw_db["drift_x"];
  double drift_y = sw_db["drift_y"];
  double drift_z = sw_db["drift_z"];
  int n_layers = sw_db["n_layers"]; //layers of cells (!)

  //Three C-style arrays needed for the call to MakeSandwichGrid.
  double *DCORVG;
  int* KVERT;
  int* KNPR;
  int N_Vertices;
  int NVE;

  // First case: the file_name is a .GEO file.
  if(ends_with(file_name, ".GEO"))
  {
    std::ifstream dat(file_name);
    if (!dat)
      ErrThrow("Cannot open .GEO file ", file_name);
    char line[100];
    int NVpF, NBCT;

    dat.getline (line, 99);
    dat.getline (line, 99);

    // determine dimensions for creating arrays
    dat >> N_RootCells >> N_Vertices >> NVpF >> NVE >> NBCT;
    dat.getline (line, 99);
    dat.getline (line, 99);

    // allocate auxillary fields
    DCORVG =  new double[2*N_Vertices];
    KVERT = new int[NVE*N_RootCells];
    KNPR = new int[N_Vertices];
    // read fields
    for (int i=0;i<N_Vertices;i++)
    {
      dat >> DCORVG[2*i] >> DCORVG[2*i + 1];
      dat.getline (line, 99);
    }

    dat.getline (line, 99);

    for (int i=0;i<N_RootCells;i++)
    {
      for (int j=0;j<NVE;j++)
        dat >> KVERT[NVE*i + j];
      dat.getline (line, 99);
    }

    dat.getline (line, 99);

    for (int i=0;i<N_Vertices;i++)
      dat >> KNPR[i];
  }
  // Second case: the file_name is a .mesh file.
  else if (ends_with(file_name, ".mesh"))
  {
    // read the mesh file and prepare input for MakeSandwichGrid
     Mesh m(file_name);
     m.setBoundary(prm_file_name);

     size_t numberOfElements = m.triangle.size() + m.quad.size();
     size_t maxNVertexPerElem = 3;
     // make the ParMooN-grid
     if (m.quad.size()) {
       maxNVertexPerElem = 4;
     }
     if (numberOfElements==0) {
       ErrThrow(" ** Error(Domain::Init) the mesh has no elements");
     }

     // vertices data
     size_t n_vertices = m.vertex.size();
     KNPR = new int[n_vertices];
     DCORVG =  new double[2*n_vertices];

     // fill the DCORVG array with GEO-like coordinates of two-dimensional points
     for (size_t i=0; i<n_vertices; i++) {
       // check if the vertex is on the boundary
       double localParam;
       int partID = m.boundary.isOnComponent(m.vertex[i].x,m.vertex[i].y,localParam);
       if (partID>=0) {
         DCORVG[2*i] = localParam;
         DCORVG[2*i+1] = 0.;
         KNPR[i] = partID+1;
       } else {
         DCORVG[2*i] = m.vertex[i].x;
         DCORVG[2*i+1] = m.vertex[i].y;
         KNPR[i] = 0;
       }
     }
     KVERT = new int[maxNVertexPerElem * numberOfElements];

     // store triangles (+ 0 when using a mixed mesh)
     for (size_t i=0;i<m.triangle.size();i++)
     {
       for (size_t  j=0; j<3; j++)
         KVERT[maxNVertexPerElem*i + j] = m.triangle[i].nodes[j];
       if (maxNVertexPerElem==4)
         KVERT[maxNVertexPerElem*i + 3] = 0;
     }

     // store quadrilaterals
     for (size_t i=0;i<m.quad.size();i++)
     {
       for (size_t  j=0; j<4; j++)
         KVERT[maxNVertexPerElem* (m.triangle.size() + i) + j] = m.quad[i].nodes[j];
     }
     // N_RootCells is an internal Domain variable used in other functions
     N_RootCells = numberOfElements;
     N_Vertices = m.vertex.size();
     NVE = maxNVertexPerElem;
  }

  // figure out the relative placing of sandwich grid layers.
  std::vector<double> lambda = sw_db["lambda"];

  bool control_by_lambda = true;
  if(!std::is_sorted(lambda.begin(), lambda.end()))
  {//check if lambda is valid
    Output::warn("DOMAIN", "Invalid lambda for sandwich grid given. "
                 "The entries must be in ascending order. "
                 "Opting for control parameter n_layers.");
    control_by_lambda = false;
  }
  if(*std::min_element(lambda.begin(), lambda.end()) != 0 ||
     *std::max_element(lambda.begin(), lambda.end()) != 1)
  {//check if lambda is valid
    Output::warn("DOMAIN", "Invalid lambda for sandwich grid given. "
                 "The vector must start with 0 and end with 1. "
                 "Opting for control parameter n_layers.");
    control_by_lambda = false;
  }
  if(lambda == std::vector<double>({0,1}))
  {//default lambda is given - take n_layers instead
    Output::info("DOMAIN", "Default lambda for sandwich grid given. "
                 "Opting for control parameter n_layers.");
    control_by_lambda = false;
  }
  if(!control_by_lambda)
  {//n_layers is used as control parameter

    Output::info("DOMAIN", "Taking sandwich grid database "
        "parameter 'n_layers' = ", sw_db["n_layers"]);
    int n_node_layers = sw_db["n_layers"];
    ++n_node_layers; //count up to get the number of node (and not cell) layers

    //fill a lambda with equally spaced numbers
    lambda.resize(n_node_layers);
    for(int i=0 ; i<n_node_layers ; i++)
      lambda[i] = i * (1.0/n_layers);

  }
  else
  {//control by lambda
    Output::info("DOMAIN", "Taking sandwich grid database "
      "parameter 'lambda'.");
  }

  // Call the private method which does the actual work.
  MakeSandwichGrid(DCORVG, KVERT, KNPR, N_Vertices, NVE,
                   drift_x, drift_y, drift_z, lambda);

  delete[] DCORVG;
  delete[] KVERT;
  delete[] KNPR;

}

#endif


// initialize a domain from a mesh and a boundary(PRM) file
void TDomain::InitFromMesh(std::string PRM, std::string MESHFILE)
{
#ifdef __2D__
  Output::print<3>("TDomain:: InitFromMesh using ", PRM, " and ", MESHFILE);
  //make an input file string from the file "PRM"
  std::ifstream bdryStream(PRM);
  if (!bdryStream)
  {
    ErrThrow(" ** Error(TDomain::Init) cannot open PRM file ", PRM);
  }
  //do the actual read in
  ReadBdParam(bdryStream);

  // read mesh
  Mesh m(MESHFILE);
  m.setBoundary(PRM);
  unsigned int numberOfElements = m.triangle.size() + m.quad.size();
  unsigned int maxNVertexPerElem = 3;
  // make the ParMooN-grid
  if (m.quad.size()) {
    maxNVertexPerElem = 4;
  }
  if (numberOfElements==0) {
    ErrThrow(" ** Error(Domain::Init) the mesh has no elements");
  }

  // vertices data
  double *DCORVG;
  int *KNPR;
  unsigned int n_vertices = m.vertex.size();
  KNPR = new int[n_vertices];
  DCORVG =  new double[2*n_vertices];

  // fill the DCORVG array with GEO-like coordinates of two-dimensional points
  for (unsigned int i=0; i<n_vertices; i++) {

    // check if the vertex is on the boundary
    double localParam;
    int partID = m.boundary.isOnComponent(m.vertex[i].x,m.vertex[i].y,localParam);
    if (partID>=0) {
      DCORVG[2*i] = localParam;
      DCORVG[2*i+1] = 0.;
      KNPR[i] = partID+1;
    } else {
      DCORVG[2*i] = m.vertex[i].x;
      DCORVG[2*i+1] = m.vertex[i].y;
      KNPR[i] = 0;
    }  
  }
  int *KVERT,*ELEMSREF;
  KVERT = new int[maxNVertexPerElem * numberOfElements];
  ELEMSREF = new int[numberOfElements];

  // store triangles (+ 0 when using a mixed mesh)
  for (unsigned int i=0;i<m.triangle.size();i++)
  {
    for (unsigned int  j=0; j<3; j++) 
      KVERT[maxNVertexPerElem*i + j] = m.triangle[i].nodes[j];
    
    if (maxNVertexPerElem==4) KVERT[maxNVertexPerElem*i + 3] = 0;
    
    ELEMSREF[i] = m.triangle[i].reference;
    
  }

  // store quadrilaterals
  for (unsigned int i=0;i<m.quad.size();i++)
  {
    for (unsigned int  j=0; j<4; j++) 
      KVERT[maxNVertexPerElem* (m.triangle.size() + i) + j] = m.quad[i].nodes[j];

    ELEMSREF[m.triangle.size()+i] = m.quad[i].reference;
    
  }
  // N_RootCells is an internal Domain variable used in other functions
  N_RootCells = numberOfElements;
  
  MakeGrid(DCORVG,KVERT,KNPR,ELEMSREF,m.vertex.size(),maxNVertexPerElem);
  delete [] DCORVG;
  delete [] KVERT;
  delete [] KNPR;
  delete [] ELEMSREF;
#else

  bool prm_is_sandwich = false;

  std::ifstream bdry_stream(PRM);
  if (bdry_stream)
  {
    // read .PRM if available (for example for sandwich grid)
    ReadBdParam(bdry_stream, prm_is_sandwich);

    if(db["sandwich_grid"])
    {
      //this ought to be a sandwich grid
      if(!prm_is_sandwich)
        ErrThrow("The specified .PRM file ", PRM ," is not suitable for a "
                 "sandwich geometry. It seems to lack a TBdWall boundary.");

      ReadSandwichGeo(MESHFILE, PRM);

    }
    else
    {
      ErrThrow("The combination of .mesh file and sandwich grid "
          "requires specification of a .PRM file.")
    }
  } else {
    // if not sandwich, one can proceed without a PRM file
    Mesh m(MESHFILE);
    GenerateFromMesh(m);
  }

#endif
}

int TDomain::PS(const char *name, Iterators iterator, int arg)
{
  int BX, BY, info, i;
  double scale;
  std::ofstream dat(name);
  TBaseCell *CurrCell;

  if (!dat)
  {
    cerr << "cannot open '" << name << "' for output" << endl;
    return -1;
  }

  cout << "Generating postscript file " << name << endl;
  
  // scale = 5350 / BoundX;
  // if (7820 / BoundY < scale) scale = 7820 / BoundY;
  scale = 535 / BoundX;
  if (782 / BoundY < scale) scale = 782 / BoundY;

  BX = (int) (BoundX * scale + .5);
  BY = (int) (BoundY * scale + .5);

  dat << "%!PS-Adobe-2.0" << endl;
  dat << "%%Creator: MooN_MD (Volker Behns)" << endl;
  dat << "%%DocumentFonts: Helvetica" << endl;
  // dat << "%%BoundingBox: 300 300 " << 300+BX << " " << 300+BY << endl;
  dat << "%%BoundingBox: 25 25 " << 35+BX << " " << 35+BY << endl;
  dat << "%%Pages: 1" << endl;
  dat << "%%EndComments" << endl;
  dat << "%%EndProlog" << endl;
  dat << "%%Page: 1 1" << endl;
  dat << "/Helvetica findfont 14 scalefont setfont" << endl;
  dat << "/Cshow { dup stringwidth pop 2 div neg 0 rmoveto show } def" << endl;
  dat << "/M { moveto } def" << endl;
  dat << "/L { lineto } def" << endl;
  //dat << "0.10 0.10 scale" << endl;
  //dat << "10.0 setlinewidth" << endl;
  dat << "0.5 setlinewidth" << endl;

  TDatabase::IteratorDB[iterator]->Init(arg);

  // loop over all cells
  i = 0;
  while((CurrCell = TDatabase::IteratorDB[iterator]->Next(info)))
  {
    CurrCell->SetClipBoard(i);
    CurrCell->PS(dat, scale, StartX, StartY);
    i++;
  }

  dat << "stroke" << endl;
  dat << "showpage" << endl;
  dat << "%%Trailer" << endl;
  dat << "%%Pages: 1" << endl;

  return 0;
}

int TDomain::PS(const char *name, TCollection *Coll)
{
  int BX, BY;
  double scale;
  std::ofstream dat(name);
  TBaseCell *CurrCell;
  int i, N_;

  if (!dat)
  {
    cerr << "cannot open '" << name << "' for output" << endl;
    return -1;
  }

  Output::info("PS","Generating postscript file ", name);

  N_ = Coll->GetN_Cells();
  
  // scale = 5350 / BoundX;
  // if (7820 / BoundY < scale) scale = 7820 / BoundY;
  scale = 535 / BoundX;
  if (782 / BoundY < scale) scale = 782 / BoundY;

  BX = (int) (BoundX * scale + .5);
  BY = (int) (BoundY * scale + .5);

  dat << "%!PS-Adobe-2.0" << endl;
  dat << "%%Creator: MooN_MD (Volker Behns)" << endl;
  dat << "%%DocumentFonts: Helvetica" << endl;
  // dat << "%%BoundingBox: 300 300 " << 300+BX << " " << 300+BY << endl;
  dat << "%%BoundingBox: 25 25 " << 35+BX << " " << 35+BY << endl;
  dat << "%%Pages: 1" << endl;
  dat << "%%EndComments" << endl;
  dat << "%%EndProlog" << endl;
  dat << "%%Page: 1 1" << endl;
  dat << "/Helvetica findfont 14 scalefont setfont" << endl;
  dat << "/Cshow { dup stringwidth pop 2 div neg 0 rmoveto show } def" << endl;
  dat << "/M { moveto } def" << endl;
  dat << "/L { lineto } def" << endl;
  // dat << "0.10 0.10 scale" << endl;
  // dat << "10.0 setlinewidth" << endl;
  dat << "0.5 setlinewidth" << endl;

  // loop over all cells
  for(i=0;i<N_;i++)
  {
    CurrCell = Coll->GetCell(i);
    CurrCell->SetClipBoard(i);
    CurrCell->PS(dat, scale, StartX, StartY);
  }

  dat << "stroke" << endl;
  dat << "showpage" << endl;
  dat << "%%Trailer" << endl;
  dat << "%%Pages: 1" << endl;

  return 0;
}

int TDomain::MD_raw(const char *name, Iterators iterator, int arg)
{
  int N_Tri = 0, N_Quad = 0, info;
  std::ofstream dat(name);
  TBaseCell *CurrCell;
  int OutValue[6];

  if (!dat)
  {
    cerr << "cannot open '" << name << "' for output" << endl;
    return -1;
  }

  TDatabase::IteratorDB[iterator]->Init(arg);

  // loop over all cells
  while ((CurrCell = TDatabase::IteratorDB[iterator]->Next(info)))
    if (CurrCell->GetRefDesc()->GetShapeDesc()->GetType() == Triangle)
      N_Tri++;
    else
      N_Quad++;

  // write heads of files
  OutValue[0] = 2;           // dimension
  OutValue[1] = 2;           // number of object classes
  OutValue[2] = Triangle;
  OutValue[3] = N_Tri;
  OutValue[4] = Quadrangle;
  OutValue[5] = N_Quad;

#ifdef __COMPAQ__
  SwapIntArray(OutValue, 6);
#endif
  dat.write((const char *) OutValue, 6*SizeOfInt);

  // fill data in files
  if (N_Tri)
  {
    TDatabase::IteratorDB[iterator]->Init(arg);

    // loop over all cells
    while( (CurrCell = TDatabase::IteratorDB[iterator]->Next(info)))
      if (CurrCell->GetRefDesc()->GetShapeDesc()->GetType() == Triangle)
        CurrCell->MD_raw(dat);
  }

  if (N_Quad)
  {
    TDatabase::IteratorDB[iterator]->Init(arg);

    // loop over all cells
    while ((CurrCell = TDatabase::IteratorDB[iterator]->Next(info)))
      if (CurrCell->GetRefDesc()->GetShapeDesc()->GetType() == Quadrangle)
        CurrCell->MD_raw(dat);
  }

  dat.close();

  return 0;
}

int TDomain::Refine()
{
  TBaseCell *CurrCell;
  int info;

  RefLevel++;

  TDatabase::IteratorDB[It_Finest]->Init(0);

  // loop over all cells
  while( (CurrCell = TDatabase::IteratorDB[It_Finest]->Next(info)))
    CurrCell->Refine(RefLevel);

  return 0;
}

int TDomain::RegRefineAll()
{
  TBaseCell *CurrCell;
  int info;

  RefLevel++;

  TDatabase::IteratorDB[It_Finest]->Init(0);

  // loop over all cells
  while ((CurrCell = TDatabase::IteratorDB[It_Finest]->Next(info)))
  {
    CurrCell->SetRegRefine();
    CurrCell->Refine(RefLevel);
  }

  return 0;
}

int TDomain::RegRefineSub(int ID)
{
  TBaseCell *CurrCell;
  int info;

  RefLevel++;

  TDatabase::IteratorDB[It_Finest]->Init(0);

  // loop over all cells
  while ((CurrCell = TDatabase::IteratorDB[It_Finest]->Next(info)))
    if (CurrCell->GetSubGridID() == ID)
    {
      CurrCell->SetRegRefine();
      CurrCell->Refine(RefLevel);
    }

  return 0;
}

int TDomain::RefineByIndicator(DoubleFunct2D *Indicator)
{
  TBaseCell *CurrCell;
  TVertex *vert;
  int j, k, info;
  int Inner, Outer;
  double x,y,val;

  TDatabase::IteratorDB[It_Finest]->Init(0);

  // loop over all cells
  while ((CurrCell = TDatabase::IteratorDB[It_Finest]->Next(info)))
  {
    Inner=0;
    Outer=0;
    k=CurrCell->GetN_Vertices();
    for(j=0;j<k;j++)
    {
      vert=CurrCell->GetVertex(j);
      x=vert->GetX();
      y=vert->GetY();
      Indicator(x,y,&val);
      if(val<=1e-10) Inner++;
      if(val>=-1e-10) Outer++;
    }
    if((Inner>0) && (Outer>0)) 
    {
      // there vertices on both sides
      CurrCell->SetRegRefine();
    }
  }

  Refine();
  return Gen1RegGrid();
}

int TDomain::RefineByErrorEstimator(TCollection *Collection,
                                    double *eta_K, double eta_max,
                                    double eta, bool ConfClosure)
{
  TBaseCell *cell;
  int m, N_,changed, refine_strategy,max_cell_level,it=0,max_it=100;
  double reftol, min_fraction_to_change, coarsetol, decrease_reftol_factor;
  double sum_local_errors, increase_coarsetol_factor;
  double fraction_of_error, min_changed;

  // the following are recommendations
  // all variables in capital letters can be defined in readin.dat
  refine_strategy=0;
  reftol = 0.5;
  coarsetol =0.0;  
  min_fraction_to_change = 0.1;
  decrease_reftol_factor = 0.8;
  increase_coarsetol_factor = 1.1;
  fraction_of_error = 0.25;
  max_cell_level = 100000;

  // the actual values are read from readin.dat

  refine_strategy=TDatabase::ParamDB->REFINE_STRATEGY;  // refinement strategy
  reftol=TDatabase::ParamDB->REFTOL; 
                                  // tolerance for refinement

  coarsetol=TDatabase::ParamDB->COARSETOL; 
                                  // tolerance for derefinement

  if (coarsetol>=reftol)
    coarsetol=0.001*reftol;
  // minimal fraction of cells to refine
  min_fraction_to_change=TDatabase::ParamDB->MIN_FRACTION_TO_CHANGE; 

  // decrease reftol if necessary by this
  decrease_reftol_factor=TDatabase::ParamDB->DECREASE_REFTOL_FACTOR;

  // increase coarsetol if necessary by this
  increase_coarsetol_factor=TDatabase::ParamDB->INCREASE_COARSETOL_FACTOR; 

  // fraction of global error    
  fraction_of_error=TDatabase::ParamDB->FRACTION_OF_ERROR;

  // maximal geo level of a cell
  max_cell_level=TDatabase::ParamDB->MAX_CELL_LEVEL;

  if (refine_strategy==0)         // compare with the maximal local error
  {
    reftol = reftol*eta_max;
    reftol *= reftol;           // since local estimates are stored as square
    coarsetol = coarsetol*eta_max;
    coarsetol = coarsetol*coarsetol;
    N_=Collection->GetN_Cells();       // # cells
    min_changed=N_*min_fraction_to_change; // minimal number of cells to change
    changed=-1;
    while ((changed< min_changed)&&(it<max_it))
    {
      changed=0;
      for(m=0;m<N_;m++)              // loop over all cells
      {
        cell=Collection->GetCell(m);
        // mark cell for refinement
        if ((eta_K[m]>=reftol)&&(cell->GetGeoLevel()<max_cell_level))
        {
          cell->SetRegRefine();    
          changed++;
        }
        if (eta_K[m]<=coarsetol)   // mark cell for coarsening
        {
          ;
        }
      }
      if (changed< min_changed)      // not enough cells marked,
                                     // change tolerances
      {
        reftol*=decrease_reftol_factor;
        coarsetol *=increase_coarsetol_factor;
      }
      Output::print<2>("total ", N_, " changed ",  changed);
      it++;
    }
    if (ConfClosure)
    {
      Output::print<3>(" before ");
      MakeConfClosure();
      Output::print<3>(" after ");
      
      return 0;
    }
    else
    {  
      Refine();                          // refine marked cells
      return Gen1RegGrid();              // make grid 1--regular 
    }
  }

  if (refine_strategy==1)       // mark smalles set of cells whose
                                // sum of local errors
  {                             // is prescribed fraction of global error
    reftol = 0.9*eta_max;       // set refinement tolerance
    reftol *= reftol;           // since local estimates are stored as square
    coarsetol = coarsetol*eta_max;
    coarsetol = coarsetol*coarsetol;
    N_=Collection->GetN_Cells();       // # cells
    min_changed=N_*min_fraction_to_change;   // minimal number of cells
                                             // to be changed
    changed=-1;
    sum_local_errors = 0.0;            // sum of local errors of marked cells
    while ((changed< min_changed)&&(sum_local_errors <=
            fraction_of_error * eta)&&(it<max_it))
    {
      changed=0;
      for(m=0;m<N_;m++)              // loop over all cells
      {
        cell=Collection->GetCell(m);
        // mark cell for refinement
        if ((eta_K[m]>=reftol)&&(cell->GetGeoLevel()<max_cell_level))
        {
          cell->SetRegRefine();    
          sum_local_errors += eta_K[m];
          changed++;
        }
        if (eta_K[m]<=coarsetol)   // mark cell for derefinement
        {
          ;
        }
      }
      Output::stat<2>("total ", N_ , " changed ",  changed, " global error "
                  , eta, " error of refined cells ", sqrt(sum_local_errors));
      if ((changed< min_changed)||(sqrt(sum_local_errors) <=
           fraction_of_error * eta))
      {                  // criteria not fulfilled, change tolerances
        reftol*=decrease_reftol_factor;
        coarsetol *=increase_coarsetol_factor;
        sum_local_errors = 0.0;
      }
      it++;
    }
    if (ConfClosure)
    {
      MakeConfClosure();
      return 0;
    }
    else
    {
      Refine();
      return Gen1RegGrid();
    }
  }
  return 0;
}

#ifdef __2D__
int TDomain::MakeConfClosure()
{
  TBaseCell *CurrCell, *parent;
  int i, info, MaxLevel, clip;
  Refinements type;

  const char filename[] = "before_closure.ps";

  // delete existing closures
  TDatabase::IteratorDB[It_Finest]->Init(0);
  while ((CurrCell = TDatabase::IteratorDB[It_Finest]->Next(info)))
    if ((parent = CurrCell->GetParent()))
    {
      type = parent->GetRefDesc()->GetType();
      if (type >= TriBis0 && type <= Quad2Conf3)
      {
        // check whether a child is marked for refinement
        // TriReg means regular refinement for triangles and quadrangles
        type = CurrCell->GetRefDesc()->GetType();
        CurrCell = TDatabase::IteratorDB[It_Finest]->Next(info);
        if (type < CurrCell->GetRefDesc()->GetType())
          type = TriReg;

        if (parent->GetN_Children() == 3)
        {
          CurrCell = TDatabase::IteratorDB[It_Finest]->Next(info);
          if (type < CurrCell->GetRefDesc()->GetType())
            type = TriReg;
        }

        parent->Derefine();

        if (type == TriReg)
          parent->SetRegRefine();
      }
    }
    

  // generate a new 1-regular grid
  Refine();
  Gen1RegGrid();

  // initialize clipboards
  TDatabase::IteratorDB[It_Finest]->Init(0);
  while ((CurrCell = TDatabase::IteratorDB[It_Finest]->Next(info)))
    CurrCell->SetClipBoard(0);

  // look for elements which have to be refined
  TDatabase::IteratorDB[It_Finest]->Init(0);
  MaxLevel = TDatabase::IteratorDB[It_Finest]->GetMaxLevel();
  PS(filename,It_Finest,0);
  OutPut("MaxLevel " << MaxLevel << endl);
  
  for (i=MaxLevel;i>=0;i--)
  {
      // get iterator on level i
      TDatabase::IteratorDB[It_EQ]->Init(i);
      // loop over the mesh cells on level i
      while ((CurrCell = TDatabase::IteratorDB[It_EQ]->Next(info)))
	  // if current cell does not possess children, compute conforming closure
	  if (!CurrCell->ExistChildren())
	  {
	      CurrCell->MakeConfClosure();
	  }
      // get iterator on finest level
      TDatabase::IteratorDB[It_Finest]->Init(0);
      // loop over mesh cells on finest level
      while ((CurrCell = TDatabase::IteratorDB[It_Finest]->Next(info)))
      {
	  // get clip board
	  clip = CurrCell->GetClipBoard();
	  //cout << i << " clip " << clip << endl;
	  // compute refinement rule
	  switch (clip)
	  {
	      case 145: CurrCell->SetRefDesc(TDatabase::RefDescDB[
						 N_SHAPES + TriBis0]);
                  CurrCell->Refine(RefLevel);
                  break;
	      case 146: CurrCell->SetRefDesc(TDatabase::RefDescDB[
						 N_SHAPES + TriBis1]);
                  CurrCell->Refine(RefLevel);
                  break;
	      case 148: CurrCell->SetRefDesc(TDatabase::RefDescDB[
						 N_SHAPES + TriBis2]);
                  CurrCell->Refine(RefLevel);
                  break;
	      case 273: CurrCell->SetRefDesc(TDatabase::RefDescDB[
						 N_SHAPES + Quad1Conf2]);
                  CurrCell->Refine(RefLevel);
                  break;
	      case 274: CurrCell->SetRefDesc(TDatabase::RefDescDB[
						 N_SHAPES + Quad1Conf3]);
                  CurrCell->Refine(RefLevel);
                  break;
	      case 276: CurrCell->SetRefDesc(TDatabase::RefDescDB[
						 N_SHAPES + Quad1Conf0]);
                  CurrCell->Refine(RefLevel);
                  break;
	      case 280: CurrCell->SetRefDesc(TDatabase::RefDescDB[
						 N_SHAPES + Quad1Conf1]);
                  CurrCell->Refine(RefLevel);
                  break;
	      case 291: CurrCell->SetRefDesc(TDatabase::RefDescDB[
						 N_SHAPES + Quad2Conf1]);
                  CurrCell->Refine(RefLevel);
                  break;
	      case 293: CurrCell->SetRefDesc(TDatabase::RefDescDB[
						 N_SHAPES + QuadBis0]);
                  CurrCell->Refine(RefLevel);
                  break;
	      case 294: CurrCell->SetRefDesc(TDatabase::RefDescDB[
						 N_SHAPES + Quad2Conf2]);
                  CurrCell->Refine(RefLevel);
                  break;
	      case 297: CurrCell->SetRefDesc(TDatabase::RefDescDB[
						 N_SHAPES + Quad2Conf3]);
                  CurrCell->Refine(RefLevel);
                  break;
	      case 298: CurrCell->SetRefDesc(TDatabase::RefDescDB[
						 N_SHAPES + QuadBis1]);
                  CurrCell->Refine(RefLevel);
                  break;
	      case 300: CurrCell->SetRefDesc(TDatabase::RefDescDB[
						 N_SHAPES + Quad2Conf0]);
                  CurrCell->Refine(RefLevel);
                  break;
	      default: if (clip > 512)
	      {
		  CurrCell->SetRegRefine();
		  CurrCell->Refine(RefLevel);
	      }
	  }
    }
  }

  return 0;
}

#else

int TDomain::CloseGrid(int level)
{
  TBaseCell *CurrCell, *Cell, *Child, *Neigh;
  int i, j, k, clip;
  int N_Edges, N_Children;
  int info, LocEdge, CurrLocEdge, LocFace=0, NeighLocFace;
  int MapType;
  int first_bis, second_bis, neigh_first_bis, neigh_second_bis, neigh_type;
  TJoint *Joint, *LastJoint;
  const int *TmpEF, *TmpEF2;
  int TmpEFMaxLen, TmpEF2MaxLen;
  bool RefineRegular;
  Refinements NeighFaceRef, MyFaceRef;
  int N_ToRefine = 0;

  // Reset ClipBoards
  TDatabase::IteratorDB[It_EQ]->Init(level);
  k=0;
  while( (CurrCell = TDatabase::IteratorDB[It_EQ]->Next(info)))
  {
    N_Children = CurrCell->GetRefDesc()->GetN_Children();

    // Check if CurrCell is refined irregularly but has a son which has to be refined
    if(2 <= N_Children && N_Children < 8) // CurrCell is refined irregularly
    {
      RefineRegular = false;

      for(i=0; i<N_Children; ++i)
      {
        Child = CurrCell->GetChild(i);
        // Check if Child is refined directly
        
        //if(Child->GetRefDesc()->GetType() != NoRef) // TODO
        if(Child->GetClipBoard() > 0)
          RefineRegular = true;

        // Check if Child contains an edge that is refined by a neighbour
        if(!RefineRegular)
        {         
          // TODO
        }
        
        if(RefineRegular)
        {
          CurrCell->SetRegRefine();
          break;
        }
        else
        CurrCell->SetNoRefinement();
      }
    }
    
    // Initialize Clipboard
    if(CurrCell->GetRefDesc()->GetType() >= TetraReg 
       && CurrCell->GetRefDesc()->GetType() <= TetraReg2)
      CurrCell->SetClipBoard(63);
    else
      CurrCell->SetClipBoard(-1);
  }

  /*
   * Set Clipboard to 0 if element is unrefined but contains an edge that is refined by an other tetrahedron
   */
  k = -1;
  TDatabase::IteratorDB[It_EQ]->Init(level);
  while ( (Cell = TDatabase::IteratorDB[It_EQ]->Next(info)))
    {
      Cell->GetShapeDesc()->GetEdgeFace(TmpEF, TmpEFMaxLen);
      N_Edges = Cell->GetN_Edges();

      k++;
      if(Cell->GetClipBoard() == 63)
  {
    for (i=0;i<N_Edges;i++)
      {
        if(Cell->GetClipBoard() & (pow(2, i) == 0))
    continue;

        LocEdge = i;
        for(j=0; j<TmpEFMaxLen; ++j)
    {
      LastJoint = Cell->GetJoint(TmpEF[2*LocEdge+j]);

      if(!(CurrCell = LastJoint->GetNeighbour(Cell)))
        continue;

      CurrLocEdge = LastJoint->GetNeighbourEdgeIndex(Cell, LocEdge);

      while(CurrCell != Cell && CurrCell)
        {
          // Check if Edge is refined in CurrCell
          if(CurrCell->GetClipBoard() == -1)
      {
        CurrCell->SetClipBoard(0);
        N_ToRefine++;
      }

          // Get next joint which contains this edge
          CurrCell->GetShapeDesc()->GetEdgeFace(TmpEF2, TmpEF2MaxLen);
          if(CurrCell->GetJoint(TmpEF2[2*CurrLocEdge]) == LastJoint)
      Joint = CurrCell->GetJoint(TmpEF2[2*CurrLocEdge+1]);
          else
      Joint = CurrCell->GetJoint(TmpEF2[2*CurrLocEdge]);

          // Get new element and the index of our edge in this element
          CurrLocEdge = Joint->GetNeighbourEdgeIndex(CurrCell, CurrLocEdge);
          CurrCell = Joint->GetNeighbour(CurrCell);
          LastJoint = Joint;
        }
    } // j=0..N_JointsPerEdge
      } // i=0..N_edges
  }
    }

  while(N_ToRefine > 0)
    {
      TDatabase::IteratorDB[It_EQ]->Init(level);
      k=0;
      while ( (CurrCell = TDatabase::IteratorDB[It_EQ]->Next(info)) )
  {
    if(CurrCell->GetClipBoard() == 0)
      {
        //std::cout << "Scanning Cell " << k << "\n";
        N_ToRefine += CurrCell->MakeConfClosure() - 1;
      }
    k++;
  }
    }
      
  k=-1;
  TDatabase::IteratorDB[It_EQ]->Init(level);
  while ((CurrCell = TDatabase::IteratorDB[It_EQ]->Next(info)))
    {
      k++;
      clip = CurrCell->GetClipBoard();

      switch(clip)
  {
    /*
     * Unique Refinements
     */
    // NoRef
  case 0:
    std::cerr << "This should not happen\n";
    break;
  case -1:
    CurrCell->SetNoRefinement();
    break;
    // Bisections
  case 1:
    CurrCell->SetRefDesc(TDatabase::RefDescDB[N_SHAPES + TetraBis0]);
    break;
  case 2:
    CurrCell->SetRefDesc(TDatabase::RefDescDB[N_SHAPES + TetraBis1]);
    break;
  case 4:
    CurrCell->SetRefDesc(TDatabase::RefDescDB[N_SHAPES + TetraBis2]);
    break;
  case 8:
    CurrCell->SetRefDesc(TDatabase::RefDescDB[N_SHAPES + TetraBis3]);
    break;
  case 16:
    CurrCell->SetRefDesc(TDatabase::RefDescDB[N_SHAPES + TetraBis4]);
    break;
  case 32:
    CurrCell->SetRefDesc(TDatabase::RefDescDB[N_SHAPES + TetraBis5]);
    break;
    // Diagonal Bisections
  case 33:
    CurrCell->SetRefDesc(TDatabase::RefDescDB[N_SHAPES + TetraBis05]);
    break;
  case 10:
    CurrCell->SetRefDesc(TDatabase::RefDescDB[N_SHAPES + TetraBis13]);
    break;
  case 20:
    CurrCell->SetRefDesc(TDatabase::RefDescDB[N_SHAPES + TetraBis24]);
    break;
    // QuadX
  case 7:
    CurrCell->SetRefDesc(TDatabase::RefDescDB[N_SHAPES + TetraQuad0]);
    break;
  case 25:
    CurrCell->SetRefDesc(TDatabase::RefDescDB[N_SHAPES + TetraQuad1]);
    break;
  case 50:
    CurrCell->SetRefDesc(TDatabase::RefDescDB[N_SHAPES + TetraQuad2]);
    break;
  case 44:
    CurrCell->SetRefDesc(TDatabase::RefDescDB[N_SHAPES + TetraQuad3]);
    break;
    // Reg
  case 63:
    CurrCell->SetRefDesc(TDatabase::RefDescDB[N_SHAPES + TetraReg]);
    break;
  case 3:
  case 5:
  case 9:
  case 17:
  case 6:
  case 18:
  case 34:
  case 12:
  case 36:
  case 24:
  case 40:
  case 48:
    // Determine Local Face Index of face which is refined by double bisection
    switch(clip)
      {
      case 3: LocFace = 0; break;
      case 5: LocFace = 0; break;
      case 9: LocFace = 1; break;
      case 17: LocFace = 1; break;
      case 6: LocFace = 0; break;
      case 18: LocFace = 2; break;
      case 34: LocFace = 2; break;
      case 12: LocFace = 3; break;
      case 36: LocFace = 3; break;
      case 24: LocFace = 1; break;
      case 40: LocFace = 3; break;
      case 48: LocFace = 2; break;
      }

    // Check if Neighbour is already refined
    Joint = CurrCell->GetJoint(LocFace);
    Neigh = Joint->GetNeighbour(CurrCell);

    if(Neigh && Neigh->ExistChildren())
      {
        // Find Local Face Index at Neigh
        for(NeighLocFace=0; NeighLocFace<Neigh->GetN_Faces(); ++NeighLocFace)
    if(Joint == Neigh->GetJoint(NeighLocFace))
      break;

        if(NeighLocFace == Neigh->GetN_Faces())
    {
      std::cerr << "Face was not found at Neighbour\n";

    }

        NeighFaceRef = Neigh->GetRefDesc()->GetFaceRef(NeighLocFace);

        MapType = Joint->GetMapType();

        first_bis = (NeighFaceRef-TriBis01) / 2;
        second_bis = (NeighFaceRef-TriBis01) % 2;
        if(first_bis <= second_bis) second_bis++;

        neigh_first_bis = ((2-first_bis) + MapType) % 3;
        neigh_second_bis = ((2-second_bis) + MapType) % 3;

        neigh_type = 2*neigh_first_bis + neigh_second_bis;
        if(neigh_second_bis > neigh_first_bis) neigh_type--;

        MyFaceRef = Refinements(TriBis01 + neigh_type);

        switch(clip)
    {
      /*
       * Non-unique refinements
       */
      // Bis0X
    case 3:
      if(MyFaceRef == TriBis01)
        CurrCell->SetRefDesc(TDatabase::RefDescDB[N_SHAPES + TetraBis01]);
      else if(MyFaceRef == TriBis10)
        CurrCell->SetRefDesc(TDatabase::RefDescDB[N_SHAPES + TetraBis10]);
      else
        std::cerr << "RefDesc does not fit to FaceRefDesc!\n";
      break;
    case 5:
      if(MyFaceRef == TriBis02)
        CurrCell->SetRefDesc(TDatabase::RefDescDB[N_SHAPES + TetraBis02]);
      else if(MyFaceRef == TriBis20)
        CurrCell->SetRefDesc(TDatabase::RefDescDB[N_SHAPES + TetraBis20]);
      else
        std::cerr << "RefDesc does not fit to FaceRefDesc!\n";
      break;
    case 9:
      if(MyFaceRef == TriBis20)
        CurrCell->SetRefDesc(TDatabase::RefDescDB[N_SHAPES + TetraBis03]);
      else if(MyFaceRef == TriBis02)
        CurrCell->SetRefDesc(TDatabase::RefDescDB[N_SHAPES + TetraBis30]);
      else
        std::cerr << "RefDesc does not fit to FaceRefDesc!\n";
      break;
    case 17:
      if(MyFaceRef == TriBis21)
        CurrCell->SetRefDesc(TDatabase::RefDescDB[N_SHAPES + TetraBis04]);
      else if(MyFaceRef == TriBis12)
        CurrCell->SetRefDesc(TDatabase::RefDescDB[N_SHAPES + TetraBis40]);
      else
        std::cerr << "RefDesc does not fit to FaceRefDesc!\n";
      break;
      // Bis 1X
    case 6:
      if(MyFaceRef == TriBis12)
        CurrCell->SetRefDesc(TDatabase::RefDescDB[N_SHAPES + TetraBis12]);
      else if(MyFaceRef == TriBis21)
        CurrCell->SetRefDesc(TDatabase::RefDescDB[N_SHAPES + TetraBis21]);
      else
        std::cerr << "RefDesc does not fit to FaceRefDesc!\n";
      break;
    case 18:
      if(MyFaceRef == TriBis01)
        CurrCell->SetRefDesc(TDatabase::RefDescDB[N_SHAPES + TetraBis14]);
      else if(MyFaceRef == TriBis10)
        CurrCell->SetRefDesc(TDatabase::RefDescDB[N_SHAPES + TetraBis41]);
      else
        std::cerr << "RefDesc does not fit to FaceRefDesc!\n";
      break;
    case 34:
      if(MyFaceRef == TriBis02)
        CurrCell->SetRefDesc(TDatabase::RefDescDB[N_SHAPES + TetraBis15]);
      else if(MyFaceRef == TriBis20)
        CurrCell->SetRefDesc(TDatabase::RefDescDB[N_SHAPES + TetraBis51]);
      else
        std::cerr << "RefDesc does not fit to FaceRefDesc!\n";
      break;
      // Bis2X
    case 12:
      if(MyFaceRef == TriBis02)
        CurrCell->SetRefDesc(TDatabase::RefDescDB[N_SHAPES + TetraBis23]);
      else if(MyFaceRef == TriBis20)
        CurrCell->SetRefDesc(TDatabase::RefDescDB[N_SHAPES + TetraBis32]);
      else
        std::cerr << "RefDesc does not fit to FaceRefDesc!\n";
      break;
    case 36:
      if(MyFaceRef == TriBis01)
        CurrCell->SetRefDesc(TDatabase::RefDescDB[N_SHAPES + TetraBis25]);
      else if(MyFaceRef == TriBis10)
        CurrCell->SetRefDesc(TDatabase::RefDescDB[N_SHAPES + TetraBis52]);
      else
        std::cerr << "RefDesc does not fit to FaceRefDesc!\n";
      break;
      // Bis 3X
    case 24:
      if(MyFaceRef == TriBis01)
        CurrCell->SetRefDesc(TDatabase::RefDescDB[N_SHAPES + TetraBis34]);
      else if(MyFaceRef == TriBis10)
        CurrCell->SetRefDesc(TDatabase::RefDescDB[N_SHAPES + TetraBis43]);
      else
        std::cerr << "RefDesc does not fit to FaceRefDesc!\n";
      break;
    case 40:
      if(MyFaceRef == TriBis21)
        CurrCell->SetRefDesc(TDatabase::RefDescDB[N_SHAPES + TetraBis35]);
      else if(MyFaceRef == TriBis12)
        CurrCell->SetRefDesc(TDatabase::RefDescDB[N_SHAPES + TetraBis53]);
      else
        std::cerr << "RefDesc does not fit to FaceRefDesc!\n";
      break;
      // Bis 4X
    case 48:
      if(MyFaceRef == TriBis12)
        CurrCell->SetRefDesc(TDatabase::RefDescDB[N_SHAPES + TetraBis45]);
      else if(MyFaceRef == TriBis21)
        CurrCell->SetRefDesc(TDatabase::RefDescDB[N_SHAPES + TetraBis54]);
      else
        std::cerr << "RefDesc does not fit to FaceRefDesc!\n";
      break;
    }
      }
    else
      {
        switch(clip)
    {
      /*
       * Non-unique refinements
       */
      // Bis0X
    case 3:
      CurrCell->SetRefDesc(TDatabase::RefDescDB[N_SHAPES + TetraBis01]);
      break;
    case 5:
      CurrCell->SetRefDesc(TDatabase::RefDescDB[N_SHAPES + TetraBis02]);
      break;
    case 9:
      CurrCell->SetRefDesc(TDatabase::RefDescDB[N_SHAPES + TetraBis03]);
      break;
    case 17:
      CurrCell->SetRefDesc(TDatabase::RefDescDB[N_SHAPES + TetraBis04]);
      break;
      // Bis 1X
    case 6:
      CurrCell->SetRefDesc(TDatabase::RefDescDB[N_SHAPES + TetraBis12]);
      break;
    case 18:
      CurrCell->SetRefDesc(TDatabase::RefDescDB[N_SHAPES + TetraBis14]);
      break;
    case 34:
      CurrCell->SetRefDesc(TDatabase::RefDescDB[N_SHAPES + TetraBis15]);
      break;
      // Bis2X
    case 12:
      CurrCell->SetRefDesc(TDatabase::RefDescDB[N_SHAPES + TetraBis23]);
      break;
    case 36:
      CurrCell->SetRefDesc(TDatabase::RefDescDB[N_SHAPES + TetraBis25]);
      break;
      // Bis 3X
    case 24:
      CurrCell->SetRefDesc(TDatabase::RefDescDB[N_SHAPES + TetraBis34]);
      break;
    case 40:
      CurrCell->SetRefDesc(TDatabase::RefDescDB[N_SHAPES + TetraBis35]);
      break;
      // Bis 4X
    case 48:
      CurrCell->SetRefDesc(TDatabase::RefDescDB[N_SHAPES + TetraBis45]);
      break;
    }
      }


    break;
  default:
    std::cout << "Undefined Reference Description: " << CurrCell->GetClipBoard() << "\n";
    break;
  }

      CurrCell->Refine(level+1);
    }
  return 0;
}

/**
 * This function is used to set the right refinement descriptions to each cell such that the grid is conforming afterwards.
 * After refinement of one ore more selected Cells this method has to be called.
 *
 * Max Winkler (23.02.2012)
 */
int TDomain::MakeConfClosure()
{
  int m;
  int MaxLevel;
  
  // Generate 1-regular grid
  Gen1RegGrid();

  TDatabase::IteratorDB[It_Finest]->Init(0);
  MaxLevel = TDatabase::IteratorDB[It_Finest]->GetMaxLevel();

  for(m=MaxLevel; m>=0; --m)
    {
      CloseGrid(m);
    }
  return 0;
}
#endif

#ifdef __2D__
int TDomain::Gen1RegGrid()
{
  int MaxLevel, CurrLevel, info;
  TBaseCell *CurrCell;

  TDatabase::IteratorDB[It_Finest]->Init(0);
  MaxLevel = TDatabase::IteratorDB[It_Finest]->GetMaxLevel();

  for (CurrLevel=MaxLevel;CurrLevel>0;CurrLevel--)
  {
    TDatabase::IteratorDB[It_EQ]->Init(CurrLevel);

    while ((CurrCell = TDatabase::IteratorDB[It_EQ]->Next(info)))
      if (!CurrCell->ExistChildren())
        CurrCell->Gen1RegGrid();
  }
  return 0;
}
#else
int TDomain::Gen1RegGrid()
{
  TBaseCell* CurrCell;
  int info;

  TDatabase::IteratorDB[It_Finest]->Init(0);
  while((CurrCell = TDatabase::IteratorDB[It_Finest]->Next(info)) )   
    CurrCell->Gen1RegGrid();

  return 0;
}
#endif

int TDomain::ConvertQuadToTri(int type)
{
  TBaseCell *CurrCell;
  Shapes CellType;
  int info;

  if (type)
  {
    RefLevel++;

    TDatabase::IteratorDB[It_Finest]->Init(0);

    // loop over all cells
    while ((CurrCell = TDatabase::IteratorDB[It_Finest]->Next(info)))
    {
      CellType = CurrCell->GetType();
      if (CellType == Parallelogram || CellType == Quadrangle ||
          CellType == Rectangle)
      {
        if (type == 1)
        {
          CurrCell->SetRefDesc(TDatabase::RefDescDB[N_SHAPES +
                               QuadToTri0]);
        }
        else
        {
          CurrCell->SetRefDesc(TDatabase::RefDescDB[N_SHAPES +
                               QuadToTri1]);
        }
        CurrCell->Refine(RefLevel);
      }
    }
  }

  return 0;
}

void TDomain::barycentric_refinement()
{
  RefLevel++;
  TDatabase::IteratorDB[It_Finest]->Init(0);
  int info;
  // loop over all cells
  while(auto current_cell = TDatabase::IteratorDB[It_Finest]->Next(info))
  {
    auto cell_type = current_cell->GetType();
    if(cell_type == Triangle)
    {
      current_cell->SetRefDesc(TDatabase::RefDescDB[N_SHAPES + TriBary]);
    }
    else if(cell_type == Tetrahedron)
    {
      current_cell->SetRefDesc(TDatabase::RefDescDB[N_SHAPES + TetraBary]);
    }
    else
    {
      ErrThrow("unable to do barycentric refinement on a cell of type ",
               cell_type);
    }
    current_cell->Refine(RefLevel);
  }
}


/*
 Extract a subcollection from a collection object:
*/
TCollection *TDomain::GetCollection(TCollection *coll, int reference)
{
  Output::info<2>("GetCollection", " Domain::GetCollection with reference: ", reference);
  int n_cells;
  TBaseCell **cells, *CurrCell;
  TCollection *subcoll;

  n_cells = 0;
  for (int i=0;i<coll->GetN_Cells();i++)
  {
    CurrCell = coll->GetCell(i);
    if (CurrCell->GetReference_ID()==reference)
    {
      n_cells++;
    }
  }

  // fill array of cells
  cells = new TBaseCell*[n_cells];
  int j = 0;
  for (int i=0;i<coll->GetN_Cells();i++)
  {
    CurrCell = coll->GetCell(i);
    if (CurrCell->GetReference_ID()==reference)
    {
      cells[j] = CurrCell;
      j++;
    }
  }
  Output::print<2>("TDomain::GetCollection() creating collection, n_cells = ", n_cells);
  // create collection from an array of cells
  subcoll = new TCollection(n_cells, cells);
  
  return subcoll;
}


/*
 Extract a collection from a Domain object:
 For a given Iterator
   - count how many cells it contain
   - add cells to collection
*/
TCollection *TDomain::GetCollection(Iterators it, int level) const
{
  TCollection *coll;
  int i, n_cells, info;
  TBaseCell **cells, *CurrCell;

  // initialize the iterator
  TDatabase::IteratorDB[it]->Init(level);
  n_cells=0;
  // if the pointer to the next item is not empty increase number of cells
  // info: set to the current level
  while (TDatabase::IteratorDB[it]->Next(info)) n_cells++;

  // fill array of cells
  cells=new TBaseCell*[n_cells];
  TDatabase::IteratorDB[it]->Init(level);
  i=0;
#ifdef _MPI //the number of own cells in this collection must be counted
  int own_cell_counter = 0;
#endif
  while (((CurrCell = TDatabase::IteratorDB[it]->Next(info))))
  {
    cells[i]=CurrCell;
    cells[i]->SetCellIndex(i);
    i++;
#ifdef _MPI
    if (!CurrCell->IsHaloCell())
      ++own_cell_counter;
#endif
  }

  // create collection from an array of cells
  coll=new TCollection(n_cells, cells);

  #ifdef  _MPI
  coll->SetN_OwnCells(own_cell_counter);
  #endif

  return coll;
}

TCollection *TDomain::GetCollection(Iterators it, int level, int ID) const
{
  if(ID == -4711) 
    return this->GetCollection(it, level);
  
  int info;
  // initialize the iterator
  TDatabase::IteratorDB[it]->Init(level);
  
  //cout << " count cells " << endl;
  int n_cells = 0;
  // loop over all cells, check their reference id
  // info: set to the current level
  while(TBaseCell *CurrCell = TDatabase::IteratorDB[it]->Next(info))
  {
    //cout << " id: " << CurrCell->GetPhase_ID() << endl;
    if (CurrCell->GetReference_ID() == ID)
      n_cells++;
  }
  
  //cout << " fill cells " << endl;
  // fill array of cells
  TBaseCell **cells = new TBaseCell*[n_cells];
  int i=0;
  TDatabase::IteratorDB[it]->Init(level);
  while(TBaseCell *CurrCell = TDatabase::IteratorDB[it]->Next(info))
  {
    if (CurrCell->GetReference_ID() == ID)
    {
      cells[i] = CurrCell;
      cells[i]->SetCellIndex(i);
      i++;
    }
  }
  
  // create collection from an array of cells
  TCollection *coll = new TCollection(n_cells, cells);
  
  #ifdef  _MPI 
  coll->SetN_OwnCells(N_OwnCells);
  #endif
  
  return coll;
}


#ifdef  _MPI 
TCollection *TDomain::GetOwnCollection(Iterators it, int level, int ID) const
{
  TCollection *coll;
  int i, n_cells, info;
  TBaseCell **cells, *CurrCell;


  TDatabase::IteratorDB[it]->Init(level);
  n_cells=0;
  while ((CurrCell = TDatabase::IteratorDB[it]->Next(info)))
  {
   if(ID == CurrCell->GetSubDomainNo() )
    n_cells++;
  }

  cells=new TBaseCell*[n_cells];
  TDatabase::IteratorDB[it]->Init(level);
  i=0;
  while ((CurrCell = TDatabase::IteratorDB[it]->Next(info)))
  {
   if(ID == CurrCell->GetSubDomainNo())
    {
     cells[i]=CurrCell;
     i++;
    }
  }

  coll = new TCollection(n_cells, cells);
  coll->SetN_OwnCells(N_OwnCells);

  return coll;
}
#endif

void TDomain::GetSortedCollection(TCollection* &Coll, int* &Indices)
{
  int ActiveLevel=0;
  int ActiveRootCell=0;
  // int N_RootCells=N_InitVCells;
  int Level=RefLevel;
  TBaseCell *ActiveCell=nullptr, **Cells;
  int i,*N_Children, *CurrentChild, *CurrentIndex;

  N_Children=new int[RefLevel+1];
  CurrentChild=new int[RefLevel+1];
  Indices=new int[RefLevel+1];
  CurrentIndex=new int[RefLevel+1];

  for(i=0;i<=RefLevel;i++)
  {
    N_Children[i]=0;
    CurrentChild[i]=0;
    Indices[i]=0;
  }

  do {

    if (ActiveLevel)
      do
      {
        ActiveCell = ActiveCell->GetParent();
        N_Children[ActiveLevel] = 0;
        CurrentChild[ActiveLevel] = 0;
        ActiveLevel--;
      } while (ActiveLevel && 
                  N_Children[ActiveLevel] == CurrentChild[ActiveLevel]);
  
    if (!Level  || (!ActiveLevel &&
          N_Children[ActiveLevel] == CurrentChild[ActiveLevel]))
    {
      if (ActiveRootCell < N_RootCells)
      {
        ActiveCell = CellTree[ActiveRootCell];
        ActiveRootCell++;
        N_Children[ActiveLevel] = ActiveCell->GetN_Children();
        CurrentChild[ActiveLevel] = 0;
      }
      else
      { ActiveCell=nullptr;}
     }
    while (N_Children[ActiveLevel] && ActiveLevel != Level && ActiveCell)
    {
      ActiveCell = ActiveCell->GetChild(CurrentChild[ActiveLevel]);
      CurrentChild[ActiveLevel]++;
      ++ActiveLevel;
      N_Children[ActiveLevel] = ActiveCell->GetN_Children();
    }

    if (ActiveCell) 
    { 
      // cout << "new Cell at level: " << ActiveLevel << endl;
      Indices[ActiveLevel]++;
    }
  
  } while(ActiveCell);

  CurrentIndex[0]=0;
  for(i=1;i<=RefLevel;i++)
  {
    Indices[i]+=Indices[i-1];
    CurrentIndex[i]=Indices[i-1];
  }

  Cells=new TBaseCell* [Indices[RefLevel]];

  ActiveLevel=0;
  ActiveRootCell=0;

  for(i=0;i<=RefLevel;i++)
  {
    N_Children[i]=0;
    CurrentChild[i]=0;
  }

  do {
    if (ActiveLevel)
      do
      {
        ActiveCell = ActiveCell->GetParent();
        N_Children[ActiveLevel] = 0;
        CurrentChild[ActiveLevel] = 0;
        ActiveLevel--;
      } while (ActiveLevel && 
                  N_Children[ActiveLevel] == CurrentChild[ActiveLevel]);
  
    if (!Level  || (!ActiveLevel &&
          N_Children[ActiveLevel] == CurrentChild[ActiveLevel]))
     {
      if (ActiveRootCell < N_RootCells)
      {
        ActiveCell = CellTree[ActiveRootCell];
        ActiveRootCell++;
        N_Children[ActiveLevel] = ActiveCell->GetN_Children();
        CurrentChild[ActiveLevel] = 0;
      }
      else
      { ActiveCell=nullptr;}
     }
    while (N_Children[ActiveLevel] && ActiveLevel != Level && ActiveCell)
    {
      ActiveCell = ActiveCell->GetChild(CurrentChild[ActiveLevel]);
      CurrentChild[ActiveLevel]++;
      ++ActiveLevel;
      N_Children[ActiveLevel] = ActiveCell->GetN_Children();
    }

    if (ActiveCell) 
    { 
      // cout << "new Cell at level: " << ActiveLevel << endl;
      Cells[CurrentIndex[ActiveLevel]]=ActiveCell;
      CurrentIndex[ActiveLevel]++;
    }
  } while(ActiveCell);

  Coll=new TCollection(Indices[RefLevel], Cells);

  #ifdef  _MPI 
  Coll->SetN_OwnCells(N_OwnCells);
  #endif
  
  delete [] N_Children;
  delete [] CurrentChild;
  delete [] CurrentIndex;

}

/*
void TDomain::Refine1Reg(int MinLevel, int MaxLevel)
{
  TCollection *coll;
  TBaseCell *cell;
  int *indices, maxlevel;
  int i,j,k,N_;

  RefLevel++; // to remove later
  GetSortedCollection(coll, indices);

  N_=indices[RefLevel];
  // cout << "number of cells: " << N_ << endl;
  for(i=0;i<N_;i++)
  {
    cell=coll->GetCell(i);
    if(cell->IsToRefine())
      cell->SetClipBoard(Refinement);
    else
      cell->SetClipBoard(NoRefinement);
  }
  coll->~TCollection();

  if(RefLevel==3)
  {
  CellTree[0]->GetChild(1)->GetChild(0)->SetClipBoard(Remove);
  CellTree[0]->GetChild(1)->GetChild(1)->SetClipBoard(Remove);
  CellTree[0]->GetChild(1)->GetChild(2)->SetClipBoard(Remove);
  CellTree[0]->GetChild(1)->GetChild(3)->SetClipBoard(Remove);

  // CellTree[1]->GetChild(0)->GetChild(2)->SetClipBoard(Refinement);
  }

  for(k=RefLevel;k>=0;k--)
  {
    // cout << "Level " << k << endl;

    coll=GetCollection(It_EQ, k);
    N_=coll->GetN_Cells();

    if(k>MaxLevel)
    {
      for(i=0;i<N_;i++)
      {
        cell=coll->GetCell(i);
        cell->SetClipBoard(Remove);
      }
    }

    if(k==MaxLevel)
    {
      for(i=0;i<N_;i++)
      {
        cell=coll->GetCell(i);
        if(cell->GetClipBoard()==Refinement)
          cell->SetClipBoard(NoRefinement);
      }
    }

    if(k<MinLevel)
    {
      for(i=0;i<N_;i++)
      {
        cell=coll->GetCell(i);
        cell->SetClipBoard(Refinement);
      }
    }

    for(i=0;i<N_;i++)
    {
      cell=coll->GetCell(i);
      // cout << cell->GetClipBoard() << endl;
      cell->Gen1RegMarks();
      //cout << i << endl;
      cell->RefDeref();
    }
    coll->~TCollection();
  }

}
*/

/*
void TDomain::Refine1Reg(int MinLevel, int MaxLevel)
{
  TCollection *coll;
  TBaseCell *cell;
  int *indices, maxlevel;
  int i,j,k,N_;

  for(k=MaxLevel;k>=MinLevel;k--)
  {
    // cout << "Level " << k << endl;

    coll=GetCollection(It_EQ, k);
    N_=coll->GetN_Cells();

    for(i=0;i<N_;i++)
    {
      cell=coll->GetCell(i);
      // cout << cell->GetClipBoard() << endl;
      cell->Gen1RegMarks();
      // cout << i << endl;
      cell->RefDeref();
    }

    coll->~TCollection();
    delete coll;
  }
  RefLevel++;
}
*/

/*
void EvaluateMarks(TCollection *coll)
{
  TBaseCell *cell;
  int i,N_, j,k, all;

  N_=coll->GetN_Cells();
  for(i=0;i<N_;i++)
  {
    cell=coll->GetCell(i);
    if((cell->GetClipBoard()==Refinement) && (!cell->ExistChildren()))
    {
      // cout << "checking 1-regularity to coarser cells" << endl;
      cell->Gen1RegMarks();
    }

    if(cell->ExistChildren())
    {
      k=cell->GetN_Children();
      all=0;
      for(j=0;j<k;j++)
        if(cell->GetChild(j)->GetClipBoard()==Remove) all++;
      if(all==k) // all children are marks for removing
      {
        cell->SetClipBoard(NoRefinement);
        cell->Gen1RegMarks();
        // cout << "checking 1-regularity to finer cells" << endl;
      }
    }
  }
}
*/

/*
void CoarseGrid(TCollection *coll)
{
  TBaseCell *cell;
  int i,N_;

  N_=coll->GetN_Cells();
  for(i=0;i<N_;i++)
  {
    cell=coll->GetCell(i);
    if(cell->ExistChildren() && cell->GetClipBoard()==NoRefinement)
    {
      // cout << "derefine" << endl;
      cell->Derefine();
    }
  }
}
*/

/*
void RefineGrid(TCollection *coll)
{
  TBaseCell *cell;
  int i,N_;

  N_=coll->GetN_Cells();
  for(i=0;i<N_;i++)
  {
    cell=coll->GetCell(i);
    if(!cell->ExistChildren() && cell->GetClipBoard()==Refinement)
    {
      // cout << "refine" << endl;
      cell->SetRegRefine();
      cell->Refine(0);
    }
  }
}
*/

/*
void TDomain::Refine1Reg(int MinLevel, int MaxLevel)
{
  TCollection *coll;
  int k,N_;

  for(k=MaxLevel;k>=0;k--)
  {
    coll=GetCollection(It_EQ, k);
    EvaluateMarks(coll);
    delete coll;
  }

  for(k=0;k<=MaxLevel;k++)
  {
    coll=GetCollection(It_EQ, k);
    N_=coll->GetN_Cells();
    if(k<MaxLevel) CoarseGrid(coll);
    RefineGrid(coll);
    coll->~TCollection();
    delete coll;
  }
}
*/

void TDomain::DeRefine()
{
  CellTree[0]->Derefine();
}

#ifdef __3D__
static void Sort(TVertex **Array, int length)
{
  int n=0, l=0, r=length-1, m;
  int i, j, *rr, len;
  TVertex *Mid, *Temp;

  len=(int)(2*log((double)length)/log(2.0)+2.0);
  rr=new int[len];

  do
  {
    do
    {
      i=l;
      j=r;

      m=(l+r)/2;
      Mid=Array[m];

      do
      {
        while(Array[i] > Mid) i++;

        while(Array[j] < Mid) j--;

        if (i<=j)
        {
          Temp=Array[i];
          Array[i]=Array[j];
          Array[j]=Temp;
          i++; j--;
        }
      } while (i<=j);

      if (l<j)
      {
        rr[++n]=r;
        r=j;
      }
    } while (l<j);

    if (n>0) r=rr[n--];

    if (i<r) l=i;

  } while (i<r);

  delete[] rr;
}

static int GetIndex(TVertex **Array, int Length, TVertex *Element)
{
  int l=0, r=Length, m=(r+l)/2;
  TVertex *Mid;

  Mid=Array[m];
  while(Mid!=Element)
  {
    if(Mid>Element)
    {
      l=m;
    }
    else
    {
      r=m;
    }
    m=(r+l)/2;
    Mid=Array[m];
  }
  return m;
}

int TDomain::Grape(const char *name, TCollection *coll)
{
  int Format, Version, N_Elements, N_Vertices, N_LocVertices;
  int Header[5];
  int i,j,k,l,m, N_;
  int *Type;
  int *VertexNumbers, *NumberVertex;
  double *Coords;
  TBaseCell *cell;
  TVertex **Vertices, *Last, *Current;

  std::ofstream dat(name);
  if(!dat)
  {
    cerr << "cannot open file for output" << endl;
    return -1;
  }

  Format = 1;
  Version = 0;
  N_Elements = coll->GetN_Cells();

  Type = new int[N_Elements];

  N_LocVertices = 0;
  for(i=0;i<N_Elements;i++)
  {
    cell = coll->GetCell(i);
    N_LocVertices += cell->GetN_Vertices();
    switch(cell->GetType())
    {
      case Tetrahedron:
        Type[i] = 0;
      break;

      case Hexahedron:
      case Brick:
        Type[i] = 1;
      break;
      default:
        ErrMsg("TDomain::Grape only in 3D");
        exit(1);
    }
  }

  Vertices = new TVertex*[N_LocVertices];
  N_ = 0;
  for(i=0;i<N_Elements;i++)
  {
    cell = coll->GetCell(i);
    k = cell->GetN_Vertices();
    for(j=0;j<k;j++)
      Vertices[N_++] = cell->GetVertex(j);
  }

  // sort the Vertices array
  Sort(Vertices, N_);

  Last = nullptr;
  N_Vertices = 0;
  for(i=0;i<N_LocVertices;i++)
    if ((Current = Vertices[i]) != Last)
    {
      N_Vertices++;
      Last = Current;
    }

  Header[0] = Format;
  Header[1] = Version;
  Header[2] = N_Elements;
  Header[3] = N_Vertices;
  Header[4] = N_LocVertices;

  dat.write((char *)Header,SizeOfInt*5);
  dat.write((char *)Type,SizeOfInt*N_Elements);
  delete Type;

  Coords = new double[3*N_Vertices];
  VertexNumbers = new int[N_LocVertices];
  NumberVertex = new int[N_LocVertices];

  Last=nullptr;
  N_=0; k=-1;
  for(i=0;i<N_LocVertices;i++)
  {
    if((Current=Vertices[i])!=Last)
    {
      Vertices[i]->GetCoords(Coords[N_],Coords[N_+1],Coords[N_+2]);
      // cout << N_/2 << "  "  << Coords[N_] << "       ";
      // cout << Coords[N_+1] << "       " << Coords[N_+2] << endl;
      k++;
      N_ += 3;
      Last=Current;
    }
    NumberVertex[i]=k;
  }

  m=0;
  for(i=0;i<N_Elements;i++)
  {
    cell = coll->GetCell(i);
    k = cell->GetN_Vertices();
    for(j=0;j<k;j++)
    {
      Current=cell->GetVertex(j);
      // cout << (int)(Current) << endl;
      l=GetIndex(Vertices, N_LocVertices, Current);
      VertexNumbers[m]=NumberVertex[l];
      // cout << VertexNumbers[m] << endl;
      m++;
    } // endfor j
  } //endfor i

  dat.write((char *)VertexNumbers,sizeof(int)*N_LocVertices);
  dat.write((char *)Coords,SizeOfDouble*3*N_Vertices);
  
  delete Coords;
  delete NumberVertex;
  delete VertexNumbers;
  delete Vertices;

  return 0;
}

/** make boundary parameter consistent */
void TDomain::MakeBdParamsConsistent(TCollection *coll)
{
  int i,j,k;
  int N_Cells, N_Joints;
  double Param1[4], Param2[4];
  TBaseCell *cell;
  TJoint *joint;
  TBoundFace *boundface;
  TBoundComp3D *bdcomp;
  const int *TmpFV, *TmpLen;
  int MaxLen;
  double x,y,z;

  N_Cells = coll->GetN_Cells();
  for(i=0;i<N_Cells;i++)
  {
    cell = coll->GetCell(i);
    N_Joints = cell->GetN_Joints();
    cell->GetShapeDesc()->GetFaceVertex(TmpFV, TmpLen, MaxLen);
    for(j=0;j<N_Joints;j++)
    {
      joint = cell->GetJoint(j);
      if(joint->GetType() == BoundaryFace ||
                joint->GetType() == IsoBoundFace)
      {
        boundface = (TBoundFace *)joint;
        bdcomp = boundface->GetBoundComp();

        if(bdcomp->GetType() == Plane)
        {
          for(k=0;k<TmpLen[j];k++)
          {
            cell->GetVertex(TmpFV[j*MaxLen+k])->GetCoords(x,y,z);
            bdcomp->GetTSofXYZ(x,y,z,Param1[k], Param2[k]);
          } // endfor k
          boundface->SetParameters(Param1, Param2);
        } // endif Plane

        if(bdcomp->GetType() == Wall) 
        {
          if( ((TBdWall*)bdcomp)->GetBdComp2D()->GetType() == Line  )
          {
            for(k=0;k<TmpLen[j];k++)
            {
              cell->GetVertex(TmpFV[j*MaxLen+k])->GetCoords(x,y,z);
              bdcomp->GetTSofXYZ(x,y,z,Param1[k], Param2[k]);
            } // endfor k
            boundface->SetParameters(Param1, Param2);
          } // endif Line
        } // endif Wall

      } // endif BoundaryFace
    } // endfor j
  } // endfor i
} // MakeBdParamsConsistent

#endif

#ifdef __2D__
/** set boundary parameters and cell shape according to
    possibly moving vertices */
//  TDatabase::IteratorDB[It_Finest]->Init(0);
//  MaxLevel = TDatabase::IteratorDB[It_Finest]->GetMaxLevel();
//  
//  for (CurrLevel=MaxLevel;CurrLevel>0;CurrLevel--)
//  {
//    TDatabase::IteratorDB[It_EQ]->Init(CurrLevel);
//
//    while ((CurrCell = TDatabase::IteratorDB[It_EQ]->Next(info)))
//      if (!CurrCell->ExistChildren())
//        CurrCell->Gen1RegGrid();
//  }
void TDomain::CorrectParametersAndShapes()
{
  int MaxLevel, CurrLevel;
  int info, j, N_Edges;
  TVertex **Vertices;
  TJoint *joint;
  TGridCell *ActiveCell;

  TDatabase::IteratorDB[It_Finest]->Init(0);
  MaxLevel = TDatabase::IteratorDB[It_Finest]->GetMaxLevel();
  
  for (CurrLevel=MaxLevel;CurrLevel>=0;CurrLevel--)
  {
    TDatabase::IteratorDB[It_EQ]->Init(CurrLevel);

    while ((ActiveCell = (TGridCell *)(TDatabase::IteratorDB[It_EQ]->Next(info))))
    {
      Vertices = ActiveCell->GetVertices();
      N_Edges = ActiveCell->GetN_Edges();
      for(j=0;j<N_Edges;j++)
      {
        joint = ActiveCell->GetJoint(j);
        if(joint->GetType() == BoundaryEdge)
        {
          ((TBoundEdge *)joint)->UpdateParameters(Vertices[j],
                            Vertices[(j+1)%N_Edges]);
        }
        if(joint->GetType() == InterfaceJoint)
        {
          ((TInterfaceJoint *)joint)->UpdateParameters(Vertices[j],
                            Vertices[(j+1)%N_Edges]);
        }
      }
    
      // if Cell is a quadrilateral
      if(N_Edges == 4)
      {
        if(ActiveCell->ExistChildren())
          ActiveCell->SetRefDesc(TDatabase::RefDescDB[N_SHAPES+((TQuadrangle *)
               TDatabase::RefDescDB[Quadrangle]->GetShapeDesc())->
               CheckQuad(Vertices)]);
        else
          ActiveCell->SetRefDesc(TDatabase::RefDescDB[((TQuadrangle *)
               TDatabase::RefDescDB[Quadrangle]->GetShapeDesc())->
               CheckQuad(Vertices)]);
      } // endif
    } // endwhile
  } // endfor
} // CorrectParametersAndShapes
//  TGridCell *Cell, *ActiveCell;
//  int i,j,k;
//  int N_Edges;
//  TJoint *joint;
//  TVertex **Vertices;
//  int ActiveLevel, ActiveRootCell;
//  int *N_Children, *CurrentChild;
//  int MaxN_Levels;
//
//  ActiveLevel = 0;
//  ActiveRootCell = 0;
//  MaxN_Levels = TDatabase::IteratorDB[It_Finest]->GetMaxLevel();
//  MaxN_Levels = 3;
//  N_Children = new int[MaxN_Levels];
//  CurrentChild = new int[MaxN_Levels];
//  for(k=0;k<MaxN_Levels;k++)
//  {
//    N_Children[k] = 0;
//    CurrentChild[k] = 0;
//  }
//
//  do
//  {
//    if (ActiveLevel)
//      do
//      {
//        ActiveCell = (TGridCell *)(ActiveCell->GetParent());
//        N_Children[ActiveLevel] = 0;
//        CurrentChild[ActiveLevel--] = 0;
//      } while (ActiveLevel &&
//          N_Children[ActiveLevel] == CurrentChild[ActiveLevel]);
//
//    if (!ActiveLevel &&
//          N_Children[ActiveLevel] == CurrentChild[ActiveLevel])
//    {
//      if (ActiveRootCell < N_RootCells)
//      {
//        ActiveCell = (TGridCell *)(CellTree[ActiveRootCell++]);
//        N_Children[ActiveLevel] = ActiveCell->GetN_Children();
//        CurrentChild[ActiveLevel] = 0;
//      }
//      else
//        return;
//    }
//
//    while(N_Children[ActiveLevel])
//    {
//      ActiveCell = (TGridCell *)(ActiveCell->GetChild(CurrentChild[ActiveLevel]++));
//      N_Children[++ActiveLevel] = ActiveCell->GetN_Children();
//    }
//
//    for(k=0;k<MaxN_Levels;k++)
//      cout << "xyz" << k << " " << N_Children[k] << " " << CurrentChild[k] << endl;
//
//    Vertices = ActiveCell->GetVertices();
//    N_Edges = ActiveCell->GetN_Edges();
//    for(j=0;j<N_Edges;j++)
//    {
//      joint = ActiveCell->GetJoint(j);
//      if(joint->GetType() == BoundaryEdge)
//      {
//        ((TBoundEdge *)joint)->UpdateParameters(Vertices[j],
//                          Vertices[(j+1)%N_Edges]);
//      }
//      if(joint->GetType() == InterfaceJoint)
//      {
//        ((TInterfaceJoint *)joint)->UpdateParameters(Vertices[j],
//                          Vertices[(j+1)%N_Edges]);
//      }
//    }
//
//    // if Cell is a quadrilateral
//    if(N_Edges == 4)
//    {
//      if(ActiveCell->ExistChildren())
//        ActiveCell->SetRefDesc(TDatabase::RefDescDB[N_SHAPES+((TQuadrangle *)
//             TDatabase::RefDescDB[Quadrangle]->GetShapeDesc())->
//             CheckQuad(Vertices)]);
//      else
//        ActiveCell->SetRefDesc(TDatabase::RefDescDB[((TQuadrangle *)
//             TDatabase::RefDescDB[Quadrangle]->GetShapeDesc())->
//             CheckQuad(Vertices)]);
//    }
//
//  } while(ActiveCell);
#endif

/*
#include <stdio.h>

void SaveTri(struct triangulateio &outt)
{
  FILE *f;
  int i;

  f = fopen ("ch.node", "wt");
  fprintf(f, "%d   2   0  1\n", outt.numberofpoints);
  for (i=0; i<=outt.numberofpoints-1; i++)
    fprintf(f,"%6d  %10.4f  %10.4f  %6d\n",i, outt.pointlist[2*i],
                   outt.pointlist[2*i+1], outt.pointmarkerlist[i]);
  fclose(f);

  f = fopen ("ch.ele", "wt");
  fprintf(f, "%d   3\n", outt.numberoftriangles);
  for (i=0; i<=outt.numberoftriangles-1; i++)
    fprintf(f,"%6d  %6d  %6d  %6d\n", i, outt.trianglelist[3*i], 
             outt.trianglelist[3*i+1], outt.trianglelist[3*i+2]);
  fclose(f);
 
  f = fopen ("ch.neigh", "wt");
  fprintf(f, "%d   3\n", outt.numberoftriangles);
  for (i=0; i<=outt.numberoftriangles-1; i++)
    fprintf(f,"%6d  %6d  %6d  %6d\n", i, outt.neighborlist[3*i], 
             outt.neighborlist[3*i+1], outt.neighborlist[3*i+2]);
  fclose(f);
 
  f = fopen ("ch.edge", "wt");
  fprintf(f, "%d   1\n", outt.numberofedges);
  for (i=0; i<=outt.numberofedges-1; i++)
    fprintf(f,"%6d  %6d  %6d  %6d\n", i, outt.edgelist[2*i], 
             outt.edgelist[2*i+1], outt.edgemarkerlist[i]);
  fclose(f);
}
*/


int TDomain::RefineallxDirection()
{
	TBaseCell *CurrCell;
	int info;
	static int s = 0;  // changed from 0 to 1, if refine in y direction  

	RefLevel ++;
	TDatabase::IteratorDB[It_Finest]->Init(0);

	//loop over all cells

	while((CurrCell=TDatabase::IteratorDB[It_Finest]->Next(info)))
	{
	  switch(CurrCell->GetType())
	  {
		case Quadrangle:
	  	case Parallelogram:
		case Rectangle:
			CurrCell->SetRefDesc(TDatabase::RefDescDB[N_SHAPES+QuadBis0+s]);
			CurrCell->Refine(RefLevel);
		break;
	  default:
            cerr << "RefineallxDirection only for Quad cells" << endl;
             exit(-1);
          break;	
	  }
	}

	s = 1;
	
	return 0;
}


#ifdef __3D__
// int TDomain::Tetgen(const char *FileName)
// {
//   TTetGenMeshLoader MeshLoader(FileName);
//   MeshLoader.Generate(this);
// 
//   // initialize iterators
//   TDatabase::IteratorDB[It_EQ]->SetParam(this);
//   TDatabase::IteratorDB[It_LE]->SetParam(this);
//   TDatabase::IteratorDB[It_Finest]->SetParam(this);
//   TDatabase::IteratorDB[It_Between]->SetParam(this);
//   TDatabase::IteratorDB[It_OCAF]->SetParam(this);
// 
//   return 0;
// }

/** @brief added by sashi */
int TDomain::GenerateEdgeInfo()
{
  int i, ii, j, k, m, I, n_cells, info, N_RootVertices, *PointNeighb, MaxCpV = 0, EMaxLen;
  int level=0, N, NVert_All, *NumberVertex, *VertexNumbers, N_Edges, N_FaceEdges, N_FaceVert;
  int *RootVer_Loc, *NeibRootVer_Loc, a, b, len1, len2, cell_a, N_Neibs, *Neibs, *Neib_EdgeNo;
  int NeibN_Edges, *VertBeginIndex, Neiba, Neibb, BoundEdgeMarker[MAXN_EDGES], N_Faces, MaxLen;
  const int *EdgeVertex, *TmpFV, *TmpLen,  *TmpFE, *ETmpLen;;
 
  TBaseCell **cells, *CurrCell, *NeibCell, **NeibCells;
  Iterators it=It_Finest;
  TVertex **Vertices_All, *Last, *Current;
  TShapeDesc *ShapeDesc, *NeibShapeDesc;
  TEdge *edge, *Neibedge;
  TJoint *joint;

#ifdef _MPI
  int rank;
  MPI_Comm_rank(TDatabase::ParamDB->Comm, &rank);
#endif

  NVert_All=0;
  n_cells=0;
  TDatabase::IteratorDB[it]->Init(level);
  while((CurrCell=TDatabase::IteratorDB[it]->Next(info)))
  {
    NVert_All +=CurrCell->GetN_Vertices();
    n_cells++;
  }

  cells=new TBaseCell*[n_cells];
  VertBeginIndex = new int[n_cells+1];
  NumberVertex = new int[NVert_All];
  VertexNumbers = new int[NVert_All];
  Vertices_All = new TVertex*[NVert_All];

  NVert_All=0;
  n_cells=0;
  VertBeginIndex[0] = 0;
  TDatabase::IteratorDB[it]->Init(level);
  while((CurrCell = TDatabase::IteratorDB[it]->Next(info)))
  {
    cells[n_cells]=CurrCell;
    N=CurrCell->GetN_Vertices();

    for(i=0;i<N;i++)
    {
      Vertices_All[NVert_All] = CurrCell->GetVertex(i);
      NVert_All++;
    }

    n_cells++;
    VertBeginIndex[n_cells] = NVert_All;

  } // while
// NVert_All--;
  // sort the Vertices array
  Sort(Vertices_All, NVert_All);
// NVert_All++;
  Last=nullptr;
  N_RootVertices=-1;
  for(i=0;i<NVert_All;i++)
   {
    if((Current=Vertices_All[i])!=Last)
    {
      N_RootVertices++;
      Last=Current;
    }
    NumberVertex[i]=N_RootVertices;
   }
  N_RootVertices++;

//   cout << "N_RootVertices " << N_RootVertices << " NVert_All " << NVert_All << endl;

  m=0;
  for(ii=0;ii<n_cells;ii++)
   {
    CurrCell = cells[ii];
    N=CurrCell->GetN_Vertices();
    for(i=0;i<N;i++)
    {
      Current= CurrCell->GetVertex(i);
      I=GetIndex(Vertices_All, NVert_All, Current);
      VertexNumbers[m]=NumberVertex[I];
//       cout << VertexNumbers[m] << endl;
      m++;
    } // endfor j
   } //while

  /** find max No. cells met any vertex in the collection **/
//    VertBound = new int[N_RootVertices];
   PointNeighb = new int[N_RootVertices];
   memset(PointNeighb, 0, N_RootVertices*SizeOfInt);
//    memset(VertBound, 0, N_RootVertices*SizeOfInt);

  for(i=0;i<NVert_All;i++)
    PointNeighb[VertexNumbers[i]]++;

  for(i=0;i<N_RootVertices;i++)
    if (PointNeighb[i] > MaxCpV) MaxCpV = PointNeighb[i];

   //printf("Max number of cells per vertex %d \n", MaxCpV);
   /** No. of edge neibs will not exceed MaxCpV */ 
   Neibs = new int[MaxCpV];
   Neib_EdgeNo = new int[MaxCpV];
   NeibCells = new TBaseCell*[MaxCpV];

  /** PointNeighb's first column contains number of neib cells met with each vertex **/
  /** further columns contain the cell numbers met with this vertex **/
   MaxCpV++;

   delete [] PointNeighb;
   PointNeighb = new int[N_RootVertices*MaxCpV];
   memset(PointNeighb, 0, (N_RootVertices*MaxCpV)*SizeOfInt);

  NVert_All=0;
  for(ii=0;ii<n_cells;ii++)
   {
    CurrCell = cells[ii];
    N=CurrCell->GetN_Vertices();
//     CurrCell->GetShapeDesc()->GetFaceVertex(TmpFV, TmpLen, MaxLen);

    for(i=0;i<N;i++)
     {
      I = VertexNumbers[NVert_All] *MaxCpV;
      PointNeighb[I]++;
      PointNeighb[I + PointNeighb[I] ] = ii;
      NVert_All ++;
     }

   } // for(ii=0;ii<n_cells;ii++)

// exit(0);

//   for(i=0;i<N_RootVertices;i++)
//     if ( VertBound[i]==0) printf("Vert %d VertBound %d \n", i, VertBound[i]);
//     //printf("Number of cells in vertex %d \n",  PointNeighb[i*MaxCpV]);
// 
// exit(0);
//   NVert_All=0;
  for(ii=0;ii<n_cells;ii++)
   {
    CurrCell = cells[ii];
    N=CurrCell->GetN_Vertices();
    N_Edges=CurrCell->GetN_Edges();
    N_Faces=CurrCell->GetN_Joints();
    
    ShapeDesc= CurrCell->GetShapeDesc();
    ShapeDesc->GetEdgeVertex(EdgeVertex);
    ShapeDesc->GetFaceEdge(TmpFE, ETmpLen, EMaxLen);
    ShapeDesc->GetFaceVertex(TmpFV, TmpLen, MaxLen);
    
    RootVer_Loc = VertexNumbers+VertBeginIndex[ii];
    
    
    /** set the marker for Edges */
    for(i=0;i<MAXN_EDGES;i++)
     BoundEdgeMarker[i] = 0;;
    
    /** set bound and isobound Edges */
    for(i=0;i<N_Faces;i++)
     {
      joint=CurrCell->GetJoint(i);

      if(joint->GetType() == BoundaryFace)
       {         
        N_FaceEdges = ETmpLen[i];
        for(j=0;j<N_FaceEdges;j++) 
         {
          /** not modified if it is isobound edge */
          if (BoundEdgeMarker[TmpFE[i*EMaxLen+j] ] == 0)
           BoundEdgeMarker[TmpFE[i*EMaxLen+j] ] = 1;
         }
         
         /** set all vertices on the bound face as bound vert */
         N_FaceVert = TmpLen[i];        
         for(j=0;j<N_FaceVert;j++) 
          CurrCell->GetVertex(TmpFV[i*MaxLen + j])->SetAsBoundVert();
          
       } // if(joint->GetType() == Boundar
      else if(joint->GetType() == IsoBoundFace)
       {
        N_FaceEdges = ETmpLen[i];
        for(j=0;j<N_FaceEdges;j++)
         BoundEdgeMarker[TmpFE[i*EMaxLen+j] ] = 2;

        /** set all vertices on the bound face as bound vert */
        N_FaceVert = TmpLen[i];        
        for(j=0;j<N_FaceVert;j++) 
         CurrCell->GetVertex(TmpFV[i*MaxLen + j])->SetAsBoundVert();
       } // 
     } // for(i=0;i<N_    
    
    for(i=0;i<N_Edges;i++)
     {
      N_Neibs = 0;
      edge = CurrCell->GetEdge(i);
      
      if(edge==nullptr) // edge not yet created
       {
        a = RootVer_Loc[EdgeVertex[2*i]];
        b = RootVer_Loc[EdgeVertex[2*i+1]];

        len1 = PointNeighb[a*MaxCpV]; // No. cells met with vert a
        len2 = PointNeighb[b*MaxCpV]; // No. cells met with vert b

        /** find No. cells having this edge */
        for(j=1;j<=len1;j++)
         {
          cell_a = PointNeighb[a*MaxCpV + j];
// 	  if(rank==0 && cell_a==16)
// 	  cout  <endl;
//            cout <<    " cell_a " << cell_a<<endl;

          for(k=1;k<=len2;k++)
           {

            if(cell_a == PointNeighb[b*MaxCpV +k] )
             {  
              Neibs[N_Neibs] = cell_a;
              N_Neibs ++;
              break;
             }
           } // for(k=1;k<=
         } // for(j=1;j<

        /** find the local index of the edge in all cells */
        for(j=0;j<N_Neibs;j++)
         {

          if(Neibs[j]==ii)
           {
             Neib_EdgeNo[j] = i;
           }
          else 
           {
            NeibCell = cells[Neibs[j]];
            NeibShapeDesc= NeibCell->GetShapeDesc();
            NeibN_Edges=NeibCell->GetN_Edges();
            NeibShapeDesc->GetEdgeVertex(EdgeVertex);
            NeibRootVer_Loc = VertexNumbers+VertBeginIndex[ Neibs[j]];
            //cout <<    "  Neib " << Neibs[j]<<endl;

            for(k=0;k<NeibN_Edges;k++)
             {
              Neibedge = NeibCell->GetEdge(k);

              if(Neibedge==nullptr) // edge not yet created
               {
                 Neiba = NeibRootVer_Loc[EdgeVertex[2*k]];
                 Neibb = NeibRootVer_Loc[EdgeVertex[2*k+1]];

                 if( (Neiba==a &&  Neibb==b) || (Neiba==b &&  Neibb==a) )
                  {
                   //cout <<    "  Neib edge found "  <<endl;
                   Neib_EdgeNo[j] = k;
                   break;
                  }
               }
             } //for(k=0;k<NeibN_Edges;k

            if(k==NeibN_Edges)
             {
              cout << "Error could not find edge index in the Neib cell !" <<endl;
              exit(0);
             }
            }
         } // for(j=0;j<N_Neib

       /**generate the edge and set in all cells */
       for(j=0;j<N_Neibs;j++)
        {
         NeibCells[j] = cells[Neibs[j]];
         NeibCells[j]->SetEdge(Neib_EdgeNo[j], edge);
        }

//   	  if(rank==0 && ii==35 && i==1)      
// 	  {
//            for(j=0;j<N_Neibs;j++)
// 	     printf("rank %d j %d NeibCells %d BoundEdgeMarker %d \n", rank, j, Neibs[j], BoundEdgeMarker[i]); 
// 	     
// 	  }
//         
        
        
       if(BoundEdgeMarker[i]==2 )
        {
         edge = new TIsoEdge3D(N_Neibs, NeibCells);
        }
       else if(BoundEdgeMarker[i]==1)
        {
         edge = new TBDEdge3D(N_Neibs, NeibCells);
        }
       else
        {
         edge = new TInnerEdge(N_Neibs, NeibCells);
        }                
       } //if(edge==nullptr)
//      else
//       {
//          cout <<  ii <<  " Edge already set " << i  <<endl;
// // exit(0);
//       }

       for(j=0;j<N_Neibs;j++)
         NeibCells[j]->SetEdge(Neib_EdgeNo[j], edge);

     } // for(i=0;i<N_Edges;i++)
   } //  for(ii=0;ii<n_cel

   delete [] Neibs;
   delete [] Neib_EdgeNo;
   delete [] NeibCells;
   delete [] cells;
   delete [] VertBeginIndex;
   delete [] NumberVertex;
   delete [] VertexNumbers;
   delete [] Vertices_All;
//    delete [] VertBound;
   delete [] PointNeighb;

#ifdef _MPI
   if(rank==0)
#endif
    Output::info<5>("Domain.C","3D Mesh Edges Generated ");

  return 0;
}


#endif

size_t TDomain::get_n_initial_refinement_steps() const
{
  return db["refinement_n_initial_steps"];
}

size_t TDomain::get_max_n_adaptive_steps() const
{
  return db["refinement_max_n_adaptive_steps"];
}

void TDomain::print_info(std::string name) const
{
#ifdef _MPI
  int my_rank, size;
  MPI_Comm_rank(TDatabase::ParamDB->Comm, &my_rank);
  MPI_Comm_size(TDatabase::ParamDB->Comm, &size);

  int sbuf_own = N_OwnCells;
  int sbuf_halo = N_RootCells - N_OwnCells;

  std::vector<int> ns_own_cells(size,0);
  std::vector<int> ns_halo_cells(size,0);

  {
    MPI_Gather(
      &sbuf_own, 1, MPI_INT,            //send
      &ns_own_cells.at(0), 1, MPI_INT,  //receive
      0, MPI_COMM_WORLD);               //control
    MPI_Gather(
      &sbuf_halo, 1, MPI_INT,            //send
      &ns_halo_cells.at(0), 1, MPI_INT,  //receive
      0, MPI_COMM_WORLD);               //control
  }
  if(my_rank == 0)
  {
    Output::stat("Domain", name);
    size_t sum_cells_total = 0;
    for(int i =0; i < size ;++i)
    {
      Output::dash("Process", i, "\t n_own_cells: ", ns_own_cells.at(i),
                    "\t n_halo_cells: ", ns_halo_cells.at(i));
      sum_cells_total += ns_own_cells.at(i);
    }
    Output::dash("Total number of cells: ", sum_cells_total);

  }

#else
  Output::stat("Domain ", name);
  Output::dash("No domain statistics printout in non-MPI case so far.");
#endif
}


void determine_n_refinement_steps_multigrid(
  const std::string& multigrid_type,
  int n_multigrid_levels,
  int n_initial_refinement_steps,
  int& n_ref_before, int& n_ref_after)
{
#ifdef _MPI
  int my_rank;
  MPI_Comm_rank(MPI_COMM_WORLD, &my_rank);
#else
  int my_rank=0;
#endif
  //Check if input multigrid type makes sense.
  if(multigrid_type!=std::string("standard") && multigrid_type!=std::string("mdml"))
    ErrThrow("Unknown multigrid type ", multigrid_type,". Use 'standard' or 'mdml'.");
  //Check if input numbers make sense
  if(n_multigrid_levels > n_initial_refinement_steps + 1)
    ErrThrow("You requested ", n_multigrid_levels, " geometric levels for "
        "multigrid, but only ", n_initial_refinement_steps + 1, " grid levels "
        "will be present after refining ", n_initial_refinement_steps, " times. "
        " Choose a smaller multigrid_n_levels.");

  //split the number of refinement steps
  n_ref_after =  n_multigrid_levels - 1;
  n_ref_before =  n_initial_refinement_steps - n_ref_after;

  //print information
  if(my_rank == 0)
  {
    Output::info("REFINEMENT FOR MULTIGRID","You are using ",multigrid_type,
                 " multigrid with ",n_multigrid_levels," geometric levels. ");
#ifdef _MPI
    Output::dash("Number of refinement steps before domain partitioning: ", n_ref_before);
    Output::dash("Number of refinement steps after domain partitioning: ", n_ref_after);
    Output::dash("Total number of refinement steps: ", n_initial_refinement_steps);
#else
    Output::dash("Number of refinement steps before picking grids: ", n_ref_before);
    Output::dash("Number of refinement steps after picking grids: ", n_ref_after);
    Output::dash("Total number of refinement steps: ", n_initial_refinement_steps);
#endif
  }
}

std::list<TCollection* > TDomain::refine_and_get_hierarchy_of_collections(
    const ParameterDatabase& parmoon_db
#ifdef _MPI
    , int& maxSubDomainPerDof
#endif
    )
{
#ifdef _MPI
  int my_rank, size;
  MPI_Comm_rank(MPI_COMM_WORLD, &my_rank);
  MPI_Comm_size(MPI_COMM_WORLD, &size);
#endif

  // Split the number of refinement steps - see doc of the method
  // TODO Removing this strange construction is a TODO
  int n_ref_before = this->get_n_initial_refinement_steps();
  int n_ref_after = 0;
  if(parmoon_db.contains("preconditioner")
     && parmoon_db["preconditioner"].is(std::string("multigrid"))
     && parmoon_db.contains("solver_type")
     && parmoon_db["solver_type"].is(std::string("iterative")))
  {
    determine_n_refinement_steps_multigrid(
      parmoon_db["multigrid_type"],
      parmoon_db["multigrid_n_levels"],
      this->get_n_initial_refinement_steps(),
      n_ref_before, n_ref_after);
  }
  bool final_barycentric = this->db["refinement_final_step_barycentric"];
  for(int i = 0; i < n_ref_before; i++)
  {
    if(final_barycentric && i+1 == n_ref_before && n_ref_after == 0)
      this->barycentric_refinement();
    else
      this->RegRefineAll();
  }

#ifdef _MPI
  // Partition the by now finest grid using Metis and distribute among processes.

  // 1st step: Analyse interfaces and create edge objects,.
  this->GenerateEdgeInfo();

  // 2nd step: Call the mesh partitioning.

  int maxCellsPerVertex;

  //do the actual partitioning, and examine the return value
  if ( Partition_Mesh3D(MPI_COMM_WORLD, this, maxCellsPerVertex) == 1)
  {
    ErrThrow("Partitioning did not succeed.");
  }

  // 3rd step: Generate edge info anew
  //(since distributing changed the domain).
  this->GenerateEdgeInfo();

  // calculate largest possible number of processes which share one dof
  maxSubDomainPerDof = MIN(maxCellsPerVertex, size);

#endif

  std::list<TCollection* > gridCollections;
  gridCollections.push_front(this->GetCollection(It_Finest, 0));

  //this is only relevant for multigrid
  for(int level=0; level < n_ref_after; ++level)
  {
    if(final_barycentric && level+1 == n_ref_after)
      this->barycentric_refinement();
    else
      this->RegRefineAll();
#ifdef _MPI
    this->GenerateEdgeInfo();  // has to be called anew after every refinement step
    Domain_Crop(MPI_COMM_WORLD, this); // remove unwanted cells in the halo after refinement
#endif
    // Grab collection.
    gridCollections.push_front(this->GetCollection(It_Finest, 0));
  }

  return gridCollections;
}


#ifdef __3D__


void TDomain::GenerateFromMesh(Mesh& m)
{
  // create inner faces (if needed)
  m.createInnerFaces();
  
  /** 
      compute number boundary faces:
      This step at the moment is necessary to initialize some useful arrays
      (e.g. boundary faces)
  */
  m.computeNumberOfBoundaryFaces();
  
  // build the boundary parts
  this->buildBoundary(m);

  // build the mesh
  this->buildParMooNMesh(m);
  
  // initialize iterators
  TDatabase::IteratorDB[It_EQ]->SetParam(this);
  TDatabase::IteratorDB[It_LE]->SetParam(this);
  TDatabase::IteratorDB[It_Finest]->SetParam(this);
  TDatabase::IteratorDB[It_Between]->SetParam(this);
  TDatabase::IteratorDB[It_OCAF]->SetParam(this);  
}

// note this function needs:
// list of triangles (faces)
// number of boundary faces
// adjacency (1,-1 for boundary faces)
// list of points
///@todo write part of the function inside the Mesh class, here set only the BdParts
void TDomain::buildBoundary(Mesh& m)
{
  // we consider only 1 boundary part
  ///@todo do we need to take into account the general case?
  this->N_BoundParts = 1;
  // vector of boundary parts
  this->BdParts = new TBoundPart* [this->N_BoundParts];

  // the number of boundary components is computed from the adjacency of
  // tetgen mesh. See TTetGenMeshLoaden::CreateAdjacency()
  this->N_BoundComps = m.n_boundary_faces;
  meshBoundComps.resize(this->N_BoundComps);
  Output::print("TDomain::buildBoundary() - N_BoundComps: ", this->N_BoundComps);
  this->BdParts[0] = new TBoundPart(this->N_BoundComps);
  
  // StartBdCompID[i] gives the iindex of the element in BdParts
  // where the BdComp i starts. The last element is equal to to N_BoundParts
  this->StartBdCompID = new int [this->N_BoundParts+1];

  // we now consider only a boundary components,
  // i.e. StartBdCompID[0] = 0, StartBdCompID[1] = N_BoundComps
  ///@todo check how we can extend this to multiple boundary markers
  this->StartBdCompID[0] = 0; 
  this->StartBdCompID[1] = this->N_BoundComps;


  // in order to describe the boundary, each boundary triangle is considered
  // to be a boundary component of the (single) boundary part.
  // Hence,
  // (*) first, we check if the triangle is on the boundary
  // (*) second, given the vertices, we define a TBdPlane describing the triangle
  int n_trifaces = m.triangle.size();

  int counter=0; // count the number of boundary faces found

  if(m.boundaryFacesMarker.size() == 0)
  {
    m.boundaryFacesMarker.resize(n_trifaces);
  }
  for(int i=0;i<n_trifaces;++i)
  {
    if(m.faceToTetra[i][0] == -1 || m.faceToTetra[i][1] == -1)
    {
      // the face is on the boundary
      meshBoundComps.at(counter) = new TBdPlane(counter,m.triangle[i].reference);

      double p[3], a[3], b[3], n[3];
      ///@attention the lists of nodes starts from 1 (not from 0)
      p[0] = m.vertex[ m.triangle[i].nodes[0] - 1].x;
      a[0] = m.vertex[ m.triangle[i].nodes[1] - 1].x - p[0];
      b[0] = m.vertex[ m.triangle[i].nodes[2] - 1].x - p[0];

      p[1] = m.vertex[ m.triangle[i].nodes[0] - 1].y;
      a[1] = m.vertex[ m.triangle[i].nodes[1] - 1].y - p[1];
      b[1] = m.vertex[ m.triangle[i].nodes[2] - 1].y - p[1];

      p[2] = m.vertex[ m.triangle[i].nodes[0] - 1].z;
      a[2] = m.vertex[ m.triangle[i].nodes[1] - 1].z - p[2];
      b[2] = m.vertex[ m.triangle[i].nodes[2] - 1].z - p[2];
      
      // normalize vector a
      double fac = sqrt(a[0]*a[0]+a[1]*a[1]+a[2]*a[2]);
      a[0] /= fac;
      a[1] /= fac;
      a[2] /= fac;
      // normalize vector b
      fac = sqrt(b[0]*b[0]+b[1]*b[1]+b[2]*b[2]);
      b[0] /= fac;
      b[1] /= fac;
      b[2] /= fac;
      // cross product of a and b
      n[0] = a[1]*b[2] - a[2]*b[1];
      n[1] = a[2]*b[0] - a[0]*b[2];
      n[2] = a[0]*b[1] - a[1]*b[0];
      // normalize n
      fac = sqrt(n[0]*n[0]+n[1]*n[1]+n[2]*n[2]);
      n[0] /= fac;
      n[1] /= fac;
      n[2] /= fac;

      ((TBdPlane*) meshBoundComps[counter])->SetParams(p[0], p[1], p[2],
                                                       a[0], a[1], a[2],
                                                       n[0], n[1], n[2]);
      
      ++counter;
      // the id of the boundary face is taken as the attribute of the triangle
      // note: later, trifacemarkerlist=0 is used to identify inner faces (see below)
      m.boundaryFacesMarker[i] = counter;
      Output::print<4>("TDomain::buildBoundary() Triangle ",i,
		       " boundaryMarker = ",m.boundaryFacesMarker[i],
		       " attribute = ",m.triangle[i].reference);
    }
    else // not a boundary face
      m.boundaryFacesMarker[i] = 0;
  }

  // check if the number of boundary components is consistent
  assert(counter==N_BoundComps);
  // initialize ParMooN BdParts and the BdComp
  for(int i=0; i<this->N_BoundComps; i++)
    this->BdParts[0]->SetBdComp(i, meshBoundComps[i]);
}


void TDomain::buildParMooNMesh(Mesh& m)
{
  // create a vector<TVertex*> from the list of pointa
  this->setVertices(m);
  // allocate memory for CellTree and set the vertices
  this->allocRootCells(m);  
  // create joints and set joints type
  this->distributeJoints(m);
}

/**
 * @brief set the coordinates of the vertices
 *
 * This functions reads the vertices coordinates from meshTetGenOut
 * and creates TVertex*, stored in the vector meshVertices
 * Moreover, bounds for the domain are computed
 */
void TDomain::setVertices(Mesh& m)
{
 
  double xmin=0, xmax=0, ymin=0, ymax=0, zmin=0, zmax=0;
  meshVertices.resize(m.vertex.size()); 
  Output::print("TDomain::setVertices() total number of vertices: ",  meshVertices.size());

  for(unsigned int i=0;i<meshVertices.size();++i)
  {
    double x = m.vertex[i].x;
    double y = m.vertex[i].y;
    double z = m.vertex[i].z;

    if(i > 0)
    {
      if(xmin > x) xmin = x;
      if(xmax < x) xmax = x;

      if(ymin > y) ymin = y;
      if(ymax < y) ymax = y;

      if(zmin > z) zmin = z;
      if(zmax < z) zmax = z;
    }
    else
    {
      xmin = xmax = x;
      ymin = ymax = y;
      zmin = zmax = z;
    }

    meshVertices.at(i)=new TVertex (x, y, z);
  }

  StartX = xmin;
  BoundX = xmax - xmin;

  StartY = ymin;
  BoundY = ymax - ymin;

  StartZ = zmin;
  BoundZ = zmax - zmin;

}

void TDomain::allocRootCells(Mesh& m)
{
  TVertex *Vertex;
  TMacroCell *Cell;
  // set the number of total cells and allocate the cell array
  this->N_RootCells = m.tetra.size();
  Output::print<3>("TDomain::allocRootCells() number of tetrahedra: ",
		   this->N_RootCells);

  this->CellTree = new TBaseCell* [this->N_RootCells];
  // set the vertices of each cell, reading from meshVertices
  for(int i=0;i<this->N_RootCells;++i)
  {
    Cell = new TMacroCell (TDatabase::RefDescDB[Tetrahedron], 0);
    this->CellTree[i] = Cell;
    
    for(int j=0;j<4;++j)
    {
      Vertex = meshVertices.at(m.tetra[i].nodes[j]-1);
      Cell->SetVertex(j, Vertex);
    }
    Cell->SetPhase_ID((int) m.tetra[i].reference);
    
  }

}

///@attention the functions hashTriFaces(), CreateAdjacency() must have been called before
void TDomain::distributeJoints(Mesh& m)
{
  // allocate the joints array
  meshJoints.resize(m.triangle.size());
  Output::print("number of joints: ", meshJoints.size());

  // set the faces for each joint
  for(unsigned int i=0; i<meshJoints.size(); ++i)
  {
    // find element that contain this face
    if(m.boundaryFacesMarker[i] == 0)// inner joints
    {
      int left = m.faceToTetra[i][0];
      int right = m.faceToTetra[i][1];
      Output::print<4>("TDomain::distributeJoints() Joint ", i ," Tetra: ", left, " and ", right);
      meshJoints.at(i) = new TJointEqN (CellTree[left], CellTree[right]);
    }
    else // boundary joints
    {
      Output::print<5>("Joint ", i, " is a boundary joint");
      int bdcomp = m.boundaryFacesMarker[i] - 1;
      TBoundComp3D* BoundComp = meshBoundComps[bdcomp];
      meshJoints.at(i)=new TBoundFace (BoundComp);
    }
  }

  
  for(unsigned int i=0;i<m.tetra.size();++i)
  {
    const int *TmpFV, *TmpLen;
    int MaxLen;
    
    TShapeDesc *ShapeDesc = CellTree[i]->GetShapeDesc();
    ShapeDesc->GetFaceVertex(TmpFV, TmpLen, MaxLen);

    for(int j=0;j<4;++j)
    {
      ///@attention make sure that the vector meshTrifaceHash has been created 
      int triface = m.findTriFace(m.tetra[i].nodes[TmpFV[j*MaxLen  ]],
				  m.tetra[i].nodes[TmpFV[j*MaxLen+1]],
				  m.tetra[i].nodes[TmpFV[j*MaxLen+2]]);

      // check that a face has been found
      assert (triface != -1);

      CellTree[i]->SetJoint(j, meshJoints.at(triface));

      // correct parameters for boundary faces
      if(meshJoints.at(triface)->GetType() == BoundaryFace)
      {

        TBoundFace *BoundFace = (TBoundFace*) meshJoints.at(triface);
        TBoundComp3D *BoundComp = BoundFace->GetBoundComp();
        double param1[4], param2[4];

        for(int k=0;k<TmpLen[j];++k)
        {
	  double x, y, z, t, s;
	  CellTree[i]->GetVertex(TmpFV[MaxLen*j+k])->GetCoords(x,y,z);
          BoundComp->GetTSofXYZ(x,y,z, t, s);

          param1[k] = t;
          param2[k] = s;
        }
        BoundFace->SetParameters(param1, param2);
      }
    }
  }
  
  // set map type
  for(unsigned int i=0;i<meshJoints.size();++i)
  {
    meshJoints[i]->SetMapType();
  }

}

void TDomain::GenerateFromTetgen(TTetGenMeshLoader& tgml)
{
  // check file extensions, call tetgen and generate the volume mesh,
  // the has list and the adjacency between faces
  // note: the mesh is contained in the  (tetgenio) meshTetGenOut object
  tgml.GenerateMesh();

  /*
  // build the boundary parts
  this->buildBoundary(tgml);

  // build the mesh
  this->buildParMooNMesh(tgml);
  
  // initialize iterators
  TDatabase::IteratorDB[It_EQ]->SetParam(this);
  TDatabase::IteratorDB[It_LE]->SetParam(this);
  TDatabase::IteratorDB[It_Finest]->SetParam(this);
  TDatabase::IteratorDB[It_Between]->SetParam(this);
  TDatabase::IteratorDB[It_OCAF]->SetParam(this);  
  */
}

// =======================================
// note this function needs:
// list of triangles (faces)
// number of boundary faces
// adjacency (1,-1 for boundary faces)
// list of points
// Can we use push_back to fill the meshBoundComps vector?
void TDomain::buildBoundary(TTetGenMeshLoader& tgml)
{
  // we consider only 1 boundary part
  ///@todo do we need to take into account the general case?
  this->N_BoundParts = 1;
  // vector of boundary parts
  this->BdParts = new TBoundPart* [this->N_BoundParts];

  // the number of boundary components is computed from the adjacency of
  // tetgen mesh. See TTetGenMeshLoaden::CreateAdjacency()
  this->N_BoundComps = tgml.nBoundaryComponents;
  meshBoundComps.resize(this->N_BoundComps); 
  Output::print("TDomain::buildBoundary() - N_BoundComps: ", this->N_BoundComps);
  this->BdParts[0] = new TBoundPart(this->N_BoundComps);
  
  // StartBdCompID[i] gives the iindex of the element in BdParts
  // where the BdComp i starts. The last element is equal to to N_BoundParts
  this->StartBdCompID = new int [this->N_BoundParts+1];

  // we now consider only a boundary components,
  // i.e. StartBdCompID[0] = 0, StartBdCompID[1] = N_BoundComps
  ///@todo check how we can extend this to multiple boundary markers
  this->StartBdCompID[0] = 0; 
  this->StartBdCompID[1] = this->N_BoundComps;


  // in order to describe the boundary, each boundary triangle is considered
  // to be a boundary component of the (single) boundary part.
  // Hence,
  // (*) first, we check if the triangle is on the boundary
  // (*) second, given the vertices, we define a TBdPlane describing the triangle
  int n_trifaces = tgml.meshTetGenOut.numberoftrifaces;
  int *trifaces = tgml.meshTetGenOut.trifacelist;
  int counter=0; // count the number of boundary faces found

  ///@attention misuse of trifacemarkerlist
  //  0 = boundary faces, i>0 = i-th boundary face
  ///@todo this should be changed in order to allow physical boundary markers
  if(tgml.meshTetGenOut.trifacemarkerlist == nullptr)
    tgml.meshTetGenOut.trifacemarkerlist = new int [n_trifaces];

  for(int i=0;i<n_trifaces;++i)
  {
    if(tgml.meshTetGenOut.adjtetlist[2*i+1] == -1 ||
      tgml.meshTetGenOut.adjtetlist[2*i  ] == -1)
    {
      // the face is on the boundary
      meshBoundComps.at(counter) = new TBdPlane(counter);
      double p[3], a[3], b[3], n[3];
      p[0] = tgml.meshTetGenOut.pointlist[3*trifaces[3*i  ]  ];
      a[0] = tgml.meshTetGenOut.pointlist[3*trifaces[3*i+1]  ] - p[0];
      b[0] = tgml.meshTetGenOut.pointlist[3*trifaces[3*i+2]  ] - p[0];
      p[1] = tgml.meshTetGenOut.pointlist[3*trifaces[3*i  ]+1];
      a[1] = tgml.meshTetGenOut.pointlist[3*trifaces[3*i+1]+1] - p[1];
      b[1] = tgml.meshTetGenOut.pointlist[3*trifaces[3*i+2]+1] - p[1];
      p[2] = tgml.meshTetGenOut.pointlist[3*trifaces[3*i  ]+2];
      a[2] = tgml.meshTetGenOut.pointlist[3*trifaces[3*i+1]+2] - p[2];
      b[2] = tgml.meshTetGenOut.pointlist[3*trifaces[3*i+2]+2] - p[2];
      // normalize vector a
      double fac = sqrt(a[0]*a[0]+a[1]*a[1]+a[2]*a[2]);
      a[0] /= fac;
      a[1] /= fac;
      a[2] /= fac;
      // normalize vector b
      fac = sqrt(b[0]*b[0]+b[1]*b[1]+b[2]*b[2]);
      b[0] /= fac;
      b[1] /= fac;
      b[2] /= fac;
      // cross product of a and b
      n[0] = a[1]*b[2] - a[2]*b[1];
      n[1] = a[2]*b[0] - a[0]*b[2];
      n[2] = a[0]*b[1] - a[1]*b[0];
      // normalize n
      fac = sqrt(n[0]*n[0]+n[1]*n[1]+n[2]*n[2]);
      n[0] /= fac;
      n[1] /= fac;
      n[2] /= fac;

      ((TBdPlane*) meshBoundComps[counter])->SetParams(p[0], p[1], p[2],
                                                       a[0], a[1], a[2],
                                                       n[0], n[1], n[2]);
      ++counter;
      
      // the id of the boundary face is taken as the attribute of the triangle
      // note: later, trifacemarkerlist=0 is used to identify inner faces (see below)
      tgml.meshTetGenOut.trifacemarkerlist[i] = counter;
    }
    else // not a boundary face
      tgml.meshTetGenOut.trifacemarkerlist[i] = 0;
  }

  // check if the number of boundary components is consistent
  assert(counter==N_BoundComps);
  // initialize ParMooN BdParts and the BdComp
  for(int i=0; i<this->N_BoundComps; i++)
    this->BdParts[0]->SetBdComp(i, meshBoundComps[i]);
  

}

void TDomain::buildParMooNMesh(TTetGenMeshLoader& tgml)
{
  // create a vector<TVertex*> from the list of pointa
  this->setVertices(tgml);
  // allocate memory for CellTree and set the vertices
  this->allocRootCells(tgml);  
  // create joints and set joints type
  this->distributeJoints(tgml);
}

/**
 * @brief set the coordinates of the vertices
 *
 * This functions reads the vertices coordinates from meshTetGenOut
 * and creates TVertex*, stored in the vector meshVertices
 * Moreover, bounds for the domain are computed
 * 
 * @todo should this function be split in two parts:
 * e.g. setVertices and computeDomainBounds?
 */
void TDomain::setVertices(TTetGenMeshLoader& tgml)
{
  double x, y, z;
  double xmin=0, xmax=0, ymin=0, ymax=0, zmin=0, zmax=0;
  meshVertices.resize(tgml.meshTetGenOut.numberofpoints); 
  
  for(int i=0;i<tgml.meshTetGenOut.numberofpoints;++i)
  {
    x = tgml.meshTetGenOut.pointlist[3*i  ];
    y = tgml.meshTetGenOut.pointlist[3*i+1];
    z = tgml.meshTetGenOut.pointlist[3*i+2];

    if(i > 0)
    {
      if(xmin > x) xmin = x;
      if(xmax < x) xmax = x;

      if(ymin > y) ymin = y;
      if(ymax < y) ymax = y;

      if(zmin > z) zmin = z;
      if(zmax < z) zmax = z;
    }
    else
    {
      xmin = xmax = x;
      ymin = ymax = y;
      zmin = zmax = z;
    }

    meshVertices.at(i)=new TVertex (x, y, z);
  }

  StartX = xmin;
  BoundX = xmax - xmin;

  StartY = ymin;
  BoundY = ymax - ymin;

  StartZ = zmin;
  BoundZ = zmax - zmin;

  Output::print("number of vertices: ", tgml.meshTetGenOut.numberofpoints);
}

void TDomain::allocRootCells(TTetGenMeshLoader& tgml)
{
  TVertex *Vertex;
  TMacroCell *Cell;
  // set the number of total cells and allocate the cell array
  this->N_RootCells = tgml.meshTetGenOut.numberoftetrahedra;
  Output::print<3>("TDomain::allocRootCells() number of tetrahedra: ",
		   tgml.meshTetGenOut.numberoftetrahedra);

  this->CellTree = new TBaseCell* [this->N_RootCells];
  // set the vertices of each cell, reading from meshVertices
  for(int i=0;i<this->N_RootCells;++i)
  {
    Cell = new TMacroCell (TDatabase::RefDescDB[Tetrahedron], 0);
    this->CellTree[i] = Cell;
    
    for(int j=0;j<4;++j)
    {
      Vertex = meshVertices.at(tgml.meshTetGenOut.tetrahedronlist[4*i+j]);
      Cell->SetVertex(j, Vertex);
    }
    Cell->SetPhase_ID((int) tgml.meshTetGenOut.tetrahedronattributelist[i]);
    
  }

}

///@attention the functions hashTriFaces(), CreateAdjacency() must have been called before
void TDomain::distributeJoints(TTetGenMeshLoader& tgml)
{
  // size of meshjoint
  meshJoints.resize(tgml.meshTetGenOut.numberoftrifaces);
  // search face which belongs to current bdComp
  for(int i=0;i<tgml.meshTetGenOut.numberoftrifaces;++i)
  {
    // find element that contain this face
    if(tgml.meshTetGenOut.trifacemarkerlist[i] == 0)// inner joints
    {
      int left = tgml.meshTetGenOut.adjtetlist[2*i];
      int right = tgml.meshTetGenOut.adjtetlist[2*i+1];
      
      meshJoints.at(i) = new TJointEqN (CellTree[left], CellTree[right]);
    }
    else // boundary joints
    {
      Output::print<5>("boundary joint");
      int bdcomp = tgml.meshTetGenOut.trifacemarkerlist[i] - 1;
      TBoundComp3D* BoundComp = meshBoundComps[bdcomp];
      meshJoints.at(i)=new TBoundFace (BoundComp);
    }
  }

  Output::print("number of joints: ", tgml.meshTetGenOut.numberoftrifaces);
  
  for(int i=0;i<tgml.meshTetGenOut.numberoftetrahedra;++i)
  {
    const int *TmpFV, *TmpLen;
    int MaxLen;
    
    TShapeDesc *ShapeDesc = CellTree[i]->GetShapeDesc();
    ShapeDesc->GetFaceVertex(TmpFV, TmpLen, MaxLen);

    for(int j=0;j<4;++j)
    {
      ///@attention make sure that the vector meshTrifaceHash has been created 
      int triface =
	tgml.findTriFace(tgml.meshTetGenOut.tetrahedronlist[4*i+TmpFV[j*MaxLen  ]],
			 tgml.meshTetGenOut.tetrahedronlist[4*i+TmpFV[j*MaxLen+1]],
			 tgml.meshTetGenOut.tetrahedronlist[4*i+TmpFV[j*MaxLen+2]]);

      assert (triface != -1);

      CellTree[i]->SetJoint(j, meshJoints.at(triface));

      // correct params
      if(meshJoints.at(triface)->GetType() == BoundaryFace)
      {

        TBoundFace *BoundFace = (TBoundFace*) meshJoints.at(triface);
        TBoundComp3D *BoundComp = BoundFace->GetBoundComp();
        double x, y, z, t, s;
        double param1[4], param2[4];

        for(int k=0;k<TmpLen[j];++k)
        {
          CellTree[i]->GetVertex(TmpFV[MaxLen*j+k])->GetCoords(x,y,z);
          BoundComp->GetTSofXYZ(x,y,z, t, s);

          param1[k] = t;
          param2[k] = s;
        }
        BoundFace->SetParameters(param1, param2);
      }
    }
  }
  // set map type
  for(int i=0;i<tgml.meshTetGenOut.numberoftrifaces;++i)
  {
    meshJoints[i]->SetMapType();
  }
}

#endif<|MERGE_RESOLUTION|>--- conflicted
+++ resolved
@@ -778,12 +778,7 @@
   {
     // error message: .GEO file are no longer supported. They can be used to initialize a domain
     // only if the purpose is to covert the .GEO into a .mesh
-<<<<<<< HEAD
-    if (!strcmp(db["mesh_file"],"__nofile__"))
-=======
-
     /*if (!strcmp(db["mesh_file"],"__nofile__"))
->>>>>>> 65248791
     {
       Output::print("** **************************************************************** **");
       Output::print("** ERROR: the (x)GEO files are no longer supported in ParMooN (2D): **");
@@ -811,13 +806,8 @@
     }
     else
     {
-<<<<<<< HEAD
       Output::print("** Converting .GEO to .mesh **");
-    }
-=======
-      Output::print("** Converting .GEO to .mesh **");    
     }*/
->>>>>>> 65248791
 	
     // check if the GEO file actually is an .xGEO-file
     bool isxGEO = ends_with(GEO, ".xGEO");
