--- conflicted
+++ resolved
@@ -3877,7 +3877,7 @@
       this->barycentric_refinement();
     else
       this->RegRefineAll();
-<<<<<<< HEAD
+        gridCollections.push_front(this->GetCollection(It_Finest, 0));
 #ifdef __3D__
     if(parmoon_db["problem_type"].is(6)
       && parmoon_db["example"].is(7))
@@ -3889,9 +3889,7 @@
                                        i+1);
     }
 #endif
-=======
     gridCollections.push_front(this->GetCollection(It_Finest, 0));
->>>>>>> 19493c8f
   }
 
 #ifdef _MPI
