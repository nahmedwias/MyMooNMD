
#ifdef _MPI
#  include "mpi.h"
#include <MeshPartition.h>
#endif

#include <Database.h>
#include <Domain.h>
#include <JointEqN.h>
#include <MacroCell.h>
#include <MooNMD_Io.h>
#include <BdSphere.h>

#include <Quadrangle.h>

#include <sstream>
#include <stdlib.h>
#include <string.h>
#include <fstream>
#include <stdio.h>

#ifdef __2D__
  #include <IsoBoundEdge.h>
  #include <IsoInterfaceJoint.h>
#endif

#ifdef __3D__
  #include <BoundFace.h>
  #include <BdPlane.h>
  #include <BdWall.h>
  #include <BdCylinder.h>
  #include <IsoInterfaceJoint3D.h>
  #include <InterfaceJoint3D.h>
  #include <IsoBoundFace.h>
  
  #include <TetGenMeshLoader.h>
  #include <BDEdge3D.h>
  #include <InnerEdge.h>
  #include <IsoEdge3D.h>
#endif

#ifdef __MORTAR__
  #include <BoundPoint.h>
  #include <MortarBaseJoint.h>
  #include <MortarJoint.h>
#endif


#include <string.h>
#include <vector>

extern "C"
{
  #include "triangle.h"
  void triangulate(char *, struct triangulateio *, struct triangulateio *,
                   struct triangulateio *);
}

ParameterDatabase get_default_domain_parameters()
{
  ParameterDatabase db = ParameterDatabase::parmoon_default_database();

  db.add("refinement_n_initial_steps", (size_t)0,
         "This is the number of refinement steps before any computation "
         "starts. Usually the mesh is uniformly refined. In a multigrid "
         "program, this determines the number of uniform refinements until the "
         "finest mesh.", (size_t)0, (size_t)20);

  db.add("refinement_max_n_adaptive_steps", (size_t) 0,
         "A maximum number of adaptive refinement steps"
         "which may be applied to this domain."
         "THIS IS UNUSED AT THE MOMENT!",
         (size_t) 0, size_t (10));
  
   db.add("boundary_file", "Default_UnitSquare",
        "This is a file describing the boundary of the computational domain. "
        "You probably want to adjust this to be the path to some file which "
        "typically has the extension 'PRM'. See the documentation for GEO and "
        "PRM files.",
        {"Default_UnitSquare", "Default_UnitCube"}
       );
   
   db.add("geo_file", "Default_UnitSquare",
        "This files describes the computational mesh. You probably want to "
        "adjust this to be the path to some file which typically has the "
        "extension 'GEO' or 'xGEO'. See the documentation for GEO and PRM "
        "files.",
        {"UnitSquare", "TwoTriangles", "Default_UnitCube_Hexa", 
         "Default_UnitCube_Tetra","Default_UnitSquare"});
   
   db.add("mesh_tetgen_file", std::string("Wuerfel"),
         "This files describes the computational mesh. Typically this files"
         " has the extension 'mesh, 'smesh', 'node' or 'poly'. "
         " currently only the smesh files are supported");

  return db;
}


// Constructor
TDomain::TDomain(const ParameterDatabase& param_db) :
  Interfaces(nullptr),db(get_default_domain_parameters())
{
  RefLevel = 0;
  Output::print<4>("domain is initialized");
  db.merge(param_db, false);
  
  std::string geoname = db["geo_file"];
  std::string boundname = db["boundary_file"];
  std::string smesh = db["mesh_tetgen_file"];
  
  if( (geoname.substr(geoname.find_last_of(".") + 1) == "GEO" )
      && (boundname.substr(boundname.find_last_of(".") + 1) == "PRM" )
      )
  {
    this->Init(boundname.c_str(), geoname.c_str());
    Output::print<4>("GEO and PRM files are selected");
  }
  else if( (geoname.substr(geoname.find_last_of(".") + 1) == "mesh" )
	   && (boundname.substr(boundname.find_last_of(".") + 1) == "PRM" )
	   )
  {
    Output::print<4>("mesh and PRM files are selected");
    this->InitFromMesh(boundname.c_str(), geoname.c_str());
    
  }
#ifdef __3D__
  else if( (geoname.substr(geoname.find_last_of(".") + 1) == "mesh" ) )
  {
    // note: in 3D, we allow domain initialization withtou PRM
    Output::print<>("Initialize (3D) Domain using mesh file ",geoname.c_str());
    this->InitFromMesh(boundname.c_str(), geoname.c_str());
  }
  else if(smesh.substr(smesh.find_last_of(".")+1) == "smesh")
  {
    // initialize a TTetGenMeshLoader using the surface mesh and generate volume mesh
    TTetGenMeshLoader tetgen(smesh, db);   
    // convert the mesh into ParMooN Mesh object
    ParM::Mesh m(tetgen.meshTetGenOut);
    // generate vertices, cells and joint
    GenerateFromMesh(m);
    // test: write the mesh on a file
    m.writeToMesh("test_parmoon.mesh"); 
  }
#endif
  else 
  {
    // default cases for the tests
    this->Init(boundname.c_str(), geoname.c_str());
  }
}

//TODO This domain constructor, which is also responsible for read-in of the
// old database, is to be reomved soon.
TDomain::TDomain(char *ParamFile, const ParameterDatabase& param_db) :
  Interfaces(nullptr),db(get_default_domain_parameters())
{
  RefLevel = 0;
  
  db.merge(param_db, true);

  // This will be removed as soon as we got entirely rid of the
  // global database.
  /** set variables' value in TDatabase using ParamFile */
  this->ReadParam(ParamFile);
  
  std::string geoname = db["geo_file"];
  std::string boundname = db["boundary_file"];
  std::string smesh = db["mesh_tetgen_file"];
  
  if( (geoname.substr(geoname.find_last_of(".") + 1) == "GEO" ) 
      && (boundname.substr(boundname.find_last_of(".") + 1) == "PRM" ) 
      )
  {
    this->Init(boundname.c_str(), geoname.c_str());
    Output::print<4>("GEO and PRM files are selected");
    
  }
  else if( (geoname.substr(geoname.find_last_of(".") + 1) == "mesh" )
	   && (boundname.substr(boundname.find_last_of(".") + 1) == "PRM" )
	   )
  {
    Output::print<>("Initialize Domain using mesh file ",geoname.c_str(),
		    " and PRM file ",boundname.c_str());
    this->InitFromMesh(boundname.c_str(), geoname.c_str());
  }
    
#ifdef __3D__
  else if( (geoname.substr(geoname.find_last_of(".") + 1) == "mesh" ) )
  {
    // note: in 3D, we allow domain initialization withtou PRM
    Output::print<>("Initialize (3D) Domain using mesh file ",geoname.c_str());
    this->InitFromMesh(boundname.c_str(), geoname.c_str());
  }
  
  else if( (smesh.substr(smesh.find_last_of(".")+1) == "smesh")||
	   (smesh.substr(smesh.find_last_of(".")+1) == "mesh") )
  {
    // intialize mesh using tetegen mesh loader
    Output::print<>("Initialize Domain using the surface mesh file ", smesh.c_str());

    // initialize a TTetGenMeshLoader using the surface mesh and generate volume mesh
    TTetGenMeshLoader tetgen(smesh, db);   
    // convert the mesh into ParMooN Mesh object
    ParM::Mesh m(tetgen.meshTetGenOut);
    // generate vertices, cells and joint
    GenerateFromMesh(m);
    // test: write the mesh on a file
    m.writeToMesh("test2.mesh");
}
#endif
  else 
  {
    // default cases for the tests
    this->Init(boundname.c_str(), geoname.c_str());
  }
}

TDomain::~TDomain()
{
  delete [] StartBdCompID;
  if (Interfaces)
    delete [] Interfaces;
  for(int i = 0; i < N_BoundParts; ++i)
    delete BdParts[i];
  delete [] BdParts;
  delete [] CellTree;
}

// Methods
int TDomain::GetBdPartID(int BdCompID)
{
  int i;

  for (i=N_BoundParts-1;i>0;i--)
    if (BdCompID >= StartBdCompID[i]) break;

  return i;
}

int TDomain::GetLocalBdCompID(int BdCompID)
{
  int i;

  for (i=N_BoundParts-1;i>0;i--)
    if (BdCompID >= StartBdCompID[i]) break;

  return BdCompID - StartBdCompID[i];
}

#ifdef __MORTAR__
int TDomain::SetSubGridIDs(IntFunct2D *TestFunc)
{
  int i, j, N_, ID, CurrID;
  TVertex *Vert;

  for (i=0;i<N_RootCells;i++)
  {
    ID = 0;
    N_ = CellTree[i]->GetRefDesc()->GetN_OrigVertices();
    for(j=0;j<N_;j++)
    {
      Vert = CellTree[i]->GetVertex(j);
      CurrID = TestFunc(Vert->GetX(), Vert->GetY());

      if (CurrID > ID) ID = CurrID;
    }

    ((TMacroCell *) CellTree[i])->SetSubGridID(ID);
  }
  
  return 0;
}

int TDomain::GenMortarStructs()
{
  int i, j, k, N_1, N_2, ID1, ID2;
  TBaseCell *MeBase, *Me, *Neighb;
  TJoint *Joint;
  //TVector<int> *MortarAux;

  //MortarAux = new TVector<int>(30,30);
  std::vector<int> MortarAux;

  N_MortarFaces = 0;

  for (i=0;i<N_RootCells;i++)
    CellTree[i]->SetClipBoard(0);

  for (i=0;i<N_RootCells;i++)
  {
    Me = CellTree[i];
    N_1 = Me->GetRefDesc()->GetN_OrigEdges();
    for(j=0;j<N_1;j++)
      if (Neighb = Me->GetJoint(j)->GetNeighbour(CellTree[i]))
        if ((ID1 = Me->GetSubGridID()) != (ID2 = Neighb->GetSubGridID()))
        {
          N_2 = Neighb->GetRefDesc()->GetN_OrigEdges();
          for (k=0;k<N_2;k++)
            if (Neighb->GetJoint(k) == Me->GetJoint(j)) break;

          if (!(Me->GetClipBoard() & 1 << j))
          {
            N_MortarFaces++;
            Me->SetClipBoard(Me->GetClipBoard() | 1 << j);
            Neighb->SetClipBoard(Neighb->GetClipBoard() | 1 << k);

            if (ID1 < ID2)
              //MortarAux->AddElement(i);
              MortarAux.push_back(i);
            else
              //MortarAux->AddElement(-i-1);
              MortarAux.push_back(-i-1);

            //MortarAux->AddElement(j);
            //MortarAux->AddElement(k);
            MortarAux.push_back(j);
            MortarAux.push_back(k);
          }
        }
  } 

  MortarFaces = new TMortarFace[N_MortarFaces];

  for (i=0;i<N_MortarFaces;i++)
  {
    //if (MortarAux->GetElement(3*i) >= 0)
    if (MortarAux.at(3*i) >= 0)
    {
      //MortarFaces[i].Cell = CellTree[MortarAux->GetElement(3*i)];
      //MortarFaces[i].LocFaceNumber[0] = MortarAux->GetElement(3*i + 1);
      //MortarFaces[i].LocFaceNumber[1] = MortarAux->GetElement(3*i + 2);
      MortarFaces[i].Cell = CellTree[MortarAux.at(3*i)];
      MortarFaces[i].LocFaceNumber[0] = MortarAux.at(3*i + 1);
      MortarFaces[i].LocFaceNumber[1] = MortarAux.at(3*i + 2);
    }
    else
    {
      //MeBase = CellTree[-MortarAux->GetElement(3*i) - 1];
      //MortarFaces[i].LocFaceNumber[0] = MortarAux->GetElement(3*i + 2);
      //MortarFaces[i].LocFaceNumber[1] = MortarAux->GetElement(3*i + 1);
      MeBase = CellTree[-MortarAux.at(3*i) - 1];
      MortarFaces[i].LocFaceNumber[0] = MortarAux.at(3*i + 2);
      MortarFaces[i].LocFaceNumber[1] = MortarAux.at(3*i + 1);
      MortarFaces[i].Cell = MeBase->GetJoint(MortarFaces[i].LocFaceNumber[1])->
                            GetNeighbour(MeBase);
    }
  }

  for (i=0;i<N_MortarFaces;i++)
  {
    k = MortarFaces[i].LocFaceNumber[0];
    Me = MortarFaces[i].Cell;
    Joint = Me->GetJoint(k);
    Neighb = Joint->GetNeighbour(Me);

    delete Joint;

    Joint = new TMortarBaseJoint(Me, Neighb);
    Me->SetJoint(k, Joint);
    Neighb->SetJoint(MortarFaces[i].LocFaceNumber[1], Joint);
  }
  
  //delete MortarAux;
  
  return 0;
}

TCollection *TDomain::GetMortarColl(Iterators it, int level)
{
  TCollection *coll;
  int i, n_cells = 0, lev, info;
  const int *TmpEV;
  TBaseCell **cells, *CurrCell, *LastCell, *NewCell;
  TJoint *Joint;

  BeginMFace = new int[N_MortarFaces + 1];
  BeginMFace[0] = 0;
  
  for (i=0;i<N_MortarFaces;i++)
  {
    lev = level + (i << 8);
    TDatabase::IteratorDB[it]->Init(lev);
    while (TDatabase::IteratorDB[it]->Next(info)) n_cells++;
    BeginMFace[i+1] = n_cells;
  }

  cells = new TBaseCell*[n_cells];

  for (n_cells=i=0;i<N_MortarFaces;i++)
  {
    lev = level + (i << 8);
    TDatabase::IteratorDB[it]->Init(lev);
    LastCell = NULL;
    while ((CurrCell = TDatabase::IteratorDB[it]->Next(info)))
    {
      NewCell = new TGridCell(TDatabase::RefDescDB[S_Line], RefLevel);

      CurrCell->GetRefDesc()->GetShapeDesc()->GetEdgeVertex(TmpEV);
      NewCell->SetVertex(0, CurrCell->GetVertex(TmpEV[2*info]));
      NewCell->SetVertex(1, CurrCell->GetVertex(TmpEV[2*info + 1]));

      if (LastCell)
      {
        Joint = new TJointEqN(NewCell, LastCell);
        NewCell->SetJoint(0, Joint);
        LastCell->SetJoint(1, Joint);
      }
      else
        NewCell->SetJoint(0, new TJointEqN(NewCell));

      cells[n_cells++] = LastCell = NewCell;
    }
    NewCell->SetJoint(1, new TJointEqN(NewCell));
  }

  coll = new TCollection(n_cells, cells);

  #ifdef  _MPI 
  coll->SetN_OwnCells(N_OwnCells);
  #endif

 return coll;
}

int TDomain::InitMortarJoints(Iterators it, int level, TCollection *coll)
{
  int i, j, ncell, Ncell, lev, info;
  const int *TmpEV;
  bool Left;
  double X0, Y0, X1, Y1, X, Y;
  TBaseCell *CurrCell, *Cell1D;

  for (ncell=i=0;i<N_MortarFaces;i++)
  {
    lev = level + (i << 8);
    TDatabase::IteratorDB[it]->Init(lev);
    while ((CurrCell = TDatabase::IteratorDB[it]->Next(info)))
      if (CurrCell->GetParent())
        ((TMortarJoint *) CurrCell->GetJoint(info))->SetMEdgeInColl(ncell++);
      else
        ((TMortarBaseJoint *) CurrCell->GetJoint(info))->
                                SetMEdgeInColl(ncell++);
  }

  for (i=0;i<N_MortarFaces;i++)
  {
    lev = - level - (i << 8);
    TDatabase::IteratorDB[it]->Init(lev);
    ncell = BeginMFace[i];
    Ncell = BeginMFace[i+1] - 1;
    while ((CurrCell = TDatabase::IteratorDB[it]->Next(info)))
    {
      CurrCell->GetRefDesc()->GetShapeDesc()->GetEdgeVertex(TmpEV);
      X0 = CurrCell->GetVertex(TmpEV[2*info])->GetX();
      Y0 = CurrCell->GetVertex(TmpEV[2*info])->GetY();
      X1 = CurrCell->GetVertex(TmpEV[2*info+1])->GetX();
      Y1 = CurrCell->GetVertex(TmpEV[2*info+1])->GetY();

      do
      {
        Cell1D = coll->GetCell(ncell);
        X = Cell1D->GetVertex(0)->GetX();
        Y = Cell1D->GetVertex(0)->GetY();
        Left = (bool) ((X1-X)*(X1-X0) + (Y1-Y)*(Y1-Y0) < 0);

        if (Left) ncell++;

      } while (ncell < Ncell && Left);

      if (ncell > Ncell)
        ncell--;
      else
      {
        Cell1D = coll->GetCell(ncell);
        X = Cell1D->GetVertex(0)->GetX();
        Y = Cell1D->GetVertex(0)->GetY();
        if ((X1-X)*(X1-X0) + (Y1-Y)*(Y1-Y0) > 0) ncell--;
      }

      if (CurrCell->GetParent())
        ((TMortarJoint *) CurrCell->GetJoint(info))->
                            SetMEdgeInColl(-ncell - 1);
      else
        ((TMortarBaseJoint *) CurrCell->GetJoint(info))->
                                SetMEdgeInColl(-ncell - 1);
    }
  }

  return 0;
}
#endif // __MORTAR__

#ifdef __2D__
//void SaveTri(struct triangulateio &outt);

int TDomain::GenInitGrid()
{
#ifdef _MPI
  int rank;
  MPI_Comm_rank(MPI_COMM_WORLD, &rank);
#endif

  int *VertsPerComp;
  int i, j, k, N_, N_BdComps, N_InitVerts = 0;
  int CurrComp = 0;
  int CurrPoint = 0, CurrSeg = 0, BdStartPoint;
  TBoundComp2D *CurrCompPtr;
  double T, X, Y, T_a, T_b, *Coordinates;
  double Xmin = 1e10, Xmax = -1e10, Ymin = 1e10, Ymax = -1e10;
  int *PartMarker, *Triangles, *PointNeighb, maxEpV = 0;
  int a, b, len1, len2, aux, part, comp, Neib[2], CurrNeib;
  TJoint *Joint;
  TVertex **NewVertices;
  struct triangulateio inn,  outt;
  bool AllowEdgeRef = (bool) TDatabase::ParamDB->MESHGEN_ALLOW_EDGE_REF;
  std::ostringstream opts;

  VertsPerComp = new int[N_BoundComps];

  for (i=0;i<N_BoundParts;i++)
  {
    N_BdComps = BdParts[i]->GetN_BdComps();
    for (j=0;j<N_BdComps;j++)
      VertsPerComp[CurrComp++] = BdParts[i]->GetBdComp(j)->GetN_InitVerts();
  }

  for (i=0;i<N_BoundComps;i++)
    N_InitVerts += VertsPerComp[i] - 1;

  inn.numberofsegments = N_InitVerts;
  inn.segmentlist = new int[2*N_InitVerts];
  inn.segmentmarkerlist = new int[N_InitVerts];
  
  for (i=0;i<N_BoundParts;i++)
    if (Interfaces[i] < 0) N_InitVerts++;

  inn.numberofpoints = N_InitVerts;             
  inn.numberofpointattributes = 0;
  inn.numberofholes = N_Holes;
  inn.numberofregions = N_Regions;
  inn.regionlist = PointInRegion;

  inn.pointlist = new double[2*N_InitVerts + 2];
  inn.pointmarkerlist = new int[N_InitVerts + 1];
  inn.holelist = PointInHole;

  CurrComp = 1;

  for (i=0;i<N_BoundParts;i++)
  {
    N_BdComps = BdParts[i]->GetN_BdComps();
    BdStartPoint = CurrPoint;

    for (j=0;j<N_BdComps;j++)
    {
      CurrCompPtr = (TBoundComp2D*)(BdParts[i]->GetBdComp(j));
      switch (CurrCompPtr->GetType())
      {
        case Line:
          inn.segmentlist[2*CurrSeg  ] = CurrPoint;
          inn.segmentlist[2*CurrSeg+1] = CurrPoint + 1;
          inn.segmentmarkerlist[CurrSeg++] = CurrComp;

          CurrCompPtr->GetXYofT(0.0, X, Y);
          inn.pointlist[2*CurrPoint  ] = X;
          inn.pointlist[2*CurrPoint+1] = Y;
          inn.pointmarkerlist[CurrPoint++] = CurrComp;

          CurrCompPtr->GetXYofT(1.0, X, Y);
          inn.pointlist[2*CurrPoint  ] = X;
          inn.pointlist[2*CurrPoint+1] = Y;
          inn.pointmarkerlist[CurrPoint] = CurrComp;
        break;

        case Polygon:
          inn.segmentlist[2*CurrSeg  ] = CurrPoint;
          inn.segmentlist[2*CurrSeg+1] = CurrPoint + 1;
          inn.segmentmarkerlist[CurrSeg++] = CurrComp + 100000;

          CurrCompPtr->GetXYofT(0.0, X, Y);
          inn.pointlist[2*CurrPoint  ] = X;
          inn.pointlist[2*CurrPoint+1] = Y;
          inn.pointmarkerlist[CurrPoint++] = CurrComp;

          CurrCompPtr->GetXYofT(1.0, X, Y);
          inn.pointlist[2*CurrPoint  ] = X;
          inn.pointlist[2*CurrPoint+1] = Y;
          inn.pointmarkerlist[CurrPoint] = CurrComp;
        break;

        case Circle:
        case Spline2D:
          BdParts[i]->GetBdComp(j)->GenInitVerts(inn.pointlist, CurrPoint,
                        inn.segmentlist, CurrSeg);

          N_ = VertsPerComp[CurrComp-1];
          for (k=0;k<N_;k++)
          {
            if (AllowEdgeRef)
            {
              if (k) 
                inn.segmentmarkerlist[CurrSeg++] = CurrComp;
            }
            else
            {
              if (k) 
                inn.segmentmarkerlist[CurrSeg++] = 100000 + CurrComp;
            }

            inn.pointmarkerlist[CurrPoint++] = CurrComp;
          }
          CurrPoint--;
        break;

      default:
         cerr << "Not a 1D  or 2D BDcomp" << endl;
             exit(-1);
        break;	
	
      }

      CurrComp++;
    }

    if (Interfaces[i] > 0)
      inn.segmentlist[2*CurrSeg-1] = BdStartPoint;
    else
      if (ABS(inn.pointlist[2*CurrPoint] -
              inn.pointlist[2*BdStartPoint]) < 1e-4 &&
          ABS(inn.pointlist[2*CurrPoint + 1] -
              inn.pointlist[2*BdStartPoint + 1]) < 1e-4)
      {
        inn.segmentlist[2*CurrSeg-1] = BdStartPoint;
        inn.numberofpoints--;
      }
      else
        CurrPoint++;
  }

  outt.pointlist = NULL;        
  outt.pointmarkerlist = NULL; 
  outt.trianglelist = NULL;    
  outt.neighborlist = NULL;
  outt.segmentlist = NULL;
  outt.segmentmarkerlist = NULL;
  outt.edgelist = NULL;        
  outt.edgemarkerlist = NULL;  
  outt.triangleattributelist = NULL;

  opts << "pq" << TDatabase::ParamDB->MESHGEN_REF_QUALITY;
  opts << "zneQA" << ends;
  triangulate((char *)(opts.str().c_str()), &inn, &outt, (struct triangulateio *) NULL);
  //SaveTri(outt);

  N_RootCells = outt.numberoftriangles;

  // allocate auxillary fields
  Coordinates = outt.pointlist;
  Triangles = outt.trianglelist;
  PartMarker = new int[outt.numberofpoints];

  N_ = outt.numberofpoints;
  for (i=0;i<N_;i++)
    if (outt.pointmarkerlist[i])
      PartMarker[i] = GetBdPartID(outt.pointmarkerlist[i]-1);
    else
      PartMarker[i] = 0;

  // generate all vertices
  N_ = outt.numberofpoints;
  NewVertices = new TVertex*[N_];

  for (i=0;i<N_;i++)
  {
    X = Coordinates[2*i];
    Y = Coordinates[2*i+1];

    if ((CurrComp = outt.pointmarkerlist[i]) && AllowEdgeRef)
    {
      CurrComp--;
      part = GetBdPartID(CurrComp);
      comp = GetLocalBdCompID(CurrComp);
      if (BdParts[part]->GetBdComp(comp)->GetType() == Circle)
      {
        BdParts[part]->GetBdComp(comp)->GetTofXY(X, Y, T);
        BdParts[part]->GetBdComp(comp)->GetXYofT(T, X, Y);
      }
    }
        
    NewVertices[i] = new TVertex(X, Y);

    if (X > Xmax) Xmax = X;
    if (X < Xmin) Xmin = X;
    if (Y > Ymax) Ymax = Y;
    if (Y < Ymin) Ymin = Y;
  }

  // set bounding box
  StartX = Xmin;
  StartY = Ymin;
  BoundX = Xmax - Xmin;
  BoundY = Ymax - Ymin;

  // generate cells
  CellTree = new TBaseCell*[N_RootCells];

  for (i=0;i<N_RootCells;i++)
  {
    CellTree[i] = new TMacroCell(TDatabase::RefDescDB[Triangle],
                                 RefLevel);

    CellTree[i]->SetVertex(0, NewVertices[outt.trianglelist[3*i    ]]);
    CellTree[i]->SetVertex(1, NewVertices[outt.trianglelist[3*i + 1]]);
    CellTree[i]->SetVertex(2, NewVertices[outt.trianglelist[3*i + 2]]);

    if(N_Regions)
    {
      ((TMacroCell *) CellTree[i])->SetSubGridID(
          (int)(outt.triangleattributelist[i]+0.05));
      CellTree[i]->SetReference_ID((int)(outt.triangleattributelist[i]+1.05));
    }
    else
      ((TMacroCell *) CellTree[i])->SetSubGridID(0);
  }

  // initialize iterators
  TDatabase::IteratorDB[It_EQ]->SetParam(this);
  TDatabase::IteratorDB[It_LE]->SetParam(this);
  TDatabase::IteratorDB[It_Finest]->SetParam(this);
  TDatabase::IteratorDB[It_Between]->SetParam(this);
  TDatabase::IteratorDB[It_OCAF]->SetParam(this);

  #ifdef __MORTAR__
    TDatabase::IteratorDB[It_Mortar1]->SetParam(this);
    TDatabase::IteratorDB[It_Mortar2]->SetParam(this);
  #endif 

  // search neighbours
  N_ = outt.numberofpoints;
  PointNeighb = new int[N_];

  memset(PointNeighb, 0, N_ * SizeOfInt);

  for (i=0;i<3*N_RootCells;i++)
    PointNeighb[Triangles[i]]++;

  for (i=0;i<N_;i++)
    if (PointNeighb[i] > maxEpV) maxEpV = PointNeighb[i];

  delete PointNeighb;
  PointNeighb = new int[++maxEpV * N_];

  memset(PointNeighb, 0, maxEpV * N_ * SizeOfInt);
  
  // first colomn contains the number of following elements
  for (i=0;i<3*N_RootCells;i++)
  {
    j = Triangles[i]*maxEpV;
    PointNeighb[j]++;
    PointNeighb[j + PointNeighb[j]] = i / 3;
  }

  // generate edges
  N_ = outt.numberofedges;
  for (i=0;i<N_;i++)
  {
    a = outt.edgelist[2*i];
    b = outt.edgelist[2*i+1];
    Neib[0] = -1;
    Neib[1] = -1;
    CurrNeib = 0;

    len1 = PointNeighb[a*maxEpV];
    len2 = PointNeighb[b*maxEpV];

    for (j=1;j<=len1;j++)
    {
      aux = PointNeighb[a*maxEpV + j];

      for (k=1;k<=len2;k++)
        if (aux == PointNeighb[b*maxEpV + k])
        {
          Neib[CurrNeib++] = aux;
          break;
        }

      if (CurrNeib == 2) break;
    }

    if (outt.edgemarkerlist[i])
    {
      CurrComp = outt.edgemarkerlist[i] - 1;
      if (CurrComp >= 100000) CurrComp -= 100000;

      part = GetBdPartID(CurrComp);
      comp = GetLocalBdCompID(CurrComp);


     #ifdef _MPI
     if(rank==0)
     #endif
      {
      if (BdParts[part]->GetBdComp(comp)->GetTofXY(
            NewVertices[a]->GetX(), NewVertices[a]->GetY(), T_a) ||
          BdParts[part]->GetBdComp(comp)->GetTofXY(
            NewVertices[b]->GetX(), NewVertices[b]->GetY(), T_b))
        cerr << "Warning in GenInitGrid: could not get parameter values!"
             << endl;
       }

      if (BdParts[part]->GetBdComp(comp)->GetType() != Line)
        if (ABS(T_a) < 1e-4 || ABS(T_a) > 0.9999 ||
            ABS(T_b) < 1e-4 || ABS(T_b) > 0.9999)
        {
          X = (NewVertices[a]->GetX() + NewVertices[b]->GetX()) / 2;
          Y = (NewVertices[a]->GetY() + NewVertices[b]->GetY()) / 2;

          BdParts[part]->GetBdComp(comp)->GetTofXY(X, Y, T);

          if ((T_a - T)*(T - T_b) < 0)
          {
            if (ABS(T_a) < 1e-4) T_a = 1.0;
            if (ABS(T_b) < 1e-4) T_b = 1.0;
            if (ABS(T_a) > 0.9999) T_a = 0.0;
            if (ABS(T_b) > 0.9999) T_b = 0.0;
          }
        }

      if (CurrNeib == 2)
        if(BdParts[part]->GetBdComp(comp)->IsFreeBoundary())
          Joint = new TIsoInterfaceJoint(BdParts[part]->GetBdComp(comp), 
                  T_a, T_b, CellTree[Neib[0]], CellTree[Neib[1]]);
        else
          Joint = new TInterfaceJoint(BdParts[part]->GetBdComp(comp),
                  T_a, T_b, CellTree[Neib[0]], CellTree[Neib[1]]);
      else
        if(BdParts[part]->GetBdComp(comp)->IsFreeBoundary())
          Joint = new TIsoBoundEdge(BdParts[part]->GetBdComp(comp), T_a, T_b);
        else
          Joint = new TBoundEdge(BdParts[part]->GetBdComp(comp), T_a, T_b);
    }
    else
    {
      if (CurrNeib != 2)
        cerr << "Warning in GenInitGrid: not enough neighbours!" << endl;

      Joint = new TJointEqN(CellTree[Neib[0]], CellTree[Neib[1]]);
    }

    for (j=0;j<3;j++)
      if (Triangles[3*Neib[0]+j] == a) break;
        
    for (k=0;k<3;k++)
      if (Triangles[3*Neib[0]+k] == b) break;

    k = k*10 + j;

    switch (k)
    {
      case  1:
      case 10:
        aux = 0;
        break;
      case 12:
      case 21:
        aux = 1;
        break;
      case  2:
      case 20:
        aux = 2;
        break;
    }
    
    CellTree[Neib[0]]->SetJoint(aux, Joint);
    
    if (Neib[1] != -1)
    {
      for (j=0;j<3;j++)
        if (Triangles[3*Neib[1]+j] == a) break;
        
      for (k=0;k<3;k++)
        if (Triangles[3*Neib[1]+k] == b) break;

      k = k*10 + j;

      switch (k)
      {
        case  1:
        case 10:
          aux = 0;
          break;
        case 12:
        case 21:
          aux = 1;
          break;
        case  2:
        case 20:
          aux = 2;
          break;
      }
    
      CellTree[Neib[1]]->SetJoint(aux, Joint);
    }

    if (Joint->GetType() == InterfaceJoint ||
        Joint->GetType() == IsoInterfaceJoint)
      ((TInterfaceJoint *) Joint)->CheckOrientation();
  }
  
  delete NewVertices;
  delete PointNeighb;

  return 0;
}


void TDomain::Init(const char *PRM, const char *GEO)
{
  int Flag;

  if(PRM == nullptr || GEO == nullptr)
  {
    ErrThrow("No boundary description or initial mesh specified");
  }

  //start with treatment of the boundary description
  if (!strcmp(PRM, "Default_UnitSquare"))
  {//catch the only implemented default case - boundary of the unit square
    initializeDefaultUnitSquareBdry();
  }
  else
  {
    // non-default: read in from file
    //make an input file string from the file "PRM"
    std::ifstream bdryStream(PRM);
    if (!bdryStream)
    {
      ErrThrow("cannot open PRM file");
    }

    //do the actual read in
    ReadBdParam(bdryStream, Flag);

    //close the stream
    bdryStream.close();
  }

  // continue with initial mesh
  if (!strcmp(GEO, "InitGrid"))
  {
    GenInitGrid();
  }
  else if (!strcmp(GEO, "TwoTriangles"))
  {
    TwoTriangles();
  }
  else
  if (!strcmp(GEO, "TwoTrianglesRef"))
  {
    TwoTrianglesRef();
  }
  else if (!strcmp(GEO, "UnitSquare"))
  {
    UnitSquare();
  }
  else if (!strcmp(GEO, "UnitSquareRef"))
  {
    UnitSquareRef();
  }
  else if (!strcmp(GEO, "SquareInSquare"))
  {
    SquareInSquare();
  }
  else if (!strcmp(GEO, "UnitSquare_US22"))
  {
    UnitSquare_US22();
  }
  else if (!strcmp(GEO, "SquareInSquareRef"))
  {
    SquareInSquareRef();
  }
  else if (!strcmp(GEO, "PeriodicSquares"))
  {
    PeriodicSquares();
  }
  else if (!strcmp(GEO, "PeriodicSquaresLarge"))
  {
    PeriodicSquaresLarge();
  }
  else if (!strcmp(GEO, "PeriodicTrianglesLarge"))
  {
    PeriodicTrianglesLarge();
  }
  else if (!strcmp(GEO, "PeriodicRectangle_2_4"))
  {
    PeriodicRectangle_2_4();
  }
  else
  {

    // error message: .GEO file are no longer supported. They can be used to initialize a domain
    // only if the purpose is to covert the .GEO into a .mesh

    if (!strcmp(db["mesh_file"],"__nofile__"))
    {
      Output::print("** **************************************************************** **");
      Output::print("** ERROR: the (x)GEO files are no longer supported in ParMooN (2D): **");
      Output::print("** The file format .mesh should be used instead                     **");
      Output::print("**                                                                  **");
      Output::print("** If you use a standard geometry input (e.g. UnitSquare.*)         **");
      Output::print("** you can find the corresponding .mesh in the src/data/ directory. **");
      Output::print("** Otherwise, you can convert your .GEO file to a .mesh, using the  **");
      Output::print("** same PRM file for the boundary description, using the geo2mes2d. **");
      Output::print("**                                                                  **");
      Output::print("** To do this:                                                      **");
      Output::print("** (1) compile the conversion progam with 'make geo2mesh2d'         **");
      Output::print("** (2) create an input.dat with                                     **");
      Output::print("**     boundary_file: [your PRM file]                               **");
      Output::print("**     geo_file: [your GEO or xGEO file]                            **");
      Output::print("**     mesh_file: [the new mesh file]                               **");
      Output::print("**  (an example of suitable input file is available in src/data/    **");
      Output::print("** (3) run '[path/]geo2mesh2d input.dat'                            **");
      Output::print("** (4) replace 'geo_file: [the new mesh file]' in your input file   **");
      Output::print("**                                                                  **");
      Output::print("** Note: using .GEO and .PRM files is only allowed with the         **");
      Output::print("** purpose of converting .GEO -> .mesh                              **");      
      Output::print("** **************************************************************** **");
      exit(1);
    }      
    else 
    {
      Output::print("** Converting .GEO to .mesh **");    
    }
	
    // "GEO" interpreted as file path to GEO-file.
    // check if it actually is an .xGEO-file
    bool isxGEO = isExtendedGEO(GEO);

    // make an input file string from the file "GEO"
    std::ifstream bdryStream(GEO);
    if (!bdryStream)
    {
      ErrThrow("cannot open GEO file");
    }

    // and call the read-in method
    ReadGeo(bdryStream,isxGEO);
  }
}



#else // 3D
void TDomain::Init(const char *PRM, const char *GEO)
{
  int IsSandwich = 0;

  if(PRM == nullptr || GEO == nullptr)
  {
    ErrThrow("No boundary description or initial mesh specified");
  }

  // start with read in of boundary description

  if (!strcmp(PRM, "Default_UnitCube"))
  {
    // one implemented default case: unit cube
    IsSandwich = initializeDefaultCubeBdry();
  }
  else
  {
    // "PRM" interpreted as file path to PRM-file.
    // make an input file string from the file "PRM"
    std::ifstream bdryStream(PRM);
    if (!bdryStream)
    {
      ErrThrow("cannot open PRM file");
    }
    // otherwise: try to read in given .PRM file
    ReadBdParam(bdryStream, IsSandwich);
  }

  if(!IsSandwich)
  {
    if (!strcmp(GEO, "TestGrid3D"))
    {
      TestGrid3D();
    }
    else if (!strcmp(GEO, "Default_UnitCube_Hexa"))
    {
      initialize_cube_hexa_mesh();
    }
    else if (!strcmp(GEO, "Default_UnitCube_Tetra"))
    {
      initialize_cube_tetra_mesh();
    }
    else
    {
      // "GEO" interpreted as file path to GEO-file.
      // check if it actually is an .xGEO-file
      bool isxGEO = isExtendedGEO(GEO);
      // make an input file string from the file "GEO"
      std::ifstream bdryStream(GEO);
      if (!bdryStream)
      {
        ErrThrow("cannot open GEO file");
      }
      ReadGeo( bdryStream, isxGEO );
    }
  }
  else
  {
    // make an input file string from the file "GEO"
    std::ifstream bdryStream(GEO);
    if (!bdryStream)
    {
      ErrThrow("cannot open GEO file");
    }
    // then read in sandwich geo.
    ReadSandwichGeo(bdryStream);
  }
}
#endif // __2D__


// initialize a domain from a mesh and a boundary(PRM) file
void TDomain::InitFromMesh(std::string PRM, std::string MESHFILE)
{
#ifdef __2D__
  Output::print("TDomain:: InitFromMesh using ", PRM, " and ", MESHFILE);
  //make an input file string from the file "PRM"
  std::ifstream bdryStream(PRM);
  if (!bdryStream)
    {
      Output::print(" ** Error(TDomain::Init) cannot open PRM file ", PRM);
      exit(-1);
    }
  //do the actual read in
  int Flag;
  ReadBdParam(bdryStream, Flag);
  //close the stream
  bdryStream.close();

  // read mesh
  ParM::Mesh m(MESHFILE);
  m.setBoundary(PRM);
  unsigned int numberOfElements = m.triangle.size() + m.quad.size();
  unsigned int maxNVertexPerElem = 3;
  // make the ParMooN-grid
  if (m.quad.size()) {
    maxNVertexPerElem = 4;
  }
  if (numberOfElements==0) {
    Output::print(" ** Error(Domain::Init) the mesh has no elements");
    exit(-1);
  }

  // vertices data
  double *DCORVG;
  int *KNPR;
  unsigned int n_vertices = m.vertex.size();
  KNPR = new int[n_vertices];
  DCORVG =  new double[2*n_vertices];

  // fill the DCORVG array with GEO-like coordinates of two-dimensional points
  for (unsigned int i=0; i<n_vertices; i++) {

    // check if the vertex is on the boundary
    double localParam;
    int partID = m.boundary.isOnComponent(m.vertex[i].x,m.vertex[i].y,localParam);
    if (partID>=0) {
      DCORVG[2*i] = localParam;
      DCORVG[2*i+1] = 0.;
      KNPR[i] = partID+1;
    } else {
      DCORVG[2*i] = m.vertex[i].x;
      DCORVG[2*i+1] = m.vertex[i].y;
      KNPR[i] = 0;
    }  
  }
  int *KVERT,*ELEMSREF;
  KVERT = new int[maxNVertexPerElem * numberOfElements];
  ELEMSREF = new int[numberOfElements];

  // store triangles (+ 0 when using a mixed mesh)
  for (unsigned int i=0;i<m.triangle.size();i++)
  {
    for (unsigned int  j=0; j<3; j++) 
      KVERT[maxNVertexPerElem*i + j] = m.triangle[i].nodes[j];
    
    if (maxNVertexPerElem==4) KVERT[maxNVertexPerElem*i + 3] = 0;
    
    ELEMSREF[i] = m.triangle[i].reference;
    
  }

  // store quadrilaterals
  for (unsigned int i=0;i<m.quad.size();i++)
  {
    for (unsigned int  j=0; j<4; j++) 
      KVERT[maxNVertexPerElem* (m.triangle.size() + i) + j] = m.quad[i].nodes[j];

    ELEMSREF[m.triangle.size()+i] = m.quad[i].reference;
    
  }
  // N_RootCells is an internal Domain variable used in other functions
  N_RootCells = numberOfElements;
  
  MakeGrid(DCORVG,KVERT,KNPR,ELEMSREF,m.vertex.size(),maxNVertexPerElem);
  delete [] DCORVG;
  delete [] KVERT;
  delete [] KNPR;
  delete [] ELEMSREF;
#else
<<<<<<< HEAD
  // read mesh
  ParM::Mesh m(MESHFILE);
  GenerateFromMesh(m);
=======

  int IsSandwich = 0;
  std::ifstream bdryStream(PRM);
  if (bdryStream)
  {
    // read .PRM if available (for example for sandwich grid)
    ReadBdParam(bdryStream, IsSandwich);
    if (IsSandwich)
    {
      Output::print(" WARNING: Sandwich grid not yet implemented with .mesh input file");
      Output::print("          Use a .GEO instead.");

      // =======================================
      // read the .GEO file
      // note: this is the same as the above 2D code
      
      // read mesh
      Mesh m(MESHFILE);
      m.setBoundary(PRM);
      unsigned int numberOfElements = m.triangle.size() + m.quad.size();
      unsigned int maxNVertexPerElem = 3;
      // make the ParMooN-grid
      if (m.quad.size()) {
	maxNVertexPerElem = 4;
      }
      if (numberOfElements==0) {
	Output::print(" ** Error(Domain::Init) the mesh has no elements");
	exit(-1);
      }
      
      // vertices data
      double *DCORVG;
      int *KNPR;
      unsigned int n_vertices = m.vertex.size();
      KNPR = new int[n_vertices];
      DCORVG =  new double[2*n_vertices];
      
      // fill the DCORVG array with GEO-like coordinates of two-dimensional points
      for (unsigned int i=0; i<n_vertices; i++) {
	
	// check if the vertex is on the boundary
	double localParam;
	int partID = m.boundary.isOnComponent(m.vertex[i].x,m.vertex[i].y,localParam);
	if (partID>=0) {
	  DCORVG[2*i] = localParam;
	  DCORVG[2*i+1] = 0.;
	  KNPR[i] = partID+1;
	} else {
	  DCORVG[2*i] = m.vertex[i].x;
	  DCORVG[2*i+1] = m.vertex[i].y;
	  KNPR[i] = 0;
	}  
      }
      int *KVERT,*ELEMSREF;
      KVERT = new int[maxNVertexPerElem * numberOfElements];
      ELEMSREF = new int[numberOfElements];
      
      // store triangles (+ 0 when using a mixed mesh)
      for (unsigned int i=0;i<m.triangle.size();i++)
	{
	  for (unsigned int  j=0; j<3; j++) 
	    KVERT[maxNVertexPerElem*i + j] = m.triangle[i].nodes[j];
	  
	  if (maxNVertexPerElem==4) KVERT[maxNVertexPerElem*i + 3] = 0;
	  
	  ELEMSREF[i] = m.triangle[i].reference;
	  
	}
      
      // store quadrilaterals
      for (unsigned int i=0;i<m.quad.size();i++)
	{
	  for (unsigned int  j=0; j<4; j++) 
	    KVERT[maxNVertexPerElem* (m.triangle.size() + i) + j] = m.quad[i].nodes[j];
	  
	  ELEMSREF[m.triangle.size()+i] = m.quad[i].reference;
	  
	}
      // N_RootCells is an internal Domain variable used in other functions
      N_RootCells = numberOfElements;
      // =======================================

      // =======================================
      // parameters specific to the sandwich case
      double DriftX = TDatabase::ParamDB->DRIFT_X;
      double DriftY = TDatabase::ParamDB->DRIFT_Y;
      double DriftZ = TDatabase::ParamDB->DRIFT_Z;
      int N_Layers = TDatabase::ParamDB->N_CELL_LAYERS+1;
      
      double *Lambda = new double[N_Layers];
      for(int i=0;i<N_Layers;i++)
      {
	Lambda[i] = i * (1.0/(N_Layers-1));
      }
      // =======================================
      
      MakeSandwichGrid(DCORVG, KVERT, KNPR,  m.vertex.size(),maxNVertexPerElem,
		       DriftX, DriftY, DriftZ, N_Layers, Lambda);
      //exit(1);
    }
    else
    {
      Output::print("** ERROR: I can only initialize 3D domain using PRM for sandwich grid");
      Output::print("** ERROR: check your input files." );
      exit(1);
    }
    
  } else {

    // otherwise: proceed without a PRM file
    // read mesh
    Mesh m(MESHFILE);
    GenerateFromMesh(m);
  }

>>>>>>> 6e0846b4
#endif // __2D__
}

int TDomain::PS(const char *name, Iterators iterator, int arg)
{
  int BX, BY, info, i;
  double scale;
  std::ofstream dat(name);
  TBaseCell *CurrCell;

  if (!dat)
  {
    cerr << "cannot open '" << name << "' for output" << endl;
    return -1;
  }

  cout << "Generating postscript file " << name << endl;
  
  // scale = 5350 / BoundX;
  // if (7820 / BoundY < scale) scale = 7820 / BoundY;
  scale = 535 / BoundX;
  if (782 / BoundY < scale) scale = 782 / BoundY;

  BX = (int) (BoundX * scale + .5);
  BY = (int) (BoundY * scale + .5);

  dat << "%!PS-Adobe-2.0" << endl;
  dat << "%%Creator: MooN_MD (Volker Behns)" << endl;
  dat << "%%DocumentFonts: Helvetica" << endl;
  // dat << "%%BoundingBox: 300 300 " << 300+BX << " " << 300+BY << endl;
  dat << "%%BoundingBox: 25 25 " << 35+BX << " " << 35+BY << endl;
  dat << "%%Pages: 1" << endl;
  dat << "%%EndComments" << endl;
  dat << "%%EndProlog" << endl;
  dat << "%%Page: 1 1" << endl;
  dat << "/Helvetica findfont 14 scalefont setfont" << endl;
  dat << "/Cshow { dup stringwidth pop 2 div neg 0 rmoveto show } def" << endl;
  dat << "/M { moveto } def" << endl;
  dat << "/L { lineto } def" << endl;
  //dat << "0.10 0.10 scale" << endl;
  //dat << "10.0 setlinewidth" << endl;
  dat << "0.5 setlinewidth" << endl;

  TDatabase::IteratorDB[iterator]->Init(arg);

  // loop over all cells
  i = 0;
  while((CurrCell = TDatabase::IteratorDB[iterator]->Next(info)))
  {
    CurrCell->SetClipBoard(i);
    CurrCell->PS(dat, scale, StartX, StartY);
    i++;
  }

  dat << "stroke" << endl;
  dat << "showpage" << endl;
  dat << "%%Trailer" << endl;
  dat << "%%Pages: 1" << endl;

  return 0;
}

int TDomain::PS(const char *name, TCollection *Coll)
{
  int BX, BY;
  double scale;
  std::ofstream dat(name);
  TBaseCell *CurrCell;
  int i, N_;

  if (!dat)
  {
    cerr << "cannot open '" << name << "' for output" << endl;
    return -1;
  }

  Output::info("PS","Generating postscript file ", name);

  N_ = Coll->GetN_Cells();
  
  // scale = 5350 / BoundX;
  // if (7820 / BoundY < scale) scale = 7820 / BoundY;
  scale = 535 / BoundX;
  if (782 / BoundY < scale) scale = 782 / BoundY;

  BX = (int) (BoundX * scale + .5);
  BY = (int) (BoundY * scale + .5);

  dat << "%!PS-Adobe-2.0" << endl;
  dat << "%%Creator: MooN_MD (Volker Behns)" << endl;
  dat << "%%DocumentFonts: Helvetica" << endl;
  // dat << "%%BoundingBox: 300 300 " << 300+BX << " " << 300+BY << endl;
  dat << "%%BoundingBox: 25 25 " << 35+BX << " " << 35+BY << endl;
  dat << "%%Pages: 1" << endl;
  dat << "%%EndComments" << endl;
  dat << "%%EndProlog" << endl;
  dat << "%%Page: 1 1" << endl;
  dat << "/Helvetica findfont 14 scalefont setfont" << endl;
  dat << "/Cshow { dup stringwidth pop 2 div neg 0 rmoveto show } def" << endl;
  dat << "/M { moveto } def" << endl;
  dat << "/L { lineto } def" << endl;
  // dat << "0.10 0.10 scale" << endl;
  // dat << "10.0 setlinewidth" << endl;
  dat << "0.5 setlinewidth" << endl;

  // loop over all cells
  for(i=0;i<N_;i++)
  {
    CurrCell = Coll->GetCell(i);
    CurrCell->SetClipBoard(i);
    CurrCell->PS(dat, scale, StartX, StartY);
  }

  dat << "stroke" << endl;
  dat << "showpage" << endl;
  dat << "%%Trailer" << endl;
  dat << "%%Pages: 1" << endl;

  return 0;
}

int TDomain::MD_raw(const char *name, Iterators iterator, int arg)
{
  int N_Tri = 0, N_Quad = 0, info;
  std::ofstream dat(name);
  TBaseCell *CurrCell;
  int OutValue[6];

  if (!dat)
  {
    cerr << "cannot open '" << name << "' for output" << endl;
    return -1;
  }

  TDatabase::IteratorDB[iterator]->Init(arg);

  // loop over all cells
  while ((CurrCell = TDatabase::IteratorDB[iterator]->Next(info)))
    if (CurrCell->GetRefDesc()->GetShapeDesc()->GetType() == Triangle)
      N_Tri++;
    else
      N_Quad++;

  // write heads of files
  OutValue[0] = 2;           // dimension
  OutValue[1] = 2;           // number of object classes
  OutValue[2] = Triangle;
  OutValue[3] = N_Tri;
  OutValue[4] = Quadrangle;
  OutValue[5] = N_Quad;

#ifdef __COMPAQ__
  SwapIntArray(OutValue, 6);
#endif
  dat.write((const char *) OutValue, 6*SizeOfInt);

  // fill data in files
  if (N_Tri)
  {
    TDatabase::IteratorDB[iterator]->Init(arg);

    // loop over all cells
    while( (CurrCell = TDatabase::IteratorDB[iterator]->Next(info)))
      if (CurrCell->GetRefDesc()->GetShapeDesc()->GetType() == Triangle)
        CurrCell->MD_raw(dat);
  }

  if (N_Quad)
  {
    TDatabase::IteratorDB[iterator]->Init(arg);

    // loop over all cells
    while ((CurrCell = TDatabase::IteratorDB[iterator]->Next(info)))
      if (CurrCell->GetRefDesc()->GetShapeDesc()->GetType() == Quadrangle)
        CurrCell->MD_raw(dat);
  }

  dat.close();

  return 0;
}

int TDomain::Refine()
{
  TBaseCell *CurrCell;
  int info;

  RefLevel++;

  TDatabase::IteratorDB[It_Finest]->Init(0);

  // loop over all cells
  while( (CurrCell = TDatabase::IteratorDB[It_Finest]->Next(info)))
    CurrCell->Refine(RefLevel);

  return 0;
}

int TDomain::RegRefineAll()
{
  TBaseCell *CurrCell;
  int info;

  RefLevel++;

  TDatabase::IteratorDB[It_Finest]->Init(0);

  // loop over all cells
  while ((CurrCell = TDatabase::IteratorDB[It_Finest]->Next(info)))
  {
    CurrCell->SetRegRefine();
    CurrCell->Refine(RefLevel);
  }

  return 0;
}

int TDomain::RegRefineSub(int ID)
{
  TBaseCell *CurrCell;
  int info;

  RefLevel++;

  TDatabase::IteratorDB[It_Finest]->Init(0);

  // loop over all cells
  while ((CurrCell = TDatabase::IteratorDB[It_Finest]->Next(info)))
    if (CurrCell->GetSubGridID() == ID)
    {
      CurrCell->SetRegRefine();
      CurrCell->Refine(RefLevel);
    }

  return 0;
}

int TDomain::RefineByIndicator(DoubleFunct2D *Indicator)
{
  TBaseCell *CurrCell;
  TVertex *vert;
  int j, k, info;
  int Inner, Outer;
  double x,y,val;

  TDatabase::IteratorDB[It_Finest]->Init(0);

  // loop over all cells
  while ((CurrCell = TDatabase::IteratorDB[It_Finest]->Next(info)))
  {
    Inner=0;
    Outer=0;
    k=CurrCell->GetN_Vertices();
    for(j=0;j<k;j++)
    {
      vert=CurrCell->GetVertex(j);
      x=vert->GetX();
      y=vert->GetY();
      Indicator(x,y,&val);
      if(val<=1e-10) Inner++;
      if(val>=-1e-10) Outer++;
    }
    if((Inner>0) && (Outer>0)) 
    {
      // there vertices on both sides
      CurrCell->SetRegRefine();
    }
  }

  Refine();
  return Gen1RegGrid();
}

int TDomain::RefineByErrorEstimator(TCollection *Collection,
                                    double *eta_K, double eta_max,
                                    double eta, bool ConfClosure)
{
  TBaseCell *cell;
  int m, N_,changed, refine_strategy,max_cell_level,it=0,max_it=100;
  double reftol, min_fraction_to_change, coarsetol, decrease_reftol_factor;
  double sum_local_errors, increase_coarsetol_factor;
  double fraction_of_error, min_changed;

  // the following are recommendations
  // all variables in capital letters can be defined in readin.dat
  refine_strategy=0;
  reftol = 0.5;
  coarsetol =0.0;  
  min_fraction_to_change = 0.1;
  decrease_reftol_factor = 0.8;
  increase_coarsetol_factor = 1.1;
  fraction_of_error = 0.25;
  max_cell_level = 100000;

  // the actual values are read from readin.dat

  refine_strategy=TDatabase::ParamDB->REFINE_STRATEGY;  // refinement strategy
  reftol=TDatabase::ParamDB->REFTOL; 
                                  // tolerance for refinement

  coarsetol=TDatabase::ParamDB->COARSETOL; 
                                  // tolerance for derefinement

  if (coarsetol>=reftol)
    coarsetol=0.001*reftol;
  // minimal fraction of cells to refine
  min_fraction_to_change=TDatabase::ParamDB->MIN_FRACTION_TO_CHANGE; 

  // decrease reftol if necessary by this
  decrease_reftol_factor=TDatabase::ParamDB->DECREASE_REFTOL_FACTOR;

  // increase coarsetol if necessary by this
  increase_coarsetol_factor=TDatabase::ParamDB->INCREASE_COARSETOL_FACTOR; 

  // fraction of global error    
  fraction_of_error=TDatabase::ParamDB->FRACTION_OF_ERROR;

  // maximal geo level of a cell
  max_cell_level=TDatabase::ParamDB->MAX_CELL_LEVEL;

  if (refine_strategy==0)         // compare with the maximal local error
  {
    reftol = reftol*eta_max;
    reftol *= reftol;           // since local estimates are stored as square
    coarsetol = coarsetol*eta_max;
    coarsetol = coarsetol*coarsetol;
    N_=Collection->GetN_Cells();       // # cells
    min_changed=N_*min_fraction_to_change; // minimal number of cells to change
    changed=-1;
    while ((changed< min_changed)&&(it<max_it))
    {
      changed=0;
      for(m=0;m<N_;m++)              // loop over all cells
      {
        cell=Collection->GetCell(m);
        // mark cell for refinement
        if ((eta_K[m]>=reftol)&&(cell->GetGeoLevel()<max_cell_level))
        {
          cell->SetRegRefine();    
          changed++;
        }
        if (eta_K[m]<=coarsetol)   // mark cell for coarsening
        {
          ;
        }
      }
      if (changed< min_changed)      // not enough cells marked,
                                     // change tolerances
      {
        reftol*=decrease_reftol_factor;
        coarsetol *=increase_coarsetol_factor;
      }
      Output::print<2>("total ", N_, " changed ",  changed);
      it++;
    }
    if (ConfClosure)
    {
      Output::print<3>(" before ");
      MakeConfClosure();
      Output::print<3>(" after ");
      
      return 0;
    }
    else
    {  
      Refine();                          // refine marked cells
      return Gen1RegGrid();              // make grid 1--regular 
    }
  }

  if (refine_strategy==1)       // mark smalles set of cells whose
                                // sum of local errors
  {                             // is prescribed fraction of global error
    reftol = 0.9*eta_max;       // set refinement tolerance
    reftol *= reftol;           // since local estimates are stored as square
    coarsetol = coarsetol*eta_max;
    coarsetol = coarsetol*coarsetol;
    N_=Collection->GetN_Cells();       // # cells
    min_changed=N_*min_fraction_to_change;   // minimal number of cells
                                             // to be changed
    changed=-1;
    sum_local_errors = 0.0;            // sum of local errors of marked cells
    while ((changed< min_changed)&&(sum_local_errors <=
            fraction_of_error * eta)&&(it<max_it))
    {
      changed=0;
      for(m=0;m<N_;m++)              // loop over all cells
      {
        cell=Collection->GetCell(m);
        // mark cell for refinement
        if ((eta_K[m]>=reftol)&&(cell->GetGeoLevel()<max_cell_level))
        {
          cell->SetRegRefine();    
          sum_local_errors += eta_K[m];
          changed++;
        }
        if (eta_K[m]<=coarsetol)   // mark cell for derefinement
        {
          ;
        }
      }
      Output::stat<2>("total ", N_ , " changed ",  changed, " global error "
                  , eta, " error of refined cells ", sqrt(sum_local_errors));
      if ((changed< min_changed)||(sqrt(sum_local_errors) <=
           fraction_of_error * eta))
      {                  // criteria not fulfilled, change tolerances
        reftol*=decrease_reftol_factor;
        coarsetol *=increase_coarsetol_factor;
        sum_local_errors = 0.0;
      }
      it++;
    }
    if (ConfClosure)
    {
      MakeConfClosure();
      return 0;
    }
    else
    {
      Refine();
      return Gen1RegGrid();
    }
  }
  return 0;
}

#ifdef __2D__
int TDomain::MakeConfClosure()
{
  TBaseCell *CurrCell, *parent;
  int i, info, MaxLevel, clip;
  Refinements type;

  const char filename[] = "before_closure.ps";

  // delete existing closures
  TDatabase::IteratorDB[It_Finest]->Init(0);
  while ((CurrCell = TDatabase::IteratorDB[It_Finest]->Next(info)))
    if ((parent = CurrCell->GetParent()))
    {
      type = parent->GetRefDesc()->GetType();
      if (type >= TriBis0 && type <= Quad2Conf3)
      {
        // check whether a child is marked for refinement
        // TriReg means regular refinement for triangles and quadrangles
        type = CurrCell->GetRefDesc()->GetType();
        CurrCell = TDatabase::IteratorDB[It_Finest]->Next(info);
        if (type < CurrCell->GetRefDesc()->GetType())
          type = TriReg;

        if (parent->GetN_Children() == 3)
        {
          CurrCell = TDatabase::IteratorDB[It_Finest]->Next(info);
          if (type < CurrCell->GetRefDesc()->GetType())
            type = TriReg;
        }

        parent->Derefine();

        if (type == TriReg)
          parent->SetRegRefine();
      }
    }
    

  // generate a new 1-regular grid
  Refine();
  Gen1RegGrid();

  // initialize clipboards
  TDatabase::IteratorDB[It_Finest]->Init(0);
  while ((CurrCell = TDatabase::IteratorDB[It_Finest]->Next(info)))
    CurrCell->SetClipBoard(0);

  // look for elements which have to be refined
  TDatabase::IteratorDB[It_Finest]->Init(0);
  MaxLevel = TDatabase::IteratorDB[It_Finest]->GetMaxLevel();
  PS(filename,It_Finest,0);
  OutPut("MaxLevel " << MaxLevel << endl);
  
  for (i=MaxLevel;i>=0;i--)
  {
      // get iterator on level i
      TDatabase::IteratorDB[It_EQ]->Init(i);
      // loop over the mesh cells on level i
      while ((CurrCell = TDatabase::IteratorDB[It_EQ]->Next(info)))
	  // if current cell does not possess children, compute conforming closure
	  if (!CurrCell->ExistChildren())
	  {
	      CurrCell->MakeConfClosure();
	  }
      // get iterator on finest level
      TDatabase::IteratorDB[It_Finest]->Init(0);
      // loop over mesh cells on finest level
      while ((CurrCell = TDatabase::IteratorDB[It_Finest]->Next(info)))
      {
	  // get clip board
	  clip = CurrCell->GetClipBoard();
	  //cout << i << " clip " << clip << endl;
	  // compute refinement rule
	  switch (clip)
	  {
	      case 145: CurrCell->SetRefDesc(TDatabase::RefDescDB[
						 N_SHAPES + TriBis0]);
                  CurrCell->Refine(RefLevel);
                  break;
	      case 146: CurrCell->SetRefDesc(TDatabase::RefDescDB[
						 N_SHAPES + TriBis1]);
                  CurrCell->Refine(RefLevel);
                  break;
	      case 148: CurrCell->SetRefDesc(TDatabase::RefDescDB[
						 N_SHAPES + TriBis2]);
                  CurrCell->Refine(RefLevel);
                  break;
	      case 273: CurrCell->SetRefDesc(TDatabase::RefDescDB[
						 N_SHAPES + Quad1Conf2]);
                  CurrCell->Refine(RefLevel);
                  break;
	      case 274: CurrCell->SetRefDesc(TDatabase::RefDescDB[
						 N_SHAPES + Quad1Conf3]);
                  CurrCell->Refine(RefLevel);
                  break;
	      case 276: CurrCell->SetRefDesc(TDatabase::RefDescDB[
						 N_SHAPES + Quad1Conf0]);
                  CurrCell->Refine(RefLevel);
                  break;
	      case 280: CurrCell->SetRefDesc(TDatabase::RefDescDB[
						 N_SHAPES + Quad1Conf1]);
                  CurrCell->Refine(RefLevel);
                  break;
	      case 291: CurrCell->SetRefDesc(TDatabase::RefDescDB[
						 N_SHAPES + Quad2Conf1]);
                  CurrCell->Refine(RefLevel);
                  break;
	      case 293: CurrCell->SetRefDesc(TDatabase::RefDescDB[
						 N_SHAPES + QuadBis0]);
                  CurrCell->Refine(RefLevel);
                  break;
	      case 294: CurrCell->SetRefDesc(TDatabase::RefDescDB[
						 N_SHAPES + Quad2Conf2]);
                  CurrCell->Refine(RefLevel);
                  break;
	      case 297: CurrCell->SetRefDesc(TDatabase::RefDescDB[
						 N_SHAPES + Quad2Conf3]);
                  CurrCell->Refine(RefLevel);
                  break;
	      case 298: CurrCell->SetRefDesc(TDatabase::RefDescDB[
						 N_SHAPES + QuadBis1]);
                  CurrCell->Refine(RefLevel);
                  break;
	      case 300: CurrCell->SetRefDesc(TDatabase::RefDescDB[
						 N_SHAPES + Quad2Conf0]);
                  CurrCell->Refine(RefLevel);
                  break;
	      default: if (clip > 512)
	      {
		  CurrCell->SetRegRefine();
		  CurrCell->Refine(RefLevel);
	      }
	  }
    }
  }

  return 0;
}

#else

int TDomain::CloseGrid(int level)
{
  TBaseCell *CurrCell, *Cell, *Child, *Neigh;
  int i, j, k, clip;
  int N_Edges, N_Children;
  int info, LocEdge, CurrLocEdge, LocFace=0, NeighLocFace;
  int MapType;
  int first_bis, second_bis, neigh_first_bis, neigh_second_bis, neigh_type;
  TJoint *Joint, *LastJoint;
  const int *TmpEF, *TmpEF2;
  int TmpEFMaxLen, TmpEF2MaxLen;
  bool RefineRegular;
  Refinements NeighFaceRef, MyFaceRef;
  int N_ToRefine = 0;

  // Reset ClipBoards
  TDatabase::IteratorDB[It_EQ]->Init(level);
  k=0;
  while( (CurrCell = TDatabase::IteratorDB[It_EQ]->Next(info)))
  {
    N_Children = CurrCell->GetRefDesc()->GetN_Children();

    // Check if CurrCell is refined irregularly but has a son which has to be refined
    if(2 <= N_Children && N_Children < 8) // CurrCell is refined irregularly
    {
      RefineRegular = false;

      for(i=0; i<N_Children; ++i)
      {
        Child = CurrCell->GetChild(i);
        // Check if Child is refined directly
        
        //if(Child->GetRefDesc()->GetType() != NoRef) // TODO
        if(Child->GetClipBoard() > 0)
          RefineRegular = true;

        // Check if Child contains an edge that is refined by a neighbour
        if(!RefineRegular)
        {         
          // TODO
        }
        
        if(RefineRegular)
        {
          CurrCell->SetRegRefine();
          break;
        }
        else
        CurrCell->SetNoRefinement();
      }
    }
    
    // Initialize Clipboard
    if(CurrCell->GetRefDesc()->GetType() >= TetraReg 
       && CurrCell->GetRefDesc()->GetType() <= TetraReg2)
      CurrCell->SetClipBoard(63);
    else
      CurrCell->SetClipBoard(-1);
  }

  /*
   * Set Clipboard to 0 if element is unrefined but contains an edge that is refined by an other tetrahedron
   */
  k = -1;
  TDatabase::IteratorDB[It_EQ]->Init(level);
  while ( (Cell = TDatabase::IteratorDB[It_EQ]->Next(info)))
    {
      Cell->GetShapeDesc()->GetEdgeFace(TmpEF, TmpEFMaxLen);
      N_Edges = Cell->GetN_Edges();

      k++;
      if(Cell->GetClipBoard() == 63)
  {
    for (i=0;i<N_Edges;i++)
      {
        if(Cell->GetClipBoard() & (pow(2, i) == 0))
    continue;

        LocEdge = i;
        for(j=0; j<TmpEFMaxLen; ++j)
    {
      LastJoint = Cell->GetJoint(TmpEF[2*LocEdge+j]);

      if(!(CurrCell = LastJoint->GetNeighbour(Cell)))
        continue;

      CurrLocEdge = LastJoint->GetNeighbourEdgeIndex(Cell, LocEdge);

      while(CurrCell != Cell && CurrCell)
        {
          // Check if Edge is refined in CurrCell
          if(CurrCell->GetClipBoard() == -1)
      {
        CurrCell->SetClipBoard(0);
        N_ToRefine++;
      }

          // Get next joint which contains this edge
          CurrCell->GetShapeDesc()->GetEdgeFace(TmpEF2, TmpEF2MaxLen);
          if(CurrCell->GetJoint(TmpEF2[2*CurrLocEdge]) == LastJoint)
      Joint = CurrCell->GetJoint(TmpEF2[2*CurrLocEdge+1]);
          else
      Joint = CurrCell->GetJoint(TmpEF2[2*CurrLocEdge]);

          // Get new element and the index of our edge in this element
          CurrLocEdge = Joint->GetNeighbourEdgeIndex(CurrCell, CurrLocEdge);
          CurrCell = Joint->GetNeighbour(CurrCell);
          LastJoint = Joint;
        }
    } // j=0..N_JointsPerEdge
      } // i=0..N_edges
  }
    }

  while(N_ToRefine > 0)
    {
      TDatabase::IteratorDB[It_EQ]->Init(level);
      k=0;
      while ( (CurrCell = TDatabase::IteratorDB[It_EQ]->Next(info)) )
  {
    if(CurrCell->GetClipBoard() == 0)
      {
        //std::cout << "Scanning Cell " << k << "\n";
        N_ToRefine += CurrCell->MakeConfClosure() - 1;
      }
    k++;
  }
    }
      
  k=-1;
  TDatabase::IteratorDB[It_EQ]->Init(level);
  while ((CurrCell = TDatabase::IteratorDB[It_EQ]->Next(info)))
    {
      k++;
      clip = CurrCell->GetClipBoard();

      switch(clip)
  {
    /*
     * Unique Refinements
     */
    // NoRef
  case 0:
    std::cerr << "This should not happen\n";
    break;
  case -1:
    CurrCell->SetNoRefinement();
    break;
    // Bisections
  case 1:
    CurrCell->SetRefDesc(TDatabase::RefDescDB[N_SHAPES + TetraBis0]);
    break;
  case 2:
    CurrCell->SetRefDesc(TDatabase::RefDescDB[N_SHAPES + TetraBis1]);
    break;
  case 4:
    CurrCell->SetRefDesc(TDatabase::RefDescDB[N_SHAPES + TetraBis2]);
    break;
  case 8:
    CurrCell->SetRefDesc(TDatabase::RefDescDB[N_SHAPES + TetraBis3]);
    break;
  case 16:
    CurrCell->SetRefDesc(TDatabase::RefDescDB[N_SHAPES + TetraBis4]);
    break;
  case 32:
    CurrCell->SetRefDesc(TDatabase::RefDescDB[N_SHAPES + TetraBis5]);
    break;
    // Diagonal Bisections
  case 33:
    CurrCell->SetRefDesc(TDatabase::RefDescDB[N_SHAPES + TetraBis05]);
    break;
  case 10:
    CurrCell->SetRefDesc(TDatabase::RefDescDB[N_SHAPES + TetraBis13]);
    break;
  case 20:
    CurrCell->SetRefDesc(TDatabase::RefDescDB[N_SHAPES + TetraBis24]);
    break;
    // QuadX
  case 7:
    CurrCell->SetRefDesc(TDatabase::RefDescDB[N_SHAPES + TetraQuad0]);
    break;
  case 25:
    CurrCell->SetRefDesc(TDatabase::RefDescDB[N_SHAPES + TetraQuad1]);
    break;
  case 50:
    CurrCell->SetRefDesc(TDatabase::RefDescDB[N_SHAPES + TetraQuad2]);
    break;
  case 44:
    CurrCell->SetRefDesc(TDatabase::RefDescDB[N_SHAPES + TetraQuad3]);
    break;
    // Reg
  case 63:
    CurrCell->SetRefDesc(TDatabase::RefDescDB[N_SHAPES + TetraReg]);
    break;
  case 3:
  case 5:
  case 9:
  case 17:
  case 6:
  case 18:
  case 34:
  case 12:
  case 36:
  case 24:
  case 40:
  case 48:
    // Determine Local Face Index of face which is refined by double bisection
    switch(clip)
      {
      case 3: LocFace = 0; break;
      case 5: LocFace = 0; break;
      case 9: LocFace = 1; break;
      case 17: LocFace = 1; break;
      case 6: LocFace = 0; break;
      case 18: LocFace = 2; break;
      case 34: LocFace = 2; break;
      case 12: LocFace = 3; break;
      case 36: LocFace = 3; break;
      case 24: LocFace = 1; break;
      case 40: LocFace = 3; break;
      case 48: LocFace = 2; break;
      }

    // Check if Neighbour is already refined
    Joint = CurrCell->GetJoint(LocFace);
    Neigh = Joint->GetNeighbour(CurrCell);

    if(Neigh && Neigh->ExistChildren())
      {
        // Find Local Face Index at Neigh
        for(NeighLocFace=0; NeighLocFace<Neigh->GetN_Faces(); ++NeighLocFace)
    if(Joint == Neigh->GetJoint(NeighLocFace))
      break;

        if(NeighLocFace == Neigh->GetN_Faces())
    {
      std::cerr << "Face was not found at Neighbour\n";

    }

        NeighFaceRef = Neigh->GetRefDesc()->GetFaceRef(NeighLocFace);

        MapType = Joint->GetMapType();

        first_bis = (NeighFaceRef-TriBis01) / 2;
        second_bis = (NeighFaceRef-TriBis01) % 2;
        if(first_bis <= second_bis) second_bis++;

        neigh_first_bis = ((2-first_bis) + MapType) % 3;
        neigh_second_bis = ((2-second_bis) + MapType) % 3;

        neigh_type = 2*neigh_first_bis + neigh_second_bis;
        if(neigh_second_bis > neigh_first_bis) neigh_type--;

        MyFaceRef = Refinements(TriBis01 + neigh_type);

        switch(clip)
    {
      /*
       * Non-unique refinements
       */
      // Bis0X
    case 3:
      if(MyFaceRef == TriBis01)
        CurrCell->SetRefDesc(TDatabase::RefDescDB[N_SHAPES + TetraBis01]);
      else if(MyFaceRef == TriBis10)
        CurrCell->SetRefDesc(TDatabase::RefDescDB[N_SHAPES + TetraBis10]);
      else
        std::cerr << "RefDesc does not fit to FaceRefDesc!\n";
      break;
    case 5:
      if(MyFaceRef == TriBis02)
        CurrCell->SetRefDesc(TDatabase::RefDescDB[N_SHAPES + TetraBis02]);
      else if(MyFaceRef == TriBis20)
        CurrCell->SetRefDesc(TDatabase::RefDescDB[N_SHAPES + TetraBis20]);
      else
        std::cerr << "RefDesc does not fit to FaceRefDesc!\n";
      break;
    case 9:
      if(MyFaceRef == TriBis20)
        CurrCell->SetRefDesc(TDatabase::RefDescDB[N_SHAPES + TetraBis03]);
      else if(MyFaceRef == TriBis02)
        CurrCell->SetRefDesc(TDatabase::RefDescDB[N_SHAPES + TetraBis30]);
      else
        std::cerr << "RefDesc does not fit to FaceRefDesc!\n";
      break;
    case 17:
      if(MyFaceRef == TriBis21)
        CurrCell->SetRefDesc(TDatabase::RefDescDB[N_SHAPES + TetraBis04]);
      else if(MyFaceRef == TriBis12)
        CurrCell->SetRefDesc(TDatabase::RefDescDB[N_SHAPES + TetraBis40]);
      else
        std::cerr << "RefDesc does not fit to FaceRefDesc!\n";
      break;
      // Bis 1X
    case 6:
      if(MyFaceRef == TriBis12)
        CurrCell->SetRefDesc(TDatabase::RefDescDB[N_SHAPES + TetraBis12]);
      else if(MyFaceRef == TriBis21)
        CurrCell->SetRefDesc(TDatabase::RefDescDB[N_SHAPES + TetraBis21]);
      else
        std::cerr << "RefDesc does not fit to FaceRefDesc!\n";
      break;
    case 18:
      if(MyFaceRef == TriBis01)
        CurrCell->SetRefDesc(TDatabase::RefDescDB[N_SHAPES + TetraBis14]);
      else if(MyFaceRef == TriBis10)
        CurrCell->SetRefDesc(TDatabase::RefDescDB[N_SHAPES + TetraBis41]);
      else
        std::cerr << "RefDesc does not fit to FaceRefDesc!\n";
      break;
    case 34:
      if(MyFaceRef == TriBis02)
        CurrCell->SetRefDesc(TDatabase::RefDescDB[N_SHAPES + TetraBis15]);
      else if(MyFaceRef == TriBis20)
        CurrCell->SetRefDesc(TDatabase::RefDescDB[N_SHAPES + TetraBis51]);
      else
        std::cerr << "RefDesc does not fit to FaceRefDesc!\n";
      break;
      // Bis2X
    case 12:
      if(MyFaceRef == TriBis02)
        CurrCell->SetRefDesc(TDatabase::RefDescDB[N_SHAPES + TetraBis23]);
      else if(MyFaceRef == TriBis20)
        CurrCell->SetRefDesc(TDatabase::RefDescDB[N_SHAPES + TetraBis32]);
      else
        std::cerr << "RefDesc does not fit to FaceRefDesc!\n";
      break;
    case 36:
      if(MyFaceRef == TriBis01)
        CurrCell->SetRefDesc(TDatabase::RefDescDB[N_SHAPES + TetraBis25]);
      else if(MyFaceRef == TriBis10)
        CurrCell->SetRefDesc(TDatabase::RefDescDB[N_SHAPES + TetraBis52]);
      else
        std::cerr << "RefDesc does not fit to FaceRefDesc!\n";
      break;
      // Bis 3X
    case 24:
      if(MyFaceRef == TriBis01)
        CurrCell->SetRefDesc(TDatabase::RefDescDB[N_SHAPES + TetraBis34]);
      else if(MyFaceRef == TriBis10)
        CurrCell->SetRefDesc(TDatabase::RefDescDB[N_SHAPES + TetraBis43]);
      else
        std::cerr << "RefDesc does not fit to FaceRefDesc!\n";
      break;
    case 40:
      if(MyFaceRef == TriBis21)
        CurrCell->SetRefDesc(TDatabase::RefDescDB[N_SHAPES + TetraBis35]);
      else if(MyFaceRef == TriBis12)
        CurrCell->SetRefDesc(TDatabase::RefDescDB[N_SHAPES + TetraBis53]);
      else
        std::cerr << "RefDesc does not fit to FaceRefDesc!\n";
      break;
      // Bis 4X
    case 48:
      if(MyFaceRef == TriBis12)
        CurrCell->SetRefDesc(TDatabase::RefDescDB[N_SHAPES + TetraBis45]);
      else if(MyFaceRef == TriBis21)
        CurrCell->SetRefDesc(TDatabase::RefDescDB[N_SHAPES + TetraBis54]);
      else
        std::cerr << "RefDesc does not fit to FaceRefDesc!\n";
      break;
    }
      }
    else
      {
        switch(clip)
    {
      /*
       * Non-unique refinements
       */
      // Bis0X
    case 3:
      CurrCell->SetRefDesc(TDatabase::RefDescDB[N_SHAPES + TetraBis01]);
      break;
    case 5:
      CurrCell->SetRefDesc(TDatabase::RefDescDB[N_SHAPES + TetraBis02]);
      break;
    case 9:
      CurrCell->SetRefDesc(TDatabase::RefDescDB[N_SHAPES + TetraBis03]);
      break;
    case 17:
      CurrCell->SetRefDesc(TDatabase::RefDescDB[N_SHAPES + TetraBis04]);
      break;
      // Bis 1X
    case 6:
      CurrCell->SetRefDesc(TDatabase::RefDescDB[N_SHAPES + TetraBis12]);
      break;
    case 18:
      CurrCell->SetRefDesc(TDatabase::RefDescDB[N_SHAPES + TetraBis14]);
      break;
    case 34:
      CurrCell->SetRefDesc(TDatabase::RefDescDB[N_SHAPES + TetraBis15]);
      break;
      // Bis2X
    case 12:
      CurrCell->SetRefDesc(TDatabase::RefDescDB[N_SHAPES + TetraBis23]);
      break;
    case 36:
      CurrCell->SetRefDesc(TDatabase::RefDescDB[N_SHAPES + TetraBis25]);
      break;
      // Bis 3X
    case 24:
      CurrCell->SetRefDesc(TDatabase::RefDescDB[N_SHAPES + TetraBis34]);
      break;
    case 40:
      CurrCell->SetRefDesc(TDatabase::RefDescDB[N_SHAPES + TetraBis35]);
      break;
      // Bis 4X
    case 48:
      CurrCell->SetRefDesc(TDatabase::RefDescDB[N_SHAPES + TetraBis45]);
      break;
    }
      }


    break;
  default:
    std::cout << "Undefined Reference Description: " << CurrCell->GetClipBoard() << "\n";
    break;
  }

      CurrCell->Refine(level+1);
    }
  return 0;
}

/**
 * This function is used to set the right refinement descriptions to each cell such that the grid is conforming afterwards.
 * After refinement of one ore more selected Cells this method has to be called.
 *
 * Max Winkler (23.02.2012)
 */
int TDomain::MakeConfClosure()
{
  int m;
  int MaxLevel;
  
  // Generate 1-regular grid
  Gen1RegGrid();

  TDatabase::IteratorDB[It_Finest]->Init(0);
  MaxLevel = TDatabase::IteratorDB[It_Finest]->GetMaxLevel();

  for(m=MaxLevel; m>=0; --m)
    {
      CloseGrid(m);
    }
  return 0;
}
#endif

#ifdef __2D__
int TDomain::Gen1RegGrid()
{
  int MaxLevel, CurrLevel, info;
  TBaseCell *CurrCell;

  TDatabase::IteratorDB[It_Finest]->Init(0);
  MaxLevel = TDatabase::IteratorDB[It_Finest]->GetMaxLevel();

  for (CurrLevel=MaxLevel;CurrLevel>0;CurrLevel--)
  {
    TDatabase::IteratorDB[It_EQ]->Init(CurrLevel);

    while ((CurrCell = TDatabase::IteratorDB[It_EQ]->Next(info)))
      if (!CurrCell->ExistChildren())
        CurrCell->Gen1RegGrid();
  }
  return 0;
}
#else
int TDomain::Gen1RegGrid()
{
  TBaseCell* CurrCell;
  int info;

  TDatabase::IteratorDB[It_Finest]->Init(0);
  while((CurrCell = TDatabase::IteratorDB[It_Finest]->Next(info)) )   
    CurrCell->Gen1RegGrid();

  return 0;
}
#endif

int TDomain::ConvertQuadToTri(int type)
{
  TBaseCell *CurrCell;
  Shapes CellType;
  int info;

  if (type)
  {
    RefLevel++;

    TDatabase::IteratorDB[It_Finest]->Init(0);

    // loop over all cells
    while ((CurrCell = TDatabase::IteratorDB[It_Finest]->Next(info)))
    {
      CellType = CurrCell->GetType();
      if (CellType == Parallelogram || CellType == Quadrangle ||
          CellType == Rectangle)
      {
        if (type == 1)
        {
          CurrCell->SetRefDesc(TDatabase::RefDescDB[N_SHAPES +
                               QuadToTri0]);
        }
        else
        {
          CurrCell->SetRefDesc(TDatabase::RefDescDB[N_SHAPES +
                               QuadToTri1]);
        }
        CurrCell->Refine(RefLevel);
      }
    }
  }

  return 0;
}

/*
 Extract a subcollection from a collection object:
*/
TCollection *TDomain::GetCollection(TCollection *coll, int reference)
{
  Output::info<2>("GetCollection", " Domain::GetCollection with reference: ", reference);
  int n_cells;
  TBaseCell **cells, *CurrCell;
  TCollection *subcoll;

  n_cells = 0;
  for (int i=0;i<coll->GetN_Cells();i++)
  {
    CurrCell = coll->GetCell(i);
    if (CurrCell->GetReference_ID()==reference)
    {
      n_cells++;
    }
  }

  // fill array of cells
  cells = new TBaseCell*[n_cells];
  int j = 0;
  for (int i=0;i<coll->GetN_Cells();i++)
  {
    CurrCell = coll->GetCell(i);
    if (CurrCell->GetReference_ID()==reference)
    {
      cells[j] = CurrCell;
      j++;
    }
  }
  Output::print<2>("TDomain::GetCollection() creating collection, n_cells = ", n_cells);
  // create collection from an array of cells
  subcoll = new TCollection(n_cells, cells);
  
  return subcoll;
}


/*
 Extract a collection from a Domain object:
 For a given Iterator
   - count how many cells it contain
   - add cells to collection
*/
TCollection *TDomain::GetCollection(Iterators it, int level) const
{
  TCollection *coll;
  int i, n_cells, info;
  TBaseCell **cells, *CurrCell;

  // initialize the iterator
  // note:
  // enum Iterators {It_EQ, It_LE, It_Finest, It_EQLevel, It_LELevel,
  //            It_Between, It_OCAF, It_Mortar1, It_Mortar2};
  TDatabase::IteratorDB[it]->Init(level);
  n_cells=0;
  // if the pointer to the next item is not empty increase number of cells
  // info: set to the current level
  while (TDatabase::IteratorDB[it]->Next(info)) n_cells++;

  // fill array of cells
  cells=new TBaseCell*[n_cells];
  TDatabase::IteratorDB[it]->Init(level);
  i=0;
  while (((CurrCell = TDatabase::IteratorDB[it]->Next(info))))
  {
    cells[i]=CurrCell;
    cells[i]->SetCellIndex(i);
    i++;
  }

  // create collection from an array of cells
  coll=new TCollection(n_cells, cells);

  #ifdef  _MPI 
  coll->SetN_OwnCells(N_OwnCells);
  #endif

  return coll;
}

TCollection *TDomain::GetCollection(Iterators it, int level, int ID) const
{
  if(ID == -4711) 
    return this->GetCollection(it, level);
  
  int info;
  // initialize the iterator
  // note:
  // enum Iterators {It_EQ, It_LE, It_Finest, It_EQLevel, It_LELevel,
  //            It_Between, It_OCAF, It_Mortar1, It_Mortar2};
  TDatabase::IteratorDB[it]->Init(level);
  
  //cout << " count cells " << endl;
  int n_cells = 0;
  // loop over all cells, check their reference id
  // info: set to the current level
  while(TBaseCell *CurrCell = TDatabase::IteratorDB[it]->Next(info))
  {
    //cout << " id: " << CurrCell->GetPhase_ID() << endl;
    if (CurrCell->GetReference_ID() == ID)
      n_cells++;
  }
  
  //cout << " fill cells " << endl;
  // fill array of cells
  TBaseCell **cells = new TBaseCell*[n_cells];
  int i=0;
  TDatabase::IteratorDB[it]->Init(level);
  while(TBaseCell *CurrCell = TDatabase::IteratorDB[it]->Next(info))
  {
    if (CurrCell->GetReference_ID() == ID)
    {
      cells[i] = CurrCell;
      cells[i]->SetCellIndex(i);
      i++;
    }
  }
  
  // create collection from an array of cells
  TCollection *coll = new TCollection(n_cells, cells);
  
  #ifdef  _MPI 
  coll->SetN_OwnCells(N_OwnCells);
  #endif
  
  return coll;
}


#ifdef  _MPI 
TCollection *TDomain::GetOwnCollection(Iterators it, int level, int ID) const
{
  TCollection *coll;
  int i, n_cells, info;
  TBaseCell **cells, *CurrCell;


  TDatabase::IteratorDB[it]->Init(level);
  n_cells=0;
  while ((CurrCell = TDatabase::IteratorDB[it]->Next(info)))
  {
   if(ID == CurrCell->GetSubDomainNo() )
    n_cells++;
  }

  cells=new TBaseCell*[n_cells];
  TDatabase::IteratorDB[it]->Init(level);
  i=0;
  while ((CurrCell = TDatabase::IteratorDB[it]->Next(info)))
  {
   if(ID == CurrCell->GetSubDomainNo())
    {
     cells[i]=CurrCell;
     i++;
    }
  }

  coll = new TCollection(n_cells, cells);
  coll->SetN_OwnCells(N_OwnCells);

  return coll;
}
#endif

void TDomain::GetSortedCollection(TCollection* &Coll, int* &Indices)
{
  int ActiveLevel=0;
  int ActiveRootCell=0;
  // int N_RootCells=N_InitVCells;
  int Level=RefLevel;
  TBaseCell *ActiveCell=nullptr, **Cells;
  int i,*N_Children, *CurrentChild, *CurrentIndex;

  N_Children=new int[RefLevel+1];
  CurrentChild=new int[RefLevel+1];
  Indices=new int[RefLevel+1];
  CurrentIndex=new int[RefLevel+1];

  for(i=0;i<=RefLevel;i++)
  {
    N_Children[i]=0;
    CurrentChild[i]=0;
    Indices[i]=0;
  }

  do {

    if (ActiveLevel)
      do
      {
        ActiveCell = ActiveCell->GetParent();
        N_Children[ActiveLevel] = 0;
        CurrentChild[ActiveLevel] = 0;
        ActiveLevel--;
      } while (ActiveLevel && 
                  N_Children[ActiveLevel] == CurrentChild[ActiveLevel]);
  
    if (!Level  || (!ActiveLevel &&
          N_Children[ActiveLevel] == CurrentChild[ActiveLevel]))
    {
      if (ActiveRootCell < N_RootCells)
      {
        ActiveCell = CellTree[ActiveRootCell];
        ActiveRootCell++;
        N_Children[ActiveLevel] = ActiveCell->GetN_Children();
        CurrentChild[ActiveLevel] = 0;
      }
      else
      { ActiveCell=NULL;}
     }
    while (N_Children[ActiveLevel] && ActiveLevel != Level && ActiveCell)
    {
      ActiveCell = ActiveCell->GetChild(CurrentChild[ActiveLevel]);
      CurrentChild[ActiveLevel]++;
      ++ActiveLevel;
      N_Children[ActiveLevel] = ActiveCell->GetN_Children();
    }

    if (ActiveCell) 
    { 
      // cout << "new Cell at level: " << ActiveLevel << endl;
      Indices[ActiveLevel]++;
    }
  
  } while(ActiveCell);

  CurrentIndex[0]=0;
  for(i=1;i<=RefLevel;i++)
  {
    Indices[i]+=Indices[i-1];
    CurrentIndex[i]=Indices[i-1];
  }

  Cells=new TBaseCell* [Indices[RefLevel]];

  ActiveLevel=0;
  ActiveRootCell=0;

  for(i=0;i<=RefLevel;i++)
  {
    N_Children[i]=0;
    CurrentChild[i]=0;
  }

  do {
    if (ActiveLevel)
      do
      {
        ActiveCell = ActiveCell->GetParent();
        N_Children[ActiveLevel] = 0;
        CurrentChild[ActiveLevel] = 0;
        ActiveLevel--;
      } while (ActiveLevel && 
                  N_Children[ActiveLevel] == CurrentChild[ActiveLevel]);
  
    if (!Level  || (!ActiveLevel &&
          N_Children[ActiveLevel] == CurrentChild[ActiveLevel]))
     {
      if (ActiveRootCell < N_RootCells)
      {
        ActiveCell = CellTree[ActiveRootCell];
        ActiveRootCell++;
        N_Children[ActiveLevel] = ActiveCell->GetN_Children();
        CurrentChild[ActiveLevel] = 0;
      }
      else
      { ActiveCell=NULL;}
     }
    while (N_Children[ActiveLevel] && ActiveLevel != Level && ActiveCell)
    {
      ActiveCell = ActiveCell->GetChild(CurrentChild[ActiveLevel]);
      CurrentChild[ActiveLevel]++;
      ++ActiveLevel;
      N_Children[ActiveLevel] = ActiveCell->GetN_Children();
    }

    if (ActiveCell) 
    { 
      // cout << "new Cell at level: " << ActiveLevel << endl;
      Cells[CurrentIndex[ActiveLevel]]=ActiveCell;
      CurrentIndex[ActiveLevel]++;
    }
  } while(ActiveCell);

  Coll=new TCollection(Indices[RefLevel], Cells);

  #ifdef  _MPI 
  Coll->SetN_OwnCells(N_OwnCells);
  #endif
  
  delete [] N_Children;
  delete [] CurrentChild;
  delete [] CurrentIndex;

}

/*
void TDomain::Refine1Reg(int MinLevel, int MaxLevel)
{
  TCollection *coll;
  TBaseCell *cell;
  int *indices, maxlevel;
  int i,j,k,N_;

  RefLevel++; // to remove later
  GetSortedCollection(coll, indices);

  N_=indices[RefLevel];
  // cout << "number of cells: " << N_ << endl;
  for(i=0;i<N_;i++)
  {
    cell=coll->GetCell(i);
    if(cell->IsToRefine())
      cell->SetClipBoard(Refinement);
    else
      cell->SetClipBoard(NoRefinement);
  }
  coll->~TCollection();

  if(RefLevel==3)
  {
  CellTree[0]->GetChild(1)->GetChild(0)->SetClipBoard(Remove);
  CellTree[0]->GetChild(1)->GetChild(1)->SetClipBoard(Remove);
  CellTree[0]->GetChild(1)->GetChild(2)->SetClipBoard(Remove);
  CellTree[0]->GetChild(1)->GetChild(3)->SetClipBoard(Remove);

  // CellTree[1]->GetChild(0)->GetChild(2)->SetClipBoard(Refinement);
  }

  for(k=RefLevel;k>=0;k--)
  {
    // cout << "Level " << k << endl;

    coll=GetCollection(It_EQ, k);
    N_=coll->GetN_Cells();

    if(k>MaxLevel)
    {
      for(i=0;i<N_;i++)
      {
        cell=coll->GetCell(i);
        cell->SetClipBoard(Remove);
      }
    }

    if(k==MaxLevel)
    {
      for(i=0;i<N_;i++)
      {
        cell=coll->GetCell(i);
        if(cell->GetClipBoard()==Refinement)
          cell->SetClipBoard(NoRefinement);
      }
    }

    if(k<MinLevel)
    {
      for(i=0;i<N_;i++)
      {
        cell=coll->GetCell(i);
        cell->SetClipBoard(Refinement);
      }
    }

    for(i=0;i<N_;i++)
    {
      cell=coll->GetCell(i);
      // cout << cell->GetClipBoard() << endl;
      cell->Gen1RegMarks();
      //cout << i << endl;
      cell->RefDeref();
    }
    coll->~TCollection();
  }

}
*/

/*
void TDomain::Refine1Reg(int MinLevel, int MaxLevel)
{
  TCollection *coll;
  TBaseCell *cell;
  int *indices, maxlevel;
  int i,j,k,N_;

  for(k=MaxLevel;k>=MinLevel;k--)
  {
    // cout << "Level " << k << endl;

    coll=GetCollection(It_EQ, k);
    N_=coll->GetN_Cells();

    for(i=0;i<N_;i++)
    {
      cell=coll->GetCell(i);
      // cout << cell->GetClipBoard() << endl;
      cell->Gen1RegMarks();
      // cout << i << endl;
      cell->RefDeref();
    }

    coll->~TCollection();
    delete coll;
  }
  RefLevel++;
}
*/

/*
void EvaluateMarks(TCollection *coll)
{
  TBaseCell *cell;
  int i,N_, j,k, all;

  N_=coll->GetN_Cells();
  for(i=0;i<N_;i++)
  {
    cell=coll->GetCell(i);
    if((cell->GetClipBoard()==Refinement) && (!cell->ExistChildren()))
    {
      // cout << "checking 1-regularity to coarser cells" << endl;
      cell->Gen1RegMarks();
    }

    if(cell->ExistChildren())
    {
      k=cell->GetN_Children();
      all=0;
      for(j=0;j<k;j++)
        if(cell->GetChild(j)->GetClipBoard()==Remove) all++;
      if(all==k) // all children are marks for removing
      {
        cell->SetClipBoard(NoRefinement);
        cell->Gen1RegMarks();
        // cout << "checking 1-regularity to finer cells" << endl;
      }
    }
  }
}
*/

/*
void CoarseGrid(TCollection *coll)
{
  TBaseCell *cell;
  int i,N_;

  N_=coll->GetN_Cells();
  for(i=0;i<N_;i++)
  {
    cell=coll->GetCell(i);
    if(cell->ExistChildren() && cell->GetClipBoard()==NoRefinement)
    {
      // cout << "derefine" << endl;
      cell->Derefine();
    }
  }
}
*/

/*
void RefineGrid(TCollection *coll)
{
  TBaseCell *cell;
  int i,N_;

  N_=coll->GetN_Cells();
  for(i=0;i<N_;i++)
  {
    cell=coll->GetCell(i);
    if(!cell->ExistChildren() && cell->GetClipBoard()==Refinement)
    {
      // cout << "refine" << endl;
      cell->SetRegRefine();
      cell->Refine(0);
    }
  }
}
*/

/*
void TDomain::Refine1Reg(int MinLevel, int MaxLevel)
{
  TCollection *coll;
  int k,N_;

  for(k=MaxLevel;k>=0;k--)
  {
    coll=GetCollection(It_EQ, k);
    EvaluateMarks(coll);
    delete coll;
  }

  for(k=0;k<=MaxLevel;k++)
  {
    coll=GetCollection(It_EQ, k);
    N_=coll->GetN_Cells();
    if(k<MaxLevel) CoarseGrid(coll);
    RefineGrid(coll);
    coll->~TCollection();
    delete coll;
  }
}
*/

void TDomain::DeRefine()
{
  CellTree[0]->Derefine();
}

#ifdef __3D__
static void Sort(TVertex **Array, int length)
{
  int n=0, l=0, r=length-1, m;
  int i, j, *rr, len;
  TVertex *Mid, *Temp;

  len=(int)(2*log((double)length)/log(2.0)+2.0);
  rr=new int[len];

  do
  {
    do
    {
      i=l;
      j=r;

      m=(l+r)/2;
      Mid=Array[m];

      do
      {
        while(Array[i] > Mid) i++;

        while(Array[j] < Mid) j--;

        if (i<=j)
        {
          Temp=Array[i];
          Array[i]=Array[j];
          Array[j]=Temp;
          i++; j--;
        }
      } while (i<=j);

      if (l<j)
      {
        rr[++n]=r;
        r=j;
      }
    } while (l<j);

    if (n>0) r=rr[n--];

    if (i<r) l=i;

  } while (i<r);

  delete[] rr;
}

static int GetIndex(TVertex **Array, int Length, TVertex *Element)
{
  int l=0, r=Length, m=(r+l)/2;
  TVertex *Mid;

  Mid=Array[m];
  while(Mid!=Element)
  {
    if(Mid>Element)
    {
      l=m;
    }
    else
    {
      r=m;
    }
    m=(r+l)/2;
    Mid=Array[m];
  }
  return m;
}

int TDomain::Grape(const char *name, TCollection *coll)
{
  int Format, Version, N_Elements, N_Vertices, N_LocVertices;
  int Header[5];
  int i,j,k,l,m, N_;
  int *Type;
  int *VertexNumbers, *NumberVertex;
  double *Coords;
  TBaseCell *cell;
  TVertex **Vertices, *Last, *Current;

  std::ofstream dat(name);
  if(!dat)
  {
    cerr << "cannot open file for output" << endl;
    return -1;
  }

  Format = 1;
  Version = 0;
  N_Elements = coll->GetN_Cells();

  Type = new int[N_Elements];

  N_LocVertices = 0;
  for(i=0;i<N_Elements;i++)
  {
    cell = coll->GetCell(i);
    N_LocVertices += cell->GetN_Vertices();
    switch(cell->GetType())
    {
      case Tetrahedron:
        Type[i] = 0;
      break;

      case Hexahedron:
      case Brick:
        Type[i] = 1;
      break;
      default:
        ErrMsg("TDomain::Grape only in 3D");
        exit(1);
    }
  }

  Vertices = new TVertex*[N_LocVertices];
  N_ = 0;
  for(i=0;i<N_Elements;i++)
  {
    cell = coll->GetCell(i);
    k = cell->GetN_Vertices();
    for(j=0;j<k;j++)
      Vertices[N_++] = cell->GetVertex(j);
  }

  // sort the Vertices array
  Sort(Vertices, N_);

  Last = NULL;
  N_Vertices = 0;
  for(i=0;i<N_LocVertices;i++)
    if ((Current = Vertices[i]) != Last)
    {
      N_Vertices++;
      Last = Current;
    }

  Header[0] = Format;
  Header[1] = Version;
  Header[2] = N_Elements;
  Header[3] = N_Vertices;
  Header[4] = N_LocVertices;

  dat.write((char *)Header,SizeOfInt*5);
  dat.write((char *)Type,SizeOfInt*N_Elements);
  delete Type;

  Coords = new double[3*N_Vertices];
  VertexNumbers = new int[N_LocVertices];
  NumberVertex = new int[N_LocVertices];

  Last=NULL;
  N_=0; k=-1;
  for(i=0;i<N_LocVertices;i++)
  {
    if((Current=Vertices[i])!=Last)
    {
      Vertices[i]->GetCoords(Coords[N_],Coords[N_+1],Coords[N_+2]);
      // cout << N_/2 << "  "  << Coords[N_] << "       ";
      // cout << Coords[N_+1] << "       " << Coords[N_+2] << endl;
      k++;
      N_ += 3;
      Last=Current;
    }
    NumberVertex[i]=k;
  }

  m=0;
  for(i=0;i<N_Elements;i++)
  {
    cell = coll->GetCell(i);
    k = cell->GetN_Vertices();
    for(j=0;j<k;j++)
    {
      Current=cell->GetVertex(j);
      // cout << (int)(Current) << endl;
      l=GetIndex(Vertices, N_LocVertices, Current);
      VertexNumbers[m]=NumberVertex[l];
      // cout << VertexNumbers[m] << endl;
      m++;
    } // endfor j
  } //endfor i

  dat.write((char *)VertexNumbers,sizeof(int)*N_LocVertices);
  dat.write((char *)Coords,SizeOfDouble*3*N_Vertices);
  
  delete Coords;
  delete NumberVertex;
  delete VertexNumbers;
  delete Vertices;

  return 0;
}

/** make boundary parameter consistent */
void TDomain::MakeBdParamsConsistent(TCollection *coll)
{
  int i,j,k;
  int N_Cells, N_Joints;
  double Param1[4], Param2[4];
  TBaseCell *cell;
  TJoint *joint;
  TBoundFace *boundface;
  TBoundComp3D *bdcomp;
  const int *TmpFV, *TmpLen;
  int MaxLen;
  double x,y,z;

  N_Cells = coll->GetN_Cells();
  for(i=0;i<N_Cells;i++)
  {
    cell = coll->GetCell(i);
    N_Joints = cell->GetN_Joints();
    cell->GetShapeDesc()->GetFaceVertex(TmpFV, TmpLen, MaxLen);
    for(j=0;j<N_Joints;j++)
    {
      joint = cell->GetJoint(j);
      if(joint->GetType() == BoundaryFace ||
                joint->GetType() == IsoBoundFace)
      {
        boundface = (TBoundFace *)joint;
        bdcomp = boundface->GetBoundComp();

        if(bdcomp->GetType() == Plane)
        {
          for(k=0;k<TmpLen[j];k++)
          {
            cell->GetVertex(TmpFV[j*MaxLen+k])->GetCoords(x,y,z);
            bdcomp->GetTSofXYZ(x,y,z,Param1[k], Param2[k]);
          } // endfor k
          boundface->SetParameters(Param1, Param2);
        } // endif Plane

        if(bdcomp->GetType() == Wall) 
        {
          if( ((TBdWall*)bdcomp)->GetBdComp2D()->GetType() == Line  )
          {
            for(k=0;k<TmpLen[j];k++)
            {
              cell->GetVertex(TmpFV[j*MaxLen+k])->GetCoords(x,y,z);
              bdcomp->GetTSofXYZ(x,y,z,Param1[k], Param2[k]);
            } // endfor k
            boundface->SetParameters(Param1, Param2);
          } // endif Line
        } // endif Wall

      } // endif BoundaryFace
    } // endfor j
  } // endfor i
} // MakeBdParamsConsistent

#endif

#ifdef __2D__
/** set boundary parameters and cell shape according to
    possibly moving vertices */
//  TDatabase::IteratorDB[It_Finest]->Init(0);
//  MaxLevel = TDatabase::IteratorDB[It_Finest]->GetMaxLevel();
//  
//  for (CurrLevel=MaxLevel;CurrLevel>0;CurrLevel--)
//  {
//    TDatabase::IteratorDB[It_EQ]->Init(CurrLevel);
//
//    while ((CurrCell = TDatabase::IteratorDB[It_EQ]->Next(info)))
//      if (!CurrCell->ExistChildren())
//        CurrCell->Gen1RegGrid();
//  }
void TDomain::CorrectParametersAndShapes()
{
  int MaxLevel, CurrLevel;
  int info, j, N_Edges;
  TVertex **Vertices;
  TJoint *joint;
  TGridCell *ActiveCell;

  TDatabase::IteratorDB[It_Finest]->Init(0);
  MaxLevel = TDatabase::IteratorDB[It_Finest]->GetMaxLevel();
  
  for (CurrLevel=MaxLevel;CurrLevel>=0;CurrLevel--)
  {
    TDatabase::IteratorDB[It_EQ]->Init(CurrLevel);

    while ((ActiveCell = (TGridCell *)(TDatabase::IteratorDB[It_EQ]->Next(info))))
    {
      Vertices = ActiveCell->GetVertices();
      N_Edges = ActiveCell->GetN_Edges();
      for(j=0;j<N_Edges;j++)
      {
        joint = ActiveCell->GetJoint(j);
        if(joint->GetType() == BoundaryEdge)
        {
          ((TBoundEdge *)joint)->UpdateParameters(Vertices[j],
                            Vertices[(j+1)%N_Edges]);
        }
        if(joint->GetType() == InterfaceJoint)
        {
          ((TInterfaceJoint *)joint)->UpdateParameters(Vertices[j],
                            Vertices[(j+1)%N_Edges]);
        }
      }
    
      // if Cell is a quadrilateral
      if(N_Edges == 4)
      {
        if(ActiveCell->ExistChildren())
          ActiveCell->SetRefDesc(TDatabase::RefDescDB[N_SHAPES+((TQuadrangle *)
               TDatabase::RefDescDB[Quadrangle]->GetShapeDesc())->
               CheckQuad(Vertices)]);
        else
          ActiveCell->SetRefDesc(TDatabase::RefDescDB[((TQuadrangle *)
               TDatabase::RefDescDB[Quadrangle]->GetShapeDesc())->
               CheckQuad(Vertices)]);
      } // endif
    } // endwhile
  } // endfor
} // CorrectParametersAndShapes
//  TGridCell *Cell, *ActiveCell;
//  int i,j,k;
//  int N_Edges;
//  TJoint *joint;
//  TVertex **Vertices;
//  int ActiveLevel, ActiveRootCell;
//  int *N_Children, *CurrentChild;
//  int MaxN_Levels;
//
//  ActiveLevel = 0;
//  ActiveRootCell = 0;
//  MaxN_Levels = TDatabase::IteratorDB[It_Finest]->GetMaxLevel();
//  MaxN_Levels = 3;
//  N_Children = new int[MaxN_Levels];
//  CurrentChild = new int[MaxN_Levels];
//  for(k=0;k<MaxN_Levels;k++)
//  {
//    N_Children[k] = 0;
//    CurrentChild[k] = 0;
//  }
//
//  do
//  {
//    if (ActiveLevel)
//      do
//      {
//        ActiveCell = (TGridCell *)(ActiveCell->GetParent());
//        N_Children[ActiveLevel] = 0;
//        CurrentChild[ActiveLevel--] = 0;
//      } while (ActiveLevel &&
//          N_Children[ActiveLevel] == CurrentChild[ActiveLevel]);
//
//    if (!ActiveLevel &&
//          N_Children[ActiveLevel] == CurrentChild[ActiveLevel])
//    {
//      if (ActiveRootCell < N_RootCells)
//      {
//        ActiveCell = (TGridCell *)(CellTree[ActiveRootCell++]);
//        N_Children[ActiveLevel] = ActiveCell->GetN_Children();
//        CurrentChild[ActiveLevel] = 0;
//      }
//      else
//        return;
//    }
//
//    while(N_Children[ActiveLevel])
//    {
//      ActiveCell = (TGridCell *)(ActiveCell->GetChild(CurrentChild[ActiveLevel]++));
//      N_Children[++ActiveLevel] = ActiveCell->GetN_Children();
//    }
//
//    for(k=0;k<MaxN_Levels;k++)
//      cout << "xyz" << k << " " << N_Children[k] << " " << CurrentChild[k] << endl;
//
//    Vertices = ActiveCell->GetVertices();
//    N_Edges = ActiveCell->GetN_Edges();
//    for(j=0;j<N_Edges;j++)
//    {
//      joint = ActiveCell->GetJoint(j);
//      if(joint->GetType() == BoundaryEdge)
//      {
//        ((TBoundEdge *)joint)->UpdateParameters(Vertices[j],
//                          Vertices[(j+1)%N_Edges]);
//      }
//      if(joint->GetType() == InterfaceJoint)
//      {
//        ((TInterfaceJoint *)joint)->UpdateParameters(Vertices[j],
//                          Vertices[(j+1)%N_Edges]);
//      }
//    }
//
//    // if Cell is a quadrilateral
//    if(N_Edges == 4)
//    {
//      if(ActiveCell->ExistChildren())
//        ActiveCell->SetRefDesc(TDatabase::RefDescDB[N_SHAPES+((TQuadrangle *)
//             TDatabase::RefDescDB[Quadrangle]->GetShapeDesc())->
//             CheckQuad(Vertices)]);
//      else
//        ActiveCell->SetRefDesc(TDatabase::RefDescDB[((TQuadrangle *)
//             TDatabase::RefDescDB[Quadrangle]->GetShapeDesc())->
//             CheckQuad(Vertices)]);
//    }
//
//  } while(ActiveCell);
#endif

/*
#include <stdio.h>

void SaveTri(struct triangulateio &outt)
{
  FILE *f;
  int i;

  f = fopen ("ch.node", "wt");
  fprintf(f, "%d   2   0  1\n", outt.numberofpoints);
  for (i=0; i<=outt.numberofpoints-1; i++)
    fprintf(f,"%6d  %10.4f  %10.4f  %6d\n",i, outt.pointlist[2*i],
                   outt.pointlist[2*i+1], outt.pointmarkerlist[i]);
  fclose(f);

  f = fopen ("ch.ele", "wt");
  fprintf(f, "%d   3\n", outt.numberoftriangles);
  for (i=0; i<=outt.numberoftriangles-1; i++)
    fprintf(f,"%6d  %6d  %6d  %6d\n", i, outt.trianglelist[3*i], 
             outt.trianglelist[3*i+1], outt.trianglelist[3*i+2]);
  fclose(f);
 
  f = fopen ("ch.neigh", "wt");
  fprintf(f, "%d   3\n", outt.numberoftriangles);
  for (i=0; i<=outt.numberoftriangles-1; i++)
    fprintf(f,"%6d  %6d  %6d  %6d\n", i, outt.neighborlist[3*i], 
             outt.neighborlist[3*i+1], outt.neighborlist[3*i+2]);
  fclose(f);
 
  f = fopen ("ch.edge", "wt");
  fprintf(f, "%d   1\n", outt.numberofedges);
  for (i=0; i<=outt.numberofedges-1; i++)
    fprintf(f,"%6d  %6d  %6d  %6d\n", i, outt.edgelist[2*i], 
             outt.edgelist[2*i+1], outt.edgemarkerlist[i]);
  fclose(f);
}
*/


int TDomain::RefineallxDirection()
{
	TBaseCell *CurrCell;
	int info;
	static int s = 0;  // changed from 0 to 1, if refine in y direction  

	RefLevel ++;
	TDatabase::IteratorDB[It_Finest]->Init(0);

	//loop over all cells

	while((CurrCell=TDatabase::IteratorDB[It_Finest]->Next(info)))
	{
	  switch(CurrCell->GetType())
	  {
		case Quadrangle:
	  	case Parallelogram:
		case Rectangle:
			CurrCell->SetRefDesc(TDatabase::RefDescDB[N_SHAPES+QuadBis0+s]);
			CurrCell->Refine(RefLevel);
		break;
	  default:
            cerr << "RefineallxDirection only for Quad cells" << endl;
             exit(-1);
          break;	
	  }
	}

	s = 1;
	
	return 0;
}

bool TDomain::isExtendedGEO(const char* GEO)
  {
      bool isXgeo{false};
      // check if input file is an extended geo file (.xGEO)
      int nn=0;
      while (GEO[nn] != 0)
      {
        ++nn;
      }

      //check if we found the correct place in the char arary
      if(GEO[nn-3] != 'G' || GEO[nn-2] != 'E' || GEO[nn-1] != 'O')
      {
        ErrThrow("Incorrect read-in of .(x)GEO-filename! (Make sure the "
            "filename ends on '.GEO' or '.xGEO')" );
      }

      if (GEO[nn-4]=='x')
      {
	Output::print<2>(" *** reading xGEO file (with physical references) ***");
        isXgeo = true;
      }
      return isXgeo;
  }



#ifdef __3D__
// int TDomain::Tetgen(const char *FileName)
// {
//   TTetGenMeshLoader MeshLoader(FileName);
//   MeshLoader.Generate(this);
// 
//   // initialize iterators
//   TDatabase::IteratorDB[It_EQ]->SetParam(this);
//   TDatabase::IteratorDB[It_LE]->SetParam(this);
//   TDatabase::IteratorDB[It_Finest]->SetParam(this);
//   TDatabase::IteratorDB[It_Between]->SetParam(this);
//   TDatabase::IteratorDB[It_OCAF]->SetParam(this);
// 
//   return 0;
// }

/** @brief added by sashi */
int TDomain::GenerateEdgeInfo()
{
  int i, ii, j, k, m, I, n_cells, info, N_RootVertices, *PointNeighb, MaxCpV = 0, EMaxLen;
  int level=0, N, NVert_All, *NumberVertex, *VertexNumbers, N_Edges, N_FaceEdges, N_FaceVert;
  int *RootVer_Loc, *NeibRootVer_Loc, a, b, len1, len2, cell_a, N_Neibs, *Neibs, *Neib_EdgeNo;
  int NeibN_Edges, *VertBeginIndex, Neiba, Neibb, BoundEdgeMarker[MAXN_EDGES], N_Faces, MaxLen;
  const int *EdgeVertex, *TmpFV, *TmpLen,  *TmpFE, *ETmpLen;;
 
  TBaseCell **cells, *CurrCell, *NeibCell, **NeibCells;
  Iterators it=It_Finest;
  TVertex **Vertices_All, *Last, *Current;
  TShapeDesc *ShapeDesc, *NeibShapeDesc;
  TEdge *edge, *Neibedge;
  TJoint *joint;

#ifdef _MPI
  int rank;
  MPI_Comm_rank(TDatabase::ParamDB->Comm, &rank);
#endif

  NVert_All=0;
  n_cells=0;
  TDatabase::IteratorDB[it]->Init(level);
  while((CurrCell=TDatabase::IteratorDB[it]->Next(info)))
  {
    NVert_All +=CurrCell->GetN_Vertices();
    n_cells++;
  }

  cells=new TBaseCell*[n_cells];
  VertBeginIndex = new int[n_cells+1];
  NumberVertex = new int[NVert_All];
  VertexNumbers = new int[NVert_All];
  Vertices_All = new TVertex*[NVert_All];

  NVert_All=0;
  n_cells=0;
  VertBeginIndex[0] = 0;
  TDatabase::IteratorDB[it]->Init(level);
  while((CurrCell = TDatabase::IteratorDB[it]->Next(info)))
  {
    cells[n_cells]=CurrCell;
    N=CurrCell->GetN_Vertices();

    for(i=0;i<N;i++)
    {
      Vertices_All[NVert_All] = CurrCell->GetVertex(i);
      NVert_All++;
    }

    n_cells++;
    VertBeginIndex[n_cells] = NVert_All;

  } // while
// NVert_All--;
  // sort the Vertices array
  Sort(Vertices_All, NVert_All);
// NVert_All++;
  Last=NULL;
  N_RootVertices=-1;
  for(i=0;i<NVert_All;i++)
   {
    if((Current=Vertices_All[i])!=Last)
    {
      N_RootVertices++;
      Last=Current;
    }
    NumberVertex[i]=N_RootVertices;
   }
  N_RootVertices++;

//   cout << "N_RootVertices " << N_RootVertices << " NVert_All " << NVert_All << endl;

  m=0;
  for(ii=0;ii<n_cells;ii++)
   {
    CurrCell = cells[ii];
    N=CurrCell->GetN_Vertices();
    for(i=0;i<N;i++)
    {
      Current= CurrCell->GetVertex(i);
      I=GetIndex(Vertices_All, NVert_All, Current);
      VertexNumbers[m]=NumberVertex[I];
//       cout << VertexNumbers[m] << endl;
      m++;
    } // endfor j
   } //while

  /** find max No. cells met any vertex in the collection **/
//    VertBound = new int[N_RootVertices];
   PointNeighb = new int[N_RootVertices];
   memset(PointNeighb, 0, N_RootVertices*SizeOfInt);
//    memset(VertBound, 0, N_RootVertices*SizeOfInt);

  for(i=0;i<NVert_All;i++)
    PointNeighb[VertexNumbers[i]]++;

  for(i=0;i<N_RootVertices;i++)
    if (PointNeighb[i] > MaxCpV) MaxCpV = PointNeighb[i];

   //printf("Max number of cells per vertex %d \n", MaxCpV);
   /** No. of edge neibs will not exceed MaxCpV */ 
   Neibs = new int[MaxCpV];
   Neib_EdgeNo = new int[MaxCpV];
   NeibCells = new TBaseCell*[MaxCpV];

  /** PointNeighb's first column contains number of neib cells met with each vertex **/
  /** further columns contain the cell numbers met with this vertex **/
   MaxCpV++;

   delete [] PointNeighb;
   PointNeighb = new int[N_RootVertices*MaxCpV];
   memset(PointNeighb, 0, (N_RootVertices*MaxCpV)*SizeOfInt);

  NVert_All=0;
  for(ii=0;ii<n_cells;ii++)
   {
    CurrCell = cells[ii];
    N=CurrCell->GetN_Vertices();
//     CurrCell->GetShapeDesc()->GetFaceVertex(TmpFV, TmpLen, MaxLen);

    for(i=0;i<N;i++)
     {
      I = VertexNumbers[NVert_All] *MaxCpV;
      PointNeighb[I]++;
      PointNeighb[I + PointNeighb[I] ] = ii;
      NVert_All ++;
     }

   } // for(ii=0;ii<n_cells;ii++)

// exit(0);

//   for(i=0;i<N_RootVertices;i++)
//     if ( VertBound[i]==0) printf("Vert %d VertBound %d \n", i, VertBound[i]);
//     //printf("Number of cells in vertex %d \n",  PointNeighb[i*MaxCpV]);
// 
// exit(0);
//   NVert_All=0;
  for(ii=0;ii<n_cells;ii++)
   {
    CurrCell = cells[ii];
    N=CurrCell->GetN_Vertices();
    N_Edges=CurrCell->GetN_Edges();
    N_Faces=CurrCell->GetN_Joints();
    
    ShapeDesc= CurrCell->GetShapeDesc();
    ShapeDesc->GetEdgeVertex(EdgeVertex);
    ShapeDesc->GetFaceEdge(TmpFE, ETmpLen, EMaxLen);
    ShapeDesc->GetFaceVertex(TmpFV, TmpLen, MaxLen);
    
    RootVer_Loc = VertexNumbers+VertBeginIndex[ii];
    
    
    /** set the marker for Edges */
    for(i=0;i<MAXN_EDGES;i++)
     BoundEdgeMarker[i] = 0;;
    
    /** set bound and isobound Edges */
    for(i=0;i<N_Faces;i++)
     {
      joint=CurrCell->GetJoint(i);

      if(joint->GetType() == BoundaryFace)
       {         
        N_FaceEdges = ETmpLen[i];
        for(j=0;j<N_FaceEdges;j++) 
         {
          /** not modified if it is isobound edge */
          if (BoundEdgeMarker[TmpFE[i*EMaxLen+j] ] == 0)
           BoundEdgeMarker[TmpFE[i*EMaxLen+j] ] = 1;
         }
         
         /** set all vertices on the bound face as bound vert */
         N_FaceVert = TmpLen[i];        
         for(j=0;j<N_FaceVert;j++) 
          CurrCell->GetVertex(TmpFV[i*MaxLen + j])->SetAsBoundVert();
          
       } // if(joint->GetType() == Boundar
      else if(joint->GetType() == IsoBoundFace)
       {
        N_FaceEdges = ETmpLen[i];
        for(j=0;j<N_FaceEdges;j++)
         BoundEdgeMarker[TmpFE[i*EMaxLen+j] ] = 2;

        /** set all vertices on the bound face as bound vert */
        N_FaceVert = TmpLen[i];        
        for(j=0;j<N_FaceVert;j++) 
         CurrCell->GetVertex(TmpFV[i*MaxLen + j])->SetAsBoundVert();
       } // 
     } // for(i=0;i<N_    
    
    for(i=0;i<N_Edges;i++)
     {
      N_Neibs = 0;
      edge = CurrCell->GetEdge(i);
      
      if(edge==NULL) // edge not yet created
       {
        a = RootVer_Loc[EdgeVertex[2*i]];
        b = RootVer_Loc[EdgeVertex[2*i+1]];

        len1 = PointNeighb[a*MaxCpV]; // No. cells met with vert a
        len2 = PointNeighb[b*MaxCpV]; // No. cells met with vert b

        /** find No. cells having this edge */
        for(j=1;j<=len1;j++)
         {
          cell_a = PointNeighb[a*MaxCpV + j];
// 	  if(rank==0 && cell_a==16)
// 	  cout  <endl;
//            cout <<    " cell_a " << cell_a<<endl;

          for(k=1;k<=len2;k++)
           {

            if(cell_a == PointNeighb[b*MaxCpV +k] )
             {  
              Neibs[N_Neibs] = cell_a;
              N_Neibs ++;
              break;
             }
           } // for(k=1;k<=
         } // for(j=1;j<

        /** find the local index of the edge in all cells */
        for(j=0;j<N_Neibs;j++)
         {

          if(Neibs[j]==ii)
           {
             Neib_EdgeNo[j] = i;
           }
          else 
           {
            NeibCell = cells[Neibs[j]];
            NeibShapeDesc= NeibCell->GetShapeDesc();
            NeibN_Edges=NeibCell->GetN_Edges();
            NeibShapeDesc->GetEdgeVertex(EdgeVertex);
            NeibRootVer_Loc = VertexNumbers+VertBeginIndex[ Neibs[j]];
            //cout <<    "  Neib " << Neibs[j]<<endl;

            for(k=0;k<NeibN_Edges;k++)
             {
              Neibedge = NeibCell->GetEdge(k);

              if(Neibedge==NULL) // edge not yet created
               {
                 Neiba = NeibRootVer_Loc[EdgeVertex[2*k]];
                 Neibb = NeibRootVer_Loc[EdgeVertex[2*k+1]];

                 if( (Neiba==a &&  Neibb==b) || (Neiba==b &&  Neibb==a) )
                  {
                   //cout <<    "  Neib edge found "  <<endl;
                   Neib_EdgeNo[j] = k;
                   break;
                  }
               }
             } //for(k=0;k<NeibN_Edges;k

            if(k==NeibN_Edges)
             {
              cout << "Error could not find edge index in the Neib cell !" <<endl;
              exit(0);
             }
            }
         } // for(j=0;j<N_Neib

       /**generate the edge and set in all cells */
       for(j=0;j<N_Neibs;j++)
        {
         NeibCells[j] = cells[Neibs[j]];
         NeibCells[j]->SetEdge(Neib_EdgeNo[j], edge);
        }

//   	  if(rank==0 && ii==35 && i==1)      
// 	  {
//            for(j=0;j<N_Neibs;j++)
// 	     printf("rank %d j %d NeibCells %d BoundEdgeMarker %d \n", rank, j, Neibs[j], BoundEdgeMarker[i]); 
// 	     
// 	  }
//         
        
        
       if(BoundEdgeMarker[i]==2 )
        {
         edge = new TIsoEdge3D(N_Neibs, NeibCells);
        }
       else if(BoundEdgeMarker[i]==1)
        {
         edge = new TBDEdge3D(N_Neibs, NeibCells);
        }
       else
        {
         edge = new TInnerEdge(N_Neibs, NeibCells);
        }                
       } //if(edge==NULL)
//      else
//       {
//          cout <<  ii <<  " Edge already set " << i  <<endl;
// // exit(0);
//       }

       for(j=0;j<N_Neibs;j++)
         NeibCells[j]->SetEdge(Neib_EdgeNo[j], edge);

     } // for(i=0;i<N_Edges;i++)
   } //  for(ii=0;ii<n_cel

   delete [] Neibs;
   delete [] Neib_EdgeNo;
   delete [] NeibCells;
   delete [] cells;
   delete [] VertBeginIndex;
   delete [] NumberVertex;
   delete [] VertexNumbers;
   delete [] Vertices_All;
//    delete [] VertBound;
   delete [] PointNeighb;

#ifdef _MPI
   if(rank==0)
#endif
    Output::info<5>("Domain.C","3D Mesh Edges Generated ");

  return 0;
}


#endif

size_t TDomain::get_n_initial_refinement_steps() const
{
  return db["refinement_n_initial_steps"];
}

size_t TDomain::get_max_n_adaptive_steps() const
{
  return db["refinement_max_n_adaptive_steps"];
}

void TDomain::print_info(std::string name) const
{
#ifdef _MPI
  int my_rank, size;
  MPI_Comm_rank(TDatabase::ParamDB->Comm, &my_rank);
  MPI_Comm_size(TDatabase::ParamDB->Comm, &size);

  int sbuf_own = N_OwnCells;
  int sbuf_halo = N_RootCells - N_OwnCells;

  std::vector<int> ns_own_cells(size,0);
  std::vector<int> ns_halo_cells(size,0);

  {
    MPI_Gather(
      &sbuf_own, 1, MPI_INT,            //send
      &ns_own_cells.at(0), 1, MPI_INT,  //receive
      0, MPI_COMM_WORLD);               //control
    MPI_Gather(
      &sbuf_halo, 1, MPI_INT,            //send
      &ns_halo_cells.at(0), 1, MPI_INT,  //receive
      0, MPI_COMM_WORLD);               //control
  }
  if(my_rank == 0)
  {
    Output::stat("Domain", name);
    size_t sum_cells_total = 0;
    for(int i =0; i < size ;++i)
    {
      Output::dash("Process", i, "\t n_own_cells: ", ns_own_cells.at(i),
                    "\t n_halo_cells: ", ns_halo_cells.at(i));
      sum_cells_total += ns_own_cells.at(i);
    }
    Output::dash("Total number of cells: ", sum_cells_total);

  }

#else
  Output::stat("Domain ", name);
  Output::dash("No domain statistics printout in non-MPI case so far.");
#endif
}


void determine_n_refinement_steps_multigrid(
  const std::string& multigrid_type,
  int n_multigrid_levels,
  int n_initial_refinement_steps,
  int& n_ref_before, int& n_ref_after)
{
#ifdef _MPI
  int my_rank;
  MPI_Comm_rank(MPI_COMM_WORLD, &my_rank);
#else
  int my_rank=0;
#endif
  //Check if input multigrid type makes sense.
  if(multigrid_type!=std::string("standard") && multigrid_type!=std::string("mdml"))
    ErrThrow("Unknown multigrid type ", multigrid_type,". Use 'standard' or 'mdml'.");
  //Check if input numbers make sense
  if(n_multigrid_levels > n_initial_refinement_steps + 1)
    ErrThrow("You requested ", n_multigrid_levels, " geometric levels for "
        "multigrid, but only ", n_initial_refinement_steps + 1, " grid levels "
        "will be present after refining ", n_initial_refinement_steps, " times. "
        " Choose a smaller multigrid_n_levels.");

  //split the number of refinement steps
  n_ref_after =  n_multigrid_levels - 1;
  n_ref_before =  n_initial_refinement_steps - n_ref_after;

  //print information
  if(my_rank == 0)
  {
    Output::info("REFINEMENT FOR MULTIGRID","You are using ",multigrid_type,
                 " multigrid with ",n_multigrid_levels," geometric levels. ");
#ifdef _MPI
    Output::dash("Number of refinement steps before domain partitioning: ", n_ref_before);
    Output::dash("Number of refinement steps after domain partitioning: ", n_ref_after);
    Output::dash("Total number of refinement steps: ", n_initial_refinement_steps);
#else
    Output::dash("Number of refinement steps before picking grids: ", n_ref_before);
    Output::dash("Number of refinement steps after picking grids: ", n_ref_after);
    Output::dash("Total number of refinement steps: ", n_initial_refinement_steps);
#endif
  }
}

std::list<TCollection* > TDomain::refine_and_get_hierarchy_of_collections(
    const ParameterDatabase& parmoon_db
#ifdef _MPI
    , int& maxSubDomainPerDof
#endif
    )
{
#ifdef _MPI
  int my_rank, size;
  MPI_Comm_rank(MPI_COMM_WORLD, &my_rank);
  MPI_Comm_size(MPI_COMM_WORLD, &size);
#endif

  // Split the number of refinement steps - see doc of the method
  // TODO Removing this strange construction is a TODO
  int n_ref_before = this->get_n_initial_refinement_steps();
  int n_ref_after = 0;
  if(parmoon_db.contains("preconditioner")
     && parmoon_db["preconditioner"].is(std::string("multigrid"))
     && parmoon_db.contains("solver_type")
     && parmoon_db["solver_type"].is(std::string("iterative")))
  {
    determine_n_refinement_steps_multigrid(
      parmoon_db["multigrid_type"],
      parmoon_db["multigrid_n_levels"],
      this->get_n_initial_refinement_steps(),
      n_ref_before, n_ref_after);
  }

  for(int i = 0; i < n_ref_before; i++)
    this->RegRefineAll();

#ifdef _MPI
  // Partition the by now finest grid using Metis and distribute among processes.

  // 1st step: Analyse interfaces and create edge objects,.
  this->GenerateEdgeInfo();

  // 2nd step: Call the mesh partitioning.

  int maxCellsPerVertex;
  //do the actual partitioning, and examine the return value
  if ( Partition_Mesh3D(MPI_COMM_WORLD, this, maxCellsPerVertex) == 1)
  {
    ErrThrow("Partitioning did not succeed.");
  }

  // 3rd step: Generate edge info anew
  //(since distributing changed the domain).
  this->GenerateEdgeInfo();

  // calculate largest possible number of processes which share one dof
  maxSubDomainPerDof = MIN(maxCellsPerVertex, size);

#endif

  std::list<TCollection* > gridCollections;
  gridCollections.push_front(this->GetCollection(It_Finest, 0));

  //this is only relevant for multigrid
  for(int level=0; level <  n_ref_after; ++level)
  {
    this->RegRefineAll();
#ifdef _MPI
    this->GenerateEdgeInfo();  // has to be called anew after every refinement step
    Domain_Crop(MPI_COMM_WORLD, this); // remove unwanted cells in the halo after refinement
#endif
    // Grab collection.
    gridCollections.push_front(this->GetCollection(It_Finest, 0));
  }

  return gridCollections;
}


#ifdef __3D__


void TDomain::GenerateFromMesh(ParM::Mesh& m)
{
  // create inner faces (if needed)
  m.createInnerFaces();
  
  /** 
      compute number boundary faces:
      This step at the moment is necessary to initialize some useful arrays
      (e.g. boundary faces)
  */
  m.computeNumberOfBoundaryFaces();
  
  // build the boundary parts
  this->buildBoundary(m);

  // build the mesh
  this->buildParMooNMesh(m);
  
  // initialize iterators
  TDatabase::IteratorDB[It_EQ]->SetParam(this);
  TDatabase::IteratorDB[It_LE]->SetParam(this);
  TDatabase::IteratorDB[It_Finest]->SetParam(this);
  TDatabase::IteratorDB[It_Between]->SetParam(this);
  TDatabase::IteratorDB[It_OCAF]->SetParam(this);  
}

// note this function needs:
// list of triangles (faces)
// number of boundary faces
// adjacency (1,-1 for boundary faces)
// list of points
///@todo write part of the function inside the Mesh class, here set only the BdParts
void TDomain::buildBoundary(ParM::Mesh& m)
{
  // we consider only 1 boundary part
  ///@todo do we need to take into account the general case?
  this->N_BoundParts = 1;
  // vector of boundary parts
  this->BdParts = new TBoundPart* [this->N_BoundParts];

  // the number of boundary components is computed from the adjacency of
  // tetgen mesh. See TTetGenMeshLoaden::CreateAdjacency()
  this->N_BoundComps = m.n_boundary_faces;
  meshBoundComps.resize(this->N_BoundComps); 
  Output::print("TDomain::buildBoundary() - N_BoundComps: ", this->N_BoundComps);
  this->BdParts[0] = new TBoundPart(this->N_BoundComps);
  
  // StartBdCompID[i] gives the iindex of the element in BdParts
  // where the BdComp i starts. The last element is equal to to N_BoundParts
  this->StartBdCompID = new int [this->N_BoundParts+1];

  // we now consider only a boundary components,
  // i.e. StartBdCompID[0] = 0, StartBdCompID[1] = N_BoundComps
  ///@todo check how we can extend this to multiple boundary markers
  this->StartBdCompID[0] = 0; 
  this->StartBdCompID[1] = this->N_BoundComps;


  // in order to describe the boundary, each boundary triangle is considered
  // to be a boundary component of the (single) boundary part.
  // Hence,
  // (*) first, we check if the triangle is on the boundary
  // (*) second, given the vertices, we define a TBdPlane describing the triangle
  int n_trifaces = m.triangle.size();

  int counter=0; // count the number of boundary faces found

  if(m.boundaryFacesMarker.size() == 0)
  {
    m.boundaryFacesMarker.resize(n_trifaces);
  }
  
  for(int i=0;i<n_trifaces;++i)
  {
    if(m.faceToTetra[i][0] == -1 || m.faceToTetra[i][1] == -1)
    {
      // the face is on the boundary
      meshBoundComps.at(counter) = new TBdPlane(counter);

      double p[3], a[3], b[3], n[3];
      ///@attention the lists of nodes starts from 1 (not from 0)
      p[0] = m.vertex[ m.triangle[i].nodes[0] - 1].x;
      a[0] = m.vertex[ m.triangle[i].nodes[1] - 1].x - p[0];
      b[0] = m.vertex[ m.triangle[i].nodes[2] - 1].x - p[0];

      p[1] = m.vertex[ m.triangle[i].nodes[0] - 1].y;
      a[1] = m.vertex[ m.triangle[i].nodes[1] - 1].y - p[1];
      b[1] = m.vertex[ m.triangle[i].nodes[2] - 1].y - p[1];

      p[2] = m.vertex[ m.triangle[i].nodes[0] - 1].z;
      a[2] = m.vertex[ m.triangle[i].nodes[1] - 1].z - p[2];
      b[2] = m.vertex[ m.triangle[i].nodes[2] - 1].z - p[2];
      
      // normalize vector a
      double fac = sqrt(a[0]*a[0]+a[1]*a[1]+a[2]*a[2]);
      a[0] /= fac;
      a[1] /= fac;
      a[2] /= fac;
      // normalize vector b
      fac = sqrt(b[0]*b[0]+b[1]*b[1]+b[2]*b[2]);
      b[0] /= fac;
      b[1] /= fac;
      b[2] /= fac;
      // cross product of a and b
      n[0] = a[1]*b[2] - a[2]*b[1];
      n[1] = a[2]*b[0] - a[0]*b[2];
      n[2] = a[0]*b[1] - a[1]*b[0];
      // normalize n
      fac = sqrt(n[0]*n[0]+n[1]*n[1]+n[2]*n[2]);
      n[0] /= fac;
      n[1] /= fac;
      n[2] /= fac;

      ((TBdPlane*) meshBoundComps[counter])->SetParams(p[0], p[1], p[2],
                                                       a[0], a[1], a[2],
                                                       n[0], n[1], n[2]);
      ++counter;
      
      // the id of the boundary face is taken as the attribute of the triangle
      // note: later, trifacemarkerlist=0 is used to identify inner faces (see below)
      m.boundaryFacesMarker[i] = counter;
      Output::print<4>("TDomain::buildBoundary() Triangle ",i,
		       " boundayMarker = ",m.boundaryFacesMarker[i],
		       " attribute = ",m.triangle[i].reference);
    }
    else // not a boundary face
      m.boundaryFacesMarker[i] = 0;
  }

  // check if the number of boundary components is consistent
  assert(counter==N_BoundComps);
  // initialize ParMooN BdParts and the BdComp
  for(int i=0; i<this->N_BoundComps; i++)
    this->BdParts[0]->SetBdComp(i, meshBoundComps[i]);
  

}


void TDomain::buildParMooNMesh(ParM::Mesh& m)
{
  // create a vector<TVertex*> from the list of pointa
  this->setVertices(m);
  // allocate memory for CellTree and set the vertices
  this->allocRootCells(m);  
  // create joints and set joints type
  this->distributeJoints(m);
}

/**
 * @brief set the coordinates of the vertices
 *
 * This functions reads the vertices coordinates from meshTetGenOut
 * and creates TVertex*, stored in the vector meshVertices
 * Moreover, bounds for the domain are computed
 */
void TDomain::setVertices(ParM::Mesh& m)
{
 
  double xmin=0, xmax=0, ymin=0, ymax=0, zmin=0, zmax=0;
  meshVertices.resize(m.vertex.size()); 
  Output::print("TDomain::setVertices() total number of vertices: ",  meshVertices.size());

  for(unsigned int i=0;i<meshVertices.size();++i)
  {
    double x = m.vertex[i].x;
    double y = m.vertex[i].y;
    double z = m.vertex[i].z;

    if(i > 0)
    {
      if(xmin > x) xmin = x;
      if(xmax < x) xmax = x;

      if(ymin > y) ymin = y;
      if(ymax < y) ymax = y;

      if(zmin > z) zmin = z;
      if(zmax < z) zmax = z;
    }
    else
    {
      xmin = xmax = x;
      ymin = ymax = y;
      zmin = zmax = z;
    }

    meshVertices.at(i)=new TVertex (x, y, z);
  }

  StartX = xmin;
  BoundX = xmax - xmin;

  StartY = ymin;
  BoundY = ymax - ymin;

  StartZ = zmin;
  BoundZ = zmax - zmin;

}

void TDomain::allocRootCells(ParM::Mesh& m)
{
  TVertex *Vertex;
  TMacroCell *Cell;
  // set the number of total cells and allocate the cell array
  this->N_RootCells = m.tetra.size();
  Output::print<3>("TDomain::allocRootCells() number of tetrahedra: ",
		   this->N_RootCells);

  this->CellTree = new TBaseCell* [this->N_RootCells];
  // set the vertices of each cell, reading from meshVertices
  for(int i=0;i<this->N_RootCells;++i)
  {
    Cell = new TMacroCell (TDatabase::RefDescDB[Tetrahedron], 0);
    this->CellTree[i] = Cell;
    
    for(int j=0;j<4;++j)
    {
      Vertex = meshVertices.at(m.tetra[i].nodes[j]-1);
      Cell->SetVertex(j, Vertex);
    }
    Cell->SetPhase_ID((int) m.tetra[i].reference);
    
  }

}

///@attention the functions hashTriFaces(), CreateAdjacency() must have been called before
void TDomain::distributeJoints(ParM::Mesh& m)
{
  // allocate the joints array
  meshJoints.resize(m.triangle.size());
  Output::print("number of joints: ", meshJoints.size());

  // set the faces for each joint
  for(unsigned int i=0; i<meshJoints.size(); ++i)
  {
    // find element that contain this face
    if(m.boundaryFacesMarker[i] == 0)// inner joints
    {
      int left = m.faceToTetra[i][0];
      int right = m.faceToTetra[i][1];
      Output::print<4>("TDomain::distributeJoints() Joint ", i ," Tetra: ", left, " and ", right);
      meshJoints.at(i) = new TJointEqN (CellTree[left], CellTree[right]);
    }
    else // boundary joints
    {
      Output::print<5>("Joint ", i, " is a boundary joint");
      int bdcomp = m.boundaryFacesMarker[i] - 1;
      TBoundComp3D* BoundComp = meshBoundComps[bdcomp];
      meshJoints.at(i)=new TBoundFace (BoundComp);
    }
  }

  
  for(unsigned int i=0;i<m.tetra.size();++i)
  {
    const int *TmpFV, *TmpLen;
    int MaxLen;
    
    TShapeDesc *ShapeDesc = CellTree[i]->GetShapeDesc();
    ShapeDesc->GetFaceVertex(TmpFV, TmpLen, MaxLen);

    for(int j=0;j<4;++j)
    {
      ///@attention make sure that the vector meshTrifaceHash has been created 
      int triface = m.findTriFace(m.tetra[i].nodes[TmpFV[j*MaxLen  ]],
				  m.tetra[i].nodes[TmpFV[j*MaxLen+1]],
				  m.tetra[i].nodes[TmpFV[j*MaxLen+2]]);

      // check that a face has been found
      assert (triface != -1);

      CellTree[i]->SetJoint(j, meshJoints.at(triface));

      // correct parameters for boundary faces
      if(meshJoints.at(triface)->GetType() == BoundaryFace)
      {

        TBoundFace *BoundFace = (TBoundFace*) meshJoints.at(triface);
        TBoundComp3D *BoundComp = BoundFace->GetBoundComp();
        double param1[4], param2[4];

        for(int k=0;k<TmpLen[j];++k)
        {
	  double x, y, z, t, s;
	  CellTree[i]->GetVertex(TmpFV[MaxLen*j+k])->GetCoords(x,y,z);
          BoundComp->GetTSofXYZ(x,y,z, t, s);

          param1[k] = t;
          param2[k] = s;
        }
        BoundFace->SetParameters(param1, param2);
      }
    }
  }
  
  // set map type
  for(unsigned int i=0;i<meshJoints.size();++i)
  {
    meshJoints[i]->SetMapType();
  }

}

void TDomain::GenerateFromTetgen(TTetGenMeshLoader& tgml)
{
  // check file extensions, call tetgen and generate the volume mesh,
  // the has list and the adjacency between faces
  // note: the mesh is contained in the  (tetgenio) meshTetGenOut object
  tgml.GenerateMesh();

  /*
  // build the boundary parts
  this->buildBoundary(tgml);

  // build the mesh
  this->buildParMooNMesh(tgml);
  
  // initialize iterators
  TDatabase::IteratorDB[It_EQ]->SetParam(this);
  TDatabase::IteratorDB[It_LE]->SetParam(this);
  TDatabase::IteratorDB[It_Finest]->SetParam(this);
  TDatabase::IteratorDB[It_Between]->SetParam(this);
  TDatabase::IteratorDB[It_OCAF]->SetParam(this);  
  */
}

// =======================================
// note this function needs:
// list of triangles (faces)
// number of boundary faces
// adjacency (1,-1 for boundary faces)
// list of points
// Can we use push_back to fill the meshBoundComps vector?
void TDomain::buildBoundary(TTetGenMeshLoader& tgml)
{
  // we consider only 1 boundary part
  ///@todo do we need to take into account the general case?
  this->N_BoundParts = 1;
  // vector of boundary parts
  this->BdParts = new TBoundPart* [this->N_BoundParts];

  // the number of boundary components is computed from the adjacency of
  // tetgen mesh. See TTetGenMeshLoaden::CreateAdjacency()
  this->N_BoundComps = tgml.nBoundaryComponents;
  meshBoundComps.resize(this->N_BoundComps); 
  Output::print("TDomain::buildBoundary() - N_BoundComps: ", this->N_BoundComps);
  this->BdParts[0] = new TBoundPart(this->N_BoundComps);
  
  // StartBdCompID[i] gives the iindex of the element in BdParts
  // where the BdComp i starts. The last element is equal to to N_BoundParts
  this->StartBdCompID = new int [this->N_BoundParts+1];

  // we now consider only a boundary components,
  // i.e. StartBdCompID[0] = 0, StartBdCompID[1] = N_BoundComps
  ///@todo check how we can extend this to multiple boundary markers
  this->StartBdCompID[0] = 0; 
  this->StartBdCompID[1] = this->N_BoundComps;


  // in order to describe the boundary, each boundary triangle is considered
  // to be a boundary component of the (single) boundary part.
  // Hence,
  // (*) first, we check if the triangle is on the boundary
  // (*) second, given the vertices, we define a TBdPlane describing the triangle
  int n_trifaces = tgml.meshTetGenOut.numberoftrifaces;
  int *trifaces = tgml.meshTetGenOut.trifacelist;
  int counter=0; // count the number of boundary faces found

  ///@attention misuse of trifacemarkerlist
  //  0 = boundary faces, i>0 = i-th boundary face
  ///@todo this should be changed in order to allow physical boundary markers
  if(tgml.meshTetGenOut.trifacemarkerlist == NULL)
    tgml.meshTetGenOut.trifacemarkerlist = new int [n_trifaces];

  for(int i=0;i<n_trifaces;++i)
  {
    if(tgml.meshTetGenOut.adjtetlist[2*i+1] == -1 ||
      tgml.meshTetGenOut.adjtetlist[2*i  ] == -1)
    {
      // the face is on the boundary
      meshBoundComps.at(counter) = new TBdPlane(counter);
      double p[3], a[3], b[3], n[3];
      p[0] = tgml.meshTetGenOut.pointlist[3*trifaces[3*i  ]  ];
      a[0] = tgml.meshTetGenOut.pointlist[3*trifaces[3*i+1]  ] - p[0];
      b[0] = tgml.meshTetGenOut.pointlist[3*trifaces[3*i+2]  ] - p[0];
      p[1] = tgml.meshTetGenOut.pointlist[3*trifaces[3*i  ]+1];
      a[1] = tgml.meshTetGenOut.pointlist[3*trifaces[3*i+1]+1] - p[1];
      b[1] = tgml.meshTetGenOut.pointlist[3*trifaces[3*i+2]+1] - p[1];
      p[2] = tgml.meshTetGenOut.pointlist[3*trifaces[3*i  ]+2];
      a[2] = tgml.meshTetGenOut.pointlist[3*trifaces[3*i+1]+2] - p[2];
      b[2] = tgml.meshTetGenOut.pointlist[3*trifaces[3*i+2]+2] - p[2];
      // normalize vector a
      double fac = sqrt(a[0]*a[0]+a[1]*a[1]+a[2]*a[2]);
      a[0] /= fac;
      a[1] /= fac;
      a[2] /= fac;
      // normalize vector b
      fac = sqrt(b[0]*b[0]+b[1]*b[1]+b[2]*b[2]);
      b[0] /= fac;
      b[1] /= fac;
      b[2] /= fac;
      // cross product of a and b
      n[0] = a[1]*b[2] - a[2]*b[1];
      n[1] = a[2]*b[0] - a[0]*b[2];
      n[2] = a[0]*b[1] - a[1]*b[0];
      // normalize n
      fac = sqrt(n[0]*n[0]+n[1]*n[1]+n[2]*n[2]);
      n[0] /= fac;
      n[1] /= fac;
      n[2] /= fac;

      ((TBdPlane*) meshBoundComps[counter])->SetParams(p[0], p[1], p[2],
                                                       a[0], a[1], a[2],
                                                       n[0], n[1], n[2]);
      ++counter;
      
      // the id of the boundary face is taken as the attribute of the triangle
      // note: later, trifacemarkerlist=0 is used to identify inner faces (see below)
      tgml.meshTetGenOut.trifacemarkerlist[i] = counter;
    }
    else // not a boundary face
      tgml.meshTetGenOut.trifacemarkerlist[i] = 0;
  }

  // check if the number of boundary components is consistent
  assert(counter==N_BoundComps);
  // initialize ParMooN BdParts and the BdComp
  for(int i=0; i<this->N_BoundComps; i++)
    this->BdParts[0]->SetBdComp(i, meshBoundComps[i]);
  

}

void TDomain::buildParMooNMesh(TTetGenMeshLoader& tgml)
{
  // create a vector<TVertex*> from the list of pointa
  this->setVertices(tgml);
  // allocate memory for CellTree and set the vertices
  this->allocRootCells(tgml);  
  // create joints and set joints type
  this->distributeJoints(tgml);
}

/**
 * @brief set the coordinates of the vertices
 *
 * This functions reads the vertices coordinates from meshTetGenOut
 * and creates TVertex*, stored in the vector meshVertices
 * Moreover, bounds for the domain are computed
 * 
 * @todo should this function be split in two parts:
 * e.g. setVertices and computeDomainBounds?
 */
void TDomain::setVertices(TTetGenMeshLoader& tgml)
{
  double x, y, z;
  double xmin=0, xmax=0, ymin=0, ymax=0, zmin=0, zmax=0;
  meshVertices.resize(tgml.meshTetGenOut.numberofpoints); 
  
  for(int i=0;i<tgml.meshTetGenOut.numberofpoints;++i)
  {
    x = tgml.meshTetGenOut.pointlist[3*i  ];
    y = tgml.meshTetGenOut.pointlist[3*i+1];
    z = tgml.meshTetGenOut.pointlist[3*i+2];

    if(i > 0)
    {
      if(xmin > x) xmin = x;
      if(xmax < x) xmax = x;

      if(ymin > y) ymin = y;
      if(ymax < y) ymax = y;

      if(zmin > z) zmin = z;
      if(zmax < z) zmax = z;
    }
    else
    {
      xmin = xmax = x;
      ymin = ymax = y;
      zmin = zmax = z;
    }

    meshVertices.at(i)=new TVertex (x, y, z);
  }

  StartX = xmin;
  BoundX = xmax - xmin;

  StartY = ymin;
  BoundY = ymax - ymin;

  StartZ = zmin;
  BoundZ = zmax - zmin;

  Output::print("number of vertices: ", tgml.meshTetGenOut.numberofpoints);
}

void TDomain::allocRootCells(TTetGenMeshLoader& tgml)
{
  TVertex *Vertex;
  TMacroCell *Cell;
  // set the number of total cells and allocate the cell array
  this->N_RootCells = tgml.meshTetGenOut.numberoftetrahedra;
  Output::print<3>("TDomain::allocRootCells() number of tetrahedra: ",
		   tgml.meshTetGenOut.numberoftetrahedra);

  this->CellTree = new TBaseCell* [this->N_RootCells];
  // set the vertices of each cell, reading from meshVertices
  for(int i=0;i<this->N_RootCells;++i)
  {
    Cell = new TMacroCell (TDatabase::RefDescDB[Tetrahedron], 0);
    this->CellTree[i] = Cell;
    
    for(int j=0;j<4;++j)
    {
      Vertex = meshVertices.at(tgml.meshTetGenOut.tetrahedronlist[4*i+j]);
      Cell->SetVertex(j, Vertex);
    }
    Cell->SetPhase_ID((int) tgml.meshTetGenOut.tetrahedronattributelist[i]);
    
  }

}

///@attention the functions hashTriFaces(), CreateAdjacency() must have been called before
void TDomain::distributeJoints(TTetGenMeshLoader& tgml)
{
  // size of meshjoint
  meshJoints.resize(tgml.meshTetGenOut.numberoftrifaces);
  // search face which belongs to current bdComp
  for(int i=0;i<tgml.meshTetGenOut.numberoftrifaces;++i)
  {
    // find element that contain this face
    if(tgml.meshTetGenOut.trifacemarkerlist[i] == 0)// inner joints
    {
      int left = tgml.meshTetGenOut.adjtetlist[2*i];
      int right = tgml.meshTetGenOut.adjtetlist[2*i+1];
      
      meshJoints.at(i) = new TJointEqN (CellTree[left], CellTree[right]);
    }
    else // boundary joints
    {
      Output::print<5>("boundary joint");
      int bdcomp = tgml.meshTetGenOut.trifacemarkerlist[i] - 1;
      TBoundComp3D* BoundComp = meshBoundComps[bdcomp];
      meshJoints.at(i)=new TBoundFace (BoundComp);
    }
  }

  Output::print("number of joints: ", tgml.meshTetGenOut.numberoftrifaces);
  
  for(int i=0;i<tgml.meshTetGenOut.numberoftetrahedra;++i)
  {
    const int *TmpFV, *TmpLen;
    int MaxLen;
    
    TShapeDesc *ShapeDesc = CellTree[i]->GetShapeDesc();
    ShapeDesc->GetFaceVertex(TmpFV, TmpLen, MaxLen);

    for(int j=0;j<4;++j)
    {
      ///@attention make sure that the vector meshTrifaceHash has been created 
      int triface =
	tgml.findTriFace(tgml.meshTetGenOut.tetrahedronlist[4*i+TmpFV[j*MaxLen  ]],
			 tgml.meshTetGenOut.tetrahedronlist[4*i+TmpFV[j*MaxLen+1]],
			 tgml.meshTetGenOut.tetrahedronlist[4*i+TmpFV[j*MaxLen+2]]);

      assert (triface != -1);

      CellTree[i]->SetJoint(j, meshJoints.at(triface));

      // correct params
      if(meshJoints.at(triface)->GetType() == BoundaryFace)
      {

        TBoundFace *BoundFace = (TBoundFace*) meshJoints.at(triface);
        TBoundComp3D *BoundComp = BoundFace->GetBoundComp();
        double x, y, z, t, s;
        double param1[4], param2[4];

        for(int k=0;k<TmpLen[j];++k)
        {
          CellTree[i]->GetVertex(TmpFV[MaxLen*j+k])->GetCoords(x,y,z);
          BoundComp->GetTSofXYZ(x,y,z, t, s);

          param1[k] = t;
          param2[k] = s;
        }
        BoundFace->SetParameters(param1, param2);
      }
    }
  }
  // set map type
  for(int i=0;i<tgml.meshTetGenOut.numberoftrifaces;++i)
  {
    meshJoints[i]->SetMapType();
  }
}

#endif<|MERGE_RESOLUTION|>--- conflicted
+++ resolved
@@ -1213,11 +1213,6 @@
   delete [] KNPR;
   delete [] ELEMSREF;
 #else
-<<<<<<< HEAD
-  // read mesh
-  ParM::Mesh m(MESHFILE);
-  GenerateFromMesh(m);
-=======
 
   int IsSandwich = 0;
   std::ifstream bdryStream(PRM);
@@ -1329,11 +1324,10 @@
 
     // otherwise: proceed without a PRM file
     // read mesh
-    Mesh m(MESHFILE);
+  ParM::Mesh m(MESHFILE);
     GenerateFromMesh(m);
   }
 
->>>>>>> 6e0846b4
 #endif // __2D__
 }
 
