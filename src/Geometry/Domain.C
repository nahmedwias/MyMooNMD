--- conflicted
+++ resolved
@@ -3155,26 +3155,18 @@
       //check if we found the correct place in the char arary
       if(GEO[nn-3] != 'G' || GEO[nn-2] != 'E' || GEO[nn-1] != 'O')
       {
-<<<<<<< HEAD
         ErrThrow("Incorrect read-in of .(x)GEO-filename! (Make sure the "
-=======
-          Output::print("geo_file: ",GEO);
-          ErrThrow("Incorrect read-in of .(x)GEO-filename! (Make sure the "
->>>>>>> 283dbf6b
             "filename ends on '.GEO' or '.xGEO')" );
       }
 
       if (GEO[nn-4]=='x')
       {
-<<<<<<< HEAD
 	Output::print<2>(" *** reading xGEO file (with physical references) ***");
-=======
-        Output::print<2>(" *** reading xGEO file (with physical references) ***");
->>>>>>> 283dbf6b
         isXgeo = true;
       }
       return isXgeo;
   }
+
 
 
 #ifdef __3D__
