// =======================================================================
// @(#)Collection.C        1.2 08/12/99
//
// Class:       TCollection
// Purpose:     store cells in an array
//              used by cell iterators
//
// Author:      Gunar Matthies  14.10.97
//
// History:     14.10.97 Starting implementation
// =======================================================================

#include <algorithm>
#include <Collection.h>
#include <BaseCell.h>
#include <string.h>
#include <JointCollection.h>   
#include <IsoBoundEdge.h>
#include <BoundComp.h>

<<<<<<< HEAD
#ifdef _MPI
#include <mpi.h>
#endif
=======
>>>>>>> c3b3a372

/** constructor */
TCollection::TCollection(int n_cells, TBaseCell **cells)
{
  N_Cells = n_cells;
  Cells = cells;

  SortedCells = NULL;
  Index = NULL;

  #ifdef  _MPI
    N_OwnCells = 0;
#endif
    
  GlobalIndex = new int[N_Cells];
  for(int i=0; i<N_Cells; i++)
    GlobalIndex[i] = Cells[i]->GetGlobalCellNo();
}

void TCollection::GenerateSortedArrays()
{
  if(!SortedCells)
  {
    SortedCells = new TBaseCell*[N_Cells];
    Index = new int[N_Cells];

    memcpy(SortedCells, Cells, N_Cells*sizeof(TBaseCell*));
    std::sort(SortedCells, SortedCells+N_Cells);

    for(int i=0;i<N_Cells;i++)
      Index[GetSortedIndex(Cells[i])] = i;
  }
}

/** destructor: delete arrays */
TCollection::~TCollection()
{
  if(Index) delete [] Index;
  if(SortedCells) delete [] SortedCells;

  if(Cells) delete [] Cells;
}

/** get maximal and minimal diameter */
int TCollection::GetHminHmax(double *hmin, double *hmax)
{
  int i;
  double h_min = 1e10 , h_max= 0, h;
  TBaseCell *cell;
    
  for (i=0;i<N_Cells;i++)
  {
    cell = GetCell(i);
    h = cell->GetDiameter();
    if (h<h_min)
      h_min = h;
    if (h>h_max)
      h_max = h;
  }
  *hmin = h_min;
  *hmax = h_max;
  return(0);
}

/** return Index of cell in SortedCells-array */
int TCollection::GetSortedIndex(TBaseCell *cell)
{
  int Left = 0;
  int Mid;
  int Right = N_Cells - 1;
  int ret = -1;
  TBaseCell *b;

  while (Left <= Right )
  {
    Mid = Left + ((Right - Left) / 2);

    b = SortedCells[Mid];

    if (b == cell)
    {
      ret = Mid;
      break;
    }

    if(b > cell)
      Right = Mid - 1;
    else
      Left = Mid + 1;
  }

  return ret;
}

/** return Index of cell in SortedCells-array */
int TCollection::GetIndex(TBaseCell *cell)
{
  int ret, gsi;

  GenerateSortedArrays();

  gsi = GetSortedIndex(cell);
  ret = (gsi==-1)?(N_Cells+1):Index[gsi];

  return ret;
}

 /** return the Index of the vertex in the sorted array */
int TCollection::GetIndex(TVertex **Array, int Length, TVertex *Element)
{
  int l=0, r=Length, m=(r+l)/2;
  TVertex *Mid;

  Mid=Array[m];
  while(Mid!=Element)
  {
    if(Mid>Element)
    {
      l=m;
    }
    else
    {
      r=m;
    }
    m=(r+l)/2;
    Mid=Array[m];
  }

  return m;
}


/** mark the vertices that are on the boundary */
int TCollection::MarkBoundaryVertices()
{
  int i, j, N_, comp;
  double x0, y0, x2, y2, t0, t1, eps=1e-8;
  const int *TmpEdVer;  
  TBaseCell *cell;
  TVertex *vertex0, *vertex1;
  TRefDesc *refdesc;
  TBoundEdge *boundedge;
  TBoundComp *BoundComp;
  TJoint *joint;

  // initialization 
  // loop over all mesh cells
  for (i=0;i<N_Cells;i++)
  {
    cell = GetCell(i);
    N_ = cell->GetN_Vertices();
    // loop over the vertices
    for (j=0;j<N_;j++)
    {
     vertex1 = cell->GetVertex(j);
     vertex1->SetClipBoard(-1);
    }
  }

  // set ClipBoard for vertices on the boundary
  for (i=0;i<N_Cells;i++)
  {
    cell = GetCell(i);
    // get refinement descriptor
    refdesc=cell->GetRefDesc();                   
    // get information to compute vertices from edges
    refdesc->GetShapeDesc()->GetEdgeVertex(TmpEdVer);
    // number of edges
    N_ = cell->GetN_Edges();
    for (j=0;j<N_;j++)
    {
      joint = cell->GetJoint(j);
	// if boundary edge
	if (joint->GetType() == BoundaryEdge ||
	    joint->GetType() == IsoBoundEdge)
	{
	  boundedge=(TBoundEdge *)joint;
	  BoundComp=boundedge->GetBoundComp();      // get boundary component
	  comp=BoundComp->GetID();                  // boundary id
	  boundedge->GetParameters(t0, t1);         // parameter interval
	  vertex0 = cell->GetVertex(TmpEdVer[2*j]);
	  x0 = vertex0->GetX();
	  y0 = vertex0->GetY();
	  vertex1 = cell->GetVertex(TmpEdVer[2*j+1]);
	  boundedge->GetXYofT(t0,x2,y2);
	  if ((fabs(x0-x2)<eps)&&(fabs(y0-y2)<eps))
	    {
	       vertex0->SetClipBoard(comp+t0);
	       vertex1->SetClipBoard(comp+t1);
	    }
	  else
	    {
	       vertex0->SetClipBoard(comp+t1);
	       vertex1->SetClipBoard(comp+t0);
	    }
	  //OutPut(t0 << " " << vertex0->GetClipBoard() << " " << vertex1->GetClipBoard() << endl);
	}
    }
  }
  
  return(0);
  
}

// methods for TJointCollection, 03.11.09  (Sashi)
static void Sort(TJoint **Array, int length)
{
  int n=0, l=0, r=length-1, m;
  int i, j, *rr, len;
  TJoint *Mid, *Temp;
  double lend = length;

  len=(int)(2*log(lend)/log((double) 2.0)+2);
  rr= new int[len];

  do
  {
    do
    {
      i=l;
      j=r;

      m=(l+r)/2;
      Mid=Array[m];

      do
      {
        while(Array[i] > Mid) i++;

        while(Array[j] < Mid) j--;

        if (i<=j)
        {
          Temp=Array[i];
          Array[i]=Array[j];
          Array[j]=Temp;
          i++; j--;
        }
      } while (i<=j);

      if (l<j)
      {
        rr[++n]=r;
        r=j;
      }
    } while (l<j);

    if (n>0) r=rr[n--];

    if (i<r) l=i;

  } while (i<r);

  delete [] rr;

}

static void Sort(TVertex **Array, int length)
{
  int n=0, l=0, r=length-1, m;
  int i, j, *rr, len;
  TVertex *Mid, *Temp;
  double lend = length;

  len=(int)(2*log(lend)/log((double) 2.0)+2);
  rr= new int[len];

  do
  {
    do
    {
      i=l;
      j=r;

      m=(l+r)/2;
      Mid=Array[m];

      do
      {
        while(Array[i] > Mid) i++;

        while(Array[j] < Mid) j--;

        if (i<=j)
        {
          Temp=Array[i];
          Array[i]=Array[j];
          Array[j]=Temp;
          i++; j--;
        }
      } while (i<=j);

      if (l<j)
      {
        rr[++n]=r;
        r=j;
      }
    } while (l<j);

    if (n>0) r=rr[n--];

    if (i<r) l=i;

  } while (i<r);

  delete [] rr;

}


/** return Index of joints in Cells-array */
TJointCollection *TCollection::GetJointCollection()
{
 int i, j, N_Joints, N, N_RootJoints;
 TBaseCell *Me;
 TJoint **joints, **RootJoints, *Last, *Current;
 TJointCollection *JointColl;


 #ifdef __3D__ 
 joints = new TJoint*[6*N_Cells];
 #else 
 joints = new TJoint*[4*N_Cells];
 #endif

 N=0;
 for(i=0; i<N_Cells; i++)
  {
   Me = Cells[i];
   Me->SetCellIndex(i); // needed for DG matrices assembling
   N_Joints = Me->GetN_Joints();
   
   for(j=0; j<N_Joints; j++) 
    {
     joints[N] = Me->GetJoint(j);
     N++;
    } //for(j=0; j<N_Joints; j++) 
  } //for(i=0; i<N_Cells; i++)


  N--;
  // sort the Vertices array
  Sort(joints, N);
  N++;

  Last=NULL;
  N_RootJoints=0;
  for(i=0;i<N;i++)
   {
    Current=joints[i];
    if(Current!=Last)
    {
      N_RootJoints++;
      Last=Current;
    }
   }

  RootJoints =  new TJoint*[N_RootJoints];
  Last=NULL;
  N_RootJoints=0;
  for(i=0;i<N;i++)
   {
    Current=joints[i];
    if(Current!=Last)
    {
      RootJoints[N_RootJoints] = Current;
      Last = Current;
      N_RootJoints++;
    }
   }

  JointColl = new TJointCollection(N_RootJoints, RootJoints);

 return JointColl;
}


// for operator-split nodal point collection, 14.07.2010 (Sashi)
void TCollection::GenerateCellVertNeibs()
{
 int i, j, k, m, N, N_VertInCell, N_LocVertices;
 int Max_N_VertInCell, N_RootVertices, *NumberVertex, *VertexNumbers;
 TVertex *Current, *Last, **Vertices;

   Max_N_VertInCell = 0;
   for(i=0;i<N_Cells;i++)
    if(Max_N_VertInCell<Cells[i]->GetN_Vertices())
      Max_N_VertInCell=Cells[i]->GetN_Vertices();

   Vertices=new TVertex*[Max_N_VertInCell*N_Cells];

   N=0;
   for(i=0;i<N_Cells;i++)
    {
     N_VertInCell = Cells[i]->GetN_Vertices();

     for(j=0;j<N_VertInCell;j++)
      {
       Vertices[N]=Cells[i]->GetVertex(j);
       N++;
      } // j
    } // i
  N_LocVertices = N;
  N--;
  NumberVertex =new int[N_LocVertices];
  VertexNumbers= new int[N_LocVertices];
  // sort the Vertices array based on vertices pointer values
  Sort(Vertices, N);

  Last=NULL;
  N_RootVertices=-1;
  for(i=0;i<N_LocVertices;i++)
   {
    if((Current=Vertices[i])!=Last)
    {
      N_RootVertices++;
      Last=Current;
    }
    NumberVertex[i]=N_RootVertices;
   }
  N_RootVertices++;

  m=0;
  for(i=0;i<N_Cells;i++)
   {
    k=Cells[i]->GetN_Vertices();
    for(j=0;j<k;j++)
    {
      Current=Cells[i]->GetVertex(j);
      N=GetIndex(Vertices, N_LocVertices, Current);
      VertexNumbers[m]=NumberVertex[N];
      m++;
    } // endfor j
  } //endfor i



}
<<<<<<< HEAD
#ifdef _MPI
int TCollection::find_process_of_point(double x, double y, double z) const
{
  MPI_Comm comm = MPI_COMM_WORLD;
  int my_rank, size;
  MPI_Comm_size(comm, &size);
  MPI_Comm_rank(comm, &my_rank);

  bool found_on_proc = false;
  for (int i=0;i<N_Cells;i++)
  {
    TBaseCell* cell = GetCell(i);
    if(!cell->IsHaloCell())
    {
      if(cell->PointInCell(x,y,z))
      {
        found_on_proc = true;
        break;
      }
    }
  }

  // each process sends either its rank (when found) or "size",
  // the sent values get reduced to their minimum
  int sendbuf[1] = {size};
  if (found_on_proc)
    sendbuf[0] = my_rank;
  int recvbuf[1] = {0};

  MPI_Allreduce(sendbuf, recvbuf, 1, MPI_INT, MPI_MIN, MPI_COMM_WORLD);

  int containing_proc = recvbuf[0];

  if(containing_proc == size)
  {
    ErrThrow("Point (",x,",",y,",",z,") not found on any process!");
  }

  return containing_proc;


}
#endif
=======


/// @brief create lists with vertex coordinates and element ids
int TCollection::createElementLists()
{
  
  int dim = 3;
#ifdef __2D__
  dim = 2;
#endif

  // if arrays have been created before
  // free and recreate (to handle multigrid levels)
  if (ElementNodes.size()) {
    ElementNodes.resize(0);
  }
  if (NodesCoords.size()) {
    NodesCoords.resize(0);
  }
  if (BdFacesNodes.size()) {
    BdFacesNodes.resize(0);
  }

  // create a list with all local vertices
  std::vector<TVertex*> localVertices;
  localVertices.resize(0);
  for(int i=0;i<N_Cells;i++) {
    int k = Cells[i]->GetN_Vertices();
    for(int j=0; j<k; j++) {
      localVertices.push_back(Cells[i]->GetVertex(j));
    }
  }
  std::sort(localVertices.begin(),localVertices.end());
  // remove duplicate
  auto it = std::unique(localVertices.begin(), localVertices.end());
  localVertices.resize(std::distance(localVertices.begin(), it));

  unsigned int nPoints = localVertices.size();
  //cout << "Collection::createElementLists() Total number of points: " << nPoints << endl;

  // coordinates array
  NodesCoords.resize(dim*nPoints);
  NodesReferences.resize(nPoints,0.);
  int N_=0;
  for(unsigned int i=0;i<localVertices.size();i++){
#ifdef __3D__
    localVertices[i]->GetCoords(NodesCoords[N_],NodesCoords[N_+1],NodesCoords[N_+2]);
    N_ += 3;
#else
    localVertices[i]->GetCoords(NodesCoords[N_],NodesCoords[N_+1]);
    N_ += 2;
#endif
  }
  
  ///@attention numbering starts from 1, i.e. first (see 'VERTEX OFFEST' below)
  int nVertexPerElement = Cells[0]->GetN_Vertices();
  
  // elements array
  ElementNodes.resize(nVertexPerElement*N_Cells);
  ElementReferences.resize(nVertexPerElement*N_Cells);
  
  for(int i=0;i<N_Cells;i++){
    ElementReferences[i]=Cells[i]->GetReference_ID();

    for (int j=0; j<nVertexPerElement;j++) {
      TVertex *current = Cells[i]->GetVertex(j);
      for (unsigned int s=0; s<localVertices.size(); s++) {
	if(current == localVertices[s]) {
	  ElementNodes[nVertexPerElement*i+j] = s+1; // VERTEX OFFSET
	  break;
	}
      }
    }
  }
  //cout << "Collection::createElementLists() Total number of volume elements: " << N_Cells << endl;

  
  int nVertexPerFace;
  if (dim==2) {
    nVertexPerFace = 2;
  } else {
    if ( Cells[0]->GetType() == Tetrahedron) {
      nVertexPerFace = 3; // vertex per face
    } else {
      nVertexPerFace = 4;
    }
  }

  
  int nInterfaceFaces = 0;
  int nBoundaryFaces = 0;

#ifdef __2D__
  for(int i=0;i<N_Cells;i++){
    for (int j=0; j<Cells[i]->GetN_Edges(); j++) {
      
      TJoint *joint = Cells[i]->GetJoint(j);
      if(!(joint->InnerJoint())) {
	nBoundaryFaces++;	
      } else {
	///@todo check for internal/interface joints
	/*
	// it is a inner joint but it could be an InterfaceJoint
	// get neighbor and properties

	TBaseCell *cell_neighbor = joint->GetNeighbour(Cells[i]);
	int neighbor_reference = cell_neighbor->GetReference_ID();
	int neighbor_index = getIndexInCollection(cell_neighbor); 
	if (neighbor_index == -1) { // neighbor does not belong to this collection
	  nBoundaryFaces++;
	  cout << " interface joint" << endl;
	} else { // neighbor has a different reference
	  int cell_reference = Cells[i]->GetReference_ID();
	  if (cell_reference != neighbor_reference) {
	    if (neighbor_index>i) { // to do this check only once
	      cout << " internal/interface joint" << endl;
	      nBoundaryFaces++;
	      nInternalBdFaces++;
	    }
	  }
	}
	*/
      } 
    } //for (int j=0;j<N_Joints;j++) {

  } //for(int i=0;i<nElements;i++){

  nBoundaryFaces = nBoundaryFaces+nInterfaceFaces;
  BdFacesReferences.resize(nBoundaryFaces);
  
  
#endif
#ifdef __3D__

  ///@todo implementation in 3D
  nBoundaryFaces = 0;
  BdFacesReferences.clear();
  for(int i=0;i<N_Cells;i++){

    for (int j=0;j<Cells[i]->GetN_Faces();j++) {

      TJoint *joint = Cells[i]->GetJoint(j);

      if(!(joint->InnerJoint())) {
	nBoundaryFaces++;
	int local_reference = 0;//Cells[i]->GetJointReference(j);
	BdFacesReferences.push_back(local_reference);
      }
    }
    }
 
#endif

  if (BdFacesNodes.size()==0) {
    BdFacesNodes.resize(nVertexPerFace*nBoundaryFaces);
  }

  int ibd = 0;
  for(int i=0;i<N_Cells;i++){
    
    if (dim==2) {
      
#ifdef __2D__
      int nJoints = Cells[i]->GetN_Edges();
      for (int j=0;j<nJoints;j++) {
	bool foundVertex1= false;
	bool foundVertex2 = false;
	TJoint *joint = Cells[i]->GetJoint(j);
	if(!(joint->InnerJoint())) {
	  // dim = 2: joint n. j is a straight line between vertex j and vertex j+1
	  ///@attention in a general case this part should depend on element type
	  TVertex *v1 = Cells[i]->GetVertex(j);
	  TVertex *v2 = Cells[i]->GetVertex((j+1)%nJoints);
	  for (unsigned int k=0;k<localVertices.size(); k++) {
	    if (v1==localVertices[k]) {
	      BdFacesNodes[nVertexPerFace*ibd]=k+1;
	      foundVertex1 = true;
	    }
	    if (v2==localVertices[k]) {
	      BdFacesNodes[nVertexPerFace*ibd+1]=k+1;
	      foundVertex2 = true;
	    }
	    if (foundVertex1&&foundVertex2)
	      break;
	  }
	  ibd++;
	
	} else { //if(!(joint->InnerJoint())) {

	  ///@todo inner/interface joints still to be finished
	  // it is a inner joint but it could be an InterfaceJoint
	  // get neighbor
	  /*TBaseCell *cell_neighbor = joint->GetNeighbour(Cells[i]);
	    int cell_reference = Cells[i]->GetReference_ID();
	    int neighbor_reference = cell_neighbor->GetReference_ID();
	  if (cell_reference < neighbor_reference) {
	  double xE1 =  Cells[i] ->GetVertex(j)->GetX();
	  double yE1 =  Cells[i] ->GetVertex(j)->GetY();
	  double xE2 =  Cells[i] ->GetVertex((j+1)%nJoints)->GetX();
	  double yE2 =  Cells[i] ->GetVertex((j+1)%nJoints)->GetY();
	  
	    for (int k=0;k<nPoints;k++) {
	      double xV = NodesCoords[dim*k];
	      double yV = NodesCoords[dim*k+1];
	      
	      double d1 = (xV-xE1)*(xV-xE1)+(yV-yE1)*(yV-yE1);
	      if (d1<1e-10) {
		BdFacesNodes[nVertexPerFace*ibd]=k+1;
	      }
	    }
	    for (int k=0;k<nPoints;k++) {
	      double xV = NodesCoords[dim*k];
	      double yV = NodesCoords[dim*k+1];
	      
	      double d1 = (xV-xE2)*(xV-xE2)+(yV-yE2)*(yV-yE2);
	      if (d1<1e-10) {
		BdFacesNodes[nVertexPerFace*ibd+1]=k+1;
	      }
	    }
	    ibd++;
	  }
	  */
	}
	
      } //for (int j=0;j<N_Joints;j++) {
      
#endif    
      
    } else { // if dim=3
      
#ifdef __3D__
      
      /*
	nJoints = Cells[i]->GetN_Faces();
	int vind[3];
      int vindH[4];
      
      for (int j=0;j<N_Joints;j++) {

	// TO BE DONE: read the reference of a Joint
	//BdFacesReferences[j]=0;

	if (NVF==3) { // tetra (tria joints)
	  TJoint *joint = cell->GetJoint(j);
	  if(!(joint->InnerJoint())) {

	    //BdFacesReferences[ibd]=joint->GetPhysicalReference();
	    //cout << " joint: " << ibd+1 << " ref: " << BdFacesReferences[ibd] << endl;
	    // NUMBERING (face j = (vertex 1,v2,v3)
	    // FACE 1 = (1,2,3), FACE 2 = (4,1,2), FACE 3 = (2,3,4), FACE 4 = (3,4,1)
	    if (j==0) {
	      vind[0]=0; vind[1]=1; vind[2]=2;
	    } else if (j==1) {
	      vind[0]=0; vind[1]=1; vind[2]=3;
	    } else if (j==2) {
	      vind[0]=1; vind[1]=2; vind[2]=3;
	    } else {
	      vind[0]=0; vind[1]=2; vind[2]=3;
	    }
	    
	    
	    xE1 =  cell ->GetVertex(vind[0])->GetX();
	    yE1 =  cell ->GetVertex(vind[0])->GetY();
	    zE1 =  cell ->GetVertex(vind[0])->GetZ();

	    for (k=0;k<nPoints;k++) {
	      xV = NodesCoords[dim*k];
	      yV = NodesCoords[dim*k+1];
	      zV = NodesCoords[dim*k+2];
	      // find first vertex
	      d1 = (xV-xE1)*(xV-xE1)+(yV-yE1)*(yV-yE1)+(zV-zE1)*(zV-zE1);
	      if (d1<1e-10) {
		BdFacesNodes[NVF*ibd]=k+1;
	      }
	    }
	    
	    for (k=0;k<nPoints;k++) {
	      xV = NodesCoords[dim*k];
	      yV = NodesCoords[dim*k+1];
	      zV = NodesCoords[dim*k+2];
	      // find first vertex
	      d1 = (xV-xE1)*(xV-xE1)+(yV-yE1)*(yV-yE1)+(zV-zE1)*(zV-zE1);
	      if (d1<1e-10) {
		BdFacesNodes[NVF*ibd]=k+1;
	      }
	    }
	    


	    xE1 =  cell ->GetVertex(vind[1])->GetX();
	    yE1 =  cell ->GetVertex(vind[1])->GetY();
	    zE1 =  cell ->GetVertex(vind[1])->GetZ();
	    for (k=0;k<nPoints;k++) {
	      xV = NodesCoords[dim*k];
	      yV = NodesCoords[dim*k+1];
	      zV = NodesCoords[dim*k+2];
	      // find second vertex
	      d1 = (xV-xE1)*(xV-xE1)+(yV-yE1)*(yV-yE1)+(zV-zE1)*(zV-zE1);
	      if (d1<1e-10) {
		BdFacesNodes[NVF*ibd+1]=k+1;
		
	      }
	    }
	    
	    xE1 =  cell ->GetVertex(vind[2])->GetX();
	    yE1 =  cell ->GetVertex(vind[2])->GetY();
	    zE1 =  cell ->GetVertex(vind[2])->GetZ();

	    for (k=0;k<nPoints;k++) {
	      xV = NodesCoords[dim*k];
	      yV = NodesCoords[dim*k+1];
	      zV = NodesCoords[dim*k+2];
	      // find second vertex
	      d1 = (xV-xE1)*(xV-xE1)+(yV-yE1)*(yV-yE1)+(zV-zE1)*(zV-zE1);
	      if (d1<1e-10) {
		BdFacesNodes[NVF*ibd+2]=k+1;
		
	      }
	    }
	    
	    ibd++;
	    
	  } else {
	    
	  }// if(!(joint->InnerJoint())) {
	  
	} else {
	  TJoint *joint = cell->GetJoint(j);
	  if(!(joint->InnerJoint())) {
	    // NUMBERING (face j = (vertex 1,v2,v3,v4)
	    // FACE 1 = (1,2,3), FACE 2 = (4,1,2),
	    //  FACE 3 = (2,3,4), FACE 4 = (3,4,1)
	    //  FACE 5 = (2,3,4), FACE 6 = (3,4,1)

	    if (j==0) {
	      vindH[0]=0; vindH[1]=1; vindH[2]=2; vindH[3]=3;
	    } else if (j==1) {
	      vindH[0]=0; vindH[1]=1; vindH[2]=5; vindH[3]=4;
	    } else if (j==2) {
	      vindH[0]=1; vindH[1]=2; vindH[2]=6; vindH[3]=5; 
	    } else if (j==3) {
	      vindH[0]=2; vindH[1]=3; vindH[2]=7; vindH[3]=6;
	    } else if (j==4) {
	      vindH[0]=3; vindH[1]=0; vindH[2]=4; vindH[3]=7; 
	    } else {
	      vindH[0]=4; vindH[1]=5; vindH[2]=6; vindH[3]=7;
	    }
	    
	    // find indices of vertices
	    xE1 =  cell ->GetVertex(vindH[0])->GetX();
	    yE1 =  cell ->GetVertex(vindH[0])->GetY();
	    zE1 = 0;
	    zE1 =  cell ->GetVertex(vindH[0])->GetZ();
	    for (k=0;k<nPoints;k++) {
	      xV = NodesCoords[dim*k];
	      yV = NodesCoords[dim*k+1];
	      zV = NodesCoords[dim*k+2];
	      // find first vertex
	      d1 = (xV-xE1)*(xV-xE1)+(yV-yE1)*(yV-yE1)+(zV-zE1)*(zV-zE1);
	      if (d1<1e-10) {
		BdFacesNodes[NVF*ibd]=k+1;
	      }
	    }

	    xE1 =  cell ->GetVertex(vindH[1])->GetX();
	    yE1 =  cell ->GetVertex(vindH[1])->GetY();
	    zE1 = 0;
	    zE1 =  cell ->GetVertex(vindH[1])->GetZ();
	    for (k=0;k<nPoints;k++) {
	      xV = NodesCoords[dim*k];
	      yV = NodesCoords[dim*k+1];
	      zV = NodesCoords[dim*k+2];
	      // find first vertex
	      d1 = (xV-xE1)*(xV-xE1)+(yV-yE1)*(yV-yE1)+(zV-zE1)*(zV-zE1);
	      if (d1<1e-10) {
		BdFacesNodes[NVF*ibd+1]=k+1;
	      }
	    }

	    xE1 =  cell ->GetVertex(vindH[2])->GetX();
	    yE1 =  cell ->GetVertex(vindH[2])->GetY();
	    zE1 = 0;
	    zE1 =  cell ->GetVertex(vindH[2])->GetZ();
	    for (k=0;k<nPoints;k++) {
	      xV = NodesCoords[dim*k];
	      yV = NodesCoords[dim*k+1];
	      zV = NodesCoords[dim*k+2];
	      // find first vertex
	      d1 = (xV-xE1)*(xV-xE1)+(yV-yE1)*(yV-yE1)+(zV-zE1)*(zV-zE1);
	      if (d1<1e-10) {
		BdFacesNodes[NVF*ibd+2]=k+1;
	      }
	    }

	    xE1 =  cell ->GetVertex(vindH[3])->GetX();
	    yE1 =  cell ->GetVertex(vindH[3])->GetY();
	    zE1 = 0;
	    zE1 =  cell ->GetVertex(vindH[3])->GetZ();
	    for (k=0;k<nPoints;k++) {
	      xV = NodesCoords[dim*k];
	      yV = NodesCoords[dim*k+1];
	      zV = NodesCoords[dim*k+2];
	      // find first vertex
	      d1 = (xV-xE1)*(xV-xE1)+(yV-yE1)*(yV-yE1)+(zV-zE1)*(zV-zE1);
	      if (d1<1e-10) {
		BdFacesNodes[NVF*ibd+3]=k+1;
	      }
	    }
	    ibd++;
	  }

	  
	} // if NVF==4
	
      }//for (int j=0;j<N_Joints;j++) 
      
      */
#endif

    } // if (dim==2)
 }
  
  return 0;
}



/** @brief return the index of cell in SortedCells-array 
    1.- now during construction the array GlobalIndex[] is filled
    2.- cell index is compared with the ones in GlobalIndex[]
    3.- return -1 if cell does not belong to collection
    @warning The previous function GetIndex() does not seem to work properly in general
*/
int TCollection::getIndexInCollection(TBaseCell *cell)
{
  for (int i=0; i<N_Cells; i++) {
    if (GlobalIndex[i]==cell->GetCellIndex()) {
      return i;
    }
  }
  return -1;
}


int TCollection::writeMesh(const char *meshFileName)

{
  int dim = 3;
#ifdef __2D__
  dim = 2;
#endif


  int nVertexPerFace;
  if (dim==2) {
    nVertexPerFace = 2;
  } else {
    if ( Cells[0]->GetType() == Tetrahedron) {
      nVertexPerFace = 3; // vertex per face
    } else {
      nVertexPerFace = 4;
    }
  }
  int nVertexPerElement = Cells[0]->GetN_Vertices();

  createElementLists();

  std::ofstream MESHfile; 
  MESHfile.open(meshFileName);

  MESHfile << "MeshVersionFormatted 1" << endl;
  MESHfile << endl;
  MESHfile << "Dimension 3" << endl; //note: dim always 3 (for visualization)
  MESHfile << endl;

  MESHfile << "Vertices" << endl;
  unsigned int nPoints = NodesReferences.size();
  MESHfile << nPoints << endl;
  for (unsigned int i=0; i<nPoints; i++) {
    for (int j=0; j<dim; j++) {
     MESHfile << NodesCoords[i*dim+j] << "  ";
    }
    if (dim==2) {
      MESHfile << "0.0000  " ;
    }
    MESHfile << NodesReferences[i] << endl;
  }
  MESHfile << endl;

  unsigned int nBoundaryFaces = BdFacesReferences.size();
  if (dim==2) {
    MESHfile << "Edges" << endl;
    MESHfile << nBoundaryFaces << endl;
    for (unsigned int i=0; i<nBoundaryFaces; i++) {
      MESHfile << BdFacesNodes[nVertexPerFace*i] << "  " 
	       << BdFacesNodes[nVertexPerFace*i+1] << " "  
	       << BdFacesReferences[i] << endl;
    }
    MESHfile << endl;
    
    // write cells
    if (nVertexPerElement == 3) {
      MESHfile << "Triangles" << endl;
    } else {
      MESHfile << "Quadrilaterals" << endl;
    }
    MESHfile << N_Cells << endl;
    for (int i=0; i<N_Cells; i++) {
      for (int j=0;j<nVertexPerElement;j++) {
	MESHfile << ElementNodes[i*nVertexPerElement+j] << "  ";
      }
      MESHfile << ElementReferences[i] << endl;
    } // for (int i=0; i<nElements; i++) {
    MESHfile << endl;
    MESHfile << "End" << endl;
    
  } else { // dim=3

    // surface elements
    if (nVertexPerFace == 3) {
      MESHfile << "Triangles" << endl;
    } else {
      MESHfile << "Quadrilaterals" << endl;
    }
    MESHfile << nBoundaryFaces << endl;
    for (unsigned int i=0; i<nBoundaryFaces; i++) {
      for (int j=0;j<nVertexPerFace;j++) {
	MESHfile << BdFacesNodes[nVertexPerFace*i+j] << "  ";
      }
      MESHfile << BdFacesReferences[i] << endl;
    }// for (int i=0; i<nBdFaces; i++) {
    MESHfile << endl;

    // write cells
    if (nVertexPerElement == 4) {
      MESHfile << "Tetrahedra" << endl;
    } else {
      MESHfile << "Hexahedra" << endl;
    }
    MESHfile << N_Cells << endl;
    for (int i=0; i<N_Cells ; i++) {
      for (int j=0;j<nVertexPerElement;j++) {
	MESHfile << ElementNodes[i*nVertexPerElement+j] << "  ";
      }
      MESHfile << ElementReferences[i] << endl;
    } // for (int i=0; i<nElements; i++) {
    MESHfile << endl;
    MESHfile << "End" << endl;
  
  } // if dim==2

  MESHfile.close();
  cout << "TCollection::writeMesh mesh written on " << meshFileName << endl;

  
  return 0;
  
}
>>>>>>> c3b3a372
<|MERGE_RESOLUTION|>--- conflicted
+++ resolved
@@ -18,12 +18,9 @@
 #include <IsoBoundEdge.h>
 #include <BoundComp.h>
 
-<<<<<<< HEAD
 #ifdef _MPI
 #include <mpi.h>
 #endif
-=======
->>>>>>> c3b3a372
 
 /** constructor */
 TCollection::TCollection(int n_cells, TBaseCell **cells)
@@ -35,12 +32,12 @@
   Index = NULL;
 
   #ifdef  _MPI
-    N_OwnCells = 0;
-#endif
-    
+  N_OwnCells = 0;
   GlobalIndex = new int[N_Cells];
+
   for(int i=0; i<N_Cells; i++)
-    GlobalIndex[i] = Cells[i]->GetGlobalCellNo();
+   GlobalIndex[i] = Cells[i]->GetGlobalCellNo();
+  #endif
 }
 
 void TCollection::GenerateSortedArrays()
@@ -462,51 +459,6 @@
 
 
 }
-<<<<<<< HEAD
-#ifdef _MPI
-int TCollection::find_process_of_point(double x, double y, double z) const
-{
-  MPI_Comm comm = MPI_COMM_WORLD;
-  int my_rank, size;
-  MPI_Comm_size(comm, &size);
-  MPI_Comm_rank(comm, &my_rank);
-
-  bool found_on_proc = false;
-  for (int i=0;i<N_Cells;i++)
-  {
-    TBaseCell* cell = GetCell(i);
-    if(!cell->IsHaloCell())
-    {
-      if(cell->PointInCell(x,y,z))
-      {
-        found_on_proc = true;
-        break;
-      }
-    }
-  }
-
-  // each process sends either its rank (when found) or "size",
-  // the sent values get reduced to their minimum
-  int sendbuf[1] = {size};
-  if (found_on_proc)
-    sendbuf[0] = my_rank;
-  int recvbuf[1] = {0};
-
-  MPI_Allreduce(sendbuf, recvbuf, 1, MPI_INT, MPI_MIN, MPI_COMM_WORLD);
-
-  int containing_proc = recvbuf[0];
-
-  if(containing_proc == size)
-  {
-    ErrThrow("Point (",x,",",y,",",z,") not found on any process!");
-  }
-
-  return containing_proc;
-
-
-}
-#endif
-=======
 
 
 /// @brief create lists with vertex coordinates and element ids
@@ -1065,4 +1017,46 @@
   return 0;
   
 }
->>>>>>> c3b3a372
+#ifdef _MPI
+int TCollection::find_process_of_point(double x, double y, double z) const
+{
+  MPI_Comm comm = MPI_COMM_WORLD;
+  int my_rank, size;
+  MPI_Comm_size(comm, &size);
+  MPI_Comm_rank(comm, &my_rank);
+
+  bool found_on_proc = false;
+  for (int i=0;i<N_Cells;i++)
+  {
+    TBaseCell* cell = GetCell(i);
+    if(!cell->IsHaloCell())
+    {
+      if(cell->PointInCell(x,y,z))
+      {
+        found_on_proc = true;
+        break;
+      }
+    }
+  }
+
+  // each process sends either its rank (when found) or "size",
+  // the sent values get reduced to their minimum
+  int sendbuf[1] = {size};
+  if (found_on_proc)
+    sendbuf[0] = my_rank;
+  int recvbuf[1] = {0};
+
+  MPI_Allreduce(sendbuf, recvbuf, 1, MPI_INT, MPI_MIN, MPI_COMM_WORLD);
+
+  int containing_proc = recvbuf[0];
+
+  if(containing_proc == size)
+  {
+    ErrThrow("Point (",x,",",y,",",z,") not found on any process!");
+  }
+
+  return containing_proc;
+
+
+}
+#endif