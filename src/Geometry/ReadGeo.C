// =======================================================================
// @(#)ReadGeo.C        1.8 11/15/99
//
// Purpose:     read geometry file and
//              generate coarse grid
//
// Author:      Volker Behns  20.01.98
// Version:     1.0
//
// =======================================================================

#include <Database.h>
#include <Domain.h>
#include <MacroCell.h>
#include <JointEqN.h>
#include <PeriodicJoint.h>
#include <Quadrangle.h>
#include <MooNMD_Io.h>
#include <algorithm>
#include <fstream>
#include <string.h>
#include <stdlib.h>
#include <vector>
#include <functional>
#include <limits>


#include <InnerInterfaceJoint.h>
#ifdef __2D__
  #include <IsoBoundEdge.h>
  #include <IsoInterfaceJoint.h>
#else
  #include <BoundFace.h>
  #include <IsoBoundFace.h>
  #include <BdWall.h>
  #include <Hexahedron.h>
  #include <BdPlane.h>
  #include <IsoInterfaceJoint3D.h>
  #include <BdNoPRM.h>
  #include <BdCircle.h>
#endif

int TDomain::ReadGeo(std::istream& dat, bool readXgeo)
{
  char line[100];
  int i, j, N_Vertices, NVpF, NVE, NBCT;
  double *DCORVG;
  int *KVERT, *KNPR;
  #ifdef __3D__
    int NBF, *BoundFaces, *FaceParam;
    int *InterfaceParam, N_Interfaces;
  #endif

  // physical references
  int *ELEMSREF;
  
  dat.getline (line, 99);
  dat.getline (line, 99);
  
  // determine dimensions for creating arrays
  dat >> N_RootCells >> N_Vertices >> NVpF >> NVE >> NBCT;
  dat.getline (line, 99);
  dat.getline (line, 99);

  // allocate auxillary fields
  #ifdef __2D__
    DCORVG =  new double[2*N_Vertices];
  #else
    DCORVG =  new double[3*N_Vertices];
  #endif
  KVERT = new int[NVE*N_RootCells];
  KNPR = new int[N_Vertices];
  
  // additional array of physical properties of elements (only if readXgeo)
  ELEMSREF = new int[N_RootCells];

  
  // read fields
  for (i=0;i<N_Vertices;i++)
  {
    #ifdef __2D__
      dat >> DCORVG[2*i] >> DCORVG[2*i + 1];
    #else
      dat >> DCORVG[3*i] >> DCORVG[3*i + 1] >> DCORVG[3*i + 2];
    #endif
    dat.getline (line, 99);
  }

  dat.getline (line, 99);
   
  for (i=0;i<N_RootCells;i++)
  {
    for (j=0;j<NVE;j++)
      dat >> KVERT[NVE*i + j];
    if(readXgeo)
      dat >> ELEMSREF[i];
    else
      ELEMSREF[i] = 0;
    dat.getline (line, 99);
  }

  dat.getline (line, 99);
  
  for (i=0;i<N_Vertices;i++)
    dat >> KNPR[i];

  #ifdef __3D__
    dat.getline (line, 99);
    dat.getline (line, 99);

    NBF = NBCT;
    BoundFaces = new int[NBF*NVpF];
    FaceParam = new int[4*NBF];

    for (i=0;i<NBF;i++)
    {
      for (j=0;j<NVpF;j++)
        dat >> BoundFaces[i*NVpF+j];
      dat.getline (line, 99);
    }

    dat.getline (line, 99);

    for (i=0;i<NBF;i++)
    {
	dat >> FaceParam[i*4] >> FaceParam[i*4+1] >>
	    FaceParam[i*4+2] >>  FaceParam[i*4+3];
	dat.getline (line, 99);
    }

    dat.getline (line, 99);
    N_Interfaces = -12345;
    if (dat.eof())
      N_Interfaces = 0;
    else
      dat >> N_Interfaces;

    if(N_Interfaces == -12345)
      N_Interfaces = 0;

    dat.getline (line, 99);

    if(N_Interfaces)
    {
      InterfaceParam = new int[N_Interfaces*6];

      dat.getline (line, 99);
      for(i=0;i<N_Interfaces;i++)
      {
        dat >> InterfaceParam[i*6]   >> InterfaceParam[i*6+1] >>
               InterfaceParam[i*6+2] >> InterfaceParam[i*6+3] >>
               InterfaceParam[i*6+4] >> InterfaceParam[i*6+5];
        dat.getline (line, 99);
      } // endfor i
    } // endif N_Interfaces
    else
      InterfaceParam = nullptr;

  #endif

  #ifdef __2D__
    MakeGrid(DCORVG, KVERT, KNPR, ELEMSREF, N_Vertices, NVE);
  #else
    MakeGrid(DCORVG, KVERT, KNPR, ELEMSREF, N_Vertices, NVE,
             BoundFaces, FaceParam, NBF, NVpF,
             InterfaceParam, N_Interfaces);
  delete [] BoundFaces;
  delete [] FaceParam;
  #endif

  delete [] DCORVG;
  delete [] KVERT;
  delete [] KNPR;
  delete [] ELEMSREF;

  return 0;
}

#ifdef __2D__
// extended version
// Alfonso, 2011
int TDomain::MakeGrid(double *DCORVG, int *KVERT, int *KNPR, int *ELEMSREF,
                      int N_Vertices, int NVE)
{
  int a, b, j, k, l, comp, Part, NeighborID, N_Edges,maxElpV = 0;
  int aux1, aux2, aux3;
  double T_a, T_b, T, X, Y;
  double Xmin = 1e10, Xmax = -1e10, Ymin = 1e10, Ymax = -1e10;
  int *KVEL;
  TVertex **NewVertices, *LocVerts[4];
  TJoint **KMT, *Joint;
  TBaseCell *JNeib1, *JNeib2;
  Shapes CellType;


  double bd_parameter_a, bd_parameter_b;

  Output::info<4>("Domain::MakeGrid()", "Creating 2D grid.");
 
  // generate vertices, edges and cells
  // search neighbours
  KVEL = new int[N_Vertices];
  
  memset(KVEL, 0, N_Vertices * SizeOfInt);
  
  //KVEL(j) = how many times vertices j appears in the list
  // Note: KVERT[i] can be = 0, in case of mixed (tria+quad meshes). In this
  // case, the vertex does not exist.
  for (int i=0;i<NVE*N_RootCells;i++)
  {
    if (KVERT[i])
    {
      KVEL[KVERT[i]-1]++;
    }
  }
  
  // get the maximum
  for (int i=0;i<N_Vertices;i++)
    if (KVEL[i] > maxElpV) maxElpV = KVEL[i];
  
  delete [] KVEL;
  //KVEL = new int[++maxElpV * N_Vertices];
  maxElpV = maxElpV+1;
  KVEL = new int[maxElpV * N_Vertices];
  memset(KVEL, 0, maxElpV * N_Vertices * SizeOfInt);
  // first column contains the number of following elements
  for (int i=0;i<NVE*N_RootCells;i++)
  {
    if (KVERT[i])
    {
      j = (KVERT[i] - 1)*maxElpV;
      KVEL[j]++;
      KVEL[j + KVEL[j]] = i / NVE;
    }
  }
  
  // generate vertices
  //cout << " Domain::MakeGrid() generate " << N_Vertices << " vertices " << endl;
  NewVertices = new TVertex*[N_Vertices];
  
  for (int i=0;i<N_Vertices;i++)
  {
    //cout << " i = " << i << endl;
    if (KNPR[i])
    {
      // vertices on a boundary (inner or outer) joint
      // described by bd parametrization of 
      // part BdParts[ KNPR[i] ] [ (int) DCORVG[2*i]] ;

      T = DCORVG[2*i];
      comp = (int) T;
      if (GetLastLocalComp(KNPR[i]-1) == comp - 1)
      {
        comp--;
        T = 1.0;
      }
      else
        T -= comp;

      BdParts[KNPR[i] - 1]->GetXYofT(comp, T, X, Y);

      if (X > Xmax) Xmax = X;
      if (X < Xmin) Xmin = X;
      if (Y > Ymax) Ymax = Y;
      if (Y < Ymin) Ymin = Y;
  
      NewVertices[i] = new TVertex(X, Y);
      //cout << " vertex: " << i << " comp: " << comp << " X,Y= " << X << "," << Y << endl;
      //OutPut("bd " << i << " "<< X << " " << Y << endl);
    }
    else
    { 
      // inner vertex (described by coordinates)
      NewVertices[i] = new TVertex(DCORVG[2*i], DCORVG[2*i+1]);
    } 
  } // for (i=0;i<N_Vertices;i++) {
  // set bounding box
  StartX = Xmin;
  StartY = Ymin;
  BoundX = Xmax - Xmin;
  BoundY = Ymax - Ymin;
  //StartZ = 0; // this is 2D
  //BoundZ = 0; // this is 2D
  
  // create the CellTree and set references
  CellTree = new TBaseCell*[N_RootCells];
  for (int i=0;i<N_RootCells;i++)
  {
    CellType = Quadrangle;
    if (NVE == 3)
      CellType = Triangle;
    else
      if (!KVERT[NVE*i + 3]) CellType = Triangle;

    if (CellType == Quadrangle)
    {
      LocVerts[0] = NewVertices[KVERT[NVE*i    ]-1];
      LocVerts[1] = NewVertices[KVERT[NVE*i + 1]-1];
      LocVerts[2] = NewVertices[KVERT[NVE*i + 2]-1];
      LocVerts[3] = NewVertices[KVERT[NVE*i + 3]-1];

      CellType = ((TQuadrangle *) TDatabase::RefDescDB[Quadrangle]->
                 GetShapeDesc())->CheckQuad(LocVerts);

      CellTree[i] = new TMacroCell(TDatabase::RefDescDB[CellType],
                                   RefLevel);

      CellTree[i]->SetVertex(0, LocVerts[0]);
      CellTree[i]->SetVertex(1, LocVerts[1]);
      CellTree[i]->SetVertex(2, LocVerts[2]);
      CellTree[i]->SetVertex(3, LocVerts[3]);

    }
    else
    {
      CellTree[i] = new TMacroCell(TDatabase::RefDescDB[
                                   Triangle], RefLevel);
      CellTree[i]->SetVertex(0, NewVertices[KVERT[NVE*i    ]-1]);
      CellTree[i]->SetVertex(1, NewVertices[KVERT[NVE*i + 1]-1]);
      CellTree[i]->SetVertex(2, NewVertices[KVERT[NVE*i + 2]-1]);
    }
    // ReferenceID: used to specify physical/geometrical reference
    CellTree[i]->SetReference_ID(ELEMSREF[i]);
    // set the index in the cell list
    CellTree[i]->SetCellIndex(i);
  }
  
  // initialize iterators
  TDatabase::IteratorDB[It_EQ]->SetParam(this);
  TDatabase::IteratorDB[It_LE]->SetParam(this);
  TDatabase::IteratorDB[It_Finest]->SetParam(this);
  TDatabase::IteratorDB[It_Between]->SetParam(this);
  TDatabase::IteratorDB[It_OCAF]->SetParam(this);


  // generate edges
  KMT = new TJoint*[N_RootCells*4];
  for (int i=0; i<N_RootCells*4; i++)
    KMT[i] = nullptr;

  for (int i=0;i<N_RootCells;i++)
  {
    N_Edges = CellTree[i]->GetN_Edges();
 
    for (j=0;j<N_Edges;j++)
    {
      a = KVERT[NVE*i + j] - 1;
      b = KVERT[NVE*i + (j+1) % N_Edges] - 1;
      // Part: -1 for inner, 0,1,2,... ofr bdpart 0,1,2,...
      Part = KNPR[a] - 1; // Bdpart
      // find neighbor ID
      NeighborID = -1;
      aux1 = KVEL[a*maxElpV];
      aux2 = KVEL[b*maxElpV];

      for (k=1;k<=aux1;k++)
      {
        aux3 = KVEL[a*maxElpV + k];
        if (aux3 == i) continue;

        for (l=1;l<=aux2;l++)
          if (aux3 == KVEL[b*maxElpV + l])
          {
            NeighborID = aux3;
            break;
          }
        if (NeighborID >= 0) break;
      }
      
      //OutPut(NeighborID << endl);
      if (NeighborID > i)
      {
        if( (KNPR[a]) && (KNPR[b]) )
        {
          if( (KNPR[a] == KNPR[b]) && (Interfaces[KNPR[a]-1] < 0) )
          {
            KMT[i*4 + j] = new TJointEqN(CellTree[i], CellTree[NeighborID]);
            // bd.comp ID of the point is given as integer part of first coordinate
            comp = (int) DCORVG[2*a]; 
            Part = KNPR[a] - 1;
            bd_parameter_a = DCORVG[2*a] - comp;
            // correction for the endpoint of nonclosed interfaces
            if(BdParts[Part]->GetN_BdComps() == comp)
            {
              bd_parameter_a = 1.0;
              comp--;
            }
      
            // check if vertex belongs to boundary component
            if(BdParts[Part]->GetBdComp(comp)->GetTofXY(NewVertices[a]->GetX(), 
                                                        NewVertices[a]->GetY(),
                                                        bd_parameter_a))
            {
              // if not: 
              if (comp)
                comp--;
              else
                comp = GetLastLocalComp(Part);

              int check_bd_node = 
                BdParts[Part]->GetBdComp(comp)->GetTofXY(NewVertices[a]->GetX(),
                                                         NewVertices[a]->GetY(),
                                                         bd_parameter_a);
              if (!check_bd_node)
              {
                cout << " MakeGrid(), line " << __LINE__ << ": Error: vertex " 
                     << a << " does not belong to a bd. component " << endl;
              }
            }

            comp = (int) DCORVG[2*b];
            Part = KNPR[b] - 1;

            if(comp > GetLastLocalComp(Part) ) 
              comp = GetLastLocalComp(Part);

            bd_parameter_b = DCORVG[2*b] - comp;
            if(BdParts[Part]->GetBdComp(comp)->GetTofXY(NewVertices[b]->GetX(), 
                                                        NewVertices[b]->GetY(),
                                                        bd_parameter_b))
            {
              if (comp)
                comp--;
              else
                comp = GetLastLocalComp(Part);
              
              int check_bd_node = BdParts[Part]->GetBdComp(comp)->GetTofXY(
                NewVertices[b]->GetX(), NewVertices[b]->GetY(), bd_parameter_b);
              if (!check_bd_node)
              {
                cout << " MakeGrid(), line " << __LINE__ << ": Error: vertex " 
                     << b << " does not belong to a bd. component " << endl;
              }
            }
      
            T_a = bd_parameter_a;
            T_b = bd_parameter_b;
      
            if (BdParts[Part]->GetBdComp(comp)->GetType() != Line)
            {
              if (ABS(T_a) < 1e-4 || ABS(T_a) > 0.9999 ||
                  ABS(T_b) < 1e-4 || ABS(T_b) > 0.9999)
              {
                X = (NewVertices[a]->GetX() + NewVertices[b]->GetX()) / 2.;
                Y = (NewVertices[a]->GetY() + NewVertices[b]->GetY()) / 2.;

                BdParts[Part]->GetBdComp(comp)->GetTofXY(X, Y, T);

                if ((T_a - T)*(T - T_b) < 0)
                {
                  cout << __FILE__ << " line: " << __LINE__ 
                       << " changing boundary parameters of vertices " 
                       << a << " and " << b << endl;

                  if (ABS(T_a) < 1e-4)
                    T_a = 1.0;
                  else
                    if (ABS(T_a) > 0.9999)
                      T_a = 0.0;

                  if (ABS(T_b) < 1e-4)
                    T_b = 1.0;
                  else
                    if (ABS(T_b) > 0.9999)
                      T_b = 0.0;
                }
              }
            }

            if(BdParts[Part]->GetBdComp(comp)->IsFreeBoundary())
              KMT[i*4 + j] = new TIsoInterfaceJoint(BdParts[Part]->
                 GetBdComp(comp), T_a, T_b,CellTree[i], CellTree[NeighborID]);
            else
              KMT[i*4 + j] = new TInterfaceJoint(BdParts[Part]->
                 GetBdComp(comp), T_a, T_b,CellTree[i], CellTree[NeighborID]);

            CellTree[i]->SetJoint(j, KMT[i*4 + j]);
            ((TInterfaceJoint *)KMT[i*4 + j])->CheckOrientation();
          } // two vertices on the same Interfaces
          else
          {
            // two vertices on the boundary
            //KMT[i*4 + j] = new TJointEqN(CellTree[i], CellTree[NeighborID]);
            
            // check if neighbor belongs to different subdomain:
            if (CellTree[i]->GetReference_ID() 
              == CellTree[NeighborID]->GetReference_ID())
            {
              KMT[i*4 + j] = new TJointEqN(CellTree[i], CellTree[NeighborID]);
            }
            else
            {
              //KMT[i*4+j] = new TJointEqN(CellTree[i], CellTree[NeighborID]);
              KMT[i*4+j] = new TInnerInterfaceJoint(CellTree[i], 
                                                    CellTree[NeighborID]);
              ((TInnerInterfaceJoint*)KMT[i*4 + j])->SetParams(
                 NewVertices[a]->GetX(),
                 NewVertices[a]->GetY(),
                 NewVertices[b]->GetX()-NewVertices[a]->GetX(),
                 NewVertices[b]->GetY()-NewVertices[a]->GetY());
              ((TInnerInterfaceJoint*)KMT[i*4 + j])->SetIndexInNeighbor(
                 CellTree[i],j);
            }
          }
        }
        else
        {
          // at least one vertex is inside the domain
          // check if neighbor belongs to different subdomain:
          if(CellTree[i]->GetReference_ID() 
             == CellTree[NeighborID]->GetReference_ID())
          {
            KMT[i*4 + j] = new TJointEqN(CellTree[i], CellTree[NeighborID]);
          }
          else
          {
            //KMT[i*4+j] = new TJointEqN(CellTree[i], CellTree[NeighborID]);
            KMT[i*4+j] = new TInnerInterfaceJoint(CellTree[i], 
                                                  CellTree[NeighborID]);
            ((TInnerInterfaceJoint*)KMT[i*4 + j])->SetParams(
                   NewVertices[a]->GetX(),
                   NewVertices[a]->GetY(),
                   NewVertices[b]->GetX()-NewVertices[a]->GetX(),
                   NewVertices[b]->GetY()-NewVertices[a]->GetY());
            ((TInnerInterfaceJoint*)KMT[i*4 + j])->SetIndexInNeighbor(
                   CellTree[i],j);
          }
        }
        CellTree[i]->SetJoint(j, KMT[i*4 + j]);
      }
      else 
      {
        if (NeighborID == -1)
        {
          if (Interfaces[KNPR[a]-1] < 0)
          {
            comp = (int) DCORVG[2*b];
            T_b = DCORVG[2*b] - comp;
            Part = KNPR[b] - 1;
            
            if (BdParts[Part]->GetBdComp(comp)->GetTofXY(NewVertices[a]->GetX(), 
                                                         NewVertices[a]->GetY(), 
                                                         T_a))
            {
              if (comp)
                comp--;
              else
                comp = GetLastLocalComp(Part);
        
              BdParts[Part]->GetBdComp(comp)->GetTofXY(NewVertices[a]->GetX(), 
                                                       NewVertices[a]->GetY(), 
                                                       T_a);
            }
          }
          else if (Interfaces[KNPR[b]-1] < 0)
          {
            comp = (int) DCORVG[2*a];
            T_a = DCORVG[2*a] - comp;
            
            if (BdParts[Part]->GetBdComp(comp)->GetTofXY(NewVertices[b]->GetX(), 
                                                         NewVertices[b]->GetY(), 
                                                         T_b))
            {
              if (comp)
                comp--;
              else
                comp = GetLastLocalComp(Part);
              
              BdParts[Part]->GetBdComp(comp)->GetTofXY(NewVertices[b]->GetX(), 
                                                       NewVertices[b]->GetY(), 
                                                       T_b);
            }
          }
          else
          {
            //cout << "a=" << a << endl;
            comp = (int) DCORVG[2*a];
            T_a = DCORVG[2*a] - comp;
            T_b = DCORVG[2*b] - comp;
            //cout << "comp: " << comp << endl;
          }
          //cout << "Part = " << Part << endl;
          //cout << " test = " << BdParts[Part]->GetBdComp(comp)->IsFreeBoundary() << endl;
          if (T_b < T_a) 
            T_b = 1.;
          if(BdParts[Part]->GetBdComp(comp)->IsFreeBoundary())
            Joint = new TIsoBoundEdge(BdParts[Part]->GetBdComp(comp), T_a, T_b);
          else 
          {
            Joint = new TBoundEdge(BdParts[Part]->GetBdComp(comp), T_a, T_b);
          }
          CellTree[i]->SetJoint(j, Joint);
        }
        else
        {
          // joint already created (from the neighboring cell)
          TJoint *nJoint;
          for (int jj=0;jj<CellTree[NeighborID]->GetN_Edges();jj++)
          {
            nJoint = CellTree[NeighborID]->GetJoint(jj);
            JNeib1 = nJoint->GetNeighbour(0);
            JNeib2 = nJoint->GetNeighbour(1);
            if((JNeib1 == CellTree[NeighborID] && JNeib2 == CellTree[i]) 
               || (JNeib1 == CellTree[i] && JNeib2 == CellTree[NeighborID])) 
              break;
          }
          CellTree[i]->SetJoint(j, nJoint);
          
          if (CellTree[i]->GetReference_ID()
            != CellTree[NeighborID]->GetReference_ID())
          {
            ((TInnerInterfaceJoint*)nJoint)->SetIndexInNeighbor(CellTree[i],j);
          }
        }
      }
    }
  } //for (i=0;i<N_RootCells;i++) {
  
  // free memory
  delete [] KVEL;
  delete [] NewVertices;
  delete [] KMT;
  
  return 0;
}

int TDomain::MakeGrid(double *DCORVG, int *KVERT, int *KNPR, int N_Vertices, 
                      int NVE)
{
   int a, b, i, j, k, l, comp, Part, Neib, N_E, maxElpV = 0;
  int aux1, aux2, aux3;
  double T_a, T_b, T, X, Y;
  double Xmin = 1e10, Xmax = -1e10, Ymin = 1e10, Ymax = -1e10;
  int *KVEL;
  TVertex **NewVertices, *LocVerts[4];
  TJoint **KMT, *Joint;
  TBaseCell *JNeib1, *JNeib2;
  Shapes CellType;
 
  // generate vertices, edges and cells
  // search neighbours
  KVEL = new int[N_Vertices];

  memset(KVEL, 0, N_Vertices * SizeOfInt);
 
  for (i=0;i<NVE*N_RootCells;i++)
    if (KVERT[i]) KVEL[KVERT[i]-1]++;

   for (i=0;i<N_Vertices;i++)
    if (KVEL[i] > maxElpV) maxElpV = KVEL[i];

  delete [] KVEL;
  KVEL = new int[++maxElpV * N_Vertices];

  memset(KVEL, 0, maxElpV * N_Vertices * SizeOfInt);
  
  // first column contains the number of following elements
   for (i=0;i<NVE*N_RootCells;i++)
    if (KVERT[i])
    {
      j = (KVERT[i] - 1)*maxElpV;
      KVEL[j]++;
      KVEL[j + KVEL[j]] = i / NVE;
    }

  // generate vertices
    NewVertices = new TVertex*[N_Vertices];
  
  for (i=0;i<N_Vertices;i++)
    if (KNPR[i])
    {
      T = DCORVG[2*i];
      comp = (int) T;
      if (GetLastLocalComp(KNPR[i]-1) == comp - 1)
      {
        comp--;
        T = 1.0;
      }
      else
        T -= comp;
      
      BdParts[KNPR[i] - 1]->GetXYofT(comp, T, X, Y);

      if (X > Xmax) Xmax = X;
      if (X < Xmin) Xmin = X;
      if (Y > Ymax) Ymax = Y;
      if (Y < Ymin) Ymin = Y;

      NewVertices[i] = new TVertex(X, Y);
      //OutPut("bd " << i << " "<< X << " " << Y << endl);
    }
    else
      NewVertices[i] = new TVertex(DCORVG[2*i], DCORVG[2*i+1]);

   // set bounding box
  StartX = Xmin;
  StartY = Ymin;
  BoundX = Xmax - Xmin;
  BoundY = Ymax - Ymin;

  // generate cells
  CellTree = new TBaseCell*[N_RootCells];

  for (i=0;i<N_RootCells;i++)
  {
    CellType = Quadrangle;
    if (NVE == 3)
      CellType = Triangle;
    else
      if (!KVERT[NVE*i + 3]) CellType = Triangle;

    if (CellType == Quadrangle)
    {
      LocVerts[0] = NewVertices[KVERT[NVE*i    ]-1];
      LocVerts[1] = NewVertices[KVERT[NVE*i + 1]-1];
      LocVerts[2] = NewVertices[KVERT[NVE*i + 2]-1];
      LocVerts[3] = NewVertices[KVERT[NVE*i + 3]-1];

      CellType = ((TQuadrangle *) TDatabase::RefDescDB[Quadrangle]->
                 GetShapeDesc())->CheckQuad(LocVerts);

      CellTree[i] = new TMacroCell(TDatabase::RefDescDB[CellType],
                                   RefLevel);

      CellTree[i]->SetVertex(0, LocVerts[0]);
      CellTree[i]->SetVertex(1, LocVerts[1]);
      CellTree[i]->SetVertex(2, LocVerts[2]);
      CellTree[i]->SetVertex(3, LocVerts[3]);

    }
    else
    {
      CellTree[i] = new TMacroCell(TDatabase::RefDescDB[
                                   Triangle], RefLevel);
      CellTree[i]->SetVertex(0, NewVertices[KVERT[NVE*i    ]-1]);
      CellTree[i]->SetVertex(1, NewVertices[KVERT[NVE*i + 1]-1]);
      CellTree[i]->SetVertex(2, NewVertices[KVERT[NVE*i + 2]-1]);
    }
  }

  // initialize iterators
  TDatabase::IteratorDB[It_EQ]->SetParam(this);
  TDatabase::IteratorDB[It_LE]->SetParam(this);
  TDatabase::IteratorDB[It_Finest]->SetParam(this);
  TDatabase::IteratorDB[It_Between]->SetParam(this);
  TDatabase::IteratorDB[It_OCAF]->SetParam(this);

  // generate edges
  KMT = new TJoint*[N_RootCells*4];
  for (i=0;i<N_RootCells*4;i++)
    KMT[i] = nullptr;
  
  for (i=0;i<N_RootCells;i++)
  {
    switch (CellTree[i]->GetType())
    {
      case Triangle: 
           N_E = 3;
           break;
      case Parallelogram: 
      case Quadrangle: 
      case Rectangle: 
           N_E = 4;
           break;
      default:
           cerr << "Error in ReadGeo" << endl;
           return -1;
    }

    //OutPut("edges " << i << " " << N_RootCells << endl);
    //cout << i;
   for (j=0;j<N_E;j++)
    {
      a = KVERT[NVE*i + j] - 1;
      b = KVERT[NVE*i + (j+1) % N_E] - 1;
      Part = KNPR[a] - 1;
      Neib = -1;

      aux1 = KVEL[a*maxElpV];
      aux2 = KVEL[b*maxElpV];

      for (k=1;k<=aux1;k++)
      {
        aux3 = KVEL[a*maxElpV + k];
        if (aux3 == i) continue;

        for (l=1;l<=aux2;l++)
          if (aux3 == KVEL[b*maxElpV + l])
          {
            Neib = aux3;
            break;
          }
        if (Neib >= 0) break;
      }
      //OutPut(Neib << endl);
      if (Neib > i)
      {
        if( (KNPR[a]) && (KNPR[b]) )
        {
          if( (KNPR[a] == KNPR[b]) && (Interfaces[KNPR[a]-1] < 0) )
          {
            KMT[i*4 + j] = new TJointEqN(CellTree[i], CellTree[Neib]);
            comp = (int) DCORVG[2*a];
            Part = KNPR[a] - 1;
            T_a = DCORVG[2*a] - comp;

            // correction for the endpoint of nonclosed interfaces
            if(BdParts[Part]->GetN_BdComps() == comp)
            {
              T_a = 1.0;
              comp--;
            }

            if (BdParts[Part]->GetBdComp(comp)->GetTofXY(
                  NewVertices[a]->GetX(), NewVertices[a]->GetY(), T_a))
            {
              if (comp)
                comp--;
              else
                comp = GetLastLocalComp(Part);

              BdParts[Part]->GetBdComp(comp)->GetTofXY(
                NewVertices[a]->GetX(), NewVertices[a]->GetY(), T_a);
            }

            comp = (int) DCORVG[2*b];
            Part = KNPR[b] - 1;

            // correction needed for not closed interfaces
            if(comp > GetLastLocalComp(Part) ) comp = GetLastLocalComp(Part);

            T_b = DCORVG[2*b] - comp;
            if (BdParts[Part]->GetBdComp(comp)->GetTofXY(
                  NewVertices[b]->GetX(), NewVertices[b]->GetY(), T_b))
            {
              if (comp)
                comp--;
              else
                comp = GetLastLocalComp(Part);

              BdParts[Part]->GetBdComp(comp)->GetTofXY(
                NewVertices[b]->GetX(), NewVertices[b]->GetY(), T_a);
            }

            if (BdParts[Part]->GetBdComp(comp)->GetType() != Line)
              if (ABS(T_a) < 1e-4 || ABS(T_a) > 0.9999 ||
                  ABS(T_b) < 1e-4 || ABS(T_b) > 0.9999)
              {
                X = (NewVertices[a]->GetX() + NewVertices[b]->GetX()) / 2;
                Y = (NewVertices[a]->GetY() + NewVertices[b]->GetY()) / 2;

                BdParts[Part]->GetBdComp(comp)->GetTofXY(X, Y, T);

                if ((T_a - T)*(T - T_b) < 0)
                {
                  if (ABS(T_a) < 1e-4)
                    T_a = 1.0;
                  else
                    if (ABS(T_a) > 0.9999)
                      T_a = 0.0;

                  if (ABS(T_b) < 1e-4)
                    T_b = 1.0;
                  else
                    if (ABS(T_b) > 0.9999)
                      T_b = 0.0;
                }
              }

            if(BdParts[Part]->GetBdComp(comp)->IsFreeBoundary())
              KMT[i*4 + j] = new TIsoInterfaceJoint(BdParts[Part]->
                 GetBdComp(comp), T_a, T_b,CellTree[i], CellTree[Neib]);
            else
              KMT[i*4 + j] = new TInterfaceJoint(BdParts[Part]->
                 GetBdComp(comp), T_a, T_b,CellTree[i], CellTree[Neib]);

            CellTree[i]->SetJoint(j, KMT[i*4 + j]);
            ((TInterfaceJoint *)KMT[i*4 + j])->CheckOrientation();
          }
          else
          {
            KMT[i*4 + j] = new TJointEqN(CellTree[i], CellTree[Neib]);
          }
        }
        else
        {
          KMT[i*4 + j] = new TJointEqN(CellTree[i], CellTree[Neib]);
        }
        CellTree[i]->SetJoint(j, KMT[i*4 + j]);
      }
      else
        if (Neib == -1)
        {
          if (Interfaces[KNPR[a]-1] < 0)
          {
	      comp = (int) DCORVG[2*b];
            T_b = DCORVG[2*b] - comp;
            Part = KNPR[b] - 1;

            if (BdParts[Part]->GetBdComp(comp)->GetTofXY(
                  NewVertices[a]->GetX(), NewVertices[a]->GetY(), T_a))
            {
              if (comp)
                comp--;
              else
                comp = GetLastLocalComp(Part);

              BdParts[Part]->GetBdComp(comp)->GetTofXY(
                NewVertices[a]->GetX(), NewVertices[a]->GetY(), T_a);
            }
          }
          else
            if (Interfaces[KNPR[b]-1] < 0)
            {
		comp = (int) DCORVG[2*a];
              T_a = DCORVG[2*a] - comp;

              if (BdParts[Part]->GetBdComp(comp)->GetTofXY(
                    NewVertices[b]->GetX(), NewVertices[b]->GetY(), T_b))
              {
                if (comp)
                  comp--;
                else
                  comp = GetLastLocalComp(Part);

                BdParts[Part]->GetBdComp(comp)->GetTofXY(
                  NewVertices[b]->GetX(), NewVertices[b]->GetY(), T_b);
              }
            }
            else
            {
              comp = (int) DCORVG[2*a];
	      T_a = DCORVG[2*a] - comp;
              T_b = DCORVG[2*b] - comp;
            }

          if (T_b < T_a) T_b = 1.;
          if(BdParts[Part]->GetBdComp(comp)->IsFreeBoundary())
            Joint = new TIsoBoundEdge(BdParts[Part]->
                 GetBdComp(comp), T_a, T_b);
          else
            Joint = new TBoundEdge(BdParts[Part]->
                 GetBdComp(comp), T_a, T_b);
          CellTree[i]->SetJoint(j, Joint);
        }
        else
        {
          for (k=0;k<4;k++)
          {
            Joint = KMT[Neib*4 + k];
            if (Joint)
            {
              aux1 = Neib*4 + k;
              JNeib1 = KMT[aux1]->GetNeighbour(0);
              JNeib2 = KMT[aux1]->GetNeighbour(1);

              if ((JNeib1 == CellTree[Neib] && JNeib2 == CellTree[i]) ||
                  (JNeib1 == CellTree[i] && JNeib2 == CellTree[Neib]) ){ break;}
            }
          }

          CellTree[i]->SetJoint(j, KMT[Neib*4 + k]);
        }
    }
   //OutPut("edges done " << i << " " << N_RootCells << endl);

  }

   // free memory
  delete [] KVEL;
  delete [] NewVertices;
  delete [] KMT;
  
  return 0;
}

#else


// this makes a 3D coarse grid
int TDomain::MakeGrid(double *DCORVG, int *KVERT, int *KNPR, int *ELEMSREF,
                      int N_Vertices, int NVE, int *BoundFaces,
                      int *FaceParam, int NBF, int NVpF,
                      int *InterfaceParam, int N_Interfaces)
{
  int i, j, k, l=0, m, maxElpV = 0, comp, auxi, auxj;
  double S, T, X, Y, Z;
  double Xmin = 1e10, Xmax = -1e10, Ymin = 1e10, Ymax = -1e10;
  double Zmin = 1e10, Zmax = -1e10;
  int *KVEL, *NewJoints_aux1, *NewJoints_aux2, NewJoints_aux3;
  int aux1, aux2, aux3;
  TVertex **NewVertices, *CurrVert, *Vert[4];
  std::vector<TJoint *> NewJoints;
  Shapes CellType;
  TBaseCell *CurrCell, *CurrCell_aux;
  int maxlen, maxlen_aux, N_Faces, N_Verts, N_Faces_aux;
  const int *TmpFV, *TmpFV_aux, *TmpLen, *TmpLen_aux;

  TBoundFace *bdface;
  TBoundComp3D *bdcomp;
  double Param1[4], Param2[4];
  JointType CurrJointType;
//  TInterfaceJoint3D *IFJoint;
//  TIsoInterfaceJoint3D *IIJoint;

  // generate vertices, faces and cells
  // search neighbours
  KVEL = new int[N_Vertices];

  memset(KVEL, 0, N_Vertices * SizeOfInt);

  for (i=0;i<NVE*N_RootCells;i++)
    if (KVERT[i]) KVEL[KVERT[i]-1]++;

  for (i=0;i<N_Vertices;i++)
    if (KVEL[i] > maxElpV) maxElpV = KVEL[i];

  delete[] KVEL;
  KVEL = new int[++maxElpV * N_Vertices];

  memset(KVEL, 0, maxElpV * N_Vertices * SizeOfInt);
  
  // first colomn contains the number of following elements
  for (i=0;i<NVE*N_RootCells;i++)
    if (KVERT[i])
    {
      j = (KVERT[i] - 1)*maxElpV;
      KVEL[j]++;
      KVEL[j + KVEL[j]] = i / NVE;
    }

  // generate vertices
  NewVertices = new TVertex*[N_Vertices];

  for (i=0;i<N_Vertices;i++)
    if (KNPR[i])
    {
	// parametrisation of the boundary is given
	if (KNPR[i]>0)
	{
	    // component of boundary
	    comp = (int) DCORVG[3*i];
	    // value of first parameter
	    T = DCORVG[3*i + 1];
	    // value of second parameter
	    S = DCORVG[3*i + 2];
	    // get coordinates from parameters
	    BdParts[KNPR[i] - 1]->GetXYZofTS(comp, T, S, X, Y, Z);
	}
	else
	{
	    X = DCORVG[3*i];
	    Y = DCORVG[3*i+1];
	    Z = DCORVG[3*i+2];
	    //cout << "read " << X << " " << Y << " " << Z << endl;
	}
      if (X > Xmax) Xmax = X;
      if (X < Xmin) Xmin = X;
      if (Y > Ymax) Ymax = Y;
      if (Y < Ymin) Ymin = Y;
      if (Z > Zmax) Zmax = Z;
      if (Z < Zmin) Zmin = Z;

      NewVertices[i] = new TVertex(X, Y, Z);
    }
    else
      NewVertices[i] = new TVertex(DCORVG[3*i], DCORVG[3*i + 1],
                                   DCORVG[3*i + 2]);

  // set bounding box
  StartX = Xmin;
  StartY = Ymin;
  StartZ = Zmin;
  BoundX = Xmax - Xmin;
  BoundY = Ymax - Ymin;
  BoundZ = Zmax - Zmin;

  // generate cells
  CellTree = new TBaseCell*[N_RootCells];

  for (i=0;i<N_RootCells;i++)
  {
    CellType = Hexahedron;
    if (NVE == 4)
      CellType = Tetrahedron;
    else
      if (!KVERT[NVE*i + 7]) CellType = Tetrahedron;

    if (CellType == Hexahedron)
    {
      CellTree[i] = new TMacroCell(TDatabase::RefDescDB[Hexahedron], RefLevel);

      auxi = NVE*i;
      for (j=0;j<8;j++)
        CellTree[i]->SetVertex(j, NewVertices[KVERT[auxi++]-1]);

      // check if Hexahedron is even a brick and if yes, change the refinement
      // descriptor accordingly. This allows us to use an affine reference 
      // mapping instead of the (more expensive) trilinear one.
      CellType = ((THexahedron *) TDatabase::RefDescDB[Hexahedron]->
                 GetShapeDesc())->CheckHexa(((TGridCell *)(CellTree[i]))
                        ->GetVertices());
      if(CellType != Hexahedron)
      {
        int ret = CellTree[i]->SetRefDesc(TDatabase::RefDescDB[CellType]);
        if(ret==-1)
        {
          ErrMsg("setRefDesc(" << CellType << ") was not sucessfull");
          exit(0);
        }
      }
    }
    else
    {
      CellTree[i] = new TMacroCell(TDatabase::RefDescDB[Tetrahedron],
                                   RefLevel);

      auxi = NVE*i;
      for (j=0;j<4;j++)
        CellTree[i]->SetVertex(j, NewVertices[KVERT[auxi++]-1]);
    }
  }

  // initialize iterators
  TDatabase::IteratorDB[It_EQ]->SetParam(this);
  TDatabase::IteratorDB[It_LE]->SetParam(this);
  TDatabase::IteratorDB[It_Finest]->SetParam(this);
  TDatabase::IteratorDB[It_Between]->SetParam(this);
  TDatabase::IteratorDB[It_OCAF]->SetParam(this);

  // generate faces
  NewJoints.resize(N_RootCells*6, nullptr);

  //OutPut("NBF a " << NBF << endl);
  // first generate boundary joints
  // NBF -- number of faces on boundaries
  for (i=0;i<NBF;i++)
  {
    auxi = i*4;
    //cout << FaceParam[auxi + 2] <<  endl;
    bdcomp = BdParts[FaceParam[auxi + 2] - 1]->GetBdComp(FaceParam[auxi+3] - 1);
    //cout << "free " << bdcomp->IsFreeBoundary()  << endl;
    if(bdcomp->IsFreeBoundary())
    {
      NewJoints.at(FaceParam[auxi]*6 + FaceParam[auxi + 1] - 7) =
        new TIsoBoundFace(bdcomp);
    }
    else
    {
      NewJoints.at(FaceParam[auxi]*6 + FaceParam[auxi + 1] - 7) =
        new TBoundFace(bdcomp);
    }
  }
//   OutPut("NBF b " << NBF << endl);

  // generate interface joints
  for (i=0;i<N_Interfaces;i++)
  {
    auxi = i*6;

    bdcomp = BdParts[InterfaceParam[auxi + 4] - 1]->
                GetBdComp(InterfaceParam[auxi + 5] - 1);
    if(bdcomp->IsFreeBoundary())
    {
      NewJoints.at(InterfaceParam[auxi    ]*6 + InterfaceParam[auxi + 1] - 7) =
      NewJoints.at(InterfaceParam[auxi + 2]*6 + InterfaceParam[auxi + 3] - 7) =
        new TIsoInterfaceJoint3D(bdcomp, Param1, Param2,
                CellTree[InterfaceParam[auxi]-1],
                CellTree[InterfaceParam[auxi+2]-1]);
    }
    else
    {
      NewJoints.at(InterfaceParam[auxi    ]*6 + InterfaceParam[auxi + 1] - 7) =
      NewJoints.at(InterfaceParam[auxi + 2]*6 + InterfaceParam[auxi + 3] - 7) =
        new TInterfaceJoint3D(bdcomp, Param1, Param2,
                CellTree[InterfaceParam[auxi]-1],
                CellTree[InterfaceParam[auxi+2]-1]);
    }
  }

  // new generate EqN-joints
  NewJoints_aux1 = new int[maxElpV];
  NewJoints_aux2 = new int[maxElpV];

  for (i=0;i<N_RootCells;i++)
  {
    CurrCell = CellTree[i];
    N_Faces = CurrCell->GetN_Faces();
    CurrCell->GetShapeDesc()->GetFaceVertex(TmpFV, TmpLen, maxlen);

    auxi = i*6;
    for (j=0;j<N_Faces;j++)
    {
      if (!NewJoints.at(auxi++))
      {
        N_Verts = TmpLen[j];
        aux2 = (KVERT[NVE*i + TmpFV[maxlen*j]] - 1)*maxElpV;
        aux1 = KVEL[aux2++];
        for (k=0;k<aux1;k++)
          NewJoints_aux1[k] = KVEL[aux2++];

        for (k=1;k<N_Verts;k++)
        {
          aux3 = (KVERT[NVE*i + TmpFV[maxlen*j+k]] - 1)*maxElpV;
          aux2 = KVEL[aux3++];
          for (l=0;l<aux2;l++)
            NewJoints_aux2[l] = KVEL[aux3++];

          for (aux3=l=0;l<aux1;l++)
          {
            NewJoints_aux3 = NewJoints_aux1[l];
            for (m=0;m<aux2;m++)
              if (NewJoints_aux3 == NewJoints_aux2[m])
              {
                NewJoints_aux1[aux3++] = NewJoints_aux3;
                break;
              }
          }

          aux1 = aux3;
        }

        if (aux1 == 2)
        {
          if (i == NewJoints_aux1[0])
          {
            aux1 = i;
            aux2 = NewJoints_aux1[1];
          }
          else
          {
            aux1 = i;
            aux2 = NewJoints_aux1[0];
          }
          
          auxj = j * maxlen;
          for (k=0;k<N_Verts;k++)
            Vert[k] = CurrCell->GetVertex(TmpFV[auxj++]);

          CurrCell_aux = CellTree[aux2];

          N_Faces_aux = CurrCell_aux->GetN_Faces();
          CurrCell_aux->GetShapeDesc()->GetFaceVertex(TmpFV_aux,
                          TmpLen_aux, maxlen_aux);

          for (k=0;k<N_Faces_aux;k++)
            if (N_Verts == TmpLen_aux[k])
            {
              auxj = k * maxlen_aux;
              CurrVert = CurrCell_aux->GetVertex(TmpFV_aux[auxj]);
              for (m=l=0;l<N_Verts;l++)
                if (Vert[l] == CurrVert) break;

              if (l != N_Verts)
                for (m=1;m<N_Verts;m++)
                  if (Vert[(N_Verts + l - m) % N_Verts] != CurrCell_aux->
                        GetVertex(TmpFV_aux[auxj + m]))
                    break;

              if (m == N_Verts) break;
            }

          if (k == N_Faces_aux)
          {
            cerr << "Error in ReadGeo: could not find local face" << endl;
            exit (-1);
          }

          NewJoints.at(aux1*6 + j) = NewJoints.at(aux2*6 + k) = new
            TJointEqN(CellTree[aux2], CellTree[aux1]);
          NewJoints.at(aux1*6 + j)->SetMapType(l);
        }
        else
        {
          cerr << "Error in ReadGeo: no element on face" << endl;
          exit (-1);
        }
      } // endif (!NewJoints[auxi++])
    } // endfor j

    // copy joints to cells
    auxi = i*6;
    for (j=0;j<N_Faces;j++)
    {
      CurrCell->SetJoint(j, NewJoints.at(auxi));
      //if(NewJoints[auxi]->GetType() == InterfaceJoint3D)
      //  cout << auxi << " cell: " << i << " joint: " << j << endl;
      auxi++;
    }
  }

  for(i=0;i<N_RootCells;i++)
  {
    CurrCell = CellTree[i];
    N_Faces = CurrCell->GetN_Faces();
    for(j=0;j<N_Faces;j++)
    {
      if(CurrCell->GetJoint(j)->GetType() == InterfaceJoint3D)
       ((TInterfaceJoint3D *)(CurrCell->GetJoint(j)))->CheckOrientation();
    } // endfor j
  } // endfor i

  for(i=0;i<N_RootCells;i++)
  {
      //cout << "Cell number: " << i << endl;
    CurrCell = CellTree[i];
    N_Faces = CurrCell->GetN_Faces();
    CurrCell->GetShapeDesc()->GetFaceVertex(TmpFV, TmpLen, maxlen);

    for(j=0;j<N_Faces;j++)
    {
      CurrJointType = CurrCell->GetJoint(j)->GetType();
      if(CurrJointType == BoundaryFace ||
         CurrJointType == IsoBoundFace ||
         CurrJointType == InterfaceJoint3D ||
         CurrJointType == IsoInterfaceJoint3D)
      {
        if(CurrJointType == BoundaryFace ||
           CurrJointType == IsoBoundFace)
        {
          bdface = (TBoundFace*)(CurrCell->GetJoint(j));
          bdcomp = bdface->GetBoundComp();
        }

        if(CurrJointType == InterfaceJoint3D ||
           CurrJointType == IsoInterfaceJoint3D )
        {
          bdcomp = ((TInterfaceJoint3D*)(CurrCell->GetJoint(j)))->GetBoundComp();
          OutPut("Interface ");
          OutPut(((TInterfaceJoint3D*)(CurrCell->GetJoint(j)))
                        ->CheckInside(CurrCell) << endl);
        }

        //cout << "Face number: " << j << " vertices:" << endl;
        for(k=0;k<TmpLen[j];k++)
        {
          //cout << TmpFV[maxlen*j+k] << ": ";
          CurrCell->GetVertex(TmpFV[maxlen*j+k])->GetCoords(X, Y, Z);
          //cout << "X: " << X << " Y: " << Y << " Z: " << Z;
          bdcomp->GetTSofXYZ(X, Y, Z, T, S);
          //cout << " T: " << T << " S: " << S << endl;
          Param1[k] = T;
          Param2[k] = S;
        } // endfor k


        if(CurrJointType == BoundaryFace ||
           CurrJointType == IsoBoundFace)
        {
          bdface->SetParameters(Param1, Param2);
        }
        else
        {
          ((TInterfaceJoint3D*)(CurrCell->GetJoint(j)))
                ->SetMapType();
          ((TInterfaceJoint3D*)(CurrCell->GetJoint(j)))
                ->SetParameters(Param1, Param2);
        }
      } // endif BoundaryFace
    } // endfor j
  } // endfor i

  for(int i=0; i<N_RootCells; i++)
  {
    CurrCell = CellTree[i];
    CurrCell->SetReference_ID(ELEMSREF[i]);
  }
  
  // free memory
  delete[] KVEL;
  delete[] NewVertices;
  delete[] NewJoints_aux1;
  delete[] NewJoints_aux2;

  return 0;
}

enum class ElementShape {TETS, QUADS};

/**
 * Check in which order three given vertices are, according
 * to the alphanumeric order given by the operator < of TVertex.
 */
int alphanumeric_order(const TVertex& vert0, const TVertex& vert1, const TVertex& vert2)
{
  if( (vert0 < vert1) && (vert1 < vert2) )
    return 0; // 0-1-2
  if( (vert0 < vert2) && (vert2 < vert1) )
    return 1; // 0-2-1
  if( (vert1 < vert0) && (vert0 < vert2) )
    return 2; // 1-0-2
  if( (vert1 < vert2) && (vert2 < vert0) )
    return 3;  // 1-2-0
  if( (vert2 < vert0) && (vert0 < vert1) )
    return 4; // 2-0-1
  if( (vert2 < vert1) && (vert1 < vert0) )
    return 5; // 2-1-0
  else
  {
    ErrThrow("This should not happen!");
    return -1;
  }
}
/*
 * Given a certain 2D base element by 'current_element_id'
 * and one of its edges by the ids of its two vertices,
 * find that other element, if any, which neighbors the current
 * element, sharing the given vertex with it, and return its ID,
 * or -1 if no such element was found, indicating we are dealing
 * with a boundary edge.
 *
 * This assumes, as does the entire process of creating a
 * sandwich grid, NO HANGING NODES.
 *
 * Performance is of lesser concern still.
 */
size_t find_neighbor_base_element_id(
		const std::vector<std::vector<int>>& all_elements_verts,
		size_t first_element_id,
		size_t vertex_1_id, size_t vertex_2_id)
{
	//declare a lambda
	std::function<bool (const std::vector<int>&, size_t, size_t)> find_two_in_vec = [](
			const std::vector<int>& vec,
			int a, int b)
			{
				bool both_contained = std::find(vec.begin(),vec.end(),a) != vec.end()
								   && std::find(vec.begin(),vec.end(),b) != vec.end();
				return both_contained;
			};

	//check if input make sense
	const std::vector<int>& first_element_verts =
			all_elements_verts.at(first_element_id);
	if(!find_two_in_vec(first_element_verts, vertex_1_id, vertex_2_id))
		ErrThrow("Wrong input in find_neighbor_base_element_id, could"
				" not find vertices in given element.")


	size_t elem_id = 0;
	for(auto e : all_elements_verts)
	{

		if(find_two_in_vec(e, vertex_1_id, vertex_2_id) && // both vertices found...
				(elem_id != first_element_id))				   // ...in another element
			return elem_id;

		elem_id++;
	}
	return -1; //the not found case
}

void sort_vertices(TVertex*& A, TVertex*& B, TVertex*& C)
{
	// sort the three vertices consistently (alphanumeric)
	std::function<bool (const TVertex*, const TVertex*)> less_or_eq
			= [](const TVertex* V, const TVertex*W) { return *V < *W; };
	std::vector<TVertex*> sorted = {A,B,C};
	std::sort(sorted.begin(),sorted.end(), less_or_eq);
	A = sorted[0];
	B = sorted[1];
	C = sorted[2];
}

//For given four vertices and an integer index the method sets the tetrahedron at *tet
//with positive orientation (positive triple product)
void set_tetrahedron(int index, TBaseCell *tet, TVertex* vert0, TVertex* vert1,
                     TVertex* vert2, TVertex* vert3, int &orientation)
{
  tet->SetVertex(0, vert0);
  tet->SetVertex(1, vert1);
  tet->SetVertex(2, vert2);
  tet->SetVertex(3, vert3);
  tet->SetClipBoard(index);
  //Change cell orientation (positive triple product, right hand rule)
  orientation = int(tet->check_orientation());
  if(!orientation)
  {
    tet->SetVertex(0, vert1);
    tet->SetVertex(1, vert0);
  }
}

/* A function recieving three cells forming one prism and an edge (two vertices)
 * and returns which (two) cells contain the edge and which of them is the top 
 * cell which is the bottom cell as well as the correct joint IDs.
 * Joint ID has to match with the face ID (ShapeDesc) for later use (SetMaptype)
 */
void find_low_and_high_face_element(bool orientation_low, bool orientation_mid,
                                    TGridCell* const low_element,
                                    TGridCell* const mid_element,
                                    TGridCell* const high_element,
                                    TVertex* const first_bot,
                                    TVertex* const second_bot,
                                    TGridCell*& low_joint_element,
                                    int& low_joint_id,
                                    TGridCell*& high_joint_element,
                                    int& high_joint_id)
{

  TVertex* A_bot = low_element->GetVertex(0); //get verts 0,1,2, by creation they should be the bot verts
  TVertex* B_bot = low_element->GetVertex(1);
  TVertex* C_bot = low_element->GetVertex(2);

  // just for safety, the verts should still be ordered
  sort_vertices(A_bot, B_bot, C_bot);
  // now A < B < C

  if((first_bot == A_bot && second_bot == B_bot) || (first_bot == B_bot
      && second_bot == A_bot))
  { //this is the AB - edge
    low_joint_element = mid_element;
    low_joint_id = 0;
    high_joint_element = high_element;
    high_joint_id = 0;
    return;
  }
  else if((first_bot == B_bot && second_bot == C_bot)
      || (first_bot == C_bot && second_bot == B_bot))
  { //this is the BC - edge
    low_joint_element = low_element;
    if(orientation_low)
      low_joint_id = 2;
    else
      low_joint_id = 3;
    high_joint_element = mid_element;
    if(orientation_mid)
      high_joint_id = 2;
    else
      high_joint_id = 3;
    return;
  }
  else if((first_bot == C_bot && second_bot == A_bot)
      || (first_bot == A_bot && second_bot == C_bot))
  { //this is the AC - edge
    low_joint_element = low_element;
    if(orientation_low)
      low_joint_id = 3;
    else
      low_joint_id = 2;
    high_joint_element = high_element;
    high_joint_id = 1;
    return;
  }
  else
    ErrThrow("Something is terribly wrong here!");
}

//Treat the special case of a closed boundary component (closed circle)
//uses that vert1 and vert2 are part of the bottom plane !!!
void correct_parameterlist(int n_verts, TBoundComp3D * BdComp, TVertex* vert1,
                           TVertex * vert2, double *parameterlist)
{
  if(BdComp->GetType() == Wall)
  {
    TBdWall * BdWall = dynamic_cast<TBdWall *>(BdComp);
    if(BdWall->GetBdComp2D()->GetType() == Circle)
    {
      auto BdCircle = dynamic_cast<TBdCircle *>(BdWall->GetBdComp2D());

      if(BdCircle->is_full_circle())
      {
        //uses that vert1 and vert2 are part of the bottom plane
        double T1, T2;
        BdCircle->GetTofXY(vert1->GetX(), vert1->GetY(), T1);
        BdCircle->GetTofXY(vert2->GetX(), vert2->GetY(), T2);

        if(std::abs(T1 - T2) > 0.5)
        {
          for(int vert_id = 0; vert_id < 3; vert_id++)
          {
            if(1 - parameterlist[vert_id] < 1e-4)
            {
              parameterlist[vert_id] = 0;
            }
            else if(parameterlist[vert_id] < 1e-4)
            {
              parameterlist[vert_id] = 1;
            }
          }
        }
      }
    }
  }
}

//Defines boundary joints given the Cell, the face (int joint_id) where the joint is located
//the correct(!) three vertices of this face and the boundary component matching the joint
//If the component is a BdWall, then vert1 and vert2 are part of the bottom plane and
//vert3 and vert4 are part of the top plane (implicitly used)
void set_bdr_joints(TBaseCell *tet_cell, TVertex *vert1, TVertex *vert2,
                    TVertex *vert3, int joint_id, TBoundComp3D * BdComp)
{
  const int *vert_per_face;
  const int *n_vert_per_face;
  int max_n;
  tet_cell->GetShapeDesc()->GetFaceVertex(vert_per_face, n_vert_per_face,
                                          max_n);

  double T_parameter[4];
  double Z_parameter[4];
  double x, y, z;
  for(int vert_id = 0; vert_id < 3; vert_id++)
  {
    int vert = vert_per_face[max_n * joint_id + vert_id];

    if(tet_cell->GetVertex(vert) == vert1)
    {
      vert1->GetCoords(x, y, z);
      BdComp->GetTSofXYZ(x, y, z, T_parameter[vert_id], Z_parameter[vert_id]);
    }
    else if(tet_cell->GetVertex(vert) == vert2)
    {
      vert2->GetCoords(x, y, z);
      BdComp->GetTSofXYZ(x, y, z, T_parameter[vert_id], Z_parameter[vert_id]);
    }
    else if(tet_cell->GetVertex(vert) == vert3)
    {
      vert3->GetCoords(x, y, z);
      BdComp->GetTSofXYZ(x, y, z, T_parameter[vert_id], Z_parameter[vert_id]);
    }
    else
      ErrThrow(
          "Error in set_bdr_joints (Tetra) in BdWall joint \n  joint does not match face: ",
          joint_id);
  }

  //Treat the special case of a closed boundary component (closed circle)
  //uses that vert1 and vert2 are part of the bottom plane
  correct_parameterlist(3, BdComp, vert1, vert2, T_parameter);

  TJoint* bdry_joint = new TBoundFace(BdComp, T_parameter, Z_parameter);
  tet_cell->SetJoint(joint_id, bdry_joint);
  bdry_joint->SetMapType();
}

//Defines boundary joints given the Cell, the face (int joint_id) where the joint is located
//the correct(!) four vertices of this face and the boundary component matching the joint
//If the component is a BdWall, then vert1 and vert2 are part of the bottom plane and
//vert3 and vert4 are part of the top plane (implicitly used)
void set_bdr_joints(TBaseCell *hexa_cell, TVertex *vert1, TVertex *vert2,
                    TVertex *vert3, TVertex *vert4, int joint_id,
                    TBoundComp3D * BdComp)
{
  const int *vert_per_face;
  const int *n_vert_per_face;
  int max_n;
  hexa_cell->GetShapeDesc()->GetFaceVertex(vert_per_face, n_vert_per_face,
                                           max_n);

  double T_parameter[4];
  double Z_parameter[4];
  double x, y, z;
  for(int vert_id = 0; vert_id < 4; vert_id++)
  {
    int vert = vert_per_face[joint_id * max_n + vert_id];
    if(hexa_cell->GetVertex(vert) == vert1)
    {
      vert1->GetCoords(x, y, z);
      BdComp->GetTSofXYZ(x, y, z, T_parameter[vert_id], Z_parameter[vert_id]);
    }
    else if(hexa_cell->GetVertex(vert) == vert2)
    {
      vert2->GetCoords(x, y, z);
      BdComp->GetTSofXYZ(x, y, z, T_parameter[vert_id], Z_parameter[vert_id]);
    }
    else if(hexa_cell->GetVertex(vert) == vert3)
    {
      vert3->GetCoords(x, y, z);
      BdComp->GetTSofXYZ(x, y, z, T_parameter[vert_id], Z_parameter[vert_id]);
    }
    else if(hexa_cell->GetVertex(vert) == vert4)
    {
      vert4->GetCoords(x, y, z);
      BdComp->GetTSofXYZ(x, y, z, T_parameter[vert_id], Z_parameter[vert_id]);
    }
    else
      ErrThrow(
          "Error in set_bdr_joints (Hexa) in BdComp joint \n  joint does not match face: ",
          joint_id)
  }
  //Treat the special case of a closed boundary component (closed circle)

  correct_parameterlist(3, BdComp, vert1, vert2, T_parameter);

  TJoint* outer_joint = new TBoundFace(BdComp, T_parameter, Z_parameter);
  hexa_cell->SetJoint(joint_id, outer_joint);
  outer_joint->SetMapType();
}

//Given a GridCell and an edge (first_bot,second_bot) of bottom face
//this method returns the wall face which contains the edge (both vertices)
int find_joint_face(TGridCell* const hexa_cell, TVertex* const first_bot,
                    TVertex* const second_bot)
{
  const int* vert_per_face;
  const int* n_vert_per_face; //={4,4,4,4,4,4}
  int max_n_vert_per_face;    //=4
  hexa_cell->GetShapeDesc()->GetFaceVertex(vert_per_face, n_vert_per_face,
                                           max_n_vert_per_face);

  //face 0 is the bottom face and face 5 is the top face
  //thus, both faces are not considered
  for(int face_id = 1; face_id < 5; face_id++)
  {
    for(int vert_1_id = 0; vert_1_id < 4; vert_1_id++)
    {
      if(hexa_cell->GetVertex(
          vert_per_face[max_n_vert_per_face * face_id + vert_1_id])
         == first_bot)
      {
        for(int vert_2_id = 0; vert_2_id < 4; vert_2_id++)
        {
          if(hexa_cell->GetVertex(
              vert_per_face[max_n_vert_per_face * face_id + vert_2_id])
             == second_bot)
          {
            return face_id;
          }
        }
      }
    }
  }
  ErrThrow("In find_joint_face the given cell doesn't contain the edge!");
  return -1;
}

/**@brief constructs a 3D grid from a given 2D grid
 * \ref page_sandwich_grid , provides further information on this method
 */
void TDomain::MakeSandwichGrid(double *DCORVG, int *KVERT, int *KNPR,
                                  int N_Vertices, int NVE, double drift_x,
                                  double drift_y, double drift_z,
                                  const std::vector<double>& lambda)
{
  size_t n_vert_layers = lambda.size();
  size_t n_elem_layers = lambda.size() - 1;
  size_t n_base_vertices = N_Vertices;
  size_t n_base_elements = this->N_RootCells;

  // TODO NVE is superfluous, given KVERT were a 2D vector
  ElementShape elements_shape;
  if(NVE == 3)
    elements_shape = ElementShape::TETS;
  else if(NVE == 4)
    elements_shape = ElementShape::QUADS;
  else
    ErrThrow(
        "What kind of element should that be? Enter 3 for TETS or 4 for quads.");

  // put input into more suitable forms
  // This contains coordinates of the base (i.e., 2D) vertices.
  // If it is an inner vertex, it contains (x,y) coordinates.
  // If it is a boundary vertex, it contains (t,0) coordinates,
  // with t the parameter on the respective boundary. The containing
  // boundary component is given by the next vector.
  std::vector<std::pair<double, double>> base_vert_coords(n_base_vertices);
  for(size_t v = 0; v < n_base_vertices; ++v)
    base_vert_coords.at(v) =
    { DCORVG[2*v], DCORVG[2*v + 1]};

    // Contains IDs of the boundary (component!) on which each vertex lies.
    // For inner vertices, it is 0.
  std::vector<int> base_vert_bdry(n_base_vertices);
  for(size_t v = 0; v < n_base_vertices; ++v)
    base_vert_bdry.at(v) = KNPR[v] - 1; //add 1, input KNPR has "-1" for inner vertex

  // This data structure gathers which base vertices form which base element.
  std::vector<std::vector<int>> base_verts_per_base_elem(n_base_elements,
                                                         std::vector<int>(NVE));

  for(size_t e = 0; e < n_base_elements; ++e)
  {
    std::vector<int> verts(NVE);
    for(int v = 0; v < NVE; ++v)
      verts.at(v) = KVERT[e * NVE + v] - 1;

    base_verts_per_base_elem.at(e) = verts;
  }
  
  double BdBox_xmin = std::numeric_limits<double>::infinity();
  double BdBox_ymin = std::numeric_limits<double>::infinity();
  double BdBox_xmax = -std::numeric_limits<double>::infinity();
  double BdBox_ymax = -std::numeric_limits<double>::infinity();

  std::vector<TVertex*> sandw_vertices(n_base_vertices * n_vert_layers,
                                       nullptr);
  for(size_t bv = 0; bv < n_base_vertices; ++bv)
  {
    double base_x = 0;
    double base_y = 0;

    if(base_vert_bdry.at(bv) == -1)
    { //this is an inner base vertex - coordinates are cartesian (x,y)
      base_x = base_vert_coords.at(bv).first;
      base_y = base_vert_coords.at(bv).second;
    }
    else
    { //this is a boundary base vertex - coordinates are (tau, 0),
      //tau from a parametrization of the boundary given by base_vert_bdry
      double comp_plus_tau = base_vert_coords.at(bv).first; //second is irrelevant
      int part = base_vert_bdry.at(bv);
      int comp = std::floor(comp_plus_tau); //floor tau to the nearest integer
      double tau = comp_plus_tau - comp;

      //The boundary on which the vertex lies is encoded in the input as follows:
      // BOUNDARY PART		: base_vert_bdry.at(v)
      // BOUNDARY COMPONENT : std::floor(comp_plus_tau)
      // TAU (ON PART, COMP): comp_plus_tau - comp

      if(GetLastLocalComp(part) == comp - 1)
      {      //the very last vertex - correct "comp" not reached by std::floor
        comp--;
        tau = 1.0;
      }

      TBdWall* BdWall = dynamic_cast<TBdWall*>(BdParts[part]->GetBdComp(comp));
      BdWall->GetBdComp2D()->GetXYofT(tau, base_x, base_y);
    }

    //compute parameters for the bounding box
    if(base_x < BdBox_xmin)
      BdBox_xmin = base_x;
    if(base_y < BdBox_ymin)
      BdBox_ymin = base_y;
    if(base_x > BdBox_xmax)
      BdBox_xmax = base_x;
    if(base_y > BdBox_ymax)
      BdBox_ymax = base_y;
    
    // ...in both cases, create all corresponding 3D vertices
    for(size_t l = 0; l < n_vert_layers; ++l)
    {
      double sandw_x = base_x + drift_x * lambda.at(l);
      double sandw_y = base_y + drift_y * lambda.at(l);
      double sandw_z = drift_z * lambda.at(l);
      // create a new 3D vertex and put it into the list
      int new_vertex_id = l * n_base_vertices + bv;
      sandw_vertices.at(new_vertex_id) = new TVertex(sandw_x, sandw_y, sandw_z);
    }
  }      //end 2D vertices

         //Set the bounding box.
  StartX = BdBox_xmin;
  StartY = BdBox_ymin;
  StartZ = 0;
  BoundX = BdBox_xmax - BdBox_xmin + drift_x;
  BoundY = BdBox_ymax - BdBox_ymin + drift_y;
  BoundZ = drift_z;

  //Set BdWalls
  int N_BdWalls = 0;
  for(int part = 0; part < N_BoundParts; part++)
  {
    int N_BoundComp = BdParts[part]->GetN_BdComps();
    N_BdWalls += N_BoundComp;

    for(int comp = 0; comp < N_BoundComp; comp++)
    {
      TBdWall* BdWall = dynamic_cast<TBdWall*>(BdParts[part]->GetBdComp(comp));
      BdWall->SetParams(drift_x, drift_y, drift_z);
    }
  }

  // The BdComp.IDs (N_BdWalls and N_BdWalls+1) may not be important,
  // probably they aren't used later anyway...
  TBdPlane* Bottom = new TBdPlane(N_BdWalls);
  Bottom->SetParams(0, 0, 0, 1, 0, 0, 0, 0, -1);
  TBdPlane* Top = new TBdPlane(N_BdWalls + 1);
  Top->SetParams(0, 0, drift_z, 1, 0, 0, 0, 0, 1);

  if(elements_shape == ElementShape::QUADS)
  {
    size_t n_sandw_elements = n_base_elements * n_elem_layers;
    CellTree = new TBaseCell*[n_sandw_elements];

    //Declare Cells (Hexahedrons)
    //for (size_t c=0; c<n_sandw_elements; c++)
    //  CellTree[c] = new TMacroCell(TDatabase::RefDescDB[Hexahedron], RefLevel);

    for(size_t e = 0; e < n_base_elements; e++)
    {
      int base_vert_1_id = base_verts_per_base_elem.at(e)[0];
      int base_vert_2_id = base_verts_per_base_elem.at(e)[1];
      int base_vert_3_id = base_verts_per_base_elem.at(e)[2];
      int base_vert_4_id = base_verts_per_base_elem.at(e)[3];

      //Set hexahedrons and top-bottom-joints
      for(size_t l = 0; l < n_elem_layers; l++)
      {
        TVertex* A_bot = sandw_vertices.at(
            l * n_base_vertices + base_vert_1_id);
        TVertex* B_bot = sandw_vertices.at(
            l * n_base_vertices + base_vert_2_id);
        TVertex* C_bot = sandw_vertices.at(
            l * n_base_vertices + base_vert_3_id);
        TVertex* D_bot = sandw_vertices.at(
            l * n_base_vertices + base_vert_4_id);

        TVertex* A_top = sandw_vertices.at(
            (l + 1) * n_base_vertices + base_vert_1_id);
        TVertex* B_top = sandw_vertices.at(
            (l + 1) * n_base_vertices + base_vert_2_id);
        TVertex* C_top = sandw_vertices.at(
            (l + 1) * n_base_vertices + base_vert_3_id);
        TVertex* D_top = sandw_vertices.at(
            (l + 1) * n_base_vertices + base_vert_4_id);

        TVertex * locVertices[8] = {A_bot, B_bot, C_bot, D_bot, A_top, B_top,
                                    C_top, D_top};

        auto CellType = ((THexahedron *) TDatabase::RefDescDB[Hexahedron]
            ->GetShapeDesc())->CheckHexa(locVertices);

        //Set Cell
        CellTree[l * n_base_elements + e] = new TMacroCell(
            TDatabase::RefDescDB[CellType], RefLevel);
        TBaseCell* hexa = CellTree[l * n_base_elements + e];
        hexa->SetVertex(0, A_bot);
        hexa->SetVertex(1, B_bot);
        hexa->SetVertex(2, C_bot);
        hexa->SetVertex(3, D_bot);
        hexa->SetVertex(4, A_top);
        hexa->SetVertex(5, B_top);
        hexa->SetVertex(6, C_top);
        hexa->SetVertex(7, D_top);

        //Correct orientation of the grid cell
        //Should never enter this case...
        if(!hexa->check_orientation())
        {
          Output::print(
              "Something is wrong with the order of vertices in the given quadrilateral");
          hexa->SetVertex(0, B_bot);
          hexa->SetVertex(1, A_bot);
          hexa->SetVertex(2, D_bot);
          hexa->SetVertex(3, C_bot);
          hexa->SetVertex(4, B_top);
          hexa->SetVertex(5, A_top);
          hexa->SetVertex(6, D_top);
          hexa->SetVertex(7, C_top);
        }

        if(l == 0)
          set_bdr_joints(hexa, A_bot, B_bot, C_bot, D_bot, 0, Bottom);

        if(l > 0)
        {
          TBaseCell *hexa_below = CellTree[(l - 1) * n_base_elements + e];
          TJointEqN* top_bot_outer_joint = new TJointEqN(hexa, hexa_below);
          hexa_below->SetJoint(5, top_bot_outer_joint);
          hexa->SetJoint(0, top_bot_outer_joint);
          top_bot_outer_joint->SetMapType();
        }

        if(l == n_elem_layers - 1)
          set_bdr_joints(hexa, A_top, B_top, C_top, D_top, 5, Top);

      } //end layers

    } //end base_elements

    for(size_t e = 0; e < n_base_elements; e++)
    {
      int base_vert_0_id = base_verts_per_base_elem.at(e)[0];
      int base_vert_1_id = base_verts_per_base_elem.at(e)[1];
      int base_vert_2_id = base_verts_per_base_elem.at(e)[2];
      int base_vert_3_id = base_verts_per_base_elem.at(e)[3];

      //treat all three edges, inserting all side joints in all sandwich elements
      //first edge
      std::vector<std::pair<int, int>> edges = {
          {base_vert_0_id, base_vert_1_id}, {base_vert_1_id, base_vert_2_id}, {
              base_vert_2_id, base_vert_3_id},
          {base_vert_3_id, base_vert_0_id}};

      //keep track of which elements were treated already
      std::vector<std::vector<int>> treated_edges(n_base_vertices,
                                                  std::vector<int>());

      for(int edge = 0; edge < 4; edge++)
      {
        int vert_1_id = edges.at(edge).first;
        int vert_2_id = edges.at(edge).second;

        //Check on the element containing the edge
        if(std::find(treated_edges.at(vert_1_id).begin(),
                     treated_edges.at(vert_1_id).end(), vert_2_id)
           != treated_edges.at(vert_1_id).end())
          continue;

        treated_edges.at(vert_1_id).push_back(vert_2_id);
        treated_edges.at(vert_2_id).push_back(vert_1_id);

        int e_neighbor = find_neighbor_base_element_id(base_verts_per_base_elem,
                                                       e, vert_1_id, vert_2_id);

        //treat boundary edges
        if(e_neighbor == -1)
        {
          // check conditions
          if(Interfaces[KNPR[vert_1_id] - 1] < 0 || Interfaces[KNPR[vert_2_id]
              - 1]
                                                    < 0)
          {
            Error("Error in ReadGeo, line " << __LINE__ << endl);
            exit(-1);
          }

          //treatment of boundary edges
          int edge_bdr_part = base_vert_bdry.at(vert_1_id);
          int edge_bdr_comp = static_cast<int>(base_vert_coords.at(vert_1_id)
              .first);

          if(BdParts[edge_bdr_part]->GetBdComp(edge_bdr_comp)->IsFreeBoundary())
          {
            Error("Error in ReadGeo, line " << __LINE__ << endl);
            exit(-1);
          }

          for(size_t l = 0; l < n_elem_layers; l++)
          {
            TGridCell* my_hexa = dynamic_cast<TGridCell*>(CellTree[l
                * n_base_elements
                                                                   + e]);

            TVertex* vert1(sandw_vertices.at(l * n_base_vertices + vert_1_id));
            TVertex* vert2(sandw_vertices.at(l * n_base_vertices + vert_2_id));
            TVertex* vert3(
                sandw_vertices.at((l + 1) * n_base_vertices + vert_1_id));
            TVertex* vert4(
                sandw_vertices.at((l + 1) * n_base_vertices + vert_2_id));
            double T_vert_1 = base_vert_coords.at(vert_1_id).first
                - edge_bdr_comp;
            double T_vert_2 = base_vert_coords.at(vert_2_id).first
                - edge_bdr_comp;

            //prevents confusion in vertices of two different boundary-parts
            //guarantees 0<=T<=1
            if(T_vert_2 < T_vert_1)
              T_vert_2 = 1.;

            int my_joint_id = find_joint_face(my_hexa, vert1, vert2);

            set_bdr_joints(my_hexa, vert1, vert2, vert3, vert4, my_joint_id,
                           BdParts[edge_bdr_part]->GetBdComp(edge_bdr_comp));
          }

        }	        		  //end boundary treatment
        else
        {
          for(size_t l = 0; l < n_elem_layers; l++)
          {
            TGridCell* my_hexa = dynamic_cast<TGridCell*>(CellTree[l
                * n_base_elements
                                                                   + e]);
            TGridCell* yo_hexa =
                dynamic_cast<TGridCell*>(CellTree[l * n_base_elements
                    + e_neighbor]);
            TVertex* vert1(sandw_vertices.at(l * n_base_vertices + vert_1_id));
            TVertex* vert2(sandw_vertices.at(l * n_base_vertices + vert_2_id));

            int my_joint_id = find_joint_face(my_hexa, vert1, vert2);
            int yo_joint_id = find_joint_face(yo_hexa, vert1, vert2);

            TJointEqN* inner_joint = new TJointEqN(my_hexa, yo_hexa);
            my_hexa->SetJoint(my_joint_id, inner_joint);
            yo_hexa->SetJoint(yo_joint_id, inner_joint);
            inner_joint->SetMapType();
          }
        }

      }
      // N_RootCells auf die Zahl 3D (nicht: 2D) Zellen setzen
      this->N_RootCells = n_sandw_elements;

    }

    //ErrThrow("NewMakeSandwichGrid only deals with triangular/"
    //"tetrehedral meshes so far. ");
  }

  else if(elements_shape == ElementShape::TETS)
  {
    // Allocate the CellTree, i.e., the tree structure of 3D cells.
    // Each 2D base element will lead to 3 times n_elem_layers cells
    // in the CellTree (each prism with triangular base area will be split into three tets)
    size_t n_sandw_elements = 3 * n_base_elements * n_elem_layers;
    CellTree = new TBaseCell*[n_sandw_elements];
    for(size_t c = 0; c < n_sandw_elements; ++c)
      CellTree[c] = new TMacroCell(TDatabase::RefDescDB[Tetrahedron], RefLevel);

    //For further use the orientation (sign of the triple product of the vertices)
    //has to be positive. If not it has to be changed and the numbering of faces/joints has to be adjusted.
    std::vector<int> Cell_orientations(n_sandw_elements);

    for(size_t e = 0; e < n_base_elements; e++)
    {

      int base_vert_1_id = base_verts_per_base_elem.at(e)[0];
      int base_vert_2_id = base_verts_per_base_elem.at(e)[1];
      int base_vert_3_id = base_verts_per_base_elem.at(e)[2];

      for(size_t l = 0; l < n_elem_layers; l++)
      {
        TVertex* A_bot = sandw_vertices.at(
            l * n_base_vertices + base_vert_1_id);
        TVertex* B_bot = sandw_vertices.at(
            l * n_base_vertices + base_vert_2_id);
        TVertex* C_bot = sandw_vertices.at(
            l * n_base_vertices + base_vert_3_id);
        sort_vertices(A_bot, B_bot, C_bot);
        TVertex* A_top = sandw_vertices.at(
            (l + 1) * n_base_vertices + base_vert_1_id);
        TVertex* B_top = sandw_vertices.at(
            (l + 1) * n_base_vertices + base_vert_2_id);
        TVertex* C_top = sandw_vertices.at(
            (l + 1) * n_base_vertices + base_vert_3_id);
        sort_vertices(A_top, B_top, C_top);

        size_t my_prism_index = 3 * (l * n_base_elements + e);

        // Set up "low" Tetrahedron
        TBaseCell* low_tet = CellTree[my_prism_index];
        set_tetrahedron(my_prism_index, low_tet, A_bot, B_bot, C_bot, C_top,
                        Cell_orientations.at(my_prism_index));

        // Set up "mid" Tetrahedron
        TBaseCell* mid_tet = CellTree[my_prism_index + 1];
        set_tetrahedron(my_prism_index + 1, mid_tet, A_bot, B_bot, B_top, C_top,
                        Cell_orientations.at(my_prism_index + 1));

        // Set up "high" Tetrahedron
        TBaseCell* high_tet = CellTree[my_prism_index + 2];
        set_tetrahedron(my_prism_index + 2, high_tet, A_bot, A_top, B_top,
                        C_top, Cell_orientations.at(my_prism_index + 2));

        // put both inner joints into place
        // Joint ID has to match with the face ID (ShapeDesc) for later use (SetMaptype)
        TJointEqN* low_mid_inner_joint = new TJointEqN(low_tet, mid_tet);
        low_tet->SetJoint(1, low_mid_inner_joint);
        mid_tet->SetJoint(1, low_mid_inner_joint);

        low_mid_inner_joint->SetMapType();

        TJointEqN* mid_high_inner_joint = new TJointEqN(mid_tet, high_tet);
        //Joint face depends on orientation
        if(Cell_orientations[my_prism_index + 1])
          mid_tet->SetJoint(3, mid_high_inner_joint);
        else
          mid_tet->SetJoint(2, mid_high_inner_joint);

        //Joint face depends on orientation
        if(Cell_orientations[my_prism_index + 2])
          high_tet->SetJoint(3, mid_high_inner_joint);
        else
          high_tet->SetJoint(2, mid_high_inner_joint);

        mid_high_inner_joint->SetMapType();

        //set bottom plane joint
        if(l == 0)
          set_bdr_joints(low_tet, A_bot, B_bot, C_bot, 0, Bottom);

        // put outer joint between layers into place
        if(l > 0)
        {
          TBaseCell *top_tet = CellTree[3 * ((l - 1) * n_base_elements + e) + 2];
          TJointEqN* top_bot_outer_joint = new TJointEqN(low_tet, top_tet);
          if(Cell_orientations[3 * ((l - 1) * n_base_elements + e) + 2])
            top_tet->SetJoint(2, top_bot_outer_joint);
          else
            top_tet->SetJoint(3, top_bot_outer_joint);
          low_tet->SetJoint(0, top_bot_outer_joint);
          top_bot_outer_joint->SetMapType();
        }

        //set top plane joint
        if(l == n_elem_layers - 1)
        {
          if(Cell_orientations[my_prism_index + 2])
            set_bdr_joints(high_tet, A_top, B_top, C_top, 2, Top);
          else
            set_bdr_joints(high_tet, A_top, B_top, C_top, 3, Top);
        }
      }      //end layers
    }      //end prisms

           //to keep track of which elements were treated already
    std::vector<std::vector<int>> treated_edges(n_base_vertices,
                                                std::vector<int>());

    // set boundary joints
    for(size_t e = 0; e < n_base_elements; e++)
    {
      int base_vert_0_id = base_verts_per_base_elem.at(e)[0];
      int base_vert_1_id = base_verts_per_base_elem.at(e)[1];
      int base_vert_2_id = base_verts_per_base_elem.at(e)[2];
      //treat all three edges, inserting all side joints in all sandwich elements
      //first edge
      std::vector<std::pair<int, int>> edges = {
          {base_vert_0_id, base_vert_1_id}, {base_vert_1_id, base_vert_2_id}, {
              base_vert_2_id, base_vert_0_id}};

      for(int edge = 0; edge < 3; ++edge)
      {

        int vert_1_id = edges.at(edge).first;
        int vert_2_id = edges.at(edge).second;

        //Check on the element containing the edge
        if(std::find(treated_edges.at(vert_1_id).begin(),
                     treated_edges.at(vert_1_id).end(), vert_2_id)
           != treated_edges.at(vert_1_id).end())
          continue;

        treated_edges.at(vert_1_id).push_back(vert_2_id);
        treated_edges.at(vert_2_id).push_back(vert_1_id);

        int e_neighbor = find_neighbor_base_element_id(base_verts_per_base_elem,
                                                       e, vert_1_id, vert_2_id);

        if(e_neighbor == -1)
        {    //this is a boundary edge, treat it accordingly
             // check conditions
          if(Interfaces[KNPR[vert_1_id] - 1] < 0
              || Interfaces[KNPR[vert_2_id]- 1] < 0)
          {
            ErrThrow("Error in ReadGeo" );
          }

          //treatment of boundary edges
          int edge_bdr_part = base_vert_bdry.at(vert_1_id);
          int edge_bdr_comp = static_cast<int>(base_vert_coords.at(vert_1_id)
              .first);

          if(BdParts[edge_bdr_part]->GetBdComp(edge_bdr_comp)->IsFreeBoundary())
          {
            ErrThrow("Error in ReadGeo " );
          }

          double T_vert_1 = base_vert_coords.at(vert_1_id).first
              - edge_bdr_comp;
          double T_vert_2 = base_vert_coords.at(vert_2_id).first
              - edge_bdr_comp;

          //prevents confusion in vertices of two different boundary-parts
          //guarantees 0<=T<=1
          //runs without, too, but causes error in BdLine
          if(T_vert_2 < T_vert_1)
            T_vert_2 = 1.;

          for(size_t l = 0; l < n_elem_layers; ++l)
          {
            size_t my_prism_index = 3 * (l * n_base_elements + e);

            TGridCell* my_low_tet =
                dynamic_cast<TGridCell*>(CellTree[my_prism_index]);
            TGridCell* my_mid_tet =
                dynamic_cast<TGridCell*>(CellTree[my_prism_index + 1]);
            TGridCell* my_high_tet =
                dynamic_cast<TGridCell*>(CellTree[my_prism_index + 2]);

            bool orientation_low = Cell_orientations.at(my_prism_index);
            bool orientation_mid = Cell_orientations.at(my_prism_index + 1);

            TVertex* vert1(sandw_vertices.at(l * n_base_vertices + vert_1_id));
            TVertex* vert2(sandw_vertices.at(l * n_base_vertices + vert_2_id));
            TVertex* vert1_high(
                sandw_vertices.at((l + 1) * n_base_vertices + vert_1_id));
            TVertex* vert2_high(
                sandw_vertices.at((l + 1) * n_base_vertices + vert_2_id));

            int my_lower_joint_id, my_upper_joint_id;
            TGridCell* my_lower_joint_element;
            TGridCell* my_upper_joint_element;

            find_low_and_high_face_element(orientation_low, orientation_mid,
                                           my_low_tet, my_mid_tet, my_high_tet,
                                           vert1, vert2, my_lower_joint_element,
                                           my_lower_joint_id,
                                           my_upper_joint_element,
                                           my_upper_joint_id);

            //there exists an edge between (smaller vertex, low) and (larger vertex, up)
            if(*vert2 < *vert1)
            {
              //Set joint for lower tet
              set_bdr_joints(my_lower_joint_element, vert1, vert2, vert1_high,
                             my_lower_joint_id,
                             BdParts[edge_bdr_part]->GetBdComp(edge_bdr_comp));
              //Set joint for upper tet
              set_bdr_joints(my_upper_joint_element, vert1_high, vert2_high,
                             vert2, my_upper_joint_id,
                             BdParts[edge_bdr_part]->GetBdComp(edge_bdr_comp));
            }
            else
            {
              //Set joint for lower tet
              set_bdr_joints(my_lower_joint_element, vert1, vert2, vert2_high,
                             my_lower_joint_id,
                             BdParts[edge_bdr_part]->GetBdComp(edge_bdr_comp));
              //Set joint for upper tet
              set_bdr_joints(my_upper_joint_element, vert1_high, vert2_high,
                             vert1, my_upper_joint_id,
                             BdParts[edge_bdr_part]->GetBdComp(edge_bdr_comp));
            }
          }    		  //end layers
        }    		  //end set boundary joints

        //set inner joints between prisms
        else
        {	  // there are two tets sharing a face to both sides of all sandwich
          // repetitions of the current edge - create their joints!
          for(size_t l = 0; l < n_elem_layers; ++l)
          {
            size_t my_prism_index = 3 * (l * n_base_elements + e);
            size_t yo_prism_index = 3 * (l * n_base_elements + e_neighbor);

            TGridCell* my_low_tet =
                dynamic_cast<TGridCell*>(CellTree[my_prism_index]);
            TGridCell* my_mid_tet =
                dynamic_cast<TGridCell*>(CellTree[my_prism_index + 1]);
            TGridCell* my_high_tet =
                dynamic_cast<TGridCell*>(CellTree[my_prism_index + 2]);

            bool my_orientation_low = Cell_orientations.at(my_prism_index);
            bool my_orientation_mid = Cell_orientations.at(my_prism_index + 1);

            TGridCell* yo_low_tet =
                dynamic_cast<TGridCell*>(CellTree[yo_prism_index]);
            TGridCell* yo_mid_tet =
                dynamic_cast<TGridCell*>(CellTree[yo_prism_index + 1]);
            TGridCell* yo_high_tet =
                dynamic_cast<TGridCell*>(CellTree[yo_prism_index + 2]);

            bool yo_orientation_low = Cell_orientations.at(yo_prism_index);
            bool yo_orientation_mid = Cell_orientations.at(yo_prism_index + 1);

            TVertex* vert1(sandw_vertices.at(l * n_base_vertices + vert_1_id)); //global numbering
            TVertex* vert2(sandw_vertices.at(l * n_base_vertices + vert_2_id));

            { //set the lower of the two joints
              int my_lower_joint_id, yo_lower_joint_id;
              TGridCell* my_lower_joint_element;
              TGridCell* yo_lower_joint_element;

              int my_upper_joint_id, yo_upper_joint_id;
              TGridCell* my_upper_joint_element;
              TGridCell* yo_upper_joint_element;

              find_low_and_high_face_element(my_orientation_low,
                                             my_orientation_mid, my_low_tet,
                                             my_mid_tet, my_high_tet, vert1,
                                             vert2, my_lower_joint_element,
                                             my_lower_joint_id,
                                             my_upper_joint_element,
                                             my_upper_joint_id);

              find_low_and_high_face_element(yo_orientation_low,
                                             yo_orientation_mid, yo_low_tet,
                                             yo_mid_tet, yo_high_tet, vert1,
                                             vert2, yo_lower_joint_element,
                                             yo_lower_joint_id,
                                             yo_upper_joint_element,
                                             yo_upper_joint_id);

              TJointEqN* low_joint = new TJointEqN(my_lower_joint_element,
                                                   yo_lower_joint_element);
              my_lower_joint_element->SetJoint(my_lower_joint_id, low_joint);
              yo_lower_joint_element->SetJoint(yo_lower_joint_id, low_joint);
              low_joint->SetMapType();

              TJointEqN* high_joint = new TJointEqN(my_upper_joint_element,
                                                    yo_upper_joint_element);
              my_upper_joint_element->SetJoint(my_upper_joint_id, high_joint);
              yo_upper_joint_element->SetJoint(yo_upper_joint_id, high_joint);
              high_joint->SetMapType();
            }
          }
        } //end Set joints between prisms
      }
<<<<<<< HEAD
    
      N_RootCells *= (N_Layers-1)*3;
      delete[] KMTupper;
      delete[] KMTlower;
    break;

    default:
      ErrThrow("Wrong Number of Vertices per Element ('NVE'). "
               "Only 3 (triangles) and 4 (quads) are allowed!");
  } // endswitch(NVE)

  cout << "N_RootCells: " << N_RootCells << endl;
  for(i=0;i<N_RootCells;i++)
    CellTree[i]->SetClipBoard(i);
=======
>>>>>>> 31ea6930

    }
    // N_RootCells auf die Zahl 3D (nicht: 2D) Zellen setzen
    this->N_RootCells = n_sandw_elements;
  } //END construct tetrahedral mesh

  // initialize iterators
  TDatabase::IteratorDB[It_EQ]->SetParam(this);
  TDatabase::IteratorDB[It_LE]->SetParam(this);
  TDatabase::IteratorDB[It_Finest]->SetParam(this);
  TDatabase::IteratorDB[It_Between]->SetParam(this);
  TDatabase::IteratorDB[It_OCAF]->SetParam(this);

}

#endif // __2D__
<|MERGE_RESOLUTION|>--- conflicted
+++ resolved
@@ -2380,23 +2380,6 @@
           }
         } //end Set joints between prisms
       }
-<<<<<<< HEAD
-    
-      N_RootCells *= (N_Layers-1)*3;
-      delete[] KMTupper;
-      delete[] KMTlower;
-    break;
-
-    default:
-      ErrThrow("Wrong Number of Vertices per Element ('NVE'). "
-               "Only 3 (triangles) and 4 (quads) are allowed!");
-  } // endswitch(NVE)
-
-  cout << "N_RootCells: " << N_RootCells << endl;
-  for(i=0;i<N_RootCells;i++)
-    CellTree[i]->SetClipBoard(i);
-=======
->>>>>>> 31ea6930
 
     }
     // N_RootCells auf die Zahl 3D (nicht: 2D) Zellen setzen
