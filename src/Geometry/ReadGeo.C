// =======================================================================
// @(#)ReadGeo.C        1.8 11/15/99
//
// Purpose:     read geometry file and
//              generate coarse grid
//
// Author:      Volker Behns  20.01.98
// Version:     1.0
//
// =======================================================================

#include <Database.h>
#include <Domain.h>
#include <MacroCell.h>
#include <JointEqN.h>
#include <PeriodicJoint.h>
#include <Quadrangle.h>
#include <MooNMD_Io.h>
#include <algorithm>
#include <fstream>
#include <string.h>
#include <stdlib.h>
#include <vector>
#include <functional>
#include <limits>


#include <InnerInterfaceJoint.h>
#ifdef __2D__
  #include <IsoBoundEdge.h>
  #include <IsoInterfaceJoint.h>
#else
  #include <BoundFace.h>
  #include <IsoBoundFace.h>
  #include <BdWall.h>
  #include <Hexahedron.h>
  #include <BdPlane.h>
  #include <IsoInterfaceJoint3D.h>
  #include <BdNoPRM.h>
  #include <BdCircle.h>
#endif

int TDomain::ReadGeo(std::istream& dat, bool readXgeo)
{
  char line[100];
  int i, j, N_Vertices, NVpF, NVE, NBCT;
  double *DCORVG;
  int *KVERT, *KNPR;
  #ifdef __3D__
    int NBF, *BoundFaces, *FaceParam;
    int *InterfaceParam, N_Interfaces;
  #endif

  // physical references
  int *ELEMSREF;
  
  dat.getline (line, 99);
  dat.getline (line, 99);
  
  // determine dimensions for creating arrays
  dat >> N_RootCells >> N_Vertices >> NVpF >> NVE >> NBCT;
  dat.getline (line, 99);
  dat.getline (line, 99);

  // allocate auxillary fields
  #ifdef __2D__
    DCORVG =  new double[2*N_Vertices];
  #else
    DCORVG =  new double[3*N_Vertices];
  #endif
  KVERT = new int[NVE*N_RootCells];
  KNPR = new int[N_Vertices];
  
  // additional array of physical properties of elements (only if readXgeo)
  ELEMSREF = new int[N_RootCells];

  
  // read fields
  for (i=0;i<N_Vertices;i++)
  {
    #ifdef __2D__
      dat >> DCORVG[2*i] >> DCORVG[2*i + 1];
    #else
      dat >> DCORVG[3*i] >> DCORVG[3*i + 1] >> DCORVG[3*i + 2];
    #endif
    dat.getline (line, 99);
  }

  dat.getline (line, 99);
   
  for (i=0;i<N_RootCells;i++)
  {
    for (j=0;j<NVE;j++)
      dat >> KVERT[NVE*i + j];
    if(readXgeo)
      dat >> ELEMSREF[i];
    else
      ELEMSREF[i] = 0;
    dat.getline (line, 99);
  }

  dat.getline (line, 99);
  
  for (i=0;i<N_Vertices;i++)
    dat >> KNPR[i];

  #ifdef __3D__
    dat.getline (line, 99);
    dat.getline (line, 99);

    NBF = NBCT;
    BoundFaces = new int[NBF*NVpF];
    FaceParam = new int[4*NBF];

    for (i=0;i<NBF;i++)
    {
      for (j=0;j<NVpF;j++)
        dat >> BoundFaces[i*NVpF+j];
      dat.getline (line, 99);
    }

    dat.getline (line, 99);

    for (i=0;i<NBF;i++)
    {
	dat >> FaceParam[i*4] >> FaceParam[i*4+1] >>
	    FaceParam[i*4+2] >>  FaceParam[i*4+3];
	dat.getline (line, 99);
    }

    dat.getline (line, 99);
    N_Interfaces = -12345;
    if (dat.eof())
      N_Interfaces = 0;
    else
      dat >> N_Interfaces;

    if(N_Interfaces == -12345)
      N_Interfaces = 0;

    dat.getline (line, 99);

    if(N_Interfaces)
    {
      InterfaceParam = new int[N_Interfaces*6];

      dat.getline (line, 99);
      for(i=0;i<N_Interfaces;i++)
      {
        dat >> InterfaceParam[i*6]   >> InterfaceParam[i*6+1] >>
               InterfaceParam[i*6+2] >> InterfaceParam[i*6+3] >>
               InterfaceParam[i*6+4] >> InterfaceParam[i*6+5];
        dat.getline (line, 99);
      } // endfor i
    } // endif N_Interfaces
    else
      InterfaceParam = nullptr;

  #endif

  #ifdef __2D__
    MakeGrid(DCORVG, KVERT, KNPR, ELEMSREF, N_Vertices, NVE);
  #else
    MakeGrid(DCORVG, KVERT, KNPR, ELEMSREF, N_Vertices, NVE,
             BoundFaces, FaceParam, NBF, NVpF,
             InterfaceParam, N_Interfaces);
  delete [] BoundFaces;
  delete [] FaceParam;
  #endif

  delete [] DCORVG;
  delete [] KVERT;
  delete [] KNPR;
  delete [] ELEMSREF;

  return 0;
}

#ifdef __2D__
// extended version
// Alfonso, 2011
int TDomain::MakeGrid(double *DCORVG, int *KVERT, int *KNPR, int *ELEMSREF,
                      int N_Vertices, int NVE)
{
  int a, b, j, k, l, comp, Part, NeighborID, N_Edges,maxElpV = 0;
  int aux1, aux2, aux3;
  double T_a, T_b, T, X, Y;
  double Xmin = 1e10, Xmax = -1e10, Ymin = 1e10, Ymax = -1e10;
  int *KVEL;
  TVertex **NewVertices, *LocVerts[4];
  TJoint **KMT, *Joint;
  TBaseCell *JNeib1, *JNeib2;
  Shapes CellType;


  double bd_parameter_a, bd_parameter_b;

  Output::info<4>("Domain::MakeGrid()", "Creating 2D grid.");
 
  // generate vertices, edges and cells
  // search neighbours
  KVEL = new int[N_Vertices];
  
  memset(KVEL, 0, N_Vertices * SizeOfInt);
  
  //KVEL(j) = how many times vertices j appears in the list
  // Note: KVERT[i] can be = 0, in case of mixed (tria+quad meshes). In this
  // case, the vertex does not exist.
  for (int i=0;i<NVE*N_RootCells;i++)
  {
    if (KVERT[i])
    {
      KVEL[KVERT[i]-1]++;
    }
  }
  
  // get the maximum
  for (int i=0;i<N_Vertices;i++)
    if (KVEL[i] > maxElpV) maxElpV = KVEL[i];
  
  delete [] KVEL;
  //KVEL = new int[++maxElpV * N_Vertices];
  maxElpV = maxElpV+1;
  KVEL = new int[maxElpV * N_Vertices];
  memset(KVEL, 0, maxElpV * N_Vertices * SizeOfInt);
  // first column contains the number of following elements
  for (int i=0;i<NVE*N_RootCells;i++)
  {
    if (KVERT[i])
    {
      j = (KVERT[i] - 1)*maxElpV;
      KVEL[j]++;
      KVEL[j + KVEL[j]] = i / NVE;
    }
  }
  
  // generate vertices
  //cout << " Domain::MakeGrid() generate " << N_Vertices << " vertices " << endl;
  NewVertices = new TVertex*[N_Vertices];
  
  for (int i=0;i<N_Vertices;i++)
  {
    //cout << " i = " << i << endl;
    if (KNPR[i])
    {
      // vertices on a boundary (inner or outer) joint
      // described by bd parametrization of 
      // part BdParts[ KNPR[i] ] [ (int) DCORVG[2*i]] ;

      T = DCORVG[2*i];
      comp = (int) T;
      if (GetLastLocalComp(KNPR[i]-1) == comp - 1)
      {
        comp--;
        T = 1.0;
      }
      else
        T -= comp;

      BdParts[KNPR[i] - 1]->GetXYofT(comp, T, X, Y);

      if (X > Xmax) Xmax = X;
      if (X < Xmin) Xmin = X;
      if (Y > Ymax) Ymax = Y;
      if (Y < Ymin) Ymin = Y;
  
      NewVertices[i] = new TVertex(X, Y);
      //cout << " vertex: " << i << " comp: " << comp << " X,Y= " << X << "," << Y << endl;
      //OutPut("bd " << i << " "<< X << " " << Y << endl);
    }
    else
    { 
      // inner vertex (described by coordinates)
      NewVertices[i] = new TVertex(DCORVG[2*i], DCORVG[2*i+1]);
    } 
  } // for (i=0;i<N_Vertices;i++) {
  // set bounding box
  StartX = Xmin;
  StartY = Ymin;
  BoundX = Xmax - Xmin;
  BoundY = Ymax - Ymin;
  //StartZ = 0; // this is 2D
  //BoundZ = 0; // this is 2D
  
  // create the CellTree and set references
  CellTree = new TBaseCell*[N_RootCells];
  for (int i=0;i<N_RootCells;i++)
  {
    CellType = Quadrangle;
    if (NVE == 3)
      CellType = Triangle;
    else
      if (!KVERT[NVE*i + 3]) CellType = Triangle;

    if (CellType == Quadrangle)
    {
      LocVerts[0] = NewVertices[KVERT[NVE*i    ]-1];
      LocVerts[1] = NewVertices[KVERT[NVE*i + 1]-1];
      LocVerts[2] = NewVertices[KVERT[NVE*i + 2]-1];
      LocVerts[3] = NewVertices[KVERT[NVE*i + 3]-1];

      CellType = ((TQuadrangle *) TDatabase::RefDescDB[Quadrangle]->
                 GetShapeDesc())->CheckQuad(LocVerts);

      CellTree[i] = new TMacroCell(TDatabase::RefDescDB[CellType],
                                   RefLevel);

      CellTree[i]->SetVertex(0, LocVerts[0]);
      CellTree[i]->SetVertex(1, LocVerts[1]);
      CellTree[i]->SetVertex(2, LocVerts[2]);
      CellTree[i]->SetVertex(3, LocVerts[3]);

    }
    else
    {
      CellTree[i] = new TMacroCell(TDatabase::RefDescDB[
                                   Triangle], RefLevel);
      CellTree[i]->SetVertex(0, NewVertices[KVERT[NVE*i    ]-1]);
      CellTree[i]->SetVertex(1, NewVertices[KVERT[NVE*i + 1]-1]);
      CellTree[i]->SetVertex(2, NewVertices[KVERT[NVE*i + 2]-1]);
    }
    // ReferenceID: used to specify physical/geometrical reference
    CellTree[i]->SetReference_ID(ELEMSREF[i]);
    // set the index in the cell list
    CellTree[i]->SetCellIndex(i);
  }
  
  // initialize iterators
  TDatabase::IteratorDB[It_EQ]->SetParam(this);
  TDatabase::IteratorDB[It_LE]->SetParam(this);
  TDatabase::IteratorDB[It_Finest]->SetParam(this);
  TDatabase::IteratorDB[It_Between]->SetParam(this);
  TDatabase::IteratorDB[It_OCAF]->SetParam(this);


  // generate edges
  KMT = new TJoint*[N_RootCells*4];
  for (int i=0; i<N_RootCells*4; i++)
    KMT[i] = nullptr;

  for (int i=0;i<N_RootCells;i++)
  {
    N_Edges = CellTree[i]->GetN_Edges();
 
    for (j=0;j<N_Edges;j++)
    {
      a = KVERT[NVE*i + j] - 1;
      b = KVERT[NVE*i + (j+1) % N_Edges] - 1;
      // Part: -1 for inner, 0,1,2,... ofr bdpart 0,1,2,...
      Part = KNPR[a] - 1; // Bdpart
      // find neighbor ID
      NeighborID = -1;
      aux1 = KVEL[a*maxElpV];
      aux2 = KVEL[b*maxElpV];

      for (k=1;k<=aux1;k++)
      {
        aux3 = KVEL[a*maxElpV + k];
        if (aux3 == i) continue;

        for (l=1;l<=aux2;l++)
          if (aux3 == KVEL[b*maxElpV + l])
          {
            NeighborID = aux3;
            break;
          }
        if (NeighborID >= 0) break;
      }
      
      //OutPut(NeighborID << endl);
      if (NeighborID > i)
      {
        if( (KNPR[a]) && (KNPR[b]) )
        {
          if( (KNPR[a] == KNPR[b]) && (Interfaces[KNPR[a]-1] < 0) )
          {
            KMT[i*4 + j] = new TJointEqN(CellTree[i], CellTree[NeighborID]);
            // bd.comp ID of the point is given as integer part of first coordinate
            comp = (int) DCORVG[2*a]; 
            Part = KNPR[a] - 1;
            bd_parameter_a = DCORVG[2*a] - comp;
            // correction for the endpoint of nonclosed interfaces
            if(BdParts[Part]->GetN_BdComps() == comp)
            {
              bd_parameter_a = 1.0;
              comp--;
            }
      
            // check if vertex belongs to boundary component
            if(BdParts[Part]->GetBdComp(comp)->GetTofXY(NewVertices[a]->GetX(), 
                                                        NewVertices[a]->GetY(),
                                                        bd_parameter_a))
            {
              // if not: 
              if (comp)
                comp--;
              else
                comp = GetLastLocalComp(Part);

              int check_bd_node = 
                BdParts[Part]->GetBdComp(comp)->GetTofXY(NewVertices[a]->GetX(),
                                                         NewVertices[a]->GetY(),
                                                         bd_parameter_a);
              if (!check_bd_node)
              {
                cout << " MakeGrid(), line " << __LINE__ << ": Error: vertex " 
                     << a << " does not belong to a bd. component " << endl;
              }
            }

            comp = (int) DCORVG[2*b];
            Part = KNPR[b] - 1;

            if(comp > GetLastLocalComp(Part) ) 
              comp = GetLastLocalComp(Part);

            bd_parameter_b = DCORVG[2*b] - comp;
            if(BdParts[Part]->GetBdComp(comp)->GetTofXY(NewVertices[b]->GetX(), 
                                                        NewVertices[b]->GetY(),
                                                        bd_parameter_b))
            {
              if (comp)
                comp--;
              else
                comp = GetLastLocalComp(Part);
              
              int check_bd_node = BdParts[Part]->GetBdComp(comp)->GetTofXY(
                NewVertices[b]->GetX(), NewVertices[b]->GetY(), bd_parameter_b);
              if (!check_bd_node)
              {
                cout << " MakeGrid(), line " << __LINE__ << ": Error: vertex " 
                     << b << " does not belong to a bd. component " << endl;
              }
            }
      
            T_a = bd_parameter_a;
            T_b = bd_parameter_b;
      
            if (BdParts[Part]->GetBdComp(comp)->GetType() != Line)
            {
              if (ABS(T_a) < 1e-4 || ABS(T_a) > 0.9999 ||
                  ABS(T_b) < 1e-4 || ABS(T_b) > 0.9999)
              {
                X = (NewVertices[a]->GetX() + NewVertices[b]->GetX()) / 2.;
                Y = (NewVertices[a]->GetY() + NewVertices[b]->GetY()) / 2.;

                BdParts[Part]->GetBdComp(comp)->GetTofXY(X, Y, T);

                if ((T_a - T)*(T - T_b) < 0)
                {
                  cout << __FILE__ << " line: " << __LINE__ 
                       << " changing boundary parameters of vertices " 
                       << a << " and " << b << endl;

                  if (ABS(T_a) < 1e-4)
                    T_a = 1.0;
                  else
                    if (ABS(T_a) > 0.9999)
                      T_a = 0.0;

                  if (ABS(T_b) < 1e-4)
                    T_b = 1.0;
                  else
                    if (ABS(T_b) > 0.9999)
                      T_b = 0.0;
                }
              }
            }

            if(BdParts[Part]->GetBdComp(comp)->IsFreeBoundary())
              KMT[i*4 + j] = new TIsoInterfaceJoint(BdParts[Part]->
                 GetBdComp(comp), T_a, T_b,CellTree[i], CellTree[NeighborID]);
            else
              KMT[i*4 + j] = new TInterfaceJoint(BdParts[Part]->
                 GetBdComp(comp), T_a, T_b,CellTree[i], CellTree[NeighborID]);

            CellTree[i]->SetJoint(j, KMT[i*4 + j]);
            ((TInterfaceJoint *)KMT[i*4 + j])->CheckOrientation();
          } // two vertices on the same Interfaces
          else
          {
            // two vertices on the boundary
            //KMT[i*4 + j] = new TJointEqN(CellTree[i], CellTree[NeighborID]);
            
            // check if neighbor belongs to different subdomain:
            if (CellTree[i]->GetReference_ID() 
              == CellTree[NeighborID]->GetReference_ID())
            {
              KMT[i*4 + j] = new TJointEqN(CellTree[i], CellTree[NeighborID]);
            }
            else
            {
              //KMT[i*4+j] = new TJointEqN(CellTree[i], CellTree[NeighborID]);
              KMT[i*4+j] = new TInnerInterfaceJoint(CellTree[i], 
                                                    CellTree[NeighborID]);
              ((TInnerInterfaceJoint*)KMT[i*4 + j])->SetParams(
                 NewVertices[a]->GetX(),
                 NewVertices[a]->GetY(),
                 NewVertices[b]->GetX()-NewVertices[a]->GetX(),
                 NewVertices[b]->GetY()-NewVertices[a]->GetY());
              ((TInnerInterfaceJoint*)KMT[i*4 + j])->SetIndexInNeighbor(
                 CellTree[i],j);
            }
          }
        }
        else
        {
          // at least one vertex is inside the domain
          // check if neighbor belongs to different subdomain:
          if(CellTree[i]->GetReference_ID() 
             == CellTree[NeighborID]->GetReference_ID())
          {
            KMT[i*4 + j] = new TJointEqN(CellTree[i], CellTree[NeighborID]);
          }
          else
          {
            //KMT[i*4+j] = new TJointEqN(CellTree[i], CellTree[NeighborID]);
            KMT[i*4+j] = new TInnerInterfaceJoint(CellTree[i], 
                                                  CellTree[NeighborID]);
            ((TInnerInterfaceJoint*)KMT[i*4 + j])->SetParams(
                   NewVertices[a]->GetX(),
                   NewVertices[a]->GetY(),
                   NewVertices[b]->GetX()-NewVertices[a]->GetX(),
                   NewVertices[b]->GetY()-NewVertices[a]->GetY());
            ((TInnerInterfaceJoint*)KMT[i*4 + j])->SetIndexInNeighbor(
                   CellTree[i],j);
          }
        }
        CellTree[i]->SetJoint(j, KMT[i*4 + j]);
      }
      else 
      {
        if (NeighborID == -1)
        {
          if (Interfaces[KNPR[a]-1] < 0)
          {
            comp = (int) DCORVG[2*b];
            T_b = DCORVG[2*b] - comp;
            Part = KNPR[b] - 1;
            
            if (BdParts[Part]->GetBdComp(comp)->GetTofXY(NewVertices[a]->GetX(), 
                                                         NewVertices[a]->GetY(), 
                                                         T_a))
            {
              if (comp)
                comp--;
              else
                comp = GetLastLocalComp(Part);
        
              BdParts[Part]->GetBdComp(comp)->GetTofXY(NewVertices[a]->GetX(), 
                                                       NewVertices[a]->GetY(), 
                                                       T_a);
            }
          }
          else if (Interfaces[KNPR[b]-1] < 0)
          {
            comp = (int) DCORVG[2*a];
            T_a = DCORVG[2*a] - comp;
            
            if (BdParts[Part]->GetBdComp(comp)->GetTofXY(NewVertices[b]->GetX(), 
                                                         NewVertices[b]->GetY(), 
                                                         T_b))
            {
              if (comp)
                comp--;
              else
                comp = GetLastLocalComp(Part);
              
              BdParts[Part]->GetBdComp(comp)->GetTofXY(NewVertices[b]->GetX(), 
                                                       NewVertices[b]->GetY(), 
                                                       T_b);
            }
          }
          else
          {
            //cout << "a=" << a << endl;
            comp = (int) DCORVG[2*a];
            T_a = DCORVG[2*a] - comp;
            T_b = DCORVG[2*b] - comp;
            //cout << "comp: " << comp << endl;
          }
          //cout << "Part = " << Part << endl;
          //cout << " test = " << BdParts[Part]->GetBdComp(comp)->IsFreeBoundary() << endl;
          if (T_b < T_a) 
            T_b = 1.;
          if(BdParts[Part]->GetBdComp(comp)->IsFreeBoundary())
            Joint = new TIsoBoundEdge(BdParts[Part]->GetBdComp(comp), T_a, T_b);
          else 
          {
            Joint = new TBoundEdge(BdParts[Part]->GetBdComp(comp), T_a, T_b);
          }
          CellTree[i]->SetJoint(j, Joint);
        }
        else
        {
          // joint already created (from the neighboring cell)
          TJoint *nJoint;
          for (int jj=0;jj<CellTree[NeighborID]->GetN_Edges();jj++)
          {
            nJoint = CellTree[NeighborID]->GetJoint(jj);
            JNeib1 = nJoint->GetNeighbour(0);
            JNeib2 = nJoint->GetNeighbour(1);
            if((JNeib1 == CellTree[NeighborID] && JNeib2 == CellTree[i]) 
               || (JNeib1 == CellTree[i] && JNeib2 == CellTree[NeighborID])) 
              break;
          }
          CellTree[i]->SetJoint(j, nJoint);
          
          if (CellTree[i]->GetReference_ID()
            != CellTree[NeighborID]->GetReference_ID())
          {
            ((TInnerInterfaceJoint*)nJoint)->SetIndexInNeighbor(CellTree[i],j);
          }
        }
      }
    }
  } //for (i=0;i<N_RootCells;i++) {
  
  // free memory
  delete [] KVEL;
  delete [] NewVertices;
  delete [] KMT;
  
  return 0;
}

int TDomain::MakeGrid(double *DCORVG, int *KVERT, int *KNPR, int N_Vertices, 
                      int NVE)
{
   int a, b, i, j, k, l, comp, Part, Neib, N_E, maxElpV = 0;
  int aux1, aux2, aux3;
  double T_a, T_b, T, X, Y;
  double Xmin = 1e10, Xmax = -1e10, Ymin = 1e10, Ymax = -1e10;
  int *KVEL;
  TVertex **NewVertices, *LocVerts[4];
  TJoint **KMT, *Joint;
  TBaseCell *JNeib1, *JNeib2;
  Shapes CellType;
 
  // generate vertices, edges and cells
  // search neighbours
  KVEL = new int[N_Vertices];

  memset(KVEL, 0, N_Vertices * SizeOfInt);
 
  for (i=0;i<NVE*N_RootCells;i++)
    if (KVERT[i]) KVEL[KVERT[i]-1]++;

   for (i=0;i<N_Vertices;i++)
    if (KVEL[i] > maxElpV) maxElpV = KVEL[i];

  delete [] KVEL;
  KVEL = new int[++maxElpV * N_Vertices];

  memset(KVEL, 0, maxElpV * N_Vertices * SizeOfInt);
  
  // first column contains the number of following elements
   for (i=0;i<NVE*N_RootCells;i++)
    if (KVERT[i])
    {
      j = (KVERT[i] - 1)*maxElpV;
      KVEL[j]++;
      KVEL[j + KVEL[j]] = i / NVE;
    }

  // generate vertices
    NewVertices = new TVertex*[N_Vertices];
  
  for (i=0;i<N_Vertices;i++)
    if (KNPR[i])
    {
      T = DCORVG[2*i];
      comp = (int) T;
      if (GetLastLocalComp(KNPR[i]-1) == comp - 1)
      {
        comp--;
        T = 1.0;
      }
      else
        T -= comp;
      
      BdParts[KNPR[i] - 1]->GetXYofT(comp, T, X, Y);

      if (X > Xmax) Xmax = X;
      if (X < Xmin) Xmin = X;
      if (Y > Ymax) Ymax = Y;
      if (Y < Ymin) Ymin = Y;

      NewVertices[i] = new TVertex(X, Y);
      //OutPut("bd " << i << " "<< X << " " << Y << endl);
    }
    else
      NewVertices[i] = new TVertex(DCORVG[2*i], DCORVG[2*i+1]);

   // set bounding box
  StartX = Xmin;
  StartY = Ymin;
  BoundX = Xmax - Xmin;
  BoundY = Ymax - Ymin;

  // generate cells
  CellTree = new TBaseCell*[N_RootCells];

  for (i=0;i<N_RootCells;i++)
  {
    CellType = Quadrangle;
    if (NVE == 3)
      CellType = Triangle;
    else
      if (!KVERT[NVE*i + 3]) CellType = Triangle;

    if (CellType == Quadrangle)
    {
      LocVerts[0] = NewVertices[KVERT[NVE*i    ]-1];
      LocVerts[1] = NewVertices[KVERT[NVE*i + 1]-1];
      LocVerts[2] = NewVertices[KVERT[NVE*i + 2]-1];
      LocVerts[3] = NewVertices[KVERT[NVE*i + 3]-1];

      CellType = ((TQuadrangle *) TDatabase::RefDescDB[Quadrangle]->
                 GetShapeDesc())->CheckQuad(LocVerts);

      CellTree[i] = new TMacroCell(TDatabase::RefDescDB[CellType],
                                   RefLevel);

      CellTree[i]->SetVertex(0, LocVerts[0]);
      CellTree[i]->SetVertex(1, LocVerts[1]);
      CellTree[i]->SetVertex(2, LocVerts[2]);
      CellTree[i]->SetVertex(3, LocVerts[3]);

    }
    else
    {
      CellTree[i] = new TMacroCell(TDatabase::RefDescDB[
                                   Triangle], RefLevel);
      CellTree[i]->SetVertex(0, NewVertices[KVERT[NVE*i    ]-1]);
      CellTree[i]->SetVertex(1, NewVertices[KVERT[NVE*i + 1]-1]);
      CellTree[i]->SetVertex(2, NewVertices[KVERT[NVE*i + 2]-1]);
    }
  }

  // initialize iterators
  TDatabase::IteratorDB[It_EQ]->SetParam(this);
  TDatabase::IteratorDB[It_LE]->SetParam(this);
  TDatabase::IteratorDB[It_Finest]->SetParam(this);
  TDatabase::IteratorDB[It_Between]->SetParam(this);
  TDatabase::IteratorDB[It_OCAF]->SetParam(this);

  // generate edges
  KMT = new TJoint*[N_RootCells*4];
  for (i=0;i<N_RootCells*4;i++)
    KMT[i] = nullptr;
  
  for (i=0;i<N_RootCells;i++)
  {
    switch (CellTree[i]->GetType())
    {
      case Triangle: 
           N_E = 3;
           break;
      case Parallelogram: 
      case Quadrangle: 
      case Rectangle: 
           N_E = 4;
           break;
      default:
           cerr << "Error in ReadGeo" << endl;
           return -1;
    }

    //OutPut("edges " << i << " " << N_RootCells << endl);
    //cout << i;
   for (j=0;j<N_E;j++)
    {
      a = KVERT[NVE*i + j] - 1;
      b = KVERT[NVE*i + (j+1) % N_E] - 1;
      Part = KNPR[a] - 1;
      Neib = -1;

      aux1 = KVEL[a*maxElpV];
      aux2 = KVEL[b*maxElpV];

      for (k=1;k<=aux1;k++)
      {
        aux3 = KVEL[a*maxElpV + k];
        if (aux3 == i) continue;

        for (l=1;l<=aux2;l++)
          if (aux3 == KVEL[b*maxElpV + l])
          {
            Neib = aux3;
            break;
          }
        if (Neib >= 0) break;
      }
      //OutPut(Neib << endl);
      if (Neib > i)
      {
        if( (KNPR[a]) && (KNPR[b]) )
        {
          if( (KNPR[a] == KNPR[b]) && (Interfaces[KNPR[a]-1] < 0) )
          {
            KMT[i*4 + j] = new TJointEqN(CellTree[i], CellTree[Neib]);
            comp = (int) DCORVG[2*a];
            Part = KNPR[a] - 1;
            T_a = DCORVG[2*a] - comp;

            // correction for the endpoint of nonclosed interfaces
            if(BdParts[Part]->GetN_BdComps() == comp)
            {
              T_a = 1.0;
              comp--;
            }

            if (BdParts[Part]->GetBdComp(comp)->GetTofXY(
                  NewVertices[a]->GetX(), NewVertices[a]->GetY(), T_a))
            {
              if (comp)
                comp--;
              else
                comp = GetLastLocalComp(Part);

              BdParts[Part]->GetBdComp(comp)->GetTofXY(
                NewVertices[a]->GetX(), NewVertices[a]->GetY(), T_a);
            }

            comp = (int) DCORVG[2*b];
            Part = KNPR[b] - 1;

            // correction needed for not closed interfaces
            if(comp > GetLastLocalComp(Part) ) comp = GetLastLocalComp(Part);

            T_b = DCORVG[2*b] - comp;
            if (BdParts[Part]->GetBdComp(comp)->GetTofXY(
                  NewVertices[b]->GetX(), NewVertices[b]->GetY(), T_b))
            {
              if (comp)
                comp--;
              else
                comp = GetLastLocalComp(Part);

              BdParts[Part]->GetBdComp(comp)->GetTofXY(
                NewVertices[b]->GetX(), NewVertices[b]->GetY(), T_a);
            }

            if (BdParts[Part]->GetBdComp(comp)->GetType() != Line)
              if (ABS(T_a) < 1e-4 || ABS(T_a) > 0.9999 ||
                  ABS(T_b) < 1e-4 || ABS(T_b) > 0.9999)
              {
                X = (NewVertices[a]->GetX() + NewVertices[b]->GetX()) / 2;
                Y = (NewVertices[a]->GetY() + NewVertices[b]->GetY()) / 2;

                BdParts[Part]->GetBdComp(comp)->GetTofXY(X, Y, T);

                if ((T_a - T)*(T - T_b) < 0)
                {
                  if (ABS(T_a) < 1e-4)
                    T_a = 1.0;
                  else
                    if (ABS(T_a) > 0.9999)
                      T_a = 0.0;

                  if (ABS(T_b) < 1e-4)
                    T_b = 1.0;
                  else
                    if (ABS(T_b) > 0.9999)
                      T_b = 0.0;
                }
              }

            if(BdParts[Part]->GetBdComp(comp)->IsFreeBoundary())
              KMT[i*4 + j] = new TIsoInterfaceJoint(BdParts[Part]->
                 GetBdComp(comp), T_a, T_b,CellTree[i], CellTree[Neib]);
            else
              KMT[i*4 + j] = new TInterfaceJoint(BdParts[Part]->
                 GetBdComp(comp), T_a, T_b,CellTree[i], CellTree[Neib]);

            CellTree[i]->SetJoint(j, KMT[i*4 + j]);
            ((TInterfaceJoint *)KMT[i*4 + j])->CheckOrientation();
          }
          else
          {
            KMT[i*4 + j] = new TJointEqN(CellTree[i], CellTree[Neib]);
          }
        }
        else
        {
          KMT[i*4 + j] = new TJointEqN(CellTree[i], CellTree[Neib]);
        }
        CellTree[i]->SetJoint(j, KMT[i*4 + j]);
      }
      else
        if (Neib == -1)
        {
          if (Interfaces[KNPR[a]-1] < 0)
          {
	      comp = (int) DCORVG[2*b];
            T_b = DCORVG[2*b] - comp;
            Part = KNPR[b] - 1;

            if (BdParts[Part]->GetBdComp(comp)->GetTofXY(
                  NewVertices[a]->GetX(), NewVertices[a]->GetY(), T_a))
            {
              if (comp)
                comp--;
              else
                comp = GetLastLocalComp(Part);

              BdParts[Part]->GetBdComp(comp)->GetTofXY(
                NewVertices[a]->GetX(), NewVertices[a]->GetY(), T_a);
            }
          }
          else
            if (Interfaces[KNPR[b]-1] < 0)
            {
		comp = (int) DCORVG[2*a];
              T_a = DCORVG[2*a] - comp;

              if (BdParts[Part]->GetBdComp(comp)->GetTofXY(
                    NewVertices[b]->GetX(), NewVertices[b]->GetY(), T_b))
              {
                if (comp)
                  comp--;
                else
                  comp = GetLastLocalComp(Part);

                BdParts[Part]->GetBdComp(comp)->GetTofXY(
                  NewVertices[b]->GetX(), NewVertices[b]->GetY(), T_b);
              }
            }
            else
            {
              comp = (int) DCORVG[2*a];
	      T_a = DCORVG[2*a] - comp;
              T_b = DCORVG[2*b] - comp;
            }

          if (T_b < T_a) T_b = 1.;
          if(BdParts[Part]->GetBdComp(comp)->IsFreeBoundary())
            Joint = new TIsoBoundEdge(BdParts[Part]->
                 GetBdComp(comp), T_a, T_b);
          else
            Joint = new TBoundEdge(BdParts[Part]->
                 GetBdComp(comp), T_a, T_b);
          CellTree[i]->SetJoint(j, Joint);
        }
        else
        {
          for (k=0;k<4;k++)
          {
            Joint = KMT[Neib*4 + k];
            if (Joint)
            {
              aux1 = Neib*4 + k;
              JNeib1 = KMT[aux1]->GetNeighbour(0);
              JNeib2 = KMT[aux1]->GetNeighbour(1);

              if ((JNeib1 == CellTree[Neib] && JNeib2 == CellTree[i]) ||
                  (JNeib1 == CellTree[i] && JNeib2 == CellTree[Neib]) ){ break;}
            }
          }

          CellTree[i]->SetJoint(j, KMT[Neib*4 + k]);
        }
    }
   //OutPut("edges done " << i << " " << N_RootCells << endl);

  }

   // free memory
  delete [] KVEL;
  delete [] NewVertices;
  delete [] KMT;
  
  return 0;
}

#else


// this makes a 3D coarse grid
int TDomain::MakeGrid(double *DCORVG, int *KVERT, int *KNPR, int *ELEMSREF,
                      int N_Vertices, int NVE, int *BoundFaces,
                      int *FaceParam, int NBF, int NVpF,
                      int *InterfaceParam, int N_Interfaces)
{
  int i, j, k, l=0, m, maxElpV = 0, comp, auxi, auxj;
  double S, T, X, Y, Z;
  double Xmin = 1e10, Xmax = -1e10, Ymin = 1e10, Ymax = -1e10;
  double Zmin = 1e10, Zmax = -1e10;
  int *KVEL, *NewJoints_aux1, *NewJoints_aux2, NewJoints_aux3;
  int aux1, aux2, aux3;
  TVertex **NewVertices, *CurrVert, *Vert[4];
  std::vector<TJoint *> NewJoints;
  Shapes CellType;
  TBaseCell *CurrCell, *CurrCell_aux;
  int maxlen, maxlen_aux, N_Faces, N_Verts, N_Faces_aux;
  const int *TmpFV, *TmpFV_aux, *TmpLen, *TmpLen_aux;

  TBoundFace *bdface;
  TBoundComp3D *bdcomp;
  double Param1[4], Param2[4];
  JointType CurrJointType;
//  TInterfaceJoint3D *IFJoint;
//  TIsoInterfaceJoint3D *IIJoint;

  // generate vertices, faces and cells
  // search neighbours
  KVEL = new int[N_Vertices];

  memset(KVEL, 0, N_Vertices * SizeOfInt);

  for (i=0;i<NVE*N_RootCells;i++)
    if (KVERT[i]) KVEL[KVERT[i]-1]++;

  for (i=0;i<N_Vertices;i++)
    if (KVEL[i] > maxElpV) maxElpV = KVEL[i];

  delete[] KVEL;
  KVEL = new int[++maxElpV * N_Vertices];

  memset(KVEL, 0, maxElpV * N_Vertices * SizeOfInt);
  
  // first colomn contains the number of following elements
  for (i=0;i<NVE*N_RootCells;i++)
    if (KVERT[i])
    {
      j = (KVERT[i] - 1)*maxElpV;
      KVEL[j]++;
      KVEL[j + KVEL[j]] = i / NVE;
    }

  // generate vertices
  NewVertices = new TVertex*[N_Vertices];

  for (i=0;i<N_Vertices;i++)
    if (KNPR[i])
    {
	// parametrisation of the boundary is given
	if (KNPR[i]>0)
	{
	    // component of boundary
	    comp = (int) DCORVG[3*i];
	    // value of first parameter
	    T = DCORVG[3*i + 1];
	    // value of second parameter
	    S = DCORVG[3*i + 2];
	    // get coordinates from parameters
	    BdParts[KNPR[i] - 1]->GetXYZofTS(comp, T, S, X, Y, Z);
	}
	else
	{
	    X = DCORVG[3*i];
	    Y = DCORVG[3*i+1];
	    Z = DCORVG[3*i+2];
	    //cout << "read " << X << " " << Y << " " << Z << endl;
	}
      if (X > Xmax) Xmax = X;
      if (X < Xmin) Xmin = X;
      if (Y > Ymax) Ymax = Y;
      if (Y < Ymin) Ymin = Y;
      if (Z > Zmax) Zmax = Z;
      if (Z < Zmin) Zmin = Z;

      NewVertices[i] = new TVertex(X, Y, Z);
    }
    else
      NewVertices[i] = new TVertex(DCORVG[3*i], DCORVG[3*i + 1],
                                   DCORVG[3*i + 2]);

  // set bounding box
  StartX = Xmin;
  StartY = Ymin;
  StartZ = Zmin;
  BoundX = Xmax - Xmin;
  BoundY = Ymax - Ymin;
  BoundZ = Zmax - Zmin;

  // generate cells
  CellTree = new TBaseCell*[N_RootCells];

  for (i=0;i<N_RootCells;i++)
  {
    CellType = Hexahedron;
    if (NVE == 4)
      CellType = Tetrahedron;
    else
      if (!KVERT[NVE*i + 7]) CellType = Tetrahedron;

    if (CellType == Hexahedron)
    {
      CellTree[i] = new TMacroCell(TDatabase::RefDescDB[Hexahedron], RefLevel);

      auxi = NVE*i;
      for (j=0;j<8;j++)
        CellTree[i]->SetVertex(j, NewVertices[KVERT[auxi++]-1]);

      // check if Hexahedron is even a brick and if yes, change the refinement
      // descriptor accordingly. This allows us to use an affine reference 
      // mapping instead of the (more expensive) trilinear one.
      CellType = ((THexahedron *) TDatabase::RefDescDB[Hexahedron]->
                 GetShapeDesc())->CheckHexa(((TGridCell *)(CellTree[i]))
                        ->GetVertices());
      if(CellType != Hexahedron)
      {
        int ret = CellTree[i]->SetRefDesc(TDatabase::RefDescDB[CellType]);
        if(ret==-1)
        {
          ErrMsg("setRefDesc(" << CellType << ") was not sucessfull");
          exit(0);
        }
      }
    }
    else
    {
      CellTree[i] = new TMacroCell(TDatabase::RefDescDB[Tetrahedron],
                                   RefLevel);

      auxi = NVE*i;
      for (j=0;j<4;j++)
        CellTree[i]->SetVertex(j, NewVertices[KVERT[auxi++]-1]);
    }
  }

  // initialize iterators
  TDatabase::IteratorDB[It_EQ]->SetParam(this);
  TDatabase::IteratorDB[It_LE]->SetParam(this);
  TDatabase::IteratorDB[It_Finest]->SetParam(this);
  TDatabase::IteratorDB[It_Between]->SetParam(this);
  TDatabase::IteratorDB[It_OCAF]->SetParam(this);

  // generate faces
  NewJoints.resize(N_RootCells*6, nullptr);

  //OutPut("NBF a " << NBF << endl);
  // first generate boundary joints
  // NBF -- number of faces on boundaries
  for (i=0;i<NBF;i++)
  {
    auxi = i*4;
    //cout << FaceParam[auxi + 2] <<  endl;
    bdcomp = BdParts[FaceParam[auxi + 2] - 1]->GetBdComp(FaceParam[auxi+3] - 1);
    //cout << "free " << bdcomp->IsFreeBoundary()  << endl;
    if(bdcomp->IsFreeBoundary())
    {
      NewJoints.at(FaceParam[auxi]*6 + FaceParam[auxi + 1] - 7) =
        new TIsoBoundFace(bdcomp);
    }
    else
    {
      NewJoints.at(FaceParam[auxi]*6 + FaceParam[auxi + 1] - 7) =
        new TBoundFace(bdcomp);
    }
  }
//   OutPut("NBF b " << NBF << endl);

  // generate interface joints
  for (i=0;i<N_Interfaces;i++)
  {
    auxi = i*6;

    bdcomp = BdParts[InterfaceParam[auxi + 4] - 1]->
                GetBdComp(InterfaceParam[auxi + 5] - 1);
    if(bdcomp->IsFreeBoundary())
    {
      NewJoints.at(InterfaceParam[auxi    ]*6 + InterfaceParam[auxi + 1] - 7) =
      NewJoints.at(InterfaceParam[auxi + 2]*6 + InterfaceParam[auxi + 3] - 7) =
        new TIsoInterfaceJoint3D(bdcomp, Param1, Param2,
                CellTree[InterfaceParam[auxi]-1],
                CellTree[InterfaceParam[auxi+2]-1]);
    }
    else
    {
      NewJoints.at(InterfaceParam[auxi    ]*6 + InterfaceParam[auxi + 1] - 7) =
      NewJoints.at(InterfaceParam[auxi + 2]*6 + InterfaceParam[auxi + 3] - 7) =
        new TInterfaceJoint3D(bdcomp, Param1, Param2,
                CellTree[InterfaceParam[auxi]-1],
                CellTree[InterfaceParam[auxi+2]-1]);
    }
  }

  // new generate EqN-joints
  NewJoints_aux1 = new int[maxElpV];
  NewJoints_aux2 = new int[maxElpV];

  for (i=0;i<N_RootCells;i++)
  {
    CurrCell = CellTree[i];
    N_Faces = CurrCell->GetN_Faces();
    CurrCell->GetShapeDesc()->GetFaceVertex(TmpFV, TmpLen, maxlen);

    auxi = i*6;
    for (j=0;j<N_Faces;j++)
    {
      if (!NewJoints.at(auxi++))
      {
        N_Verts = TmpLen[j];
        aux2 = (KVERT[NVE*i + TmpFV[maxlen*j]] - 1)*maxElpV;
        aux1 = KVEL[aux2++];
        for (k=0;k<aux1;k++)
          NewJoints_aux1[k] = KVEL[aux2++];

        for (k=1;k<N_Verts;k++)
        {
          aux3 = (KVERT[NVE*i + TmpFV[maxlen*j+k]] - 1)*maxElpV;
          aux2 = KVEL[aux3++];
          for (l=0;l<aux2;l++)
            NewJoints_aux2[l] = KVEL[aux3++];

          for (aux3=l=0;l<aux1;l++)
          {
            NewJoints_aux3 = NewJoints_aux1[l];
            for (m=0;m<aux2;m++)
              if (NewJoints_aux3 == NewJoints_aux2[m])
              {
                NewJoints_aux1[aux3++] = NewJoints_aux3;
                break;
              }
          }

          aux1 = aux3;
        }

        if (aux1 == 2)
        {
          if (i == NewJoints_aux1[0])
          {
            aux1 = i;
            aux2 = NewJoints_aux1[1];
          }
          else
          {
            aux1 = i;
            aux2 = NewJoints_aux1[0];
          }
          
          auxj = j * maxlen;
          for (k=0;k<N_Verts;k++)
            Vert[k] = CurrCell->GetVertex(TmpFV[auxj++]);

          CurrCell_aux = CellTree[aux2];

          N_Faces_aux = CurrCell_aux->GetN_Faces();
          CurrCell_aux->GetShapeDesc()->GetFaceVertex(TmpFV_aux,
                          TmpLen_aux, maxlen_aux);

          for (k=0;k<N_Faces_aux;k++)
            if (N_Verts == TmpLen_aux[k])
            {
              auxj = k * maxlen_aux;
              CurrVert = CurrCell_aux->GetVertex(TmpFV_aux[auxj]);
              for (m=l=0;l<N_Verts;l++)
                if (Vert[l] == CurrVert) break;

              if (l != N_Verts)
                for (m=1;m<N_Verts;m++)
                  if (Vert[(N_Verts + l - m) % N_Verts] != CurrCell_aux->
                        GetVertex(TmpFV_aux[auxj + m]))
                    break;

              if (m == N_Verts) break;
            }

          if (k == N_Faces_aux)
          {
            cerr << "Error in ReadGeo: could not find local face" << endl;
            exit (-1);
          }

          NewJoints.at(aux1*6 + j) = NewJoints.at(aux2*6 + k) = new
            TJointEqN(CellTree[aux2], CellTree[aux1]);
          NewJoints.at(aux1*6 + j)->SetMapType(l);
        }
        else
        {
          cerr << "Error in ReadGeo: no element on face" << endl;
          exit (-1);
        }
      } // endif (!NewJoints[auxi++])
    } // endfor j

    // copy joints to cells
    auxi = i*6;
    for (j=0;j<N_Faces;j++)
    {
      CurrCell->SetJoint(j, NewJoints.at(auxi));
      //if(NewJoints[auxi]->GetType() == InterfaceJoint3D)
      //  cout << auxi << " cell: " << i << " joint: " << j << endl;
      auxi++;
    }
  }

  for(i=0;i<N_RootCells;i++)
  {
    CurrCell = CellTree[i];
    N_Faces = CurrCell->GetN_Faces();
    for(j=0;j<N_Faces;j++)
    {
      if(CurrCell->GetJoint(j)->GetType() == InterfaceJoint3D)
       ((TInterfaceJoint3D *)(CurrCell->GetJoint(j)))->CheckOrientation();
    } // endfor j
  } // endfor i

  for(i=0;i<N_RootCells;i++)
  {
      //cout << "Cell number: " << i << endl;
    CurrCell = CellTree[i];
    N_Faces = CurrCell->GetN_Faces();
    CurrCell->GetShapeDesc()->GetFaceVertex(TmpFV, TmpLen, maxlen);

    for(j=0;j<N_Faces;j++)
    {
      CurrJointType = CurrCell->GetJoint(j)->GetType();
      if(CurrJointType == BoundaryFace ||
         CurrJointType == IsoBoundFace ||
         CurrJointType == InterfaceJoint3D ||
         CurrJointType == IsoInterfaceJoint3D)
      {
        if(CurrJointType == BoundaryFace ||
           CurrJointType == IsoBoundFace)
        {
          bdface = (TBoundFace*)(CurrCell->GetJoint(j));
          bdcomp = bdface->GetBoundComp();
        }

        if(CurrJointType == InterfaceJoint3D ||
           CurrJointType == IsoInterfaceJoint3D )
        {
          bdcomp = ((TInterfaceJoint3D*)(CurrCell->GetJoint(j)))->GetBoundComp();
          OutPut("Interface ");
          OutPut(((TInterfaceJoint3D*)(CurrCell->GetJoint(j)))
                        ->CheckInside(CurrCell) << endl);
        }

        //cout << "Face number: " << j << " vertices:" << endl;
        for(k=0;k<TmpLen[j];k++)
        {
          //cout << TmpFV[maxlen*j+k] << ": ";
          CurrCell->GetVertex(TmpFV[maxlen*j+k])->GetCoords(X, Y, Z);
          //cout << "X: " << X << " Y: " << Y << " Z: " << Z;
          bdcomp->GetTSofXYZ(X, Y, Z, T, S);
          //cout << " T: " << T << " S: " << S << endl;
          Param1[k] = T;
          Param2[k] = S;
        } // endfor k


        if(CurrJointType == BoundaryFace ||
           CurrJointType == IsoBoundFace)
        {
          bdface->SetParameters(Param1, Param2);
        }
        else
        {
          ((TInterfaceJoint3D*)(CurrCell->GetJoint(j)))
                ->SetMapType();
          ((TInterfaceJoint3D*)(CurrCell->GetJoint(j)))
                ->SetParameters(Param1, Param2);
        }
      } // endif BoundaryFace
    } // endfor j
  } // endfor i

  for(int i=0; i<N_RootCells; i++)
  {
    CurrCell = CellTree[i];
    CurrCell->SetReference_ID(ELEMSREF[i]);
  }
  
  // free memory
  delete[] KVEL;
  delete[] NewVertices;
  delete[] NewJoints_aux1;
  delete[] NewJoints_aux2;

  return 0;
}

enum class ElementShape {TETS, QUADS};

/**
 * Check in which order three given vertices are, according
 * to the alphanumeric order given by the operator < of TVertex.
 */
int alphanumeric_order(const TVertex& vert0, const TVertex& vert1, const TVertex& vert2)
{
  if( (vert0 < vert1) && (vert1 < vert2) )
    return 0; // 0-1-2
  if( (vert0 < vert2) && (vert2 < vert1) )
    return 1; // 0-2-1
  if( (vert1 < vert0) && (vert0 < vert2) )
    return 2; // 1-0-2
  if( (vert1 < vert2) && (vert2 < vert0) )
    return 3;  // 1-2-0
  if( (vert2 < vert0) && (vert0 < vert1) )
    return 4; // 2-0-1
  if( (vert2 < vert1) && (vert1 < vert0) )
    return 5; // 2-1-0
  else
  {
    ErrThrow("This should not happen!");
    return -1;
  }
}
/*
 * Given a certain 2D base element by 'current_element_id'
 * and one of its edges by the ids of its two vertices,
 * find that other element, if any, which neighbors the current
 * element, sharing the given vertex with it, and return its ID,
 * or -1 if no such element was found, indicating we are dealing
 * with a boundary edge.
 *
 * This assumes, as does the entire process of creating a
 * sandwich grid, NO HANGING NODES.
 *
 * Performance is of lesser concern still.
 */
size_t find_neighbor_base_element_id(
		const std::vector<std::vector<int>>& all_elements_verts,
		size_t first_element_id,
		size_t vertex_1_id, size_t vertex_2_id)
{
	//declare a lambda
	std::function<bool (const std::vector<int>&, size_t, size_t)> find_two_in_vec = [](
			const std::vector<int>& vec,
			int a, int b)
			{
				bool both_contained = std::find(vec.begin(),vec.end(),a) != vec.end()
								   && std::find(vec.begin(),vec.end(),b) != vec.end();
				return both_contained;
			};

	//check if input make sense
	const std::vector<int>& first_element_verts =
			all_elements_verts.at(first_element_id);
	if(!find_two_in_vec(first_element_verts, vertex_1_id, vertex_2_id))
		ErrThrow("Wrong input in find_neighbor_base_element_id, could"
				" not find vertices in given element.")


	size_t elem_id = 0;
	for(auto e : all_elements_verts)
	{

		if(find_two_in_vec(e, vertex_1_id, vertex_2_id) && // both vertices found...
				(elem_id != first_element_id))				   // ...in another element
			return elem_id;

		elem_id++;
	}
	return -1; //the not found case
}

void sort_vertices(TVertex*& A, TVertex*& B, TVertex*& C)
{
	// sort the three vertices consistently (alphanumeric)
	std::function<bool (const TVertex*, const TVertex*)> less_or_eq
			= [](const TVertex* V, const TVertex*W) { return *V < *W; };
	std::vector<TVertex*> sorted = {A,B,C};
	std::sort(sorted.begin(),sorted.end(), less_or_eq);
	A = sorted[0];
	B = sorted[1];
	C = sorted[2];
}

//For given four vertices and an integer index the method sets the tetrahedron at *tet
//with positive orientation (positive triple product)
void set_tetrahedron(int index, TBaseCell *tet, TVertex* vert0, TVertex* vert1,
                     TVertex* vert2, TVertex* vert3, int &orientation)
{
  tet->SetVertex(0, vert0);
  tet->SetVertex(1, vert1);
  tet->SetVertex(2, vert2);
  tet->SetVertex(3, vert3);
  tet->SetClipBoard(index);
  //Change cell orientation (positive triple product, right hand rule)
  orientation = int(tet->check_orientation());
  if(!orientation)
  {
    tet->SetVertex(0, vert1);
    tet->SetVertex(1, vert0);
  }
}

// Eine Funktion, die drei Elemente bekommt (die ein Prisma formen) und zwei Vertices,
// und dann zurueckgeben soll: zu welchem der Elemente gehoert das untere Dreieck,
// zu welchem das obere? Mit welcher ID soll der anzulegende Joint hinzugefuegt werden?
// Joint ID has to match with the face ID (ShapeDesc) for later use (SetMaptype)
void find_low_and_high_face_element(bool orientation_low, bool orientation_mid,
                                    TGridCell* const low_element,
                                    TGridCell* const mid_element,
                                    TGridCell* const high_element,
                                    TVertex* const first_bot,
                                    TVertex* const second_bot,
                                    TGridCell*& low_joint_element,
                                    int& low_joint_id,
                                    TGridCell*& high_joint_element,
                                    int& high_joint_id)
{

  TVertex* A_bot = low_element->GetVertex(0); //get verts 0,1,2, by creation they should be the bot verts
  TVertex* B_bot = low_element->GetVertex(1);
  TVertex* C_bot = low_element->GetVertex(2);

  // just for safety, the verts should still be ordered
  sort_vertices(A_bot, B_bot, C_bot);
  // now A < B < C

  if((first_bot == A_bot && second_bot == B_bot) || (first_bot == B_bot
      && second_bot == A_bot))
  { //this is the AB - edge
    low_joint_element = mid_element;
    low_joint_id = 0;
    high_joint_element = high_element;
    high_joint_id = 0;
    return;
  }
  else if((first_bot == B_bot && second_bot == C_bot)
      || (first_bot == C_bot && second_bot == B_bot))
  { //this is the BC - edge
    low_joint_element = low_element;
    if(orientation_low)
      low_joint_id = 2;
    else
      low_joint_id = 3;
    high_joint_element = mid_element;
    if(orientation_mid)
      high_joint_id = 2;
    else
      high_joint_id = 3;
    return;
  }
  else if((first_bot == C_bot && second_bot == A_bot)
      || (first_bot == A_bot && second_bot == C_bot))
  { //this is the AC - edge
    low_joint_element = low_element;
    if(orientation_low)
      low_joint_id = 3;
    else
      low_joint_id = 2;
    high_joint_element = high_element;
    high_joint_id = 1;
    return;
  }
  else
    ErrThrow("Something is terribly wrong here!");
}

//Treat the special case of a closed boundary component (closed circle)
//uses that vert1 and vert2 are part of the bottom plane !!!
void correct_parameterlist(int n_verts, TBoundComp3D * BdComp, TVertex* vert1,
                           TVertex * vert2, double *parameterlist)
{
  if(BdComp->GetType() == Wall)
  {
    TBdWall * BdWall = dynamic_cast<TBdWall *>(BdComp);
    if(BdWall->GetBdComp2D()->GetType() == Circle)
    {
      auto BdCircle = dynamic_cast<TBdCircle *>(BdWall->GetBdComp2D());

      if(BdCircle->is_full_circle())
      {
        //uses that vert1 and vert2 are part of the bottom plane
        double T1, T2;
        BdCircle->GetTofXY(vert1->GetX(), vert1->GetY(), T1);
        BdCircle->GetTofXY(vert2->GetX(), vert2->GetY(), T2);

        if(std::abs(T1 - T2) > 0.5)
        {
          for(int vert_id = 0; vert_id < 3; vert_id++)
          {
            if(1 - parameterlist[vert_id] < 1e-4)
            {
              parameterlist[vert_id] = 0;
            }
            else if(parameterlist[vert_id] < 1e-4)
            {
              parameterlist[vert_id] = 1;
            }
          }
        }
      }
    }
  }
}

//Defines boundary joints given the Cell, the face (int joint_id) where the joint is located
//the correct(!) three vertices of this face and the boundary component matching the joint
//If the component is a BdWall, then vert1 and vert2 are part of the bottom plane and
//vert3 and vert4 are part of the top plane (implicitly used)
void set_bdr_joints(TBaseCell *tet_cell, TVertex *vert1, TVertex *vert2,
                    TVertex *vert3, int joint_id, TBoundComp3D * BdComp)
{
  const int *vert_per_face;
  const int *n_vert_per_face;
  int max_n;
  tet_cell->GetShapeDesc()->GetFaceVertex(vert_per_face, n_vert_per_face,
                                          max_n);

  double T_parameter[4];
  double Z_parameter[4];
  double x, y, z;
  for(int vert_id = 0; vert_id < 3; vert_id++)
  {
    int vert = vert_per_face[max_n * joint_id + vert_id];

    if(tet_cell->GetVertex(vert) == vert1)
    {
      vert1->GetCoords(x, y, z);
      BdComp->GetTSofXYZ(x, y, z, T_parameter[vert_id], Z_parameter[vert_id]);
    }
    else if(tet_cell->GetVertex(vert) == vert2)
    {
      vert2->GetCoords(x, y, z);
      BdComp->GetTSofXYZ(x, y, z, T_parameter[vert_id], Z_parameter[vert_id]);
    }
    else if(tet_cell->GetVertex(vert) == vert3)
    {
      vert3->GetCoords(x, y, z);
      BdComp->GetTSofXYZ(x, y, z, T_parameter[vert_id], Z_parameter[vert_id]);
    }
    else
      ErrThrow(
          "Error in set_bdr_joints (Tetra) in BdWall joint \n  joint does not match face: ",
          joint_id);
  }

  //Treat the special case of a closed boundary component (closed circle)
  //uses that vert1 and vert2 are part of the bottom plane
  correct_parameterlist(3, BdComp, vert1, vert2, T_parameter);

  TJoint* bdry_joint = new TBoundFace(BdComp, T_parameter, Z_parameter);
  tet_cell->SetJoint(joint_id, bdry_joint);
  bdry_joint->SetMapType();
}

//Defines boundary joints given the Cell, the face (int joint_id) where the joint is located
//the correct(!) four vertices of this face and the boundary component matching the joint
//If the component is a BdWall, then vert1 and vert2 are part of the bottom plane and
//vert3 and vert4 are part of the top plane (implicitly used)
void set_bdr_joints(TBaseCell *hexa_cell, TVertex *vert1, TVertex *vert2,
                    TVertex *vert3, TVertex *vert4, int joint_id,
                    TBoundComp3D * BdComp)
{
  const int *vert_per_face;
  const int *n_vert_per_face;
  int max_n;
  hexa_cell->GetShapeDesc()->GetFaceVertex(vert_per_face, n_vert_per_face,
                                           max_n);

  double T_parameter[4];
  double Z_parameter[4];
  double x, y, z;
  for(int vert_id = 0; vert_id < 4; vert_id++)
  {
    int vert = vert_per_face[joint_id * max_n + vert_id];
    if(hexa_cell->GetVertex(vert) == vert1)
    {
      vert1->GetCoords(x, y, z);
      BdComp->GetTSofXYZ(x, y, z, T_parameter[vert_id], Z_parameter[vert_id]);
    }
    else if(hexa_cell->GetVertex(vert) == vert2)
    {
      vert2->GetCoords(x, y, z);
      BdComp->GetTSofXYZ(x, y, z, T_parameter[vert_id], Z_parameter[vert_id]);
    }
    else if(hexa_cell->GetVertex(vert) == vert3)
    {
      vert3->GetCoords(x, y, z);
      BdComp->GetTSofXYZ(x, y, z, T_parameter[vert_id], Z_parameter[vert_id]);
    }
    else if(hexa_cell->GetVertex(vert) == vert4)
    {
      vert4->GetCoords(x, y, z);
      BdComp->GetTSofXYZ(x, y, z, T_parameter[vert_id], Z_parameter[vert_id]);
    }
    else
      ErrThrow(
          "Error in set_bdr_joints (Hexa) in BdComp joint \n  joint does not match face: ",
          joint_id)
  }
  //Treat the special case of a closed boundary component (closed circle)

  correct_parameterlist(3, BdComp, vert1, vert2, T_parameter);

  TJoint* outer_joint = new TBoundFace(BdComp, T_parameter, Z_parameter);
  hexa_cell->SetJoint(joint_id, outer_joint);
  outer_joint->SetMapType();
}

//Given a GridCell and an edge (first_bot,second_bot) of bottom face
//this method returns the wall face which contains the edge (both vertices)
int find_joint_face(TGridCell* const hexa_cell, TVertex* const first_bot,
                    TVertex* const second_bot)
{
  const int* vert_per_face;
  const int* n_vert_per_face; //={4,4,4,4,4,4}
  int max_n_vert_per_face;    //=4
  hexa_cell->GetShapeDesc()->GetFaceVertex(vert_per_face, n_vert_per_face,
                                           max_n_vert_per_face);

  //face 0 is the bottom face and face 5 is the top face
  //thus, both faces are not considered
  for(int face_id = 1; face_id < 5; face_id++)
  {
    for(int vert_1_id = 0; vert_1_id < 4; vert_1_id++)
    {
      if(hexa_cell->GetVertex(
          vert_per_face[max_n_vert_per_face * face_id + vert_1_id])
         == first_bot)
      {
        for(int vert_2_id = 0; vert_2_id < 4; vert_2_id++)
        {
          if(hexa_cell->GetVertex(
              vert_per_face[max_n_vert_per_face * face_id + vert_2_id])
             == second_bot)
          {
            return face_id;
          }
        }
      }
    }
  }
  ErrThrow("In find_joint_face the given cell doesn't contain the edge!");
  return -1;
}

void TDomain::MakeSandwichGrid(double *DCORVG, int *KVERT, int *KNPR,
                                  int N_Vertices, int NVE, double drift_x,
                                  double drift_y, double drift_z,
                                  const std::vector<double>& lambda)
{
  size_t n_vert_layers = lambda.size();
  size_t n_elem_layers = lambda.size() - 1;
  size_t n_base_vertices = N_Vertices;
  size_t n_base_elements = this->N_RootCells;

  // TODO NVE is superfluous, given KVERT were a 2D vector
  ElementShape elements_shape;
  if(NVE == 3)
    elements_shape = ElementShape::TETS;
  else if(NVE == 4)
    elements_shape = ElementShape::QUADS;
  else
    ErrThrow(
        "What kind of element should that be? Enter 3 for TETS or 4 for quads.");

  // put input into more suitable forms
  // This contains coordinates of the base (i.e., 2D) vertices.
  // If it is an inner vertex, it contains (x,y) coordinates.
  // If it is a boundary vertex, it contains (t,0) coordinates,
  // with t the parameter on the respective boundary. The containing
  // boundary component is given by the next vector.
  std::vector<std::pair<double, double>> base_vert_coords(n_base_vertices);
  for(size_t v = 0; v < n_base_vertices; ++v)
    base_vert_coords.at(v) =
    { DCORVG[2*v], DCORVG[2*v + 1]};

    // Contains IDs of the boundary (component!) on which each vertex lies.
    // For inner vertices, it is 0.
  std::vector<int> base_vert_bdry(n_base_vertices);
  for(size_t v = 0; v < n_base_vertices; ++v)
    base_vert_bdry.at(v) = KNPR[v] - 1; //add 1, input KNPR has "-1" for inner vertex

  // This data structure gathers which base vertices form which base element.
  std::vector<std::vector<int>> base_verts_per_base_elem(n_base_elements,
                                                         std::vector<int>(NVE));

  for(size_t e = 0; e < n_base_elements; ++e)
  {
    std::vector<int> verts(NVE);
    for(int v = 0; v < NVE; ++v)
      verts.at(v) = KVERT[e * NVE + v] - 1;

    base_verts_per_base_elem.at(e) = verts;
  }
  
  double BdBox_xmin = std::numeric_limits<double>::infinity();
  double BdBox_ymin = std::numeric_limits<double>::infinity();
  double BdBox_xmax = -std::numeric_limits<double>::infinity();
  double BdBox_ymax = -std::numeric_limits<double>::infinity();

  std::vector<TVertex*> sandw_vertices(n_base_vertices * n_vert_layers,
                                       nullptr);
  for(size_t bv = 0; bv < n_base_vertices; ++bv)
  {
    double base_x = 0;
    double base_y = 0;

    if(base_vert_bdry.at(bv) == -1)
    { //this is an inner base vertex - coordinates are cartesian (x,y)
      base_x = base_vert_coords.at(bv).first;
      base_y = base_vert_coords.at(bv).second;
    }
    else
    { //this is a boundary base vertex - coordinates are (tau, 0),
      //tau from a parametrization of the boundary given by base_vert_bdry
      double comp_plus_tau = base_vert_coords.at(bv).first; //second is irrelevant
      int part = base_vert_bdry.at(bv);
      int comp = std::floor(comp_plus_tau); //floor tau to the nearest integer
      double tau = comp_plus_tau - comp;

      //The boundary on which the vertex lies is encoded in the input as follows:
      // BOUNDARY PART		: base_vert_bdry.at(v)
      // BOUNDARY COMPONENT : std::floor(comp_plus_tau)
      // TAU (ON PART, COMP): comp_plus_tau - comp

      if(GetLastLocalComp(part) == comp - 1)
      {      //the very last vertex - correct "comp" not reached by std::floor
        comp--;
        tau = 1.0;
      }

      TBdWall* BdWall = dynamic_cast<TBdWall*>(BdParts[part]->GetBdComp(comp));
      BdWall->GetBdComp2D()->GetXYofT(tau, base_x, base_y);
    }

    //compute parameters for the bounding box
    if(base_x < BdBox_xmin)
      BdBox_xmin = base_x;
    if(base_y < BdBox_ymin)
      BdBox_ymin = base_y;
    if(base_x > BdBox_xmax)
      BdBox_xmax = base_x;
    if(base_y > BdBox_ymax)
      BdBox_ymax = base_y;
    
    // ...in both cases, create all corresponding 3D vertices
    for(size_t l = 0; l < n_vert_layers; ++l)
    {
      double sandw_x = base_x + drift_x * lambda.at(l);
      double sandw_y = base_y + drift_y * lambda.at(l);
      double sandw_z = drift_z * lambda.at(l);
      // create a new 3D vertex and put it into the list
      int new_vertex_id = l * n_base_vertices + bv;
      sandw_vertices.at(new_vertex_id) = new TVertex(sandw_x, sandw_y, sandw_z);
    }
  }      //end 2D vertices

         //Set the bounding box.
  StartX = BdBox_xmin;
  StartY = BdBox_ymin;
  StartZ = 0;
  BoundX = BdBox_xmax - BdBox_xmin + drift_x;
  BoundY = BdBox_ymax - BdBox_ymin + drift_y;
  BoundZ = drift_z;

  //Set BdWalls
  int N_BdWalls = 0;
  for(int part = 0; part < N_BoundParts; part++)
  {
    int N_BoundComp = BdParts[part]->GetN_BdComps();
    N_BdWalls += N_BoundComp;

    for(int comp = 0; comp < N_BoundComp; comp++)
    {
      TBdWall* BdWall = dynamic_cast<TBdWall*>(BdParts[part]->GetBdComp(comp));
      BdWall->SetParams(drift_x, drift_y, drift_z);
    }
  }

  // The BdComp.IDs (N_BdWalls and N_BdWalls+1) may not be important,
  // probably they aren't used later anyway...
  TBdPlane* Bottom = new TBdPlane(N_BdWalls);
  Bottom->SetParams(0, 0, 0, 1, 0, 0, 0, 0, -1);
  TBdPlane* Top = new TBdPlane(N_BdWalls + 1);
  Top->SetParams(0, 0, drift_z, 1, 0, 0, 0, 0, 1);

  if(elements_shape == ElementShape::QUADS)
  {
    size_t n_sandw_elements = n_base_elements * n_elem_layers;
    CellTree = new TBaseCell*[n_sandw_elements];

    //Declare Cells (Hexahedrons)
    //for (size_t c=0; c<n_sandw_elements; c++)
    //  CellTree[c] = new TMacroCell(TDatabase::RefDescDB[Hexahedron], RefLevel);

    for(size_t e = 0; e < n_base_elements; e++)
    {
      int base_vert_1_id = base_verts_per_base_elem.at(e)[0];
      int base_vert_2_id = base_verts_per_base_elem.at(e)[1];
      int base_vert_3_id = base_verts_per_base_elem.at(e)[2];
      int base_vert_4_id = base_verts_per_base_elem.at(e)[3];

      //Set hexahedrons and top-bottom-joints
      for(size_t l = 0; l < n_elem_layers; l++)
      {
        TVertex* A_bot = sandw_vertices.at(
            l * n_base_vertices + base_vert_1_id);
        TVertex* B_bot = sandw_vertices.at(
            l * n_base_vertices + base_vert_2_id);
        TVertex* C_bot = sandw_vertices.at(
            l * n_base_vertices + base_vert_3_id);
        TVertex* D_bot = sandw_vertices.at(
            l * n_base_vertices + base_vert_4_id);

        TVertex* A_top = sandw_vertices.at(
            (l + 1) * n_base_vertices + base_vert_1_id);
        TVertex* B_top = sandw_vertices.at(
            (l + 1) * n_base_vertices + base_vert_2_id);
        TVertex* C_top = sandw_vertices.at(
            (l + 1) * n_base_vertices + base_vert_3_id);
        TVertex* D_top = sandw_vertices.at(
            (l + 1) * n_base_vertices + base_vert_4_id);

        TVertex * locVertices[8] = {A_bot, B_bot, C_bot, D_bot, A_top, B_top,
                                    C_top, D_top};

        auto CellType = ((THexahedron *) TDatabase::RefDescDB[Hexahedron]
            ->GetShapeDesc())->CheckHexa(locVertices);

        //Set Cell
        CellTree[l * n_base_elements + e] = new TMacroCell(
            TDatabase::RefDescDB[CellType], RefLevel);
        TBaseCell* hexa = CellTree[l * n_base_elements + e];
        hexa->SetVertex(0, A_bot);
        hexa->SetVertex(1, B_bot);
        hexa->SetVertex(2, C_bot);
        hexa->SetVertex(3, D_bot);
        hexa->SetVertex(4, A_top);
        hexa->SetVertex(5, B_top);
        hexa->SetVertex(6, C_top);
        hexa->SetVertex(7, D_top);

        //Correct orientation of the grid cell
        //Should never enter this case...
        if(!hexa->check_orientation())
        {
          Output::print(
              "Something is wrong with the order of vertices in the given quadrilateral");
          hexa->SetVertex(0, B_bot);
          hexa->SetVertex(1, A_bot);
          hexa->SetVertex(2, D_bot);
          hexa->SetVertex(3, C_bot);
          hexa->SetVertex(4, B_top);
          hexa->SetVertex(5, A_top);
          hexa->SetVertex(6, D_top);
          hexa->SetVertex(7, C_top);
        }
<<<<<<< HEAD
      } // endfor N_RootCells
    
      // generate edges
      KMT = new TJoint*[N_RootCells*4*N_Layers];
//       memset(KMT, 0, N_RootCells*4*N_Layers * SizeOfInt); //changed by sashi on 7 Nov 2012
      
      j=N_RootCells*4*N_Layers;
      for(i=0;i<j;i++)
        KMT[i] = nullptr;
    
      Bottom = new TBdPlane(1000);
      Bottom->SetParams(0,0,Zmin, 1,0,0, 0,0,-1);
      Top = new TBdPlane(1001);
      Top->SetParams(0,0,DriftZ-Zmin, 1,0,0, 0,0,1); 
    
      for (i=0;i<N_RootCells;i++)
      {
        switch (CellTree[i]->GetType())
=======

        if(l == 0)
          set_bdr_joints(hexa, A_bot, B_bot, C_bot, D_bot, 0, Bottom);

        if(l > 0)
>>>>>>> d6922895
        {
          TBaseCell *hexa_below = CellTree[(l - 1) * n_base_elements + e];
          TJointEqN* top_bot_outer_joint = new TJointEqN(hexa, hexa_below);
          hexa_below->SetJoint(5, top_bot_outer_joint);
          hexa->SetJoint(0, top_bot_outer_joint);
          top_bot_outer_joint->SetMapType();
        }

        if(l == n_elem_layers - 1)
          set_bdr_joints(hexa, A_top, B_top, C_top, D_top, 5, Top);

      } //end layers

    } //end base_elements

<<<<<<< HEAD
                  if (ABS(T_b) < 1e-4)
                    T_b = 1.0;
                  else
                    if (ABS(T_b) > 0.9999)
                      T_b = 0.0;
                }

                for(k=0;k<N_Layers-1;k++)
                {
                  if(j == N_E-1)
                  {
                    Param1[0] = T_b;
                    Param1[1] = T_a;
                    Param1[2] = T_a;
                    Param1[3] = T_b;
    
                    Param2[0] = Lambda[k];
                    Param2[1] = Lambda[k];
                    Param2[2] = Lambda[k+1];
                    Param2[3] = Lambda[k+1];
                  }
                  else
                  {
                    Param1[0] = T_a;
                    Param1[1] = T_a;
                    Param1[2] = T_b;
                    Param1[3] = T_b;
    
                    Param2[0] = Lambda[k];
                    Param2[1] = Lambda[k+1];
                    Param2[2] = Lambda[k+1];
                    Param2[3] = Lambda[k];
                  }
                  // usual bpoundary joint
                  Joint = new TInterfaceJoint3D(BdParts[Part]->GetBdComp(comp),
                            Param1, Param2, CellTree[k*N_RootCells + i],
                            CellTree[k*N_RootCells + Neib]);
                  KMT[k*4*N_RootCells + i*4 + j] = Joint;
                  // cout << "hier" << T_a << "  " << T_b << endl;
                  // cout << k*N_RootCells + i << " " << j+1 << endl;
                } // endfor k
              }
              else
              {
                for(k=0;k<N_Layers-1;k++)
                {
                  KMT[k*4*N_RootCells + i*4 + j] =
                      new TJointEqN(CellTree[k*N_RootCells + i],
                                    CellTree[k*N_RootCells + Neib]);
                }
              }
            }
            else
            {
              for(k=0;k<N_Layers-1;k++)
              {
                KMT[k*4*N_RootCells + i*4 + j] =
                    new TJointEqN(CellTree[k*N_RootCells + i],
                                  CellTree[k*N_RootCells + Neib]);
              }
              // cout << "KMT2: " << i*4+j << endl;
            }
    
            for(k=0;k<N_Layers-1;k++)
            {
              CellTree[k*N_RootCells + i]->SetJoint(j+1,
                            KMT[k*4*N_RootCells + i*4 + j]);
            }
          }
          else
          {
            if (Neib == -1)
            {
              if (Interfaces[KNPR[a]-1] < 0)
              {
                Error("Error in ReadGeo, line " << __LINE__ << endl);
                exit(-1);
              }
              else
                if (Interfaces[KNPR[b]-1] < 0)
                {
                  Error("Error in ReadGeo, line " << __LINE__ << endl);
                  exit(-1);
                }
                else
                {
                  comp = (int) DCORVG[2*a];
                  T_a = DCORVG[2*a] - comp;
                  T_b = DCORVG[2*b] - comp;
                }
    
              
              if (T_b < T_a)
              {
                T_b = 1.;
                // cout << T_a << " ... " << T_b << endl;
              }
    
              if(BdParts[Part]->GetBdComp(comp)->IsFreeBoundary())
              {
                Error("Error in ReadGeo, line " << __LINE__ << endl);
                exit(-1);
              }
              else
              {
                for(k=0;k<N_Layers-1;k++)
                {
                  if(j == N_E-1)
                  {
                    Param1[0] = T_b;
                    Param1[1] = T_a;
                    Param1[2] = T_a;
                    Param1[3] = T_b;
    
                    Param2[0] = Lambda[k];
                    Param2[1] = Lambda[k];
                    Param2[2] = Lambda[k+1];
                    Param2[3] = Lambda[k+1];
                  }
                  else
                  {
                    Param1[0] = T_a;
                    Param1[1] = T_a;
                    Param1[2] = T_b;
                    Param1[3] = T_b;
    
                    Param2[0] = Lambda[k];
                    Param2[1] = Lambda[k+1];
                    Param2[2] = Lambda[k+1];
                    Param2[3] = Lambda[k];
                  }
                  /*
                  // test for periodic boundary conditions
                  if(TDatabase::ParamDB->P5 == 1234567)
                  {
                    OutPut("cell: " << i << " " << j << endl);
                    if(! (CellTree[k*N_RootCells + i]->GetJoint(j+1) ) )
                    {
                      Joint = new TPeriodicJoint(CellTree[k*N_RootCells+i],
                                            CellTree[k*N_RootCells+i+3]);
                      CellTree[k*N_RootCells+i]->SetJoint(j+1, Joint);
                      CellTree[k*N_RootCells+i+3]->SetJoint(j+1, Joint);
                      Joint->SetMapType(1);
                      OutPut("making periodic joint" << endl);
                    }
                  }
                  else
                  */
                  {
                    // usual bpoundary joint
                    Joint = new TBoundFace(BdParts[Part]->GetBdComp(comp),
                              Param1, Param2);
                    CellTree[k*N_RootCells + i]->SetJoint(j+1, Joint);
                    // cout << "hier" << T_a << "  " << T_b << endl;
                    // cout << k*N_RootCells + i << " " << j+1 << endl;
                  }
                }
              }
    
            }
            else
            {
              for (k=0;k<4;k++)
              {
                Joint = KMT[Neib*4 + k];
                if (Joint != nullptr)
                {
                  aux1 = Neib*4 + k;
                  JNeib1 = KMT[aux1]->GetNeighbour(0);
                  JNeib2 = KMT[aux1]->GetNeighbour(1);
    
                  if ( (JNeib1 == CellTree[Neib] && JNeib2 == CellTree[i]) ||
                       (JNeib1 == CellTree[i] && JNeib2 == CellTree[Neib])) break;
                }
              }
    
              for(l=0;l<N_Layers-1;l++)
              {
                CellTree[l*N_RootCells + i]->SetJoint(j+1,
                              KMT[l*4*N_RootCells + Neib*4 + k]);
              }
              // cout << "dort" << endl;
            }
          }
        } // endfor N_E
    
        // create top and bottom joints
        Param1[0] = NewVertices[KVERT[NVE*i    ]-1]->GetX();
        Param1[1] = NewVertices[KVERT[NVE*i + 1]-1]->GetX();
        Param1[2] = NewVertices[KVERT[NVE*i + 2]-1]->GetX();
        Param1[3] = NewVertices[KVERT[NVE*i + 3]-1]->GetX();
        Param2[0] = NewVertices[KVERT[NVE*i    ]-1]->GetY();
        Param2[1] = NewVertices[KVERT[NVE*i + 1]-1]->GetY();
        Param2[2] = NewVertices[KVERT[NVE*i + 2]-1]->GetY();
        Param2[3] = NewVertices[KVERT[NVE*i + 3]-1]->GetY();
        Joint = new TBoundFace(Bottom, Param1, Param2);
        CellTree[i]->SetJoint(0, Joint);
    
        Param1[0] = NewVertices[KVERT[NVE*i    ]-1]->GetX()+DriftX;
        Param1[3] = NewVertices[KVERT[NVE*i + 1]-1]->GetX()+DriftX;
        Param1[2] = NewVertices[KVERT[NVE*i + 2]-1]->GetX()+DriftX;
        Param1[1] = NewVertices[KVERT[NVE*i + 3]-1]->GetX()+DriftX;
        Param2[0] = -(NewVertices[KVERT[NVE*i    ]-1]->GetY()+DriftY);
        Param2[3] = -(NewVertices[KVERT[NVE*i + 1]-1]->GetY()+DriftY);
        Param2[2] = -(NewVertices[KVERT[NVE*i + 2]-1]->GetY()+DriftY);
        Param2[1] = -(NewVertices[KVERT[NVE*i + 3]-1]->GetY()+DriftY);
        Joint = new TBoundFace(Top, Param1, Param2);
        CellTree[(N_Layers-2)*N_RootCells + i]->SetJoint(5, Joint);
        
        // create horizontal joints
        for(k=1;k<N_Layers-1;k++)
        {
          Joint = new TJointEqN(CellTree[(k-1)*N_RootCells+i],
                                CellTree[ k   *N_RootCells+i]);
          CellTree[(k-1)*N_RootCells+i]->SetJoint(5, Joint);
          CellTree[ k   *N_RootCells+i]->SetJoint(0, Joint);
        }
      }
    
      N_RootCells *= (N_Layers-1);
      delete[] KMT; // [] added by sashi
    break;

    case 3: // triangles in 2d mesh
      // generate cells
      CellTree = new TBaseCell*[3*N_RootCells*N_Layers];
      OrderArray = new int[N_RootCells];
      KMTupper = new int[N_RootCells*N_Layers*3];
      KMTlower = new int[N_RootCells*N_Layers*3];
    
      for (i=0;i<N_RootCells;i++)
=======
    for(size_t e = 0; e < n_base_elements; e++)
    {
      int base_vert_0_id = base_verts_per_base_elem.at(e)[0];
      int base_vert_1_id = base_verts_per_base_elem.at(e)[1];
      int base_vert_2_id = base_verts_per_base_elem.at(e)[2];
      int base_vert_3_id = base_verts_per_base_elem.at(e)[3];

      //treat all three edges, inserting all side joints in all sandwich elements
      //first edge
      std::vector<std::pair<int, int>> edges = {
          {base_vert_0_id, base_vert_1_id}, {base_vert_1_id, base_vert_2_id}, {
              base_vert_2_id, base_vert_3_id},
          {base_vert_3_id, base_vert_0_id}};

      //keep track of which elements were treated already
      std::vector<std::vector<int>> treated_edges(n_base_vertices,
                                                  std::vector<int>());

      for(int edge = 0; edge < 4; edge++)
>>>>>>> d6922895
      {
        int vert_1_id = edges.at(edge).first;
        int vert_2_id = edges.at(edge).second;

        //Check on the element containing the edge
        if(std::find(treated_edges.at(vert_1_id).begin(),
                     treated_edges.at(vert_1_id).end(), vert_2_id)
           != treated_edges.at(vert_1_id).end())
          continue;

        treated_edges.at(vert_1_id).push_back(vert_2_id);
        treated_edges.at(vert_2_id).push_back(vert_1_id);

        int e_neighbor = find_neighbor_base_element_id(base_verts_per_base_elem,
                                                       e, vert_1_id, vert_2_id);

        //treat boundary edges
        if(e_neighbor == -1)
        {
          // check conditions
          if(Interfaces[KNPR[vert_1_id] - 1] < 0 || Interfaces[KNPR[vert_2_id]
              - 1]
                                                    < 0)
          {
            Error("Error in ReadGeo, line " << __LINE__ << endl);
            exit(-1);
          }

          //treatment of boundary edges
          int edge_bdr_part = base_vert_bdry.at(vert_1_id);
          int edge_bdr_comp = static_cast<int>(base_vert_coords.at(vert_1_id)
              .first);

          if(BdParts[edge_bdr_part]->GetBdComp(edge_bdr_comp)->IsFreeBoundary())
          {
            Error("Error in ReadGeo, line " << __LINE__ << endl);
            exit(-1);
          }

          for(size_t l = 0; l < n_elem_layers; l++)
          {
            TGridCell* my_hexa = dynamic_cast<TGridCell*>(CellTree[l
                * n_base_elements
                                                                   + e]);

            TVertex* vert1(sandw_vertices.at(l * n_base_vertices + vert_1_id));
            TVertex* vert2(sandw_vertices.at(l * n_base_vertices + vert_2_id));
            TVertex* vert3(
                sandw_vertices.at((l + 1) * n_base_vertices + vert_1_id));
            TVertex* vert4(
                sandw_vertices.at((l + 1) * n_base_vertices + vert_2_id));
            double T_vert_1 = base_vert_coords.at(vert_1_id).first
                - edge_bdr_comp;
            double T_vert_2 = base_vert_coords.at(vert_2_id).first
                - edge_bdr_comp;

            //prevents confusion in vertices of two different boundary-parts
            //guarantees 0<=T<=1
            if(T_vert_2 < T_vert_1)
              T_vert_2 = 1.;

            int my_joint_id = find_joint_face(my_hexa, vert1, vert2);

            set_bdr_joints(my_hexa, vert1, vert2, vert3, vert4, my_joint_id,
                           BdParts[edge_bdr_part]->GetBdComp(edge_bdr_comp));
          }

        }	        		  //end boundary treatment
        else
        {
          for(size_t l = 0; l < n_elem_layers; l++)
          {
            TGridCell* my_hexa = dynamic_cast<TGridCell*>(CellTree[l
                * n_base_elements
                                                                   + e]);
            TGridCell* yo_hexa =
                dynamic_cast<TGridCell*>(CellTree[l * n_base_elements
                    + e_neighbor]);
            TVertex* vert1(sandw_vertices.at(l * n_base_vertices + vert_1_id));
            TVertex* vert2(sandw_vertices.at(l * n_base_vertices + vert_2_id));

            int my_joint_id = find_joint_face(my_hexa, vert1, vert2);
            int yo_joint_id = find_joint_face(yo_hexa, vert1, vert2);

            TJointEqN* inner_joint = new TJointEqN(my_hexa, yo_hexa);
            my_hexa->SetJoint(my_joint_id, inner_joint);
            yo_hexa->SetJoint(yo_joint_id, inner_joint);
            inner_joint->SetMapType();
          }
        }

      }
      // N_RootCells auf die Zahl 3D (nicht: 2D) Zellen setzen
      this->N_RootCells = n_sandw_elements;

    }

    //ErrThrow("NewMakeSandwichGrid only deals with triangular/"
    //"tetrehedral meshes so far. ");
  }

  else if(elements_shape == ElementShape::TETS)
  {
    // Allocate the CellTree, i.e., the tree structure of 3D cells.
    // Each 2D base element will lead to 3 times n_elem_layers cells
    // in the CellTree (each prism with triangular base area will be split into three tets)
    size_t n_sandw_elements = 3 * n_base_elements * n_elem_layers;
    CellTree = new TBaseCell*[n_sandw_elements];
    for(size_t c = 0; c < n_sandw_elements; ++c)
      CellTree[c] = new TMacroCell(TDatabase::RefDescDB[Tetrahedron], RefLevel);

    //For further use the orientation (sign of the triple product of the vertices)
    //has to be positive. If not it has to be changed and the numbering of faces/joints has to be adjusted.
    std::vector<int> Cell_orientations(n_sandw_elements);

    for(size_t e = 0; e < n_base_elements; e++)
    {

      int base_vert_1_id = base_verts_per_base_elem.at(e)[0];
      int base_vert_2_id = base_verts_per_base_elem.at(e)[1];
      int base_vert_3_id = base_verts_per_base_elem.at(e)[2];

      for(size_t l = 0; l < n_elem_layers; l++)
      {
        TVertex* A_bot = sandw_vertices.at(
            l * n_base_vertices + base_vert_1_id);
        TVertex* B_bot = sandw_vertices.at(
            l * n_base_vertices + base_vert_2_id);
        TVertex* C_bot = sandw_vertices.at(
            l * n_base_vertices + base_vert_3_id);
        sort_vertices(A_bot, B_bot, C_bot);
        TVertex* A_top = sandw_vertices.at(
            (l + 1) * n_base_vertices + base_vert_1_id);
        TVertex* B_top = sandw_vertices.at(
            (l + 1) * n_base_vertices + base_vert_2_id);
        TVertex* C_top = sandw_vertices.at(
            (l + 1) * n_base_vertices + base_vert_3_id);
        sort_vertices(A_top, B_top, C_top);

        size_t my_prism_index = 3 * (l * n_base_elements + e);

        // Set up "low" Tetrahedron
        TBaseCell* low_tet = CellTree[my_prism_index];
        set_tetrahedron(my_prism_index, low_tet, A_bot, B_bot, C_bot, C_top,
                        Cell_orientations.at(my_prism_index));

        // Set up "mid" Tetrahedron
        TBaseCell* mid_tet = CellTree[my_prism_index + 1];
        set_tetrahedron(my_prism_index + 1, mid_tet, A_bot, B_bot, B_top, C_top,
                        Cell_orientations.at(my_prism_index + 1));

        // Set up "high" Tetrahedron
        TBaseCell* high_tet = CellTree[my_prism_index + 2];
        set_tetrahedron(my_prism_index + 2, high_tet, A_bot, A_top, B_top,
                        C_top, Cell_orientations.at(my_prism_index + 2));

        // put both inner joints into place
        // Joint ID has to match with the face ID (ShapeDesc) for later use (SetMaptype)
        TJointEqN* low_mid_inner_joint = new TJointEqN(low_tet, mid_tet);
        low_tet->SetJoint(1, low_mid_inner_joint);
        mid_tet->SetJoint(1, low_mid_inner_joint);

        low_mid_inner_joint->SetMapType();

        TJointEqN* mid_high_inner_joint = new TJointEqN(mid_tet, high_tet);
        //Joint face depends on orientation
        if(Cell_orientations[my_prism_index + 1])
          mid_tet->SetJoint(3, mid_high_inner_joint);
        else
          mid_tet->SetJoint(2, mid_high_inner_joint);

        //Joint face depends on orientation
        if(Cell_orientations[my_prism_index + 2])
          high_tet->SetJoint(3, mid_high_inner_joint);
        else
          high_tet->SetJoint(2, mid_high_inner_joint);

        mid_high_inner_joint->SetMapType();

        //set bottom plane joint
        if(l == 0)
          set_bdr_joints(low_tet, A_bot, B_bot, C_bot, 0, Bottom);

        // put outer joint between layers into place
        if(l > 0)
        {
          TBaseCell *top_tet = CellTree[3 * ((l - 1) * n_base_elements + e) + 2];
          TJointEqN* top_bot_outer_joint = new TJointEqN(low_tet, top_tet);
          if(Cell_orientations[3 * ((l - 1) * n_base_elements + e) + 2])
            top_tet->SetJoint(2, top_bot_outer_joint);
          else
            top_tet->SetJoint(3, top_bot_outer_joint);
          low_tet->SetJoint(0, top_bot_outer_joint);
          top_bot_outer_joint->SetMapType();
        }

        //set top plane joint
        if(l == n_elem_layers - 1)
        {
          if(Cell_orientations[my_prism_index + 2])
            set_bdr_joints(high_tet, A_top, B_top, C_top, 2, Top);
          else
            set_bdr_joints(high_tet, A_top, B_top, C_top, 3, Top);
        }
      }      //end layers
    }      //end prisms

           //to keep track of which elements were treated already
    std::vector<std::vector<int>> treated_edges(n_base_vertices,
                                                std::vector<int>());

    // set boundary joints
    for(size_t e = 0; e < n_base_elements; e++)
    {
      int base_vert_0_id = base_verts_per_base_elem.at(e)[0];
      int base_vert_1_id = base_verts_per_base_elem.at(e)[1];
      int base_vert_2_id = base_verts_per_base_elem.at(e)[2];
      //treat all three edges, inserting all side joints in all sandwich elements
      //first edge
      std::vector<std::pair<int, int>> edges = {
          {base_vert_0_id, base_vert_1_id}, {base_vert_1_id, base_vert_2_id}, {
              base_vert_2_id, base_vert_0_id}};

      for(int edge = 0; edge < 3; ++edge)
      {

        int vert_1_id = edges.at(edge).first;
        int vert_2_id = edges.at(edge).second;

        //Check on the element containing the edge
        if(std::find(treated_edges.at(vert_1_id).begin(),
                     treated_edges.at(vert_1_id).end(), vert_2_id)
           != treated_edges.at(vert_1_id).end())
          continue;

        treated_edges.at(vert_1_id).push_back(vert_2_id);
        treated_edges.at(vert_2_id).push_back(vert_1_id);

        int e_neighbor = find_neighbor_base_element_id(base_verts_per_base_elem,
                                                       e, vert_1_id, vert_2_id);

        if(e_neighbor == -1)
        {    //this is a boundary edge, treat it accordingly
             // check conditions
          if(Interfaces[KNPR[vert_1_id] - 1] < 0
              || Interfaces[KNPR[vert_2_id]- 1] < 0)
          {
            ErrThrow("Error in ReadGeo" );
          }

          //treatment of boundary edges
          int edge_bdr_part = base_vert_bdry.at(vert_1_id);
          int edge_bdr_comp = static_cast<int>(base_vert_coords.at(vert_1_id)
              .first);

          if(BdParts[edge_bdr_part]->GetBdComp(edge_bdr_comp)->IsFreeBoundary())
          {
            ErrThrow("Error in ReadGeo " );
          }

          double T_vert_1 = base_vert_coords.at(vert_1_id).first
              - edge_bdr_comp;
          double T_vert_2 = base_vert_coords.at(vert_2_id).first
              - edge_bdr_comp;

          //prevents confusion in vertices of two different boundary-parts
          //guarantees 0<=T<=1
          //runs without, too, but causes error in BdLine
          if(T_vert_2 < T_vert_1)
            T_vert_2 = 1.;

          for(size_t l = 0; l < n_elem_layers; ++l)
          {
            size_t my_prism_index = 3 * (l * n_base_elements + e);

            TGridCell* my_low_tet =
                dynamic_cast<TGridCell*>(CellTree[my_prism_index]);
            TGridCell* my_mid_tet =
                dynamic_cast<TGridCell*>(CellTree[my_prism_index + 1]);
            TGridCell* my_high_tet =
                dynamic_cast<TGridCell*>(CellTree[my_prism_index + 2]);

            bool orientation_low = Cell_orientations.at(my_prism_index);
            bool orientation_mid = Cell_orientations.at(my_prism_index + 1);

            TVertex* vert1(sandw_vertices.at(l * n_base_vertices + vert_1_id));
            TVertex* vert2(sandw_vertices.at(l * n_base_vertices + vert_2_id));
            TVertex* vert1_high(
                sandw_vertices.at((l + 1) * n_base_vertices + vert_1_id));
            TVertex* vert2_high(
                sandw_vertices.at((l + 1) * n_base_vertices + vert_2_id));

            int my_lower_joint_id, my_upper_joint_id;
            TGridCell* my_lower_joint_element;
            TGridCell* my_upper_joint_element;

            find_low_and_high_face_element(orientation_low, orientation_mid,
                                           my_low_tet, my_mid_tet, my_high_tet,
                                           vert1, vert2, my_lower_joint_element,
                                           my_lower_joint_id,
                                           my_upper_joint_element,
                                           my_upper_joint_id);

            //there exists an edge between (smaller vertex, low) and (larger vertex, up)
            if(*vert2 < *vert1)
            {
              //Set joint for lower tet
              set_bdr_joints(my_lower_joint_element, vert1, vert2, vert1_high,
                             my_lower_joint_id,
                             BdParts[edge_bdr_part]->GetBdComp(edge_bdr_comp));
              //Set joint for upper tet
              set_bdr_joints(my_upper_joint_element, vert1_high, vert2_high,
                             vert2, my_upper_joint_id,
                             BdParts[edge_bdr_part]->GetBdComp(edge_bdr_comp));
            }
            else
            {
              //Set joint for lower tet
              set_bdr_joints(my_lower_joint_element, vert1, vert2, vert2_high,
                             my_lower_joint_id,
                             BdParts[edge_bdr_part]->GetBdComp(edge_bdr_comp));
              //Set joint for upper tet
              set_bdr_joints(my_upper_joint_element, vert1_high, vert2_high,
                             vert1, my_upper_joint_id,
                             BdParts[edge_bdr_part]->GetBdComp(edge_bdr_comp));
            }
          }    		  //end layers
        }    		  //end set boundary joints

        //set inner joints between prisms
        else
        {	  // there are two tets sharing a face to both sides of all sandwich
          // repetitions of the current edge - create their joints!
          for(size_t l = 0; l < n_elem_layers; ++l)
          {
            size_t my_prism_index = 3 * (l * n_base_elements + e);
            size_t yo_prism_index = 3 * (l * n_base_elements + e_neighbor);

            TGridCell* my_low_tet =
                dynamic_cast<TGridCell*>(CellTree[my_prism_index]);
            TGridCell* my_mid_tet =
                dynamic_cast<TGridCell*>(CellTree[my_prism_index + 1]);
            TGridCell* my_high_tet =
                dynamic_cast<TGridCell*>(CellTree[my_prism_index + 2]);

            bool my_orientation_low = Cell_orientations.at(my_prism_index);
            bool my_orientation_mid = Cell_orientations.at(my_prism_index + 1);

            TGridCell* yo_low_tet =
                dynamic_cast<TGridCell*>(CellTree[yo_prism_index]);
            TGridCell* yo_mid_tet =
                dynamic_cast<TGridCell*>(CellTree[yo_prism_index + 1]);
            TGridCell* yo_high_tet =
                dynamic_cast<TGridCell*>(CellTree[yo_prism_index + 2]);

            bool yo_orientation_low = Cell_orientations.at(yo_prism_index);
            bool yo_orientation_mid = Cell_orientations.at(yo_prism_index + 1);

            TVertex* vert1(sandw_vertices.at(l * n_base_vertices + vert_1_id)); //global numbering
            TVertex* vert2(sandw_vertices.at(l * n_base_vertices + vert_2_id));

            { //set the lower of the two joints
              int my_lower_joint_id, yo_lower_joint_id;
              TGridCell* my_lower_joint_element;
              TGridCell* yo_lower_joint_element;

              int my_upper_joint_id, yo_upper_joint_id;
              TGridCell* my_upper_joint_element;
              TGridCell* yo_upper_joint_element;

              find_low_and_high_face_element(my_orientation_low,
                                             my_orientation_mid, my_low_tet,
                                             my_mid_tet, my_high_tet, vert1,
                                             vert2, my_lower_joint_element,
                                             my_lower_joint_id,
                                             my_upper_joint_element,
                                             my_upper_joint_id);

              find_low_and_high_face_element(yo_orientation_low,
                                             yo_orientation_mid, yo_low_tet,
                                             yo_mid_tet, yo_high_tet, vert1,
                                             vert2, yo_lower_joint_element,
                                             yo_lower_joint_id,
                                             yo_upper_joint_element,
                                             yo_upper_joint_id);

              TJointEqN* low_joint = new TJointEqN(my_lower_joint_element,
                                                   yo_lower_joint_element);
              my_lower_joint_element->SetJoint(my_lower_joint_id, low_joint);
              yo_lower_joint_element->SetJoint(yo_lower_joint_id, low_joint);
              low_joint->SetMapType();

              TJointEqN* high_joint = new TJointEqN(my_upper_joint_element,
                                                    yo_upper_joint_element);
              my_upper_joint_element->SetJoint(my_upper_joint_id, high_joint);
              yo_upper_joint_element->SetJoint(yo_upper_joint_id, high_joint);
              high_joint->SetMapType();
            }
          }
        } //end Set joints between prisms
      }

<<<<<<< HEAD
  for(i=0;i<N_RootCells;i++)
  {
    CurrCell = CellTree[i];
    k = CurrCell->GetN_Joints();
    for(j=0;j<k;j++)
    {
      // cout << i << " --  " << j;
      // cout << " " << (int)(CurrCell->GetJoint(j)) << endl;
      if( CurrCell->GetJoint(j) != nullptr )
        CurrCell->GetJoint(j)->SetMapType();
=======
>>>>>>> d6922895
    }
    // N_RootCells auf die Zahl 3D (nicht: 2D) Zellen setzen
    this->N_RootCells = n_sandw_elements;
  } //END construct tetrahedral mesh

  // initialize iterators
  TDatabase::IteratorDB[It_EQ]->SetParam(this);
  TDatabase::IteratorDB[It_LE]->SetParam(this);
  TDatabase::IteratorDB[It_Finest]->SetParam(this);
  TDatabase::IteratorDB[It_Between]->SetParam(this);
  TDatabase::IteratorDB[It_OCAF]->SetParam(this);

}

#endif // __2D__
<|MERGE_RESOLUTION|>--- conflicted
+++ resolved
@@ -1936,32 +1936,11 @@
           hexa->SetVertex(6, D_top);
           hexa->SetVertex(7, C_top);
         }
-<<<<<<< HEAD
-      } // endfor N_RootCells
-    
-      // generate edges
-      KMT = new TJoint*[N_RootCells*4*N_Layers];
-//       memset(KMT, 0, N_RootCells*4*N_Layers * SizeOfInt); //changed by sashi on 7 Nov 2012
-      
-      j=N_RootCells*4*N_Layers;
-      for(i=0;i<j;i++)
-        KMT[i] = nullptr;
-    
-      Bottom = new TBdPlane(1000);
-      Bottom->SetParams(0,0,Zmin, 1,0,0, 0,0,-1);
-      Top = new TBdPlane(1001);
-      Top->SetParams(0,0,DriftZ-Zmin, 1,0,0, 0,0,1); 
-    
-      for (i=0;i<N_RootCells;i++)
-      {
-        switch (CellTree[i]->GetType())
-=======
 
         if(l == 0)
           set_bdr_joints(hexa, A_bot, B_bot, C_bot, D_bot, 0, Bottom);
 
         if(l > 0)
->>>>>>> d6922895
         {
           TBaseCell *hexa_below = CellTree[(l - 1) * n_base_elements + e];
           TJointEqN* top_bot_outer_joint = new TJointEqN(hexa, hexa_below);
@@ -1977,239 +1956,6 @@
 
     } //end base_elements
 
-<<<<<<< HEAD
-                  if (ABS(T_b) < 1e-4)
-                    T_b = 1.0;
-                  else
-                    if (ABS(T_b) > 0.9999)
-                      T_b = 0.0;
-                }
-
-                for(k=0;k<N_Layers-1;k++)
-                {
-                  if(j == N_E-1)
-                  {
-                    Param1[0] = T_b;
-                    Param1[1] = T_a;
-                    Param1[2] = T_a;
-                    Param1[3] = T_b;
-    
-                    Param2[0] = Lambda[k];
-                    Param2[1] = Lambda[k];
-                    Param2[2] = Lambda[k+1];
-                    Param2[3] = Lambda[k+1];
-                  }
-                  else
-                  {
-                    Param1[0] = T_a;
-                    Param1[1] = T_a;
-                    Param1[2] = T_b;
-                    Param1[3] = T_b;
-    
-                    Param2[0] = Lambda[k];
-                    Param2[1] = Lambda[k+1];
-                    Param2[2] = Lambda[k+1];
-                    Param2[3] = Lambda[k];
-                  }
-                  // usual bpoundary joint
-                  Joint = new TInterfaceJoint3D(BdParts[Part]->GetBdComp(comp),
-                            Param1, Param2, CellTree[k*N_RootCells + i],
-                            CellTree[k*N_RootCells + Neib]);
-                  KMT[k*4*N_RootCells + i*4 + j] = Joint;
-                  // cout << "hier" << T_a << "  " << T_b << endl;
-                  // cout << k*N_RootCells + i << " " << j+1 << endl;
-                } // endfor k
-              }
-              else
-              {
-                for(k=0;k<N_Layers-1;k++)
-                {
-                  KMT[k*4*N_RootCells + i*4 + j] =
-                      new TJointEqN(CellTree[k*N_RootCells + i],
-                                    CellTree[k*N_RootCells + Neib]);
-                }
-              }
-            }
-            else
-            {
-              for(k=0;k<N_Layers-1;k++)
-              {
-                KMT[k*4*N_RootCells + i*4 + j] =
-                    new TJointEqN(CellTree[k*N_RootCells + i],
-                                  CellTree[k*N_RootCells + Neib]);
-              }
-              // cout << "KMT2: " << i*4+j << endl;
-            }
-    
-            for(k=0;k<N_Layers-1;k++)
-            {
-              CellTree[k*N_RootCells + i]->SetJoint(j+1,
-                            KMT[k*4*N_RootCells + i*4 + j]);
-            }
-          }
-          else
-          {
-            if (Neib == -1)
-            {
-              if (Interfaces[KNPR[a]-1] < 0)
-              {
-                Error("Error in ReadGeo, line " << __LINE__ << endl);
-                exit(-1);
-              }
-              else
-                if (Interfaces[KNPR[b]-1] < 0)
-                {
-                  Error("Error in ReadGeo, line " << __LINE__ << endl);
-                  exit(-1);
-                }
-                else
-                {
-                  comp = (int) DCORVG[2*a];
-                  T_a = DCORVG[2*a] - comp;
-                  T_b = DCORVG[2*b] - comp;
-                }
-    
-              
-              if (T_b < T_a)
-              {
-                T_b = 1.;
-                // cout << T_a << " ... " << T_b << endl;
-              }
-    
-              if(BdParts[Part]->GetBdComp(comp)->IsFreeBoundary())
-              {
-                Error("Error in ReadGeo, line " << __LINE__ << endl);
-                exit(-1);
-              }
-              else
-              {
-                for(k=0;k<N_Layers-1;k++)
-                {
-                  if(j == N_E-1)
-                  {
-                    Param1[0] = T_b;
-                    Param1[1] = T_a;
-                    Param1[2] = T_a;
-                    Param1[3] = T_b;
-    
-                    Param2[0] = Lambda[k];
-                    Param2[1] = Lambda[k];
-                    Param2[2] = Lambda[k+1];
-                    Param2[3] = Lambda[k+1];
-                  }
-                  else
-                  {
-                    Param1[0] = T_a;
-                    Param1[1] = T_a;
-                    Param1[2] = T_b;
-                    Param1[3] = T_b;
-    
-                    Param2[0] = Lambda[k];
-                    Param2[1] = Lambda[k+1];
-                    Param2[2] = Lambda[k+1];
-                    Param2[3] = Lambda[k];
-                  }
-                  /*
-                  // test for periodic boundary conditions
-                  if(TDatabase::ParamDB->P5 == 1234567)
-                  {
-                    OutPut("cell: " << i << " " << j << endl);
-                    if(! (CellTree[k*N_RootCells + i]->GetJoint(j+1) ) )
-                    {
-                      Joint = new TPeriodicJoint(CellTree[k*N_RootCells+i],
-                                            CellTree[k*N_RootCells+i+3]);
-                      CellTree[k*N_RootCells+i]->SetJoint(j+1, Joint);
-                      CellTree[k*N_RootCells+i+3]->SetJoint(j+1, Joint);
-                      Joint->SetMapType(1);
-                      OutPut("making periodic joint" << endl);
-                    }
-                  }
-                  else
-                  */
-                  {
-                    // usual bpoundary joint
-                    Joint = new TBoundFace(BdParts[Part]->GetBdComp(comp),
-                              Param1, Param2);
-                    CellTree[k*N_RootCells + i]->SetJoint(j+1, Joint);
-                    // cout << "hier" << T_a << "  " << T_b << endl;
-                    // cout << k*N_RootCells + i << " " << j+1 << endl;
-                  }
-                }
-              }
-    
-            }
-            else
-            {
-              for (k=0;k<4;k++)
-              {
-                Joint = KMT[Neib*4 + k];
-                if (Joint != nullptr)
-                {
-                  aux1 = Neib*4 + k;
-                  JNeib1 = KMT[aux1]->GetNeighbour(0);
-                  JNeib2 = KMT[aux1]->GetNeighbour(1);
-    
-                  if ( (JNeib1 == CellTree[Neib] && JNeib2 == CellTree[i]) ||
-                       (JNeib1 == CellTree[i] && JNeib2 == CellTree[Neib])) break;
-                }
-              }
-    
-              for(l=0;l<N_Layers-1;l++)
-              {
-                CellTree[l*N_RootCells + i]->SetJoint(j+1,
-                              KMT[l*4*N_RootCells + Neib*4 + k]);
-              }
-              // cout << "dort" << endl;
-            }
-          }
-        } // endfor N_E
-    
-        // create top and bottom joints
-        Param1[0] = NewVertices[KVERT[NVE*i    ]-1]->GetX();
-        Param1[1] = NewVertices[KVERT[NVE*i + 1]-1]->GetX();
-        Param1[2] = NewVertices[KVERT[NVE*i + 2]-1]->GetX();
-        Param1[3] = NewVertices[KVERT[NVE*i + 3]-1]->GetX();
-        Param2[0] = NewVertices[KVERT[NVE*i    ]-1]->GetY();
-        Param2[1] = NewVertices[KVERT[NVE*i + 1]-1]->GetY();
-        Param2[2] = NewVertices[KVERT[NVE*i + 2]-1]->GetY();
-        Param2[3] = NewVertices[KVERT[NVE*i + 3]-1]->GetY();
-        Joint = new TBoundFace(Bottom, Param1, Param2);
-        CellTree[i]->SetJoint(0, Joint);
-    
-        Param1[0] = NewVertices[KVERT[NVE*i    ]-1]->GetX()+DriftX;
-        Param1[3] = NewVertices[KVERT[NVE*i + 1]-1]->GetX()+DriftX;
-        Param1[2] = NewVertices[KVERT[NVE*i + 2]-1]->GetX()+DriftX;
-        Param1[1] = NewVertices[KVERT[NVE*i + 3]-1]->GetX()+DriftX;
-        Param2[0] = -(NewVertices[KVERT[NVE*i    ]-1]->GetY()+DriftY);
-        Param2[3] = -(NewVertices[KVERT[NVE*i + 1]-1]->GetY()+DriftY);
-        Param2[2] = -(NewVertices[KVERT[NVE*i + 2]-1]->GetY()+DriftY);
-        Param2[1] = -(NewVertices[KVERT[NVE*i + 3]-1]->GetY()+DriftY);
-        Joint = new TBoundFace(Top, Param1, Param2);
-        CellTree[(N_Layers-2)*N_RootCells + i]->SetJoint(5, Joint);
-        
-        // create horizontal joints
-        for(k=1;k<N_Layers-1;k++)
-        {
-          Joint = new TJointEqN(CellTree[(k-1)*N_RootCells+i],
-                                CellTree[ k   *N_RootCells+i]);
-          CellTree[(k-1)*N_RootCells+i]->SetJoint(5, Joint);
-          CellTree[ k   *N_RootCells+i]->SetJoint(0, Joint);
-        }
-      }
-    
-      N_RootCells *= (N_Layers-1);
-      delete[] KMT; // [] added by sashi
-    break;
-
-    case 3: // triangles in 2d mesh
-      // generate cells
-      CellTree = new TBaseCell*[3*N_RootCells*N_Layers];
-      OrderArray = new int[N_RootCells];
-      KMTupper = new int[N_RootCells*N_Layers*3];
-      KMTlower = new int[N_RootCells*N_Layers*3];
-    
-      for (i=0;i<N_RootCells;i++)
-=======
     for(size_t e = 0; e < n_base_elements; e++)
     {
       int base_vert_0_id = base_verts_per_base_elem.at(e)[0];
@@ -2229,7 +1975,6 @@
                                                   std::vector<int>());
 
       for(int edge = 0; edge < 4; edge++)
->>>>>>> d6922895
       {
         int vert_1_id = edges.at(edge).first;
         int vert_2_id = edges.at(edge).second;
@@ -2632,19 +2377,6 @@
         } //end Set joints between prisms
       }
 
-<<<<<<< HEAD
-  for(i=0;i<N_RootCells;i++)
-  {
-    CurrCell = CellTree[i];
-    k = CurrCell->GetN_Joints();
-    for(j=0;j<k;j++)
-    {
-      // cout << i << " --  " << j;
-      // cout << " " << (int)(CurrCell->GetJoint(j)) << endl;
-      if( CurrCell->GetJoint(j) != nullptr )
-        CurrCell->GetJoint(j)->SetMapType();
-=======
->>>>>>> d6922895
     }
     // N_RootCells auf die Zahl 3D (nicht: 2D) Zellen setzen
     this->N_RootCells = n_sandw_elements;
