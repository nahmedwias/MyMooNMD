/** **************************************************************************** 
*
* @name       POD
* @brief      Computation/manipulation of POD basis
*             independently of problem dimension
*
* @author     Swetlana Giere
* @date       08.03.2017 (start of implementation)
*
*******************************************************************************/

#include <POD.h>
#include <SnapshotsCollector.h>

extern "C"
{
    void dsyev_( char* jobz, char* uplo, int* n, double* a, int* lda,
                 double* w, double* work, int* lwork, int* info );
}

/** ***************************************************************************/
ParameterDatabase POD::default_pod_database()
{
  ParameterDatabase db("Default ParMooN parameter database for "
                       "POD-based ROM problems");

<<<<<<< HEAD
  db.add("pod_directory", ".",
         "This directory is where the POD basis and Co. are written. This "
         "directory will be created, if it does not exist already. Files in "
         "this directory will be overwritten without any warning.");
  
  db.add("pod_basename", "parmoon_pod",
         "Basename for pod basis and related files. When writing the POD "
         "basis, the basis elements will be written into pod_basename.pod, "
         "the average (if needed) into pod_basename.mean. When reading the "
         "basis, the program expect to find files ending with .pod and .mean");

  db.add("pod_rank", (size_t) 0,
         "This integer specifies the dimension of the POD space to be computed."
         " If pod_rank <= 0, then all possible POD modes will be computed.");

  db.add("pod_fluctuations_only", true,
         "This is the flag whether the POD basis should be computed only "
         "fluctuation part (without average) of the snapshots "
         "(also central trajectory method).",
         {true,false});

  db.add("pod_inner_product", "euclidean",
         "Specification of the inner product which is used to compute POD "
         "basis. Besides default value, only 'l2' is possible at the moment.",
         {"euclidean", "L2"});

  // Merge with snapshots database needed to get the path of the snapshots
  db.merge(SnapshotsCollector::default_snapshots_database(), true);
=======
ParameterDatabase POD::default_pod_database()
{
  Output::print<5>("Creating a default POD-ROM parameter database...");
  ParameterDatabase db("Default ParMooN parameter database for POD-based ROM problems");

  db.add("pod_directory", ".",
      	         "This directory is where the POD basis and Co. are written. This "
      	         "directory will be created, if it does not exist already. Files in "
      	         "this directory will be overwritten without any warning.");
  
  db.add("pod_basename", "parmoon_pod",
	 "Basename for pod basis and related files."
	 " When writing the POD basis, the basis elements will be written into pod_basename.pod, "
	 " the average (if needed) into pod_basename.mean"
	 " When reading the basis, the program expect to find files ending with .pod and .mean");

  db.add("pod_rank", (size_t) 0,
      	         "This integer specifies the dimension of the POD space to be computed. "
      		 "If pod_rank <= 0, then all possible POD modes will be computed. ");

  db.add("pod_fluctuations_only", true,
	 "This is the flag whether the POD basis should be computed only "
	 " fluctuation part (without average) of the snapshots "
	 " (also central trajectory method).",
	 {true,false});

  db.add("pod_inner_product", "euclidean",
               "Specification of the inner product which is used to compute POD basis."
  		  "Besides default value, only 'l2' is possible at the moment.",
  		  {"euclidean", "L2"});

  db.add("rom_init_regularized", false,
	 "This is the flag whether the the ROM initial condition should be regularized.",
	 {true,false});

  db.add("differential_filter_width", 1.0,
           "Filter width for the differential filter (Helmoltz equation) for the computation "
           "of of the regularized ROM initial condition.",
             0., 10.);

  // Merge with other databases
  db.merge(ParameterDatabase::default_output_database(), true);
>>>>>>> 2bf87e9c

  return db;
}

/** ***************************************************************************/
POD::POD(const ParameterDatabase& param_db) :
<<<<<<< HEAD
  db(POD::default_pod_database()),
=======
  db(default_pod_database()),
  length(0),
>>>>>>> 2bf87e9c
  rank(0),
  length(0),
  eigen_threshold(1.0e-10),
  valid_eigs(0),
  length_snaps(0),
  number_snaps(0),
  eigs(NULL)
{
  this->db.merge(param_db, true);
  rank = db["pod_rank"];
  //TODO set gramian_mat, snaps_mat, pod_basis, snaps_mean to zero
}

/** ***************************************************************************/
POD::~POD()
{
  if( eigs != NULL )
  {
    delete[] eigs;
  }
}

/** ***************************************************************************/
void POD::read_snapshots()
{
  // read snapshots from file
  string snap_filename = this->db["snaps_directory"].get<std::string>();
  snap_filename += "/";
  snap_filename += this->db["snaps_basename"].get<std::string>();

  Output::print<1>("Reading snapshots from file: ", snap_filename, "...");
//Add check warning
  std::vector < std::vector<double> > tmp_snaps;
  read_data( snap_filename, tmp_snaps);

  this->length_snaps = tmp_snaps[0].size(); //total dof
  this->number_snaps = tmp_snaps.size();

  this->snaps_mat.resize(this->length_snaps,this->number_snaps);

  // store snapshots into member matrix snaps_mat 
  for(int i=0; i<this->number_snaps;i++)
  {
    for(int j=0; j<this->length_snaps;j++)
    {
      this->snaps_mat(j,i)=tmp_snaps[i][j];
    }
  }

  Output::print<1>("... snapshots read.");
  Output::print<1>("  * Length of snapshots : ", this->length_snaps);
  Output::print<1>("  * Number of snapshots : ", this->number_snaps);
}

/** ***************************************************************************/
void POD::compute_basis()
{
  Output::print<1>("Computing POD basis by method of snapshots...");

  read_snapshots();

  this->snaps_mean.resize(this->length_snaps);
  this->snaps_mean.clear();

  if( this->db["pod_fluctuations_only"] )
  {
    Output::print<1>("POD will be computed from fluctuating part of "
                     "snapshots.");
    decompose_snaps();
  }
  else
  {
    Output::print<1>("POD will be computed from full/raw snapshots.");
  }

  ublas::matrix<double> autocorr_mat;
  compute_autocorr_mat(autocorr_mat);

  ublas::vector<double> vec_eig, vec_Seig;

  /* parameters for LAPACK dsyev */
  double** snaps;
  double* work;
  double wkopt;
  char arg1 = 'V'; /* compute eigenvalues and eigenvectors */
  char arg2 = 'U'; /* for upper triangular matrix */
  int info = 0, lwork;
  int n = (int) this->number_snaps;

  if(this-> eigs != NULL )
  {
    delete[] this->eigs;
  }

  /* array for eigenvalues */
  this->eigs = new double[ this->number_snaps ];

  snaps = new double*[ this->number_snaps ];
  snaps[ 0 ] = new double[ this->number_snaps*number_snaps ];

  for( int i = 0; i< this->number_snaps; i++ )
  {
    snaps[ i ] = snaps[ 0 ]+ i*this->number_snaps;
  }

  for( int i = 0 ; i < this->number_snaps; i++ )
  {
    for( int j = 0; j < this->number_snaps; j++ )
    {
      snaps[ j ][ i ] = autocorr_mat( i, j );
    }
  }

  Output::print<1>("Calling lapack for solving eigenproblem.");
  /* workspace query: the routine only calculates the optimal size of work */
  lwork = -1;
  dsyev_( &arg1, &arg2, &n, *snaps, &n, this->eigs, &wkopt, &lwork, &info );
  lwork = (int)wkopt;
  work = (double*)malloc( lwork*sizeof(double) );
  /* Solve eigenproblem, the eigenvalues are stored in ascending order */
  dsyev_( &arg1, &arg2, &n, *snaps, &n, this->eigs, work, &lwork, &info );
  /* Check for convergence */
  if( info > 0 )
  {
    ErrThrow("The algorithm failed to compute eigenvalues.");
  }

  for( int i=this->number_snaps-1; i >=0 ; i-- )
  {
    if( this->eigs[ i ] > this->eigen_threshold )
    {
      this->valid_eigs ++;
    }
  }

  /* check the rank of the pod basis */
  if(this->rank<=0)
  {
    this->rank=valid_eigs; // take all
  }

  if(this->rank > this->valid_eigs)
  {
    Output::warn<1>("POD basis", "rank of POD basis can't be greater than ",
                    this->valid_eigs, "! Parameter 'pod_rank' has been reset ",
                    "from ", this->rank, " to ", this->valid_eigs, ".");
    this->rank = this->valid_eigs;
  }

  Output::print<1>("Number of valid POD eigenvalues: ", this->valid_eigs);
  Output::print<1>("Dimension of POD basis         : ", this->rank);

  this->pod_basis.resize( this->length_snaps, this->rank );
  vec_eig.resize( this->number_snaps );
  vec_Seig.resize( this->length_snaps );

  for( int i = this->number_snaps-1; (i >= this->number_snaps - this->rank)
                                     && (i >= 0) ; i-- )
  {
    int count = this->number_snaps - 1 - i;
    for( int j = 0; j < this->number_snaps ; j++ )
    {
      vec_eig( j ) = 1.0 / sqrt( this->eigs[ i ]) * snaps[ i ][ j ];
    }
    axpy_prod( this->snaps_mat, vec_eig, vec_Seig, true );
    for( int j = 0; j < this->length_snaps ; j++ )
    {
      this->pod_basis( j, count ) = vec_Seig( j );
    }
  }
  for( int i= 0 ; i < this->number_snaps/2 ; i++ )
  {
    double help = this->eigs[ i ];
    this->eigs[ i ] = this->eigs[ this->number_snaps-1-i ] ;
    this->eigs[ this->number_snaps-1-i ] = help;
  }

  Output::print<1>("... POD basis computed.");

  this->length = this->length_snaps;
  delete [] *snaps;
  delete [] snaps;
  delete [] work;

}

/** ***************************************************************************/
void POD::set_gramian(std::shared_ptr<TMatrix> mat)
{
  convert_to_ublas(mat, this->gramian_mat);
}

/** ***************************************************************************/
void POD::convert_to_ublas(std::shared_ptr<TMatrix>          mat,
                           ublas::compressed_matrix<double>& res_mat)
{
  int nrow  = mat->GetN_Rows();
  int ncol  = mat->GetN_Columns();

  const int* col_idx = mat->GetKCol();
  const int* row_ptr = mat->GetRowPtr();
  const double* vals = mat->GetEntries();

  int begin, end, pos = 0;

  res_mat.resize(nrow, ncol, false);

  for (int i=0; i<nrow; ++i)
  {
    begin = row_ptr[i];
    end   = row_ptr[i+1];
    for (int j=begin; j<end; ++j)
    {
      res_mat(i,col_idx[pos]) = vals[pos];
      ++pos;
    }
  }
}

/** ***************************************************************************/
void POD::write_pod( std::string basename )
{
  /* writing into basis into file */
  std::string pod_filename = this->db["pod_directory"].get<std::string>();
  pod_filename += "/";
  pod_filename += basename;
  pod_filename += "pod";
  std::ofstream ofile;
  ofile.open( pod_filename.c_str() , ios::out | ios::trunc );
  if( !ofile.is_open() )
  {
    ErrThrow( "Error: File for POD basis ", pod_filename,
              " could not be created." );
  }
  ofile << setprecision( 12 );
  Output::print<1>( "Writing POD basis into file: ", pod_filename );
  if(db["pod_fluctuations_only"])
  {
    ofile << "POD basis: fluctuating field" << "\n";
    /* write averages of snapshots into file */
    write_averages( basename );
  }
  else
  {
    ofile << "POD basis: full field" << "\n";
  }

<<<<<<< HEAD
  for( int i = 0; i< (int)pod_basis.size2() ; i++ )
  {
    for( int j = 0; j < (int)pod_basis.size1(); j++ )
    {
=======
  for(size_t i = 0; i< pod_basis.size2() ; i++ )
  {
    for(size_t j = 0; j < pod_basis.size1(); j++ )
>>>>>>> 2bf87e9c
      ofile << pod_basis( j, i ) << " ";
    }
    ofile << "\n";
  }
  ofile.close();
 
  /*write pod eigenvalues into file */
  write_eigenvalues( basename );
}

/** ***************************************************************************/
void POD::read_basis() {
  std::string filename = this->db["pod_directory"].get<std::string>();
  filename += "/" + this->db["pod_basename"].get<std::string>();
  filename += "pod";
  vector < vector<double> > tmp_basis;
  ifstream podfile(filename.c_str());
  string line;
  if( !podfile )
  {
    Output::print<1>("Error: POD file ", filename ," could not be opened.");
    exit(4711);
  }
  getline(podfile,line); // get the first line of file filename
  if(!line.compare("POD basis: fluctuating field"))
  {
    Output::print<1>("POD basis is computed out of fluctuating part of "
                     "snapshots!");
    read_averages();
  }
  else if(!line.compare("POD basis: full field"))
  {
    Output::print<1>( "POD basis is computed out of entire snapshots!");
  }
  else
  {
    ErrThrow("No information about type of building up of POD basis. "
             "Unsupported format.\n First row of file should contain "
             "'POD basis: full field' or 'POD basis: fluctuating field'.");
  }
  Output::print<1>("Reading POD basis from file ", filename);
  while( getline(podfile, line) )
  {
    vector<double> data;
    double value;
    istringstream iss(line);
    while (iss >> value)
    {
      data.push_back(value);
    }
    tmp_basis.push_back(data);
  }
  podfile.close();

  if( this->rank <= 0 )
<<<<<<< HEAD
=======
	  this->rank=tmp_basis.size();
  
  if( this->rank > (int) tmp_basis.size() )
>>>>>>> 2bf87e9c
  {
    this->rank=(int)tmp_basis.size();
  }

  if( this->rank > (int)tmp_basis.size() )
  {
    Output::warn<1>("Rank of POD basis can't be greater than ",tmp_basis.size(),
                    "! Parameter 'pod_rank' changed to ", tmp_basis.size());
    this->rank = (int)tmp_basis.size();
  }

  this->length = (int)tmp_basis[0].size(); //total dof
  this->pod_basis.resize(this->length,this->rank);

  Output::print<1>("Length of POD basis     : ", this->length);
  Output::print<1>("Dimension of POD basis  : ", this->rank);

  //pod basis (for all components)
  for(int i=0; i<this->rank;i++)
<<<<<<< HEAD
  {
    for(int j=0; j<this->length;j++)
    {
=======
    for(size_t j=0; j<this->length;j++)
>>>>>>> 2bf87e9c
      this->pod_basis(j,i)=tmp_basis[i][j];
    }
  }
}

/** ***************************************************************************/
void POD::write_data( ublas::matrix<double> &mat, std::string filename)
{
  std::ofstream ofile;
  ofile.open( filename.c_str() , ios::out | ios::trunc );
  if( !ofile.is_open() )
  {
    ErrThrow("Error: File ", filename, " could not be created!");
  }
  /** write elements */
<<<<<<< HEAD
  for(int i=0;i<(int)mat.size2();i++)
  {
    for(int j=0;j<(int)mat.size1();j++)
    {
=======
  for(size_t i=0;i< mat.size2();i++)
  {
    for(size_t j=0;j<mat.size1();j++)
>>>>>>> 2bf87e9c
      ofile << mat(j,i) << " ";
    }
    ofile << "\n";
  }
  ofile.close();
}

/** ***************************************************************************/
void POD::write_averages( string basename )
{
  std::string avr_filename = this->db["pod_directory"].get<std::string>();
  avr_filename += "/";
  avr_filename += basename;
  avr_filename += "mean";
  ofstream ofile;
  ofile.open( avr_filename.c_str() , ios::out | ios::trunc );
  if( !ofile.is_open() )
  {
    ErrThrow("Error: File for averages of snapshots ", avr_filename,
             " could not be created.");
  }
  ofile << setprecision( 12 );

  if((int)this->snaps_mean.size()!=this->length)
  {
    ErrThrow( "Error: Vector for averages of snapshots has the wrong length!" );
  }
  // write elements
<<<<<<< HEAD
  for(int i=0; i<(int)this->snaps_mean.size() ; ++i)
=======
  for(size_t i=0; i<this->snaps_mean.size() ; ++i)
>>>>>>> 2bf87e9c
  {
      ofile << this->snaps_mean(i) << " ";
  }
  ofile.close();
}

/** ***************************************************************************/
void POD::write_eigenvalues( string basename )
{
  std::string eig_filename = this->db["pod_directory"].get<std::string>();
  eig_filename += "/";
  eig_filename += basename;
  eig_filename += "eigs";
  int valid_eigen = 0;
  ofstream ofile;
  double sum_eigen = 0.0, cumulative=0.0;
  int no_eigen = snaps_mat.size2();
  if( this->eigs == NULL )
  {
    ErrThrow("Error: Eigenvalues not found. POD not created?");
  }
  for( int i = 0 ; i< no_eigen ; i ++ )
  {
    if( this->eigs[ i ] >= this->eigen_threshold )
    {
      valid_eigen ++;
    }
  }
  ofile.open( eig_filename.c_str() , ios::out | ios::trunc );
  ofile << setprecision( 12 );
  for( int i = 0 ; i< no_eigen ; i++ )
  {
    sum_eigen += this->eigs[ i ];
  }
  for( int i = 0 ; i < min(no_eigen,valid_eigen); i++ )
  {
    cumulative += this->eigs[ i ] / sum_eigen;
    ofile << i+1 << " \t" << this->eigs[ i ] << " \t" << cumulative << endl;
  }
  ofile.close();
}

/** ***************************************************************************/
void POD::read_averages()
{
  std::string filename = this->db["pod_directory"].get<std::string>();
  filename += "/";
  filename += this->db["pod_basename"].get<std::string>();
  filename += "mean";
  Output::print<1>("Reading averages of snapshots from file ", filename);

  vector<double> data;

  read_data( filename , data );
  this->snaps_mean.resize(data.size());

<<<<<<< HEAD
  for(int i=0 ; i<(int)this->snaps_mean.size() ; ++i)
  {
    this->snaps_mean( i ) = data[ i ];
  }
=======
  for(size_t i=0 ; i<this->snaps_mean.size() ; ++i)
	  this->snaps_mean( i ) = data[ i ];
>>>>>>> 2bf87e9c
}

/** ***************************************************************************/
void POD::decompose_snaps()
{
  if( this->length_snaps == 0 )
  {
    ErrThrow("Error: Snapshots are not available. Before computing POD basis "
             "read_snapshots() has to be called!");
  }
  // this was done already before calling the function decompose_snaps()
  //this->snaps_mean.resize(this->length_snaps);
  //this->snaps_mean.clear();

  /* compute snapshots mean */
  for(int i = 0; i < length_snaps; i++)
  {
    //get ith row of snapshot matrix
    ublas::matrix_row<ublas::matrix<double>> snap_row(this->snaps_mat,i);
    //compute the time-mean in ith node
    this->snaps_mean(i) = (1./this->number_snaps) * sum(snap_row);
  }

  /* substract the mean from snapshots */
  for(int j = 0; j < this->number_snaps; j++)
  {
    ublas::matrix_column<ublas::matrix<double>> snap_column(this->snaps_mat,j);
    snap_column -= this->snaps_mean;
  }
}

/** ***************************************************************************/
void POD::compute_autocorr_mat( ublas::matrix<double> &corr_mat )
{
  Output::print<1>("Computing autocorrelation matrix...");

  corr_mat.resize( this->snaps_mat.size2(),  this->snaps_mat.size2());

  if( this->length_snaps == 0 )
  {
    ErrThrow("Error: Snapshots are not available! Before computing POD "
             "basis read_snapshots() must be called!");
  }

  if( db["pod_inner_product"].is("euclidean") )
  {
    noalias(corr_mat) = prod( trans( this->snaps_mat ), this->snaps_mat );
  }
  else
  {
    if( (int)this->gramian_mat.size1() != this->length_snaps )
    {
      ErrThrow("ERROR: Dimension of inner product matrix and length of "
               "snapshots must coincide!\nCurrently: dim of matrix : ",
               this->gramian_mat.size1(), " length of snapshots : ",
               this->length_snaps);
    }
    ublas::matrix<double> tmp_mat(this->gramian_mat.size1(),
                                  this->snaps_mat.size2());
    noalias(tmp_mat)  = ublas::prod( this->gramian_mat, this->snaps_mat );
    noalias(corr_mat) = ublas::prod(trans(this->snaps_mat), tmp_mat);
  } // end else
  Output::print<1>("... computation of autocorrelation matrix completed.");
}

/** ***************************************************************************/
void POD::read_data( string _filename, vector < vector<double> > &_mat )
{
  ifstream file(_filename.c_str());
  if( !file )
  {
    ErrThrow("Error: File ", _filename, " could not be opened");
  }
  string line;
  while( getline(file, line) )
  { 
    vector<double> data;
    double value;
    istringstream iss(line);
    while (iss >> value)
    {
      data.push_back(value);
    }
    _mat.push_back(data);
  }
  file.close();
}

/** ***************************************************************************/
void POD::read_data( string _filename, vector<double> &data)
{
  string line;
  ifstream file(_filename.c_str());
  if( !file )
  {
    ErrThrow("Error: File ", _filename, " could not be opened.");
  }

  while( getline(file, line) )
  {
    double value;
    istringstream iss(line);
    while (iss >> value)
    {
      data.push_back(value);
    }
  }
  file.close();
}
<|MERGE_RESOLUTION|>--- conflicted
+++ resolved
@@ -24,7 +24,6 @@
   ParameterDatabase db("Default ParMooN parameter database for "
                        "POD-based ROM problems");
 
-<<<<<<< HEAD
   db.add("pod_directory", ".",
          "This directory is where the POD basis and Co. are written. This "
          "directory will be created, if it does not exist already. Files in "
@@ -51,64 +50,24 @@
          "basis. Besides default value, only 'l2' is possible at the moment.",
          {"euclidean", "L2"});
 
+  db.add("rom_init_regularized", false,
+         "This is the flag whether the the ROM initial condition should be regularized.",
+         {true,false});
+
+  db.add("differential_filter_width", 1.0,
+         "Filter width for the differential filter (Helmoltz equation) for the computation "
+         "of of the regularized ROM initial condition.",
+         0., 10.);
+
   // Merge with snapshots database needed to get the path of the snapshots
   db.merge(SnapshotsCollector::default_snapshots_database(), true);
-=======
-ParameterDatabase POD::default_pod_database()
-{
-  Output::print<5>("Creating a default POD-ROM parameter database...");
-  ParameterDatabase db("Default ParMooN parameter database for POD-based ROM problems");
-
-  db.add("pod_directory", ".",
-      	         "This directory is where the POD basis and Co. are written. This "
-      	         "directory will be created, if it does not exist already. Files in "
-      	         "this directory will be overwritten without any warning.");
-  
-  db.add("pod_basename", "parmoon_pod",
-	 "Basename for pod basis and related files."
-	 " When writing the POD basis, the basis elements will be written into pod_basename.pod, "
-	 " the average (if needed) into pod_basename.mean"
-	 " When reading the basis, the program expect to find files ending with .pod and .mean");
-
-  db.add("pod_rank", (size_t) 0,
-      	         "This integer specifies the dimension of the POD space to be computed. "
-      		 "If pod_rank <= 0, then all possible POD modes will be computed. ");
-
-  db.add("pod_fluctuations_only", true,
-	 "This is the flag whether the POD basis should be computed only "
-	 " fluctuation part (without average) of the snapshots "
-	 " (also central trajectory method).",
-	 {true,false});
-
-  db.add("pod_inner_product", "euclidean",
-               "Specification of the inner product which is used to compute POD basis."
-  		  "Besides default value, only 'l2' is possible at the moment.",
-  		  {"euclidean", "L2"});
-
-  db.add("rom_init_regularized", false,
-	 "This is the flag whether the the ROM initial condition should be regularized.",
-	 {true,false});
-
-  db.add("differential_filter_width", 1.0,
-           "Filter width for the differential filter (Helmoltz equation) for the computation "
-           "of of the regularized ROM initial condition.",
-             0., 10.);
-
-  // Merge with other databases
-  db.merge(ParameterDatabase::default_output_database(), true);
->>>>>>> 2bf87e9c
 
   return db;
 }
 
 /** ***************************************************************************/
 POD::POD(const ParameterDatabase& param_db) :
-<<<<<<< HEAD
   db(POD::default_pod_database()),
-=======
-  db(default_pod_database()),
-  length(0),
->>>>>>> 2bf87e9c
   rank(0),
   length(0),
   eigen_threshold(1.0e-10),
@@ -356,16 +315,10 @@
     ofile << "POD basis: full field" << "\n";
   }
 
-<<<<<<< HEAD
   for( int i = 0; i< (int)pod_basis.size2() ; i++ )
   {
     for( int j = 0; j < (int)pod_basis.size1(); j++ )
     {
-=======
-  for(size_t i = 0; i< pod_basis.size2() ; i++ )
-  {
-    for(size_t j = 0; j < pod_basis.size1(); j++ )
->>>>>>> 2bf87e9c
       ofile << pod_basis( j, i ) << " ";
     }
     ofile << "\n";
@@ -421,12 +374,6 @@
   podfile.close();
 
   if( this->rank <= 0 )
-<<<<<<< HEAD
-=======
-	  this->rank=tmp_basis.size();
-  
-  if( this->rank > (int) tmp_basis.size() )
->>>>>>> 2bf87e9c
   {
     this->rank=(int)tmp_basis.size();
   }
@@ -446,13 +393,9 @@
 
   //pod basis (for all components)
   for(int i=0; i<this->rank;i++)
-<<<<<<< HEAD
   {
     for(int j=0; j<this->length;j++)
     {
-=======
-    for(size_t j=0; j<this->length;j++)
->>>>>>> 2bf87e9c
       this->pod_basis(j,i)=tmp_basis[i][j];
     }
   }
@@ -468,16 +411,10 @@
     ErrThrow("Error: File ", filename, " could not be created!");
   }
   /** write elements */
-<<<<<<< HEAD
   for(int i=0;i<(int)mat.size2();i++)
   {
     for(int j=0;j<(int)mat.size1();j++)
     {
-=======
-  for(size_t i=0;i< mat.size2();i++)
-  {
-    for(size_t j=0;j<mat.size1();j++)
->>>>>>> 2bf87e9c
       ofile << mat(j,i) << " ";
     }
     ofile << "\n";
@@ -506,11 +443,7 @@
     ErrThrow( "Error: Vector for averages of snapshots has the wrong length!" );
   }
   // write elements
-<<<<<<< HEAD
   for(int i=0; i<(int)this->snaps_mean.size() ; ++i)
-=======
-  for(size_t i=0; i<this->snaps_mean.size() ; ++i)
->>>>>>> 2bf87e9c
   {
       ofile << this->snaps_mean(i) << " ";
   }
@@ -567,15 +500,10 @@
   read_data( filename , data );
   this->snaps_mean.resize(data.size());
 
-<<<<<<< HEAD
   for(int i=0 ; i<(int)this->snaps_mean.size() ; ++i)
   {
     this->snaps_mean( i ) = data[ i ];
   }
-=======
-  for(size_t i=0 ; i<this->snaps_mean.size() ; ++i)
-	  this->snaps_mean( i ) = data[ i ];
->>>>>>> 2bf87e9c
 }
 
 /** ***************************************************************************/
