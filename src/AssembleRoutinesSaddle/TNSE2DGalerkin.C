#include "../../include/AssembleRoutinesSaddle/TNSE2DGalerkin.h"

#include <Hotfixglobal_AssembleNSE.h> // a temporary hotfix - check documentation!
#include <string>
#include <iostream>
#include <Database.h>

#include <MooNMD_Io.h>

void TimeNSType1Galerkin(double Mult, double *coeff, double *param, double hK,
    double **OrigValues, int *N_BaseFuncts, double ***LocMatrices, double **LocRhs)
{
  double **MatrixA, **MatrixB1, **MatrixB2, **MatrixM;
  double *Rhs1, *Rhs2, val;
  double *MatrixRow, *MatrixRow1, *MatrixRow2, *MatrixMRow;
  double ansatz00, ansatz10, ansatz01;
  double test00, test10, test01;
  double *Orig0, *Orig1, *Orig2, *Orig3;
  int i,j,N_U, N_P;
  double c0, c1, c2;
  double u1, u2;

  MatrixA = LocMatrices[0];
  MatrixM = LocMatrices[1];
  MatrixB1 = LocMatrices[2];
  MatrixB2 = LocMatrices[3];

  Rhs1 = LocRhs[0];
  Rhs2 = LocRhs[1];

  N_U = N_BaseFuncts[0];
  N_P = N_BaseFuncts[1];

  Orig0 = OrigValues[0];         // u
  Orig1 = OrigValues[1];         // p
  Orig2 = OrigValues[2];         // u_x
  Orig3 = OrigValues[3];         // u_y

  c0 = coeff[0];                 // nu
  c1 = coeff[1];                 // f1
  c2 = coeff[2];                 // f2

  u1 = param[0];                 // u1old
  u2 = param[1];                 // u2old

  for(i=0;i<N_U;i++)
  {
    MatrixRow = MatrixA[i];
    MatrixMRow = MatrixM[i];
    test10 = Orig2[i];
    test01 = Orig3[i];
    test00 = Orig0[i];

    Rhs1[i] += Mult*test00*c1;
    Rhs2[i] += Mult*test00*c2;

    for(j=0;j<N_U;j++)
    {
      ansatz10 = Orig2[j];
      ansatz01 = Orig3[j];
      ansatz00 = Orig0[j];

      val  = c0*(test10*ansatz10+test01*ansatz01);
      //HOTFIX: Check the documentation!
      if(assemble_nse == Hotfixglobal_AssembleNSE::WITH_CONVECTION)
        val += (u1*ansatz10+u2*ansatz01)*test00;
      MatrixRow[j] += Mult * val;

      val = ansatz00*test00;
      MatrixMRow[j] += Mult * val;
    }                            // endfor j
  }                              // endfor i

  for(i=0;i<N_P;i++)
  {
    MatrixRow1 = MatrixB1[i];
    MatrixRow2 = MatrixB2[i];

    test00 = Orig1[i];

    for(j=0;j<N_U;j++)
    {
      ansatz10 = Orig2[j];
      ansatz01 = Orig3[j];

      val = -Mult*test00*ansatz10;
      MatrixRow1[j] += val;

      val = -Mult*test00*ansatz01;
      MatrixRow2[j] += val;
    }                            // endfor j
  }                              // endfor i
}

void TimeNSType2Galerkin(double Mult, double *coeff,
double *param, double hK,
double **OrigValues, int *N_BaseFuncts,
double ***LocMatrices, double **LocRhs)
{
  double **MatrixA, **MatrixB1, **MatrixB2, **MatrixM;
  double **MatrixB1T, **MatrixB2T;
  double *Rhs1, *Rhs2, val;
  double *MatrixRow, *MatrixRow1, *MatrixRow2, *MatrixMRow;
  double ansatz00, ansatz10, ansatz01;
  double test00, test10, test01;
  double *Orig0, *Orig1, *Orig2, *Orig3;
  int i,j, N_U, N_P;
  double c0, c1, c2;
  double u1, u2;

  MatrixA = LocMatrices[0];
  MatrixM = LocMatrices[1];
  MatrixB1 = LocMatrices[2];
  MatrixB2 = LocMatrices[3];
  MatrixB1T = LocMatrices[4];
  MatrixB2T = LocMatrices[5];

  Rhs1 = LocRhs[0];
  Rhs2 = LocRhs[1];

  N_U = N_BaseFuncts[0];
  N_P = N_BaseFuncts[1];

  Orig0 = OrigValues[0];         // u
  Orig1 = OrigValues[1];         // p
  Orig2 = OrigValues[2];         // u_x
  Orig3 = OrigValues[3];         // u_y

  c0 = coeff[0];                 // nu
  c1 = coeff[1];                 // f1
  c2 = coeff[2];                 // f2

  u1 = param[0];                 // u1old
  u2 = param[1];                 // u2old

  for(i=0;i<N_U;i++)
  {
    MatrixRow = MatrixA[i];
    MatrixMRow = MatrixM[i];
    test10 = Orig2[i];
    test01 = Orig3[i];
    test00 = Orig0[i];

    Rhs1[i] += Mult*test00*c1;
    Rhs2[i] += Mult*test00*c2;

    for(j=0;j<N_U;j++)
    {
      ansatz10 = Orig2[j];
      ansatz01 = Orig3[j];
      ansatz00 = Orig0[j];

      val  = c0*(test10*ansatz10+test01*ansatz01);
      //HOTFIX: Check the documentation!
      if(assemble_nse == Hotfixglobal_AssembleNSE::WITH_CONVECTION)
        val += (u1*ansatz10+u2*ansatz01)*test00;
      MatrixRow[j] += Mult * val;

      val = ansatz00*test00;
      MatrixMRow[j] += Mult * val;
    }                            // endfor j

    MatrixRow1 = MatrixB1T[i];
    MatrixRow2 = MatrixB2T[i];
    for(j=0;j<N_P;j++)
    {
      ansatz00 = Orig1[j];

      val = -Mult*ansatz00*test10;
      MatrixRow1[j] += val;

      val = -Mult*ansatz00*test01;
      MatrixRow2[j] += val;
    }
  }                              // endfor i

  for(i=0;i<N_P;i++)
  {
    MatrixRow1 = MatrixB1[i];
    MatrixRow2 = MatrixB2[i];

    test00 = Orig1[i];

    for(j=0;j<N_U;j++)
    {
      ansatz10 = Orig2[j];
      ansatz01 = Orig3[j];

      val = -Mult*test00*ansatz10;
      MatrixRow1[j] += val;

      val = -Mult*test00*ansatz01;
      MatrixRow2[j] += val;
    }                            // endfor j

  }                              // endfor i
}
// ======================================================================
void TimeNSType3Galerkin(double Mult, double *coeff,
double *param, double hK,
double **OrigValues, int *N_BaseFuncts,
double ***LocMatrices, double **LocRhs)
{
  double **MatrixA11, **MatrixA22;
  double **MatrixM11, **MatrixM22;
  double **MatrixB1, **MatrixB2;
  double *Rhs1, *Rhs2, val;
  double *Matrix11Row, *Matrix22Row;
  double *MatrixM11Row, *MatrixM22Row;
  double *MatrixRow1, *MatrixRow2;
  double ansatz00, ansatz10, ansatz01;
  double test00, test10, test01;
  double *Orig0, *Orig1, *Orig2, *Orig3;
  int i,j, N_U, N_P;
  double c0, c1, c2;
  double u1, u2;

  MatrixA11 = LocMatrices[0];
  MatrixA22 = LocMatrices[3];
  MatrixM11 = LocMatrices[4];
  MatrixM22 = LocMatrices[5];
  MatrixB1  = LocMatrices[6];
  MatrixB2  = LocMatrices[7];

  Rhs1 = LocRhs[0];
  Rhs2 = LocRhs[1];

  N_U = N_BaseFuncts[0];
  N_P = N_BaseFuncts[1];

  Orig0 = OrigValues[0];         // u
  Orig1 = OrigValues[1];         // p
  Orig2 = OrigValues[2];         // u_x
  Orig3 = OrigValues[3];         // u_y

  c0 = coeff[0];                 // nu
  c1 = coeff[1];                 // f1
  c2 = coeff[2];                 // f2

  u1 = param[0];                 // u1old
  u2 = param[1];                 // u2old

  for(i=0;i<N_U;i++)
  {
    Matrix11Row = MatrixA11[i];
    Matrix22Row = MatrixA22[i];
    MatrixM11Row  = MatrixM11[i];
    MatrixM22Row  = MatrixM22[i];

    test10 = Orig2[i];
    test01 = Orig3[i];
    test00 = Orig0[i];

    Rhs1[i] += Mult*test00*c1;
    Rhs2[i] += Mult*test00*c2;

    for(j=0;j<N_U;j++)
    {
      ansatz10 = Orig2[j];
      ansatz01 = Orig3[j];
      ansatz00 = Orig0[j];

      val  = c0*(test10*ansatz10+test01*ansatz01);
      //HOTFIX: Check the documentation!
      if(assemble_nse == Hotfixglobal_AssembleNSE::WITH_CONVECTION)
        val += (u1*ansatz10+u2*ansatz01)*test00;
      Matrix11Row[j] += Mult * val;
      Matrix22Row[j] += Mult * val;

      val = Mult*(ansatz00*test00);
      MatrixM11Row[j] += val;
      MatrixM22Row[j] += val;
    }                            // endfor j
  }                              // endfor i

  for(i=0;i<N_P;i++)
  {
    MatrixRow1 = MatrixB1[i];
    MatrixRow2 = MatrixB2[i];

    test00 = Orig1[i];

    for(j=0;j<N_U;j++)
    {
      ansatz10 = Orig2[j];
      ansatz01 = Orig3[j];

      val = -Mult*test00*ansatz10;
      MatrixRow1[j] += val;

      val = -Mult*test00*ansatz01;
      MatrixRow2[j] += val;
    }                            // endfor j

  }                              // endfor i
}
// ======================================================================
void TimeNSType3GalerkinDD(double Mult, double *coeff,
double *param, double hK,
double **OrigValues, int *N_BaseFuncts,
double ***LocMatrices, double **LocRhs)
{
  double **MatrixA11 = LocMatrices[0];
  double **MatrixA12 = LocMatrices[1];
  double **MatrixA21 = LocMatrices[2];
  double **MatrixA22 = LocMatrices[3];
  double **MatrixM11 = LocMatrices[4];
  double **MatrixM22 = LocMatrices[5];
  double **MatrixB1  = LocMatrices[6];
  double **MatrixB2  = LocMatrices[7];

  double *Rhs1 = LocRhs[0];
  double *Rhs2 = LocRhs[1];

  int N_U = N_BaseFuncts[0];
  int N_P = N_BaseFuncts[1];

  double *Orig0 = OrigValues[0];         // u
  double *Orig1 = OrigValues[1];         // p
  double *Orig2 = OrigValues[2];         // u_x
  double *Orig3 = OrigValues[3];         // u_y

  double c0 = coeff[0];                 // nu
  double c1 = coeff[1];                 // f1
  double c2 = coeff[2];                 // f2

  double u1 = param[0];                 // u1old
  double u2 = param[1];                 // u2old

  double ansatz00, ansatz10, ansatz01;
  double test00, test10, test01;
  
  double *Matrix11Row, *Matrix12Row, *Matrix21Row, *Matrix22Row;
  double *MatrixM11Row, *MatrixM22Row;
  double *MatrixRow1, *MatrixRow2;
  double val;
  double val1 = 0;
  
  for(int i=0;i<N_U;i++)
  {
    Matrix11Row = MatrixA11[i];
    Matrix12Row = MatrixA12[i];
    Matrix21Row = MatrixA21[i];
    Matrix22Row = MatrixA22[i];
    MatrixM11Row  = MatrixM11[i];
    MatrixM22Row  = MatrixM22[i];
    
    test10 = Orig2[i];
    test01 = Orig3[i];
    test00 = Orig0[i];

    Rhs1[i] += Mult*test00*c1;
    Rhs2[i] += Mult*test00*c2;

    for(int j=0;j<N_U;j++)
    {
      ansatz10 = Orig2[j];
      ansatz01 = Orig3[j];
      ansatz00 = Orig0[j];
      
      //HOTFIX: Check the documentation!
      if(assemble_nse == Hotfixglobal_AssembleNSE::WITH_CONVECTION)
        val1 = (u1*ansatz10+u2*ansatz01)*test00;
      val  = c0*(2*test10*ansatz10+test01*ansatz01);
      val += val1;
      Matrix11Row[j] += Mult * val;

      val  = c0*(test01*ansatz10);
      Matrix12Row[j] += Mult * val;

      val  = c0*(test10*ansatz01);
      Matrix21Row[j] += Mult * val;

      val  = c0*(test10*ansatz10+2*test01*ansatz01);
      val += val1;
      Matrix22Row[j] += Mult * val;

      val = Mult*(ansatz00*test00);
      MatrixM11Row[j] += val;
      MatrixM22Row[j] += val;
    }                            // endfor j
  }                              // endfor i

  for(int i=0;i<N_P;i++)
  {
    MatrixRow1 = MatrixB1[i];
    MatrixRow2 = MatrixB2[i];

    test00 = Orig1[i];

    for(int j=0;j<N_U;j++)
    {
      ansatz10 = Orig2[j];
      ansatz01 = Orig3[j];

      val = -Mult*test00*ansatz10;
      MatrixRow1[j] += val;

      val = -Mult*test00*ansatz01;
      MatrixRow2[j] += val;
    }                            // endfor j

  }                              // endfor i
}

// ======================================================================
void TimeNSType4Galerkin(double Mult, double *coeff,
double *param, double hK,
double **OrigValues, int *N_BaseFuncts,
double ***LocMatrices, double **LocRhs)
{
  double **MatrixA11, **MatrixA22; // **MatrixA21, **MatrixA12;
  double **MatrixM11, **MatrixM22;
  double **MatrixB1, **MatrixB2;
  double **MatrixB1T, **MatrixB2T;
  double *Rhs1, *Rhs2, val;
  double *Matrix11Row, *Matrix22Row;
  double *MatrixM11Row, *MatrixM22Row;
  double *MatrixRow1, *MatrixRow2;
  double ansatz00, ansatz10, ansatz01;
  double test00, test10, test01;
  double *Orig0, *Orig1, *Orig2, *Orig3;
  int i,j, N_U, N_P;
  double c0, c1, c2;
  double u1, u2;

  MatrixA11 = LocMatrices[0];
//  MatrixA12 = LocMatrices[1];
//  MatrixA21 = LocMatrices[2];
  MatrixA22 = LocMatrices[3];
  MatrixM11 = LocMatrices[4];
  MatrixM22 = LocMatrices[5];
  MatrixB1 = LocMatrices[6];
  MatrixB2 = LocMatrices[7];
  MatrixB1T = LocMatrices[8];
  MatrixB2T = LocMatrices[9];

  Rhs1 = LocRhs[0];
  Rhs2 = LocRhs[1];

  N_U = N_BaseFuncts[0];
  N_P = N_BaseFuncts[1];

  Orig0 = OrigValues[0];         // u
  Orig1 = OrigValues[1];         // p
  Orig2 = OrigValues[2];         // u_x
  Orig3 = OrigValues[3];         // u_y

  c0 = coeff[0];                 // nu
  c1 = coeff[1];                 // f1
  c2 = coeff[2];                 // f2

  u1 = param[0];                 // u1old
  u2 = param[1];                 // u2old

  for(i=0;i<N_U;i++)
  {
    Matrix11Row = MatrixA11[i];    
    Matrix22Row = MatrixA22[i];
    MatrixM11Row  = MatrixM11[i];
    MatrixM22Row  = MatrixM22[i];
    test10 = Orig2[i];
    test01 = Orig3[i];
    test00 = Orig0[i];

    Rhs1[i] += Mult*test00*c1;
    Rhs2[i] += Mult*test00*c2;

    for(j=0;j<N_U;j++)
    {
      ansatz10 = Orig2[j];
      ansatz01 = Orig3[j];
      ansatz00 = Orig0[j];

      val  = c0*(test10*ansatz10+test01*ansatz01);
      //HOTFIX: Check the documentation!
      if(assemble_nse == Hotfixglobal_AssembleNSE::WITH_CONVECTION)
        val += (u1*ansatz10+u2*ansatz01)*test00;
      Matrix11Row[j] += Mult * val;

      val  = c0*(test10*ansatz10+test01*ansatz01);
      //HOTFIX: Check the documentation!
      if(assemble_nse == Hotfixglobal_AssembleNSE::WITH_CONVECTION)
        val += (u1*ansatz10+u2*ansatz01)*test00;
      Matrix22Row[j] += Mult * val;

      val = Mult*(ansatz00*test00);
      MatrixM11Row[j] += val;
      MatrixM22Row[j] += val;
    }                            // endfor j

    MatrixRow1 = MatrixB1T[i];
    MatrixRow2 = MatrixB2T[i];
    for(j=0;j<N_P;j++)
    {
      ansatz00 = Orig1[j];

      val = -Mult*ansatz00*test10;
      MatrixRow1[j] += val;

      val = -Mult*ansatz00*test01;
      MatrixRow2[j] += val;
    }
  }                              // endfor i

  for(i=0;i<N_P;i++)
  {
    MatrixRow1 = MatrixB1[i];
    MatrixRow2 = MatrixB2[i];

    test00 = Orig1[i];

    for(j=0;j<N_U;j++)
    {
      ansatz10 = Orig2[j];
      ansatz01 = Orig3[j];

      val = -Mult*test00*ansatz10;
      MatrixRow1[j] += val;

      val = -Mult*test00*ansatz01;
      MatrixRow2[j] += val;
    }                            // endfor j

  }                              // endfor i
}

// ======================================================================
void TimeNSType4GalerkinDD(double Mult, double *coeff,
double *param, double hK,
double **OrigValues, int *N_BaseFuncts,
double ***LocMatrices, double **LocRhs)
{
  double **MatrixA11, **MatrixA12, **MatrixA21, **MatrixA22;
  double **MatrixM11, **MatrixM22;
  double **MatrixB1, **MatrixB2;
  double **MatrixB1T, **MatrixB2T;
  double *Rhs1, *Rhs2, val;
  double *Matrix11Row, *Matrix12Row, *Matrix21Row, *Matrix22Row;
  double *MatrixM11Row, *MatrixM22Row;
  double *MatrixRow1, *MatrixRow2;
  double ansatz00, ansatz10, ansatz01;
  double test00, test10, test01;
  double *Orig0, *Orig1, *Orig2, *Orig3;
  int i,j, N_U, N_P;
  double c0, c1, c2;
  double u1, u2;

  MatrixA11 = LocMatrices[0];
  MatrixA12 = LocMatrices[1];
  MatrixA21 = LocMatrices[2];
  MatrixA22 = LocMatrices[3];
  MatrixM11 = LocMatrices[4];
  MatrixM22 = LocMatrices[5];  
  MatrixB1 = LocMatrices[6];
  MatrixB2 = LocMatrices[7];
  MatrixB1T = LocMatrices[8];
  MatrixB2T = LocMatrices[9];

  Rhs1 = LocRhs[0];
  Rhs2 = LocRhs[1];

  N_U = N_BaseFuncts[0];
  N_P = N_BaseFuncts[1];

  Orig0 = OrigValues[0];         // u
  Orig1 = OrigValues[1];         // p
  Orig2 = OrigValues[2];         // u_x
  Orig3 = OrigValues[3];         // u_y

  c0 = coeff[0];                 // nu
  c1 = coeff[1];                 // f1
  c2 = coeff[2];                 // f2

  u1 = param[0];                 // u1old
  u2 = param[1];                 // u2old

//   if(fabs(u1)>0)
// cout << " u1 " << u1 << " u2 " << u2 <<endl;
  for(i=0;i<N_U;i++)
  {
    Matrix11Row = MatrixA11[i];
    Matrix12Row = MatrixA12[i];
    Matrix21Row = MatrixA21[i];
    Matrix22Row = MatrixA22[i];
    MatrixM11Row  = MatrixM11[i];
    MatrixM22Row  = MatrixM22[i];
   
    test10 = Orig2[i];
    test01 = Orig3[i];
    test00 = Orig0[i];

    Rhs1[i] += Mult*test00*c1;
    Rhs2[i] += Mult*test00*c2;

    for(j=0;j<N_U;j++)
    {
      ansatz10 = Orig2[j];
      ansatz01 = Orig3[j];
      ansatz00 = Orig0[j];

      val  = c0*(2*test10*ansatz10+test01*ansatz01);
      //HOTFIX: Check the documentation!
      if(assemble_nse == Hotfixglobal_AssembleNSE::WITH_CONVECTION)
        val += (u1*ansatz10+u2*ansatz01)*test00;
      Matrix11Row[j] += Mult * val;

      val  = c0*(test01*ansatz10);
      Matrix12Row[j] += Mult * val;

      val  = c0*(test10*ansatz01);
      Matrix21Row[j] += Mult * val;

      val  = c0*(test10*ansatz10+2*test01*ansatz01);
      //HOTFIX: Check the documentation!
      if(assemble_nse == Hotfixglobal_AssembleNSE::WITH_CONVECTION)
        val += (u1*ansatz10+u2*ansatz01)*test00;
      Matrix22Row[j] += Mult * val;

      val = Mult*(ansatz00*test00);
      MatrixM11Row[j] += val;
      MatrixM22Row[j] += val;      
    }                            // endfor j

    MatrixRow1 = MatrixB1T[i];
    MatrixRow2 = MatrixB2T[i];
    for(j=0;j<N_P;j++)
    {
      ansatz00 = Orig1[j];

      val = -Mult*ansatz00*test10;
      MatrixRow1[j] += val;

      val = -Mult*ansatz00*test01;
      MatrixRow2[j] += val;
    }
  }                              // endfor i

  for(i=0;i<N_P;i++)
  {
    MatrixRow1 = MatrixB1[i];
    MatrixRow2 = MatrixB2[i];

    test00 = Orig1[i];

    for(j=0;j<N_U;j++)
    {
      ansatz10 = Orig2[j];
      ansatz01 = Orig3[j];

      val = -Mult*test00*ansatz10;
      MatrixRow1[j] += val;

      val = -Mult*test00*ansatz01;
      MatrixRow2[j] += val;
    }                            // endfor j

  }                              // endfor i
}

void TimeNSType1_2NLGalerkin(double Mult, double *coeff,
double *param, double hK,
double **OrigValues, int *N_BaseFuncts,
double ***LocMatrices, double **LocRhs)
{
  double **MatrixA;
  double val;
  double *MatrixRow;
  double ansatz10, ansatz01;
  double test00, test10, test01;
  double *Orig0, *Orig2, *Orig3;
  int i,j,N_U;
  double c0;
  double u1, u2;

  MatrixA = LocMatrices[0];

  N_U = N_BaseFuncts[0];

  Orig0 = OrigValues[0];         // u
  Orig2 = OrigValues[2];         // u_x
  Orig3 = OrigValues[3];         // u_y

  c0 = coeff[0];                 // nu

  u1 = param[0];                 // u1old
  u2 = param[1];                 // u2old

  for(i=0;i<N_U;i++)
  {
    MatrixRow = MatrixA[i];
    test10 = Orig2[i];
    test01 = Orig3[i];
    test00 = Orig0[i];

    for(j=0;j<N_U;j++)
    {
      ansatz10 = Orig2[j];
      ansatz01 = Orig3[j];

      val  = c0*(test10*ansatz10+test01*ansatz01);
      //HOTFIX: Check the documentation!
      if(assemble_nse == Hotfixglobal_AssembleNSE::WITH_CONVECTION)
        val += (u1*ansatz10+u2*ansatz01)*test00;

      MatrixRow[j] += Mult * val;
    }                            // endfor j
  }                              // endfor i
}

void TimeNSType3_4NLGalerkin(double Mult, double *coeff,
double *param, double hK,
double **OrigValues, int *N_BaseFuncts,
double ***LocMatrices, double **LocRhs)
{
  double **MatrixA11, **MatrixA22;
  double val;
  double *Matrix11Row, *Matrix22Row;
  double ansatz10, ansatz01;
  double test00, test10, test01;
  double *Orig0, *Orig2, *Orig3;
  int i,j, N_U;
  double c0;
  double u1, u2;

  MatrixA11 = LocMatrices[0];
  MatrixA22 = LocMatrices[1];

  N_U = N_BaseFuncts[0];

  Orig0 = OrigValues[0];         // u
  Orig2 = OrigValues[2];         // u_x
  Orig3 = OrigValues[3];         // u_y

  c0 = coeff[0];                 // nu

  u1 = param[0];                 // u1old
  u2 = param[1];                 // u2old

  for(i=0;i<N_U;i++)
  {
    Matrix11Row = MatrixA11[i];
    Matrix22Row = MatrixA22[i];
    test10 = Orig2[i];
    test01 = Orig3[i];
    test00 = Orig0[i];

    for(j=0;j<N_U;j++)
    {
      ansatz10 = Orig2[j];
      ansatz01 = Orig3[j];

      val  = c0*(test10*ansatz10+test01*ansatz01);
      //HOTFIX: Check the documentation!
      if(assemble_nse == Hotfixglobal_AssembleNSE::WITH_CONVECTION)
        val += (u1*ansatz10+u2*ansatz01)*test00;
      Matrix11Row[j] += Mult * val;
      Matrix22Row[j] += Mult * val;

    }                            // endfor j
  }                              // endfor i
}

void TimeNSType3_4NLGalerkinDD(double Mult, double *coeff,
double *param, double hK,
double **OrigValues, int *N_BaseFuncts,
double ***LocMatrices, double **LocRhs)
{
  double **MatrixA11, **MatrixA22;
  double val, val1;
  double *Matrix11Row, *Matrix22Row;
  double ansatz10, ansatz01;
  double test00, test10, test01;
  double *Orig0, *Orig2, *Orig3;
  int i,j, N_U;
  double c0;
  double u1, u2;

  MatrixA11 = LocMatrices[0];
  MatrixA22 = LocMatrices[1];

  N_U = N_BaseFuncts[0];

  Orig0 = OrigValues[0];         // u
  Orig2 = OrigValues[2];         // u_x
  Orig3 = OrigValues[3];         // u_y

  c0 = coeff[0];                 // nu

  u1 = param[0];                 // u1old
  u2 = param[1];                 // u2old
  for(i=0;i<N_U;i++)
  {
    Matrix11Row = MatrixA11[i];
    Matrix22Row = MatrixA22[i];
    test10 = Orig2[i];
    test01 = Orig3[i];
    test00 = Orig0[i];

    for(j=0;j<N_U;j++)
    {
      ansatz10 = Orig2[j];
      ansatz01 = Orig3[j];

      val1 = (u1*ansatz10+u2*ansatz01)*test00;
      val  = c0*(2*test10*ansatz10+test01*ansatz01);
      val += val1;
      Matrix11Row[j] += Mult * val;

      val  = c0*(test10*ansatz10+2*test01*ansatz01);
      val += val1;
      Matrix22Row[j] += Mult * val;

    }                            // endfor j
  }                              // endfor i
}


<<<<<<< HEAD
void TimeNSType14LPS(double Mult, double *coeff,
=======
// ======================================================================
// right-hand side ONLY, for NSE
// ======================================================================
void TimeNSRHS(double Mult, double *coeff,
>>>>>>> 31ea6930
double *param, double hK,
double **OrigValues, int *N_BaseFuncts,
double ***LocMatrices, double **LocRhs)
{
<<<<<<< HEAD
  double **MatrixA11, **MatrixA22; // **MatrixA21, **MatrixA12;
  double **MatrixM11, **MatrixM22;
  double **MatrixB1, **MatrixB2;
  double **MatrixB1T, **MatrixB2T;
  double *Rhs1, *Rhs2, val;
  double *Matrix11Row, *Matrix22Row;
  double *MatrixM11Row, *MatrixM22Row;
  double *MatrixRow1, *MatrixRow2;
  double ansatz00, ansatz10, ansatz01;
  double test00, test10, test01;
  double *Orig0, *Orig1, *Orig2, *Orig3;
  int i,j, N_U, N_P;
  double c0, c1, c2;
  double u1, u2;

  MatrixA11 = LocMatrices[0];
//  MatrixA12 = LocMatrices[1];
//  MatrixA21 = LocMatrices[2];
  MatrixA22 = LocMatrices[3];
  MatrixM11 = LocMatrices[4];
  MatrixM22 = LocMatrices[5];
  MatrixB1 = LocMatrices[7];
  MatrixB2 = LocMatrices[8];
  MatrixB1T = LocMatrices[9];
  MatrixB2T = LocMatrices[10];

  Rhs1 = LocRhs[0];
  Rhs2 = LocRhs[1];

  N_U = N_BaseFuncts[0];
  N_P = N_BaseFuncts[1];

  Orig0 = OrigValues[0];         // u_x
  Orig1 = OrigValues[1];         // u_y
  Orig2 = OrigValues[2];         // u
  Orig3 = OrigValues[3];         // p

  c0 = coeff[0];                 // nu
  c1 = coeff[1];                 // f1
  c2 = coeff[2];                 // f2

  u1 = param[0];                 // u1old
  u2 = param[1];                 // u2old

  for(i=0;i<N_U;i++)
  {
    Matrix11Row = MatrixA11[i];    
    Matrix22Row = MatrixA22[i];
    MatrixM11Row  = MatrixM11[i];
    MatrixM22Row  = MatrixM22[i];
    test10 = Orig0[i];
    test01 = Orig1[i];
    test00 = Orig2[i];

    Rhs1[i] += Mult*test00*c1;
    Rhs2[i] += Mult*test00*c2;

    for(j=0;j<N_U;j++)
    {
      ansatz10 = Orig0[j];
      ansatz01 = Orig1[j];
      ansatz00 = Orig2[j];

      val  = c0*(test10*ansatz10+test01*ansatz01);
      //HOTFIX: Check the documentation!
      if(assemble_nse == Hotfixglobal_AssembleNSE::WITH_CONVECTION)
        val += (u1*ansatz10+u2*ansatz01)*test00;
      Matrix11Row[j] += Mult * val;

      val  = c0*(test10*ansatz10+test01*ansatz01);
      //HOTFIX: Check the documentation!
      if(assemble_nse == Hotfixglobal_AssembleNSE::WITH_CONVECTION)
        val += (u1*ansatz10+u2*ansatz01)*test00;
      Matrix22Row[j] += Mult * val;

      val = Mult*(ansatz00*test00);
      MatrixM11Row[j] += val;
      MatrixM22Row[j] += val;
    }                            // endfor j

    MatrixRow1 = MatrixB1T[i];
    MatrixRow2 = MatrixB2T[i];
    for(j=0;j<N_P;j++)
    {
      ansatz00 = Orig3[j];

      val = -Mult*ansatz00*test10;
      MatrixRow1[j] += val;

      val = -Mult*ansatz00*test01;
      MatrixRow2[j] += val;
    }
  }                              // endfor i

  for(i=0;i<N_P;i++)
  {
    MatrixRow1 = MatrixB1[i];
    MatrixRow2 = MatrixB2[i];

    test00 = Orig3[i];

    for(j=0;j<N_U;j++)
    {
      ansatz10 = Orig0[j];
      ansatz01 = Orig1[j];

      val = -Mult*test00*ansatz10;
      MatrixRow1[j] += val;

      val = -Mult*test00*ansatz01;
      MatrixRow2[j] += val;
    }                            // endfor j

  }                              // endfor i
}

void TimeNSType14LPSDD(double Mult, double *coeff,
double *param, double hK,
double **OrigValues, int *N_BaseFuncts,
double ***LocMatrices, double **LocRhs)
{
  double **MatrixA11, **MatrixA12, **MatrixA21, **MatrixA22;
  double **MatrixM11, **MatrixM22;
  double **MatrixB1, **MatrixB2;
  double **MatrixB1T, **MatrixB2T;
  double *Rhs1, *Rhs2, val;
  double *Matrix11Row, *Matrix12Row, *Matrix21Row, *Matrix22Row;
  double *MatrixM11Row, *MatrixM22Row;
  double *MatrixRow1, *MatrixRow2;
  double ansatz00, ansatz10, ansatz01;
  double test00, test10, test01;
  double *Orig0, *Orig1, *Orig2, *Orig3;
  int i,j, N_U, N_P;
  double c0, c1, c2;
  double u1, u2;

  MatrixA11 = LocMatrices[0];
  MatrixA12 = LocMatrices[1];
  MatrixA21 = LocMatrices[2];
  MatrixA22 = LocMatrices[3];
  MatrixM11 = LocMatrices[4];
  MatrixM22 = LocMatrices[5];  
  // C-block for LPS method is assemble separately
  // after the assembling of other matrices 
  MatrixB1 = LocMatrices[7];
  MatrixB2 = LocMatrices[8];
  MatrixB1T = LocMatrices[9];
  MatrixB2T = LocMatrices[10];
=======
  double *Rhs1, *Rhs2;
  double test00;
  double *Orig0;
  int i, N_U;
  double c1, c2;
>>>>>>> 31ea6930

  Rhs1 = LocRhs[0];
  Rhs2 = LocRhs[1];

  N_U = N_BaseFuncts[0];
<<<<<<< HEAD
  N_P = N_BaseFuncts[1];

  Orig0 = OrigValues[0];         // u_x
  Orig1 = OrigValues[1];         // u_y
  Orig2 = OrigValues[2];         // u
  Orig3 = OrigValues[3];         // p

  c0 = coeff[0];                 // nu
  c1 = coeff[1];                 // f1
  c2 = coeff[2];                 // f2

  u1 = param[0];                 // u1old
  u2 = param[1];                 // u2old

//   if(fabs(u1)>0)
// cout << " u1 " << u1 << " u2 " << u2 <<endl;
  for(i=0;i<N_U;i++)
  {
    Matrix11Row = MatrixA11[i];
    Matrix12Row = MatrixA12[i];
    Matrix21Row = MatrixA21[i];
    Matrix22Row = MatrixA22[i];
    MatrixM11Row  = MatrixM11[i];
    MatrixM22Row  = MatrixM22[i];
   
    test10 = Orig0[i];
    test01 = Orig1[i];
    test00 = Orig2[i];

    Rhs1[i] += Mult*test00*c1;
    Rhs2[i] += Mult*test00*c2;

    for(j=0;j<N_U;j++)
    {
      ansatz10 = Orig0[j];
      ansatz01 = Orig1[j];
      ansatz00 = Orig2[j];

      val  = c0*(2*test10*ansatz10+test01*ansatz01);
      //HOTFIX: Check the documentation!
      if(assemble_nse == Hotfixglobal_AssembleNSE::WITH_CONVECTION)
        val += (u1*ansatz10+u2*ansatz01)*test00;
      Matrix11Row[j] += Mult * val;

      val  = c0*(test01*ansatz10);
      Matrix12Row[j] += Mult * val;

      val  = c0*(test10*ansatz01);
      Matrix21Row[j] += Mult * val;

      val  = c0*(test10*ansatz10+2*test01*ansatz01);
      //HOTFIX: Check the documentation!
      if(assemble_nse == Hotfixglobal_AssembleNSE::WITH_CONVECTION)
        val += (u1*ansatz10+u2*ansatz01)*test00;
      Matrix22Row[j] += Mult * val;

      val = Mult*(ansatz00*test00);
      MatrixM11Row[j] += val;
      MatrixM22Row[j] += val;      
    }                            // endfor j

    MatrixRow1 = MatrixB1T[i];
    MatrixRow2 = MatrixB2T[i];
    for(j=0;j<N_P;j++)
    {
      ansatz00 = Orig3[j];

      val = -Mult*ansatz00*test10;
      MatrixRow1[j] += val;

      val = -Mult*ansatz00*test01;
      MatrixRow2[j] += val;
    }
  }                              // endfor i

  for(i=0;i<N_P;i++)
  {
    MatrixRow1 = MatrixB1[i];
    MatrixRow2 = MatrixB2[i];

    test00 = Orig3[i];

    for(j=0;j<N_U;j++)
    {
      ansatz10 = Orig0[j];
      ansatz01 = Orig1[j];

      val = -Mult*test00*ansatz10;
      MatrixRow1[j] += val;

      val = -Mult*test00*ansatz01;
      MatrixRow2[j] += val;
    }                            // endfor j

=======

  Orig0 = OrigValues[0];         // u

  c1 = coeff[1];                 // f1
  c2 = coeff[2];                 // f2

  for(i=0;i<N_U;i++)
  {
    test00 = Orig0[i];

    Rhs1[i] += Mult*test00*c1;
    Rhs2[i] += Mult*test00*c2;
    //cout <<  Rhs1[i] << " " <<  Rhs2[i] << " ";
>>>>>>> 31ea6930
  }                              // endfor i
}<|MERGE_RESOLUTION|>--- conflicted
+++ resolved
@@ -816,19 +816,46 @@
 }
 
 
-<<<<<<< HEAD
-void TimeNSType14LPS(double Mult, double *coeff,
-=======
 // ======================================================================
 // right-hand side ONLY, for NSE
 // ======================================================================
 void TimeNSRHS(double Mult, double *coeff,
->>>>>>> 31ea6930
 double *param, double hK,
 double **OrigValues, int *N_BaseFuncts,
 double ***LocMatrices, double **LocRhs)
 {
-<<<<<<< HEAD
+  double *Rhs1, *Rhs2;
+  double test00;
+  double *Orig0;
+  int i, N_U;
+  double c1, c2;
+
+  Rhs1 = LocRhs[0];
+  Rhs2 = LocRhs[1];
+
+  N_U = N_BaseFuncts[0];
+
+  Orig0 = OrigValues[0];         // u
+
+  c1 = coeff[1];                 // f1
+  c2 = coeff[2];                 // f2
+
+  for(i=0;i<N_U;i++)
+  {
+    test00 = Orig0[i];
+
+    Rhs1[i] += Mult*test00*c1;
+    Rhs2[i] += Mult*test00*c2;
+    //cout <<  Rhs1[i] << " " <<  Rhs2[i] << " ";
+  }                              // endfor i
+}
+
+
+void TimeNSType14LPS(double Mult, double *coeff,
+double *param, double hK,
+double **OrigValues, int *N_BaseFuncts,
+double ***LocMatrices, double **LocRhs)
+{
   double **MatrixA11, **MatrixA22; // **MatrixA21, **MatrixA12;
   double **MatrixM11, **MatrixM22;
   double **MatrixB1, **MatrixB2;
@@ -977,19 +1004,11 @@
   MatrixB2 = LocMatrices[8];
   MatrixB1T = LocMatrices[9];
   MatrixB2T = LocMatrices[10];
-=======
-  double *Rhs1, *Rhs2;
-  double test00;
-  double *Orig0;
-  int i, N_U;
-  double c1, c2;
->>>>>>> 31ea6930
 
   Rhs1 = LocRhs[0];
   Rhs2 = LocRhs[1];
 
   N_U = N_BaseFuncts[0];
-<<<<<<< HEAD
   N_P = N_BaseFuncts[1];
 
   Orig0 = OrigValues[0];         // u_x
@@ -1084,20 +1103,5 @@
       MatrixRow2[j] += val;
     }                            // endfor j
 
-=======
-
-  Orig0 = OrigValues[0];         // u
-
-  c1 = coeff[1];                 // f1
-  c2 = coeff[2];                 // f2
-
-  for(i=0;i<N_U;i++)
-  {
-    test00 = Orig0[i];
-
-    Rhs1[i] += Mult*test00*c1;
-    Rhs2[i] += Mult*test00*c2;
-    //cout <<  Rhs1[i] << " " <<  Rhs2[i] << " ";
->>>>>>> 31ea6930
   }                              // endfor i
 }