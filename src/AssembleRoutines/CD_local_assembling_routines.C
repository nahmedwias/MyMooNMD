#include "CD_local_assembling_routines.h"
#include "Database.h"
#include "ConvDiff.h"
#include <MooNMD_Io.h>

template <int d>
void TCDStiff(double Mult, double *coeff, double *, double , double**OrigValues,
              int *N_BaseFuncts, double ***LocMatrices, double **)
{
  double **Matrix = LocMatrices[0];
  int N_ = N_BaseFuncts[0];
  double * u  =OrigValues[0];
  double * u_x=OrigValues[1];
  double * u_y=OrigValues[2];
  double * u_z = d == 2 ? nullptr : OrigValues[3];
  
  double eps = coeff[0];
  double b1 = coeff[1];
  double b2 = coeff[2];
  double b3 = d == 2 ? 0. : coeff[3];
  double c = coeff[d+1];
  
  for(int i=0; i<N_; i++)
  {
    double test = u[i];
    double test_x = u_x[i];
    double test_y = u_y[i];
    double test_z = d == 2 ? 0. : u_z[i];
    for(int j=0; j<N_; j++)
    {
      double ansatz=u[j];
      double ansatz_x=u_x[j];
      double ansatz_y=u_y[j];
      double ansatz_z = d == 2 ? 0. : u_z[j];
      double val = (eps*(test_x*ansatz_x + test_y*ansatz_y + test_z*ansatz_z));
      val += (b1*ansatz_x + b2*ansatz_y+b3*ansatz_z)*test;
      val += c*test*ansatz;
      Matrix[i][j] += Mult * val;
    }
  }
}

template <int d>
void TCDStiff_TensorialDiffusionTerm(double Mult, double *coeff, double *param,
                    double hK, double**OrigValues, int *N_BaseFuncts,
                    double ***LocMatrices, double **LocRhs)
{
  double **Matrix = LocMatrices[0];
  int N_ = N_BaseFuncts[0];
  double * u  =OrigValues[0];
  double * u_x=OrigValues[1];
  double * u_y=OrigValues[2];
  double * u_z = d == 2 ? nullptr : OrigValues[3];

  double b1 = coeff[1];
  double b2 = coeff[2];
  double b3 = d == 2 ? 0. : coeff[3];
  double a_l = coeff[d+3];

  for (int i = 0; i < N_; i++)
  {
    double test = u[i];
    double test_x = u_x[i];
    double test_y = u_y[i];
    double test_z = d == 2 ? 0. : u_z[i];

    for (int j = 0; j < N_; j++)
    {
      double ansatz=u[j];
      double ansatz_x=u_x[j];
      double ansatz_y=u_y[j];
      double ansatz_z = d == 2 ? 0. : u_z[j];

      double val = a_l * (  ( (b1*b1*ansatz_x + b1*b2*ansatz_y + b1*b3*ansatz_z) * test_x )
                          + ( (b2*b1*ansatz_x + b2*b2*ansatz_y + b2*b3*ansatz_z) * test_y )
                          + ( (b3*b1*ansatz_x + b3*b2*ansatz_y + b3*b3*ansatz_z) * test_z )  );
      Matrix[i][j] += Mult * val;
    }
  }
}

template<int d>
void TCDMass(double Mult, double *, double *, double, double**OrigValues, 
             int *N_BaseFuncts, double ***LocMatrices, double **)
{
  double **Matrix = LocMatrices[1];
  int N_ = N_BaseFuncts[0];
  double * u  =OrigValues[0];
  
  for(int i=0; i<N_; i++)
    for(int j=0; j<N_; j++)
      Matrix[i][j] += Mult * u[i] * u[j];
}
/*
// this function is the same as "TCDMass", but assemble the mass matrix in LocMatrices[0]
// needed for POD
template<int d>
void TCDMassPOD(double Mult, double *, double *, double, double**OrigValues, 
             int *N_BaseFuncts, double ***LocMatrices, double **)
{
  double **Matrix = LocMatrices[0];
  int N_ = N_BaseFuncts[0];
  double * u  =OrigValues[0];
  
  for(int i=0; i<N_; i++)
    for(int j=0; j<N_; j++)
      Matrix[i][j] += Mult * u[i] * u[j];
}*/

template<int d>
void GradGrad(double Mult, double *, double *, double, double**OrigValues, 
             int *N_BaseFuncts, double ***LocMatrices, double **)
{
  double **Matrix = LocMatrices[0];
  int N_ = N_BaseFuncts[0];
  double * u_x=OrigValues[1];
  double * u_y=OrigValues[2];
  double * u_z = d == 2 ? nullptr : OrigValues[3];
  
  for(int i=0; i<N_; i++)
  {
    double test_x = u_x[i];
    double test_y = u_y[i];
    double test_z = d == 2 ? 0. : u_z[i];
    for(int j=0; j<N_; j++)
    {
      double ansatz_x=u_x[j];
      double ansatz_y=u_y[j];
      double ansatz_z = d == 2 ? 0. : u_z[j];
      double val = (test_x*ansatz_x + test_y*ansatz_y + test_z*ansatz_z);
      Matrix[i][j] += Mult * val;
    }
  }
}

template<int d>
void TCDRhs(double Mult, double* coeff, double*, double, double ** OrigValues, 
            int* N_BaseFuncts, double ***, double ** LocRhs)
{
  int N_ = N_BaseFuncts[0];
  double *u = OrigValues[0];
  double f = coeff[d+2];
  double *Rhs = LocRhs[0];
  for(int i=0; i<N_; i++)
    Rhs[i] += Mult * u[i] * f;
}

template <int d>
void TCDStiffSUPG(double Mult, double *coeff, double *, double hK, double**OrigValues, 
              int *N_BaseFuncts, double ***LocMatrices, double **)
{
  double **Matrix = LocMatrices[0];
  int N_ = N_BaseFuncts[0];
  double * u  =OrigValues[0];
  double * u_x=OrigValues[1];
  double * u_y=OrigValues[2];
  double * u_z = d == 2 ? nullptr : OrigValues[3];
  double * u_xx = d== 2 ? OrigValues[3] : OrigValues[4];
  double * u_yy = d== 2 ? OrigValues[5] : OrigValues[7];
  double * u_zz = d== 2 ? nullptr : OrigValues[9];
  
  double eps = coeff[0];
  double b1 = coeff[1];
  double b2 = coeff[2];
  double b3 = d == 2 ? 0. : coeff[3];
  double c = coeff[d+1];
  double delta = 0.;
  if(d==2)
  {
    // stabilization parameter
    double t1 = TDatabase::TimeDB->THETA1;
    double tau = TDatabase::TimeDB->CURRENTTIMESTEPLENGTH;
    eps = coeff[0] * t1 * tau;
    
    b1  = coeff[1] * t1 * tau;
    b2  = coeff[2] * t1 * tau;
    b3  = d==2 ? 0.0 : coeff[3];
    int sdfem_type = TDatabase::ParamDB->SDFEM_TYPE;
    c = 1. + coeff[d+1] * t1 *tau;
    if(sdfem_type == 8)
      c = coeff[3] * t1 * tau;
    double bb = 0.;
    if(fabs(b1) > fabs(b2) ) 
       bb = fabs(b1);
    else
      bb = fabs(b2);
    delta = Compute_SDFEM_delta<2>(hK, eps, {{b1, b2}}, c, bb);
  }
  else 
  {
    double b_norm = coeff[6];
    delta = Compute_SDFEM_delta<3>(hK, eps, {{b1, b2, b3}}, c, b_norm);
  }  
  
  for(int i=0; i<N_; i++)
  {
    double test_x = u_x[i];
    double test_y = u_y[i];
    double test_z = d == 2 ? 0. : u_z[i];
    
    double bgradv = delta * (b1 * test_x + b2 * test_y + b3 * test_z);
    
    for(int j=0; j<N_; j++)
    {
      double ansatz=u[j];
      double ansatz_x=u_x[j];
      double ansatz_y=u_y[j];
      double ansatz_z = d == 2 ? 0. : u_z[j];
      double ansatz_xx = u_xx[j];
      double ansatz_yy = u_yy[j];
      double ansatz_zz = d==2 ? 0. : u_zz[j];
      double val = (b1*ansatz_x + b2*ansatz_y+b3*ansatz_z) * bgradv;
      val += c * bgradv * ansatz;
      val -= eps * (ansatz_xx + ansatz_yy + ansatz_zz) * bgradv;
      Matrix[i][j] += Mult * val;
    }
  }
}
template <int d>
void TCDMassSUPG(double Mult, double *coeff, double *, double hK, double**OrigValues, 
             int *N_BaseFuncts, double ***LocMatrices, double **)
{
  double **Matrix = LocMatrices[1];
  int N_ = N_BaseFuncts[0];
  double * u  = OrigValues[0];
  double * ux = OrigValues[1];
  double * uy = OrigValues[2];
  double * uz = d==2 ? nullptr : OrigValues[3];
  
  double eps = coeff[0];
  double b1 = coeff[1];
  double b2 = coeff[2];
  double b3 = d == 2 ? 0. : coeff[3];
  double c = coeff[d+1];
  double delta = 0.;
  // stabilization parameter
  int sdfem_type = TDatabase::ParamDB->SDFEM_TYPE;
  double t1 = TDatabase::TimeDB->THETA1;
  double tau = TDatabase::TimeDB->CURRENTTIMESTEPLENGTH;
  if(d==2)
  {
    // stabilization parameter
    eps = coeff[0] * t1 * tau;
    
    b1  = coeff[1] * t1 * tau;
    b2  = coeff[2] * t1 * tau;
    b3  = d==2 ? 0.0 : coeff[3];
    c = 1. + coeff[d+1] * t1 *tau;
    if(sdfem_type == 8)
      c = coeff[3] * t1 * tau;
    double bb = 0.;
    if(fabs(b1) > fabs(b2) ) 
       bb = fabs(b1);
    else
      bb = fabs(b2);
    delta = Compute_SDFEM_delta<2>(hK, eps, {{b1, b2}}, c, bb);
  }
  else
  {
    double b_norm = coeff[6];
    delta = Compute_SDFEM_delta<3>(hK, eps, {{b1, b2, b3}}, c, b_norm);
  }  
  
  if(sdfem_type !=9 && sdfem_type != 10 && sdfem_type != 11)
    delta *= t1 * tau;
  
  for(int i=0; i<N_; i++)
  {
    double test_x = ux[i];
    double test_y = uy[i];
    double test_z = d==2 ? 0.0 : uz[i];
    double bgradv = delta*(b1 * test_x + b2 * test_y + b3 * test_z);
    
    for(int j=0; j<N_; j++)
      Matrix[i][j] += Mult * u[j] * bgradv;
  }
}

template <int d>
void TCDRhsSUPG(double Mult, double *coeff, double *, double hK,
                double**OrigValues,  int *N_BaseFuncts, double ***,
                double **LocRhs)
{
  int N_ = N_BaseFuncts[0];
  
  double *u_x = OrigValues[1];
  double *u_y = OrigValues[2];
  double *u_z = d==2 ? nullptr : OrigValues[3];
  double f = coeff[d+2];
  double *Rhs = LocRhs[0];
  double eps = coeff[0];
  double b1 = coeff[1];
  double b2 = coeff[2];
  double b3 = d==2 ? 0.0 : coeff[3];
  double c = coeff[d+1];
  double delta;
  if(d==2)
  {
    // stabilization parameter
    double t1 = TDatabase::TimeDB->THETA1;
    double tau = TDatabase::TimeDB->CURRENTTIMESTEPLENGTH;
    eps = coeff[0] * t1 * tau;
    
    b1  = coeff[1] * t1 * tau;
    b2  = coeff[2] * t1 * tau;
    b3  = d==2 ? 0.0 : coeff[3];
    int sdfem_type = TDatabase::ParamDB->SDFEM_TYPE;
    c = 1. + coeff[d+1] * t1 *tau;
    if(sdfem_type == 8)
      c = coeff[3] * t1 * tau;
    double bb = 0.;
    if(fabs(b1) > fabs(b2) ) 
       bb = fabs(b1);
    else
      bb = fabs(b2);
    delta = Compute_SDFEM_delta<2>(hK, eps, {{b1, b2}}, c, bb);
  }
  else 
  {
    double b_norm = coeff[6];
    delta = Compute_SDFEM_delta<3>(hK, eps, {{b1, b2, b3}}, c, b_norm);
  }  
  
  for(int i=0; i<N_; i++)
  {
    double test_x = u_x[i];
    double test_y = u_y[i];
    double test_z = d==2 ? 0.0 : u_z[i];
    double bgradv = delta * (b1 * test_x + b2 * test_y + b3 * test_z);
    Rhs[i] += Mult * f * bgradv;
  }
}
#ifdef __2D__
template void TCDStiff<2>(
  double Mult, double *coeff, double *param, double hK, double**OrigValues, 
  int *N_BaseFuncts, double ***LocMatrices, double **LocRhs);
template void TCDStiff_TensorialDiffusionTerm<2>(
        double Mult, double *coeff, double *param, double hK, double**OrigValues,
        int *N_BaseFuncts, double ***LocMatrices, double **LocRhs);
template void TCDMass<2>(
  double Mult, double *coeff, double *param, double hK, double**OrigValues, 
  int *N_BaseFuncts, double ***LocMatrices, double **LocRhs);
<<<<<<< HEAD
=======
template void TCDMassPOD<2>(
  double Mult, double *coeff, double *param, double hK, double**OrigValues, 
  int *N_BaseFuncts, double ***LocMatrices, double **LocRhs);
template void GradGrad<2>(
  double Mult, double *coeff, double *param, double hK, double**OrigValues, 
  int *N_BaseFuncts, double ***LocMatrices, double **LocRhs);
>>>>>>> 2bf87e9c
template void TCDRhs<2>(
  double Mult, double *coeff, double *param, double hK, double**OrigValues, 
  int *N_BaseFuncts, double ***LocMatrices, double **LocRhs);
template void TCDStiffSUPG<2>(
  double Mult, double *coeff, double *param, double hK, double**OrigValues, 
  int *N_BaseFuncts, double ***LocMatrices, double **LocRhs);
template void TCDMassSUPG<2>(
  double Mult, double *coeff, double *param, double hK, double**OrigValues, 
  int *N_BaseFuncts, double ***LocMatrices, double **LocRhs);
template void TCDRhsSUPG<2>(
  double Mult, double *coeff, double *param, double hK, double**OrigValues, 
  int *N_BaseFuncts, double ***LocMatrices, double **LocRhs);
#endif // 2D
#ifdef __3D__
template void TCDStiff<3>(
  double Mult, double *coeff, double *param, double hK, double**OrigValues, 
  int *N_BaseFuncts, double ***LocMatrices, double **LocRhs);
template void TCDStiff_TensorialDiffusionTerm<3>(
        double Mult, double *coeff, double *param, double hK, double**OrigValues,
        int *N_BaseFuncts, double ***LocMatrices, double **LocRhs);
template void TCDMass<3>(
  double Mult, double *coeff, double *param, double hK, double**OrigValues, 
  int *N_BaseFuncts, double ***LocMatrices, double **LocRhs);
<<<<<<< HEAD
=======
template void TCDMassPOD<3>(
  double Mult, double *coeff, double *param, double hK, double**OrigValues, 
  int *N_BaseFuncts, double ***LocMatrices, double **LocRhs);
template void GradGrad<3>(
  double Mult, double *coeff, double *param, double hK, double**OrigValues, 
  int *N_BaseFuncts, double ***LocMatrices, double **LocRhs);
>>>>>>> 2bf87e9c
template void TCDRhs<3>(
  double Mult, double *coeff, double *param, double hK, double**OrigValues, 
  int *N_BaseFuncts, double ***LocMatrices, double **LocRhs);
template void TCDStiffSUPG<3>(
  double Mult, double *coeff, double *param, double hK, double**OrigValues, 
  int *N_BaseFuncts, double ***LocMatrices, double **LocRhs);
template void TCDMassSUPG<3>(
  double Mult, double *coeff, double *param, double hK, double**OrigValues, 
  int *N_BaseFuncts, double ***LocMatrices, double **LocRhs);
template void TCDRhsSUPG<3>(
  double Mult, double *coeff, double *param, double hK, double**OrigValues, 
  int *N_BaseFuncts, double ***LocMatrices, double **LocRhs);
#endif // 3D<|MERGE_RESOLUTION|>--- conflicted
+++ resolved
@@ -91,21 +91,6 @@
     for(int j=0; j<N_; j++)
       Matrix[i][j] += Mult * u[i] * u[j];
 }
-/*
-// this function is the same as "TCDMass", but assemble the mass matrix in LocMatrices[0]
-// needed for POD
-template<int d>
-void TCDMassPOD(double Mult, double *, double *, double, double**OrigValues, 
-             int *N_BaseFuncts, double ***LocMatrices, double **)
-{
-  double **Matrix = LocMatrices[0];
-  int N_ = N_BaseFuncts[0];
-  double * u  =OrigValues[0];
-  
-  for(int i=0; i<N_; i++)
-    for(int j=0; j<N_; j++)
-      Matrix[i][j] += Mult * u[i] * u[j];
-}*/
 
 template<int d>
 void GradGrad(double Mult, double *, double *, double, double**OrigValues, 
@@ -340,15 +325,9 @@
 template void TCDMass<2>(
   double Mult, double *coeff, double *param, double hK, double**OrigValues, 
   int *N_BaseFuncts, double ***LocMatrices, double **LocRhs);
-<<<<<<< HEAD
-=======
-template void TCDMassPOD<2>(
-  double Mult, double *coeff, double *param, double hK, double**OrigValues, 
-  int *N_BaseFuncts, double ***LocMatrices, double **LocRhs);
 template void GradGrad<2>(
   double Mult, double *coeff, double *param, double hK, double**OrigValues, 
   int *N_BaseFuncts, double ***LocMatrices, double **LocRhs);
->>>>>>> 2bf87e9c
 template void TCDRhs<2>(
   double Mult, double *coeff, double *param, double hK, double**OrigValues, 
   int *N_BaseFuncts, double ***LocMatrices, double **LocRhs);
@@ -372,15 +351,9 @@
 template void TCDMass<3>(
   double Mult, double *coeff, double *param, double hK, double**OrigValues, 
   int *N_BaseFuncts, double ***LocMatrices, double **LocRhs);
-<<<<<<< HEAD
-=======
-template void TCDMassPOD<3>(
-  double Mult, double *coeff, double *param, double hK, double**OrigValues, 
-  int *N_BaseFuncts, double ***LocMatrices, double **LocRhs);
 template void GradGrad<3>(
   double Mult, double *coeff, double *param, double hK, double**OrigValues, 
   int *N_BaseFuncts, double ***LocMatrices, double **LocRhs);
->>>>>>> 2bf87e9c
 template void TCDRhs<3>(
   double Mult, double *coeff, double *param, double hK, double**OrigValues, 
   int *N_BaseFuncts, double ***LocMatrices, double **LocRhs);
