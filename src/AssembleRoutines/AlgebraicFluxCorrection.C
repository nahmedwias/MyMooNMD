<<<<<<< HEAD
#include <Database.h>
#include <LinAlg.h>
#ifdef __2D__
#include <FEFunction2D.h>
#elif __3D__
#include <FEFunction3D.h>
#endif
#include <AlgebraicFluxCorrection.h>
#include <IsoBoundEdge.h>
#include <BoundComp.h>

#include <algorithm>
#include <stdlib.h>
#include <string.h>
#include <MooNMD_Io.h>

#ifdef _MPI
#include <mpi.h>
#include <ParFEMapper3D.h>
#include <ParFECommunicator3D.h>
#endif

//! Anonymous namespace for helper methods which do not have to be assessed
//! from the outside.
namespace {

/** Check whether the setup fulfils the cfl-like condition needed in a partly
 * explicit afc scheme (Kuzmin 2009, eq (11) ).
 * Print a warning if not so.
 * @param tau Current timestep length.
 * @param theta2 Is expliciteness parameter.
 */
void check_cfl_condition(double mass_diag_entry,
  double system_diag_entry, double tau, double theta2)
{
  //check CFL
  double cfl = mass_diag_entry/system_diag_entry;
  if (theta2 >0)
  {
    cfl /= theta2;
    if (tau > cfl)
    {
      Output::print("WARNING in FEM-FCT system matrix: ",
                    mass_diag_entry, " cfl violated: cfl ",
                    cfl, " delta t: ", tau);
    }
  }
}

/**
 * Compute the entire system matrix of a FEM-FCT corrected system, after
 * its mass matrix got lumped and its stiffness matrix flux corrected.
 *
 * Also performs checking of the cfl condition in case an explicit
 * method has been used as predictor ("intermediate solution").
 *
 * @note Makes sense only for (at least partly) implicit schemes.
 * @param[in, out] system_matrix The systems stiffness matrix A, with additional
 * diffusion already added to it. Must be square. Will be turned to
 * S = M_(\text{lumped}) + \Delta_t * \theta_1 * S.
 * @param[in] lumped_mass_matrix The row wise lumped mass matrix of the system,
 * as a vector of its diagonal entries. Must have length equal to the stiffness
 * matrix' dimension.
 * @param[in] tau The current time step length.
 * @param theta1 The impliciteness parameter. Must be 0.5 so far
 * (and defaults to that value).
 * @param theta2 The expliciteness parameter. Must be 0.5 so far
 * (and defaults to that value).
 */
void fem_fct_compute_system_matrix(
    FEMatrix& system_matrix,
    const std::vector<double>& lumped_mass_matrix,
    double tau, double theta1 = 0.5, double theta2 = 0.5)
{
  if (theta1 != 0.5 || theta2 != 0.5  )
  {
    ErrThrow("fem_fct_compute_system_matrix for Crank Nicolson only."
        "TODO Implement other schemes!");
  }
  // check if stiffness matrix is square
  if(!system_matrix.is_square())
  {
    ErrThrow("system_matrix must be square for FEM-FCT!");
  }

  int nDof = system_matrix.GetN_Rows();

  if((int) lumped_mass_matrix.size() != nDof)
  {
    ErrThrow("Lumped mass matrix vector does not fit the stiffness matrix!");
  }

#ifdef _MPI
  const TParFECommunicator3D& comm = system_matrix.GetFESpace3D()->get_communicator();
  const int* masters = comm.GetMaster();
  int size, rank;
  MPI_Comm_rank(MPI_COMM_WORLD, &rank);
  MPI_Comm_size(MPI_COMM_WORLD, &size);
#endif

  // get pointers to columns, rows and entries of system_matrix
  const int* ColInd = system_matrix.GetKCol();
  const int* RowPtr = system_matrix.GetRowPtr();
  double*  Entries = system_matrix.GetEntries();

  for(int i=0;i<nDof;i++)
  {
#ifdef _MPI
    // do this only for master rows
    if(masters[i] != rank)
      continue;
#endif
    // i-th row of sqmatrix
    int j0 = RowPtr[i];
    int j1 = RowPtr[i+1];

    for( int j = j0 ; j < j1 ; j++ )
    {
      int index = ColInd[j];
      if( i == index )
      {//diagonal entry

        check_cfl_condition(lumped_mass_matrix[i], Entries[j], tau, theta2);

        // calculate the new system matrix entry
        Entries[j] = lumped_mass_matrix[i] + tau * theta1 * Entries[j];

      }
      else
      {//non-diagonal entry
        // calculate the system matrix entry
        Entries[j]= tau * theta1 * Entries[j];

        //print warning if S violates M-matrix necessary condition (a lot!)
        if ( Entries[j]>1e-10)
        {
          Output::print("WARNING in FEM-FCT system matrix:  ",
                        Entries[j], " is a positive off-diagonal entry!");
        }
      }
    }
  }
}


/*!
 * Compute the artificial diffusion matrix to a given stiffness matrix.
 *
 * @param[in] A The stiffness matrix which needs additional
 * diffusion. Must be square.
 * @param[out] matrix_D A vector to write the entries
 * of D, the artificial diffusion matrix to. Must contain only 0.
 * MPI: D will leave this method with matrix-consistency level 0, meaning that
 * only its master rows will be correct. Everything else is left at 0.
 *
 */
void compute_artificial_diffusion_matrix(
    const FEMatrix& A, std::vector<double>& matrix_D)
{
  // catch non-square matrix
  if (!A.is_square() )
  {
    ErrThrow("Matrix must be square!");
  }
  // store number of dofs
  int nDof = A.GetN_Rows();

#ifdef _MPI
  const TParFECommunicator3D& comm = A.GetFESpace3D()->get_communicator();
  const int* masters = comm.GetMaster();
  int rank;
  MPI_Comm_rank(MPI_COMM_WORLD, &rank);
#endif

  // get pointers to columns, rows and entries of matrix A
  const int* ColInd = A.GetKCol();
  const int* RowPtr = A.GetRowPtr();
  const double* Entries = A.GetEntries();

  // compute off-diagonal entries of the matrix D
  for(int i=0;i<nDof;i++) //row loop
  {
#ifdef _MPI
    // do this only for master rows - they couple only to other masters,
    // slaves and halo1 d.o.f., therefore one can be sure, that if A_ij
    // is on this rank, so is the transposed entry, A_ji
    if(masters[i] != rank)
      continue;
#endif
    for(int l=RowPtr[i];l<RowPtr[i+1];l++)
    {
      int j = ColInd[l]; //column index
      double k_ij = 0;
      double k_ji = 0;
      if (j!=i)
      {// consider only off-diagonals
        k_ij = Entries[l];
        // now get the transposed entry
        for (int ll=RowPtr[j];ll<RowPtr[j+1];ll++)
        {
          if (ColInd[ll]==i)
          {
            k_ji = Entries[ll];
            break;
          }
        }
        //determine entry D_ij
        matrix_D[l] = std::min({-k_ij , 0.0 , -k_ji});
      }
    }
  }

  // compute diagonal entries of the matrix D
  for(int i=0;i<nDof;i++)//row loop
  {
#ifdef _MPI
    // do this only for master rows
    if(masters[i] != rank)
      continue;
#endif
    double val = 0.0;
    // add all entries of i-th row
    int ll = -1;
    for(int l=RowPtr[i];l<RowPtr[i+1];l++)
    {
      val +=  matrix_D[l];
      int j = ColInd[l];
      if (j==i) //diagonal found
        ll = l; //place of the diagonal entry in the matrix_D entries array
    }
    matrix_D[ll] = -val;
  }
}

/**
 * @brief Lump a mass matrix row wise.
 *
 * @param[in] M The mass matrix to be lumped. Must be square.
 *
 * @param[out] lump_mass A vector containing the diagonal entries
 *  of the lumped mass matrix. Must be of according length.
 */
void lump_mass_matrix_to_vector(
    const FEMatrix& M, std::vector<double>& lump_mass)
{
  // catch non-square matrix
  if (!M.is_square() )
  {
    ErrThrow("Mass matrix must be square!");
  }
  // catch not fitting vector size
  if ( (int) lump_mass.size() != M.GetN_Columns())
  {
    ErrThrow("Vector to write lumped mass matrix to has incorrect size! ",
             lump_mass.size(), " != ", M.GetN_Columns());
  }

  const int * RowPtr = M.GetRowPtr();
  const double * Entries = M.GetEntries();
  int rows = M.GetN_Rows();

#ifdef _MPI
        const TParFECommunicator3D& comm = M.GetFESpace3D()->get_communicator();
        const int* masters = comm.GetMaster();
        int size, rank;
        MPI_Comm_rank(MPI_COMM_WORLD, &rank);
        MPI_Comm_size(MPI_COMM_WORLD, &size);
#endif

  for (int i=0; i<rows; i++)
  {
#ifdef _MPI
    //skip the non-masters in MPI case
    if(masters[i] != rank)
      continue;
#endif
    lump_mass[i]=0.0;
    int j0 = RowPtr[i];
    int j1 = RowPtr[i+1];

    for (int j=j0;j<j1;j++)
    {
      lump_mass[i] += Entries[j];
    }
    if(lump_mass[i]==0)
    {
      ErrThrow("zero entry in lumped matrix ", i, " ", lump_mass[i]);
    }
  }
}

/**
 * @brief The MinMod Flux Prelimiter.
 * @param a first value
 * @param b second value
 * @return The result of the MinMod Prelimiter.
 */
double MinMod(double a, double b)
{
  if (a*b < 0)
  {
    return 0.0;
  }
  //CB 2015/07/27 should not this return a negative value, when a<0 and b<0?
  // int sign = a < 0 ? -1 : 1;

  if (fabs(a) <  fabs(b))
  {
    return a; //return sign * a;
  }
  else
  {
    return b; //return sign * b;
  }
}

/**
 * Apply Zalesaks flux limiter as described in Kuzmin 2009 pp.6-7
 * to compute flux correction factors. Used with FEM-FCT for time-
 * dependent CDR problems.
 *
 * @param[out] alphas The flux correction factors, row by row (sorted like
 * the entries array of the mass_matrix!).
 * MPI: alphas will be ROWWISE LEVEL-0-CONSISTENT IN MPI on output
 *
 * @param[in] mass_matrix The complete mass matrix.
 * MPI: mass_matrix MUST BE ROWWISE LEVEL-0-CONSISTENT IN MPI.
 *
 * @param[in] lumped_mass The row-wise lumped mass matrix as vector
 * of its diagonal values.
 * MPI: lumped_mass MUST BE ROWWISE LEVEL-0-CONSISTENT IN MPI.
 *
 * @param[in] raw_fluxes The raw fluxes, sorted like alphas. Must have been
 * multiplied with current timesteplength!
 * MPI: raw_fluxes MUST BE ROWWISE LEVEL-0-CONSISTENT IN MPI
 *
 * @param[in] sol_approx The approximate solution used to calculate
 * the flux correction.
 * MPI: sol_approx MUST BE LEVEL-2-CONSISTENT IN MPI.
 *
 * @param[in] neum_to_diri See FEM-FCT, same story.
 * @note I'm pretty sure we can get rid of the whole "neum_to_diri"
 * thing when passing an FEMatrix here which got assembled with Neumann
 * treatment of dirichlet rows.
 */
void ZalesaksFluxLimiter(
    std::vector<double>& alphas,
    const FEMatrix& mass_matrix,
    const std::vector<double>& lumped_mass,
    const std::vector<double>& raw_fluxes,
    const std::vector<double>& sol_approx,
    const std::vector<int>& neum_to_diri
)
{

#ifdef _MPI
        const TParFECommunicator3D& comm = mass_matrix.GetFESpace3D()->get_communicator();
        const int* masters = comm.GetMaster();
        int rank;
        MPI_Comm_rank(MPI_COMM_WORLD, &rank);
#endif

  //check if all dimensions fit
  if (!mass_matrix.is_square() )
  {
    ErrThrow("Matrix must be square!");
  }

  int nDofs = mass_matrix.GetN_Rows();
  int nEntries = mass_matrix.GetN_Entries();

  if((int) lumped_mass.size() != nDofs)
  {
    ErrThrow("lumped_mass has incorrect size ", lumped_mass.size(),
             " != ", nDofs);
  }


  if((int) sol_approx.size() != nDofs)
  {
    ErrThrow("sol_approx has incorrect size ", sol_approx.size(),
             " != ", nDofs);
  }

  if((int) alphas.size() != nEntries)
  {
    ErrThrow("alphas has incorrect size ", alphas.size(), " != ", nEntries);
  }

  if((int) raw_fluxes.size() != nEntries)
  {
    ErrThrow("raw_fluxes has incorrect size ", raw_fluxes.size(),
             " != ", nEntries);
  }
  //end checking input

  // get pointers to columns, rows and entries of mass_matrix
  const int* ColInd_M = mass_matrix.GetKCol();
  const int* RowPtr_M = mass_matrix.GetRowPtr();

  // auxiliary space
  std::vector<double> P_plus (nDofs, 0.0);
  std::vector<double> P_minus (nDofs, 0.0);
  std::vector<double> Q_plus (nDofs, 0.0);
  std::vector<double> Q_minus (nDofs, 0.0);

  std::vector<double> R_plus (nDofs, 0.0);
  std::vector<double> R_minus (nDofs, 0.0);

  // Compute Ps and Qs (negative/positive diffusive/antidiffusive fluxes),
  // where the Qs are "distances to local extrema of the auxiliary solution"
  // MPI: Needs raw_fluxes matrix rowwise level-0-consistent and
  //      sol_approx in level-2-consistency
  for(int i=0;i<nDofs;i++)
  {
#ifdef _MPI
    //skip the non-master rows in MPI case
    if(masters[i] != rank)
      continue;
#endif

    // i-th row of mass matrix
    int j0 = RowPtr_M[i];
    int j1 = RowPtr_M[i+1];
    for(int j=j0;j<j1;j++)
    {
      int index = ColInd_M[j];

      if(i != index) //diagonal entries are skipped
      {
        if (raw_fluxes[j] > 0.0)
          P_plus[i] += raw_fluxes[j]; //P_plus was initialized with 0
        if (raw_fluxes[j] <= 0.0)
          P_minus[i] += raw_fluxes[j]; //P_minus was initialized with 0

        double help = sol_approx[index]-sol_approx[i];

        if (help > Q_plus[i]) //Q_plus was initialized with 0
          Q_plus[i]= help;

        if (help < Q_minus[i]) //Q_minus was initialized with 0
          Q_minus[i]= help;
      }
    } // end loop j
  }

  // Compute R_plus and R_minus (nodal correction factors)
  // MPI: Needs lumped_mass, Q_plus, Q_minus, P_plus, P_minus in Level 0 consistency
  for(int i=0;i<nDofs;i++)
  {

#ifdef _MPI
    //skip the non-master rows in MPI case
    if(masters[i] != rank)
      continue;
#endif

    //determine R_plus
    if(fabs(P_plus[i]) == 0.0)
      R_plus[i] = 1.0;
    else
    {
      //OutPut(Q_plus[i] << " "  << P_plus[i] << " " << lump_mass[i] << " ");
      R_plus[i] = std::min(1.0 , (lumped_mass[i] * Q_plus[i])/P_plus[i] );
    }

    //determine R_minus
    if(fabs(P_minus[i]) == 0.0)
      R_minus[i] = 1.0;
    else
    {
      //OutPut(Q_minus[i] << " "  << P_minus[i] << " " << lump_mass[i] << " ");
      R_minus[i] = std::min(1.0, (lumped_mass[i] * Q_minus[i])/P_minus[i]);
    }

  }

  // treat Dirichlet nodes (e.g. Kuzmin & Moeller 2005 S. 27)
  // TODO actually there it is about inlet and outlet!
  for (int j=0;j< (int) neum_to_diri.size();j++)
  {
    int i = neum_to_diri[j];
    R_plus[i] = 1;
    R_minus[i] = 1;
  }

#ifdef _MPI
  // put R_plus and R_minus into level 2 consistency
  comm.consistency_update(R_plus.data(), 2);
  comm.consistency_update(R_minus.data(), 2);
#endif

  // Compute alphas (final correction factors)
  // MPI: needs R_plus and R_minus in level 2 consistency
  for( int i=0 ; i<nDofs ; i++ )
  {

#ifdef _MPI
    //skip the non-master rows in MPI case
    if(masters[i] != rank)
      continue;
#endif

    // i-th row of sqmatrix
    int j0 = RowPtr_M[i];
    int j1 = RowPtr_M[i+1];

    for(int j=j0;j<j1;j++)
    {
      int index = ColInd_M[j];
      if(raw_fluxes[j] > 0.0)
      {
        alphas[j] = std::min(R_plus[i], R_minus[index]);
      }
      if(raw_fluxes[j]<=0.0)
      {
        //initialisation
        alphas[j] = std::min(R_minus[i], R_plus[index]);
      }
      // clipping, see Kuzmin (2009), end of Section 5
      //if ((fabs(Q_plus[i])< eps)&&(fabs(Q_minus[i])< eps))
      //  alpha[j] = 0;
    }                                             //end loop j
  }

  // MPI: At output, correction factors alpha_ij are rowwise level-0-consistent
}

}

ParameterDatabase AlgebraicFluxCorrection::default_afc_database()
{
  ParameterDatabase db("default algebraic flux correction database");

  // Type of AFC to be applied.
  db.add("algebraic_flux_correction", "none", " Chose which type of afc to use.",
         {"none", "default", "fem-tvd", "fem-fct-cn"});

  db.add("afc_prelimiter", 0, "Chose an afc flux prelimiting scheme. Options "
      "are 0 (none), 1 (min-mod), 2 (grad-direction), 3 (both)", {0,1,2,3});

  return db;
}

// ////////////////////////////////////////////////////////////////////////////
// Implementation of the methods in the namespace AlgebraicFluxCorrection    //
// ////////////////////////////////////////////////////////////////////////////


void AlgebraicFluxCorrection::fem_tvd_algorithm(
    FEMatrix& system_matrix,
    const std::vector<double>& sol,
    std::vector<double>& rhs,
    //this argument is used in outcommented code block only
    const std::vector<int>& neum_to_diri,
    bool continuous_proposal,
    bool nonsymmetric_application)
{
  //catch non-square matrix
  if (!system_matrix.is_square())
  {
    ErrThrow("System matrix must be square for FEM-TVD!");
  }

  // store the total number of dofs
  int nDofs = system_matrix.GetN_Rows();

  // heritage style index declaration
  int i,j,j0,j1,j2,j3,jj,index;
  double nenner, zaehler;

  // get pointers to columns, rows and entries of matrix A
  const int * ColInd = system_matrix.GetKCol();
  const int * RowPtr = system_matrix.GetRowPtr();
  // non-const, matrix entries get modified!
  double* Entries = system_matrix.GetEntries();

  int N_Entries = system_matrix.GetN_Entries();

  // allocate memory for matrix F and flux limiters
  double* F = new double[N_Entries+6*nDofs];
  memset(F, 0, (N_Entries+6*nDofs)*SizeOfDouble);
  double* P_plus = F + N_Entries;
  double* P_minus = P_plus + nDofs;
  double* Q_plus = P_minus + nDofs;
  double* Q_minus = Q_plus + nDofs;
  double* R_plus = Q_minus + nDofs;
  double* R_minus = R_plus + nDofs;

  // compute entries of the artificial diffusion matrix D
  // TODO make matrix D an actual TMatrix and not only an entries vector
  std::vector<double> matrix_D_Entries(N_Entries, 0.0);
  compute_artificial_diffusion_matrix(system_matrix, matrix_D_Entries);

  // add this matrix to A giving \tilde A (Entries)
  // this is the matrix with the properties of an M matrix
  Daxpy(N_Entries, 1.0, &matrix_D_Entries[0], Entries);

  // compute matrix F
  // loop over all rows
  for(i=0;i<nDofs;i++)
  {
    // i-th row of sqmatrix
    j0 = RowPtr[i];
    j1 = RowPtr[i+1];

    for(j=j0;j<j1;j++)
    {
      // column
      index = ColInd[j];
      // d_ij (u_i - u_j)
      F[j] = matrix_D_Entries[j] * (sol[index]-sol[i]);
    }
  }
  // matrix F is computed

  // compute flux limiters
  // loop over all rows
  for(i=0;i<nDofs;i++)
  {
    // i-th row of sqmatrix
    j0 = RowPtr[i];
    j1 = RowPtr[i+1];
    for(j=j0;j<j1;j++)
    {
      if (Entries[j] > 0)
        continue;
      // column
      index = ColInd[j];
      // check transposed entry -> jj
      // diagonal
      if (index==i)
        continue;
      j2 = RowPtr[index];
      j3 = RowPtr[index+1];
      for (jj=j2;jj<j3;jj++)
      {
        if (ColInd[jj]==i)
        {
          break;
        }
      }
      // check upwind condition
      // this ensures that the 'link' between i and index is treated only once
      if (Entries[jj] > Entries[j])
        continue;
      // only the active part of the matrix
      if (F[j] > 0)
      {
        P_plus[i] += F[j];
        if (index<nDofs)
          Q_plus[index] += F[j];
        Q_minus[i] -= F[j];
      }
      if (F[j] < 0)
      {
        P_minus[i] += F[j];
        Q_plus[i] -= F[j];
        if (index<nDofs)
          Q_minus[index] +=  F[j];
      }
    }                                             // end loop j
  }

  // apply the nodal correction factor evaluated at the upwind node i
  // loop over all nodes
  if (!continuous_proposal)
  { // original but discontinuous proposal
    for(i=0;i<nDofs;i++)
    {
      if (fabs(P_plus[i])>0)
      {
        R_plus[i] = Q_plus[i]/P_plus[i];
        if (R_plus[i] >1)
          R_plus[i] = 1;
      }
      if (fabs(P_minus[i])>0)
      {
        R_minus[i] = Q_minus[i]/P_minus[i];
        if (R_minus[i] >1)
          R_minus[i] = 1;
      }
    }
  }
  else
  { // continuous proposal
    for(i=0;i<nDofs;i++)
    {
      zaehler =  Q_plus[i];
      if (-Q_minus[i] < zaehler)
        zaehler = -Q_minus[i];
      nenner = 1e-32;
      if (P_plus[i] > nenner)
        nenner = P_plus[i];
      if (-P_minus[i] > nenner)
        nenner = -P_minus[i];
      R_plus[i] = zaehler/nenner;
      if (R_plus[i] > 1)
        R_plus[i] = 1;
      R_minus[i] = R_plus[i];
    }
  }


//  // treat Dirichlet nodes CB 2016/ I commented this out,
    // because it breaks my example. TODO Needs further investigation.
//  for (j=0;j < (int) neum_to_diri.size();j++)
//  {
//    i=neum_to_diri[j];
//    if (i >= nDofs)
//    {
//      ErrThrow("neum_to_diri index ", i, " is out of scope!");
//    }
//    R_plus[i] = 1;
//    R_minus[i] = 1;
//  }

  // apply the flux limiters
  // loop over all rows
  for(i=0;i<nDofs;i++)
  {
    // i-th row of sqmatrix
    j0 = RowPtr[i];
    j1 = RowPtr[i+1];
    for(j=j0;j<j1;j++)
    {
      // column
      index = ColInd[j];
      if (index==i)
        continue;
       // this should not happen
      if (Entries[j] > 0)
      {
        ErrThrow("positive non-diagonal entry in FEM-TVD ", i, " ", j, " ",
                 Entries[j]);
      }

      // check transposed entry
      j2 = RowPtr[index];
      j3 = RowPtr[index+1];
      for (jj=j2;jj<j3;jj++)
      {
        if (ColInd[jj]==i)
        {
          break;
        }
      }

      if (!nonsymmetric_application)
      {
        // original, symmetric application
        // check upwind condition
        // this ensures that the 'link' between i and index is treated only once
        if (Entries[jj] > Entries[j])
          continue;
        // compute contribution to rhs
        if (F[j] > 0)
        {
          F[j] = R_plus[i]*F[j];
        }
        else
          F[j] = R_minus[i]*F[j];
        // update rhs of current row
        rhs[i] += F[j];
        // update rhs wrt to current column
        // note that F[j] = -F[jj] and alpha_j = alpha_jj (symmetry)
        if (index<nDofs)
          rhs[index] -= F[j];
      }
      else
      { // nonsymmetric application
        // compute contribution to rhs
        if (F[j] > 0)
        {
          F[j] = R_plus[i]*F[j];
        }
        else
          F[j] = R_minus[i]*F[j];
        // update rhs of current row
        rhs[i] += F[j];
      }
    }
  }
  delete [] F;
}

void AlgebraicFluxCorrection::crank_nicolson_fct(
       const FEMatrix& M_C, FEMatrix& K,
       const std::vector<double>& oldsol,
       std::vector<double>& rhs, std::vector<double>& rhs_old,
       double delta_t,
       const std::vector<int>& neum_to_diri,
       AlgebraicFluxCorrection::Prelimiter prelim
       )
{

  //make sure Crank-Nicolson is used
  if( TDatabase::TimeDB->TIME_DISC != 2 )
  {
    ErrThrow("crank_nicolson_fct performs Crank-Nicolson time discretization."
        "Change TDatabase::TimeDB->TIME_DISC to 2.")
  }

  //check if both matrices are square and dimensions match
  if(!M_C.is_square() || !K.is_square())
  {
    ErrThrow("M_C and K must be square!");
  }
  if(M_C.GetN_Rows() != K.GetN_Rows())
  {
    ErrThrow("M_C and K dimension mismatch!")
  }

#ifdef _MPI
  const TParFECommunicator3D& comm = K.GetFESpace3D()->get_communicator();
  const int* masters = comm.GetMaster();
  int size, rank;
  MPI_Comm_rank(MPI_COMM_WORLD, &rank);
  MPI_Comm_size(MPI_COMM_WORLD, &size);
#endif

  int nDofs = K.GetN_Rows();

  // get pointers to columns, rows and entries of matrix M_C
  const int* ColInd_M = M_C.GetKCol();
  const int* RowPtr_M = M_C.GetRowPtr();
  const double* Entries_M = M_C.GetEntries();

  // get pointers to columns, rows and entries of matrix K; plus number of
  // entries.
  const int* ColInd = K.GetKCol();
  const int* RowPtr = K.GetRowPtr();
  double* Entries = K.GetEntries();
  int N_Entries = K.GetN_Entries();

  //STEP 0.1: Compute artificial diffusion matrix D and add to K, K := K + D ("L").
  std::vector<double> matrix_D_Entries(N_Entries, 0.0);
  compute_artificial_diffusion_matrix(K, matrix_D_Entries);

  Daxpy(N_Entries, 1.0, &matrix_D_Entries[0], Entries);

  //MPI: Matrix K is in Level-0-consistency now.

  //STEP 0.2: Lump mass matrix.
  std::vector<double> lump_mass (nDofs, 0.0);
  lump_mass_matrix_to_vector(M_C, lump_mass);


  //STEP 1: Computation of the intermediate solution
  // follows Kuzmin(2009), S.10 (44)

  double theta = 0.5; //hard-coded implicitness. 1/2 for Crank-Nicolson
  double one_minus_theta = 0.5; //hard-coded expliciteness

  //approximation to u(t + /frac{1}{2} /delta t)
  std::vector<double> u_interm(nDofs,0.0);
  //approximation to u'(t + /frac{1}{2} /delta t)
  std::vector<double> u_dot_interm(nDofs,0.0);

  // step-by-step build up u_interm...
  // ...first L u_{k-1}
  // MPI: oldsol is normally given in Level2-Consistency,
  // when this method is called
  K.multiply(&oldsol[0], &u_interm[0]);


  // ...then M_L^(-1)(f_{k-1} - L u_{k-1})
  for(int i=0;i<nDofs;i++)
  {
#ifdef _MPI
    // do this only for master rows
    // u_interm gets Level-0-consistency now
    if(masters[i] != rank)
      continue;
#endif
    u_interm[i] = (rhs_old[i] - u_interm[i])/lump_mass[i];
  }

  // ...then u_{k-1} + halftimestep * M_L^(-1)(f_{k-1} - L u_{k-1})
  double halftimestep = delta_t/2.0;
  for(int i=0;i<nDofs;i++)
  {
    u_interm[i] = oldsol[i] + halftimestep * u_interm[i];
  }

  // set non-actives for intermediate solution (to those of interm. solution)
  for ( int j=0 ; j < (int) neum_to_diri.size() ; j++)
  {
    int i=neum_to_diri[j];
    // just copy the values from old solution - this should
    // have the non-actives set correctly!
    u_interm[i] = oldsol[i];
  }

  // compute u_dot_interm (Kuzmin 2009 S.9 (37))
  for (int i = 0; i < nDofs ; ++i)
  {
    u_dot_interm[i] = 2*(u_interm[i] - oldsol[i])/delta_t;
  }
  //intermediate solution is complete

  // MPI: u_interm and u_dot_interm are both in Level-0-consistency
  // and should get level 2 for the next loop
#ifdef _MPI
  comm.consistency_update(u_interm.data(),2);
  comm.consistency_update(u_dot_interm.data(),2);
#endif

  //STEP 2: compute raw antidiffusive fluxes * delta_t, and apply pre-limiting,
  // if required to do so (Kuzmin 2009 S.9 (36) )
  std::vector<double> raw_fluxes(N_Entries, 0.0);
  for(int i=0;i<nDofs;i++)
  {
#ifdef _MPI
    // do this only for master rows
    if(masters[i] != rank)
      continue;
#endif
    // i-th row of mass matrix
    int j0 = RowPtr_M[i];
    int j1 = RowPtr_M[i+1];

    for(int j=j0;j<j1;j++)
    {
      // column
      int index = ColInd_M[j];

      if (index==i) //nothing to do if this is a diagonal entry
        continue;

      double val = - matrix_D_Entries[j] * (u_interm[i]-u_interm[index]);
      raw_fluxes[j]= Entries_M[j] * (u_dot_interm[i]-u_dot_interm[index]) + val;

      // pre-limit fluxes
      switch(prelim)
      {
      case Prelimiter::NONE:
        // no prelimiting
        break;
      case Prelimiter::BOTH:
        // no break statement, will execute both following prelimiters!
      case Prelimiter::MIN_MOD:
        raw_fluxes[j] = MinMod(raw_fluxes[j]/delta_t, val);
        break;
      case Prelimiter::GRAD_DIRECTION:
        if (raw_fluxes[j]*(u_interm[index]-u_interm[i])>0)
        {
          raw_fluxes[j] = 0;
        }
        break;
      }
      //multiply with delta, required by our Zalesak implementation
      raw_fluxes[j] *= delta_t;
    }
  }

  //STEP 3: apply Zalesaks flux correction to gain correction factors alpha
  std::vector<double> alphas( M_C.GetN_Entries(), 0.0 );
  ZalesaksFluxLimiter( alphas, M_C, lump_mass, raw_fluxes,
                       u_interm, neum_to_diri);

  // STEP 4: Calculate the new right hand side and system matrix.
    for(int i=0;i<nDofs;i++)
    {
#ifdef _MPI
    // do this only for master rows
    if(masters[i] != rank)
      continue;
#endif
      double corrected_flux = 0.0;
      int j0 = RowPtr[i];
      int j1 = RowPtr[i+1];
      for(int j=j0;j<j1;j++)
      {
        int index = ColInd[j];
        if(i != index)
        {
          corrected_flux +=  alphas[j] * raw_fluxes[j];
        }
      }
      //do the right hand side updates
      rhs_old[i]=rhs[i];
      rhs[i] = u_interm[i] * lump_mass[i] + theta*delta_t*rhs[i] +
          corrected_flux;
    }

    //and finally update K to be the final system matrix
    fem_fct_compute_system_matrix(K, lump_mass, delta_t,
                                  theta, one_minus_theta);

}

void AlgebraicFluxCorrection::correct_dirichlet_rows(FEMatrix& MatrixA)
{
	//hold pointers to row, kcol, entries array
	const int* RowPtr_A      = MatrixA.GetRowPtr();
	const int* KCol_A        = MatrixA.GetKCol();
	double* Entries_A  = MatrixA.GetEntries();

	//determine first and one-after-last dirichlet rows
	size_t diriHighBound;
	size_t diriLowBound;
#ifdef __3D__
  diriHighBound = MatrixA.GetFESpace3D()->GetDirichletBound();
  diriLowBound = diriHighBound - MatrixA.GetFESpace3D()->GetN_Dirichlet();
#elif __2D__
  diriHighBound = MatrixA.GetFESpace2D()->GetDirichletBound();
  diriLowBound = diriHighBound - MatrixA.GetFESpace2D()->GetN_Dirichlet();
#endif


	// loop over rows and set them to unity-vectors
	for (size_t rowIndex = diriLowBound;
			rowIndex < diriHighBound ;++rowIndex)
	{
		int l0 = RowPtr_A[rowIndex];
		int l1 = RowPtr_A[rowIndex+1];
		for (int l=l0;l<l1;l++)
		{
			// diagonal entry
			if (KCol_A[l]== (int) rowIndex)
				Entries_A[l] = 1;
			else
				Entries_A[l] = 0;
		}
	}
}
=======
#include <Database.h>
#include <LinAlg.h>
#ifdef __2D__
#include <FEFunction2D.h>
#elif __3D__
#include <FEFunction3D.h>
#endif
#include <AlgebraicFluxCorrection.h>
#include <IsoBoundEdge.h>
#include <BoundComp.h>

#include <algorithm>
#include <stdlib.h>
#include <string.h>
#include <MooNMD_Io.h>

#ifdef _MPI
#include <mpi.h>
#include <ParFEMapper3D.h>
#include <ParFECommunicator3D.h>
#endif

//! Anonymous namespace for helper methods which do not have to be assessed
//! from the outside.
namespace 
{
  /** Check whether the setup fulfils the cfl-like condition needed in a partly
  * explicit afc scheme (Kuzmin 2009, eq (11) ).
  * Print a warning if not so.
  * @param tau Current timestep length.
  * @param theta2 Is expliciteness parameter.
  */
  void check_cfl_condition(double mass_diag_entry,
    double system_diag_entry, double tau, double theta2)
  {
    //check CFL
    double cfl = mass_diag_entry/system_diag_entry;
    if (theta2 >0)
    {
      cfl /= theta2;
      if (tau > cfl)
      {
	Output::print("WARNING in FEM-FCT system matrix: ",
		      mass_diag_entry, " cfl violated: cfl ",
		      cfl, " delta t: ", tau);
      }
    }
  }

  /**
  * Compute the entire system matrix of a FEM-FCT corrected system, after
  * its mass matrix got lumped and its stiffness matrix flux corrected.
  *
  * Also performs checking of the cfl condition in case an explicit
  * method has been used as predictor ("intermediate solution").
  *
  * @note Makes sense only for (at least partly) implicit schemes.
  * @param[in, out] system_matrix The systems stiffness matrix A, with additional
  * diffusion already added to it. Must be square. Will be turned to
  * S = M_(\text{lumped}) + \Delta_t * \theta_1 * S.
  * @param[in] lumped_mass_matrix The row wise lumped mass matrix of the system,
  * as a vector of its diagonal entries. Must have length equal to the stiffness
  * matrix' dimension.
  * @param[in] tau The current time step length.
  * @param theta1 The impliciteness parameter. Must be 0.5 so far
  * (and defaults to that value).
  * @param theta2 The expliciteness parameter. Must be 0.5 so far
  * (and defaults to that value).
  */
  void fem_fct_compute_system_matrix(
      FEMatrix& system_matrix,
      const std::vector<double>& lumped_mass_matrix,
      double tau, double theta1 = 0.5, double theta2 = 0.5)
  {
    if (theta1 != 0.5 || theta2 != 0.5  )
    {
      ErrThrow("fem_fct_compute_system_matrix for Crank Nicolson only."
	  "TODO Implement other schemes!");
    }
    // check if stiffness matrix is square
    if(!system_matrix.is_square())
    {
      ErrThrow("system_matrix must be square for FEM-FCT!");
    }

    int nDof = system_matrix.GetN_Rows();

    if(!(int) lumped_mass_matrix.size() == nDof)
    {
      ErrThrow("Lumped mass matrix vector does not fit the stiffness matrix!");
    }

  #ifdef _MPI
    const TParFECommunicator3D& comm = system_matrix.GetFESpace3D()->get_communicator();
    const int* masters = comm.GetMaster();
    int size, rank;
    MPI_Comm_rank(MPI_COMM_WORLD, &rank);
    MPI_Comm_size(MPI_COMM_WORLD, &size);
  #endif

    // get pointers to columns, rows and entries of system_matrix
    const int* ColInd = system_matrix.GetKCol();
    const int* RowPtr = system_matrix.GetRowPtr();
    double*  Entries = system_matrix.GetEntries();

    for(int i=0;i<nDof;i++)
    {
  #ifdef _MPI
      // do this only for master rows
      if(masters[i] != rank)
	continue;
  #endif
      // i-th row of sqmatrix
      int j0 = RowPtr[i];
      int j1 = RowPtr[i+1];

      for( int j = j0 ; j < j1 ; j++ )
      {
	int index = ColInd[j];
	if( i == index )
	{//diagonal entry

	  check_cfl_condition(lumped_mass_matrix[i], Entries[j], tau, theta2);

	  // calculate the new system matrix entry
	  Entries[j] = lumped_mass_matrix[i] + tau * theta1 * Entries[j];

	}
	else
	{//non-diagonal entry
	  // calculate the system matrix entry
	  Entries[j]= tau * theta1 * Entries[j];

	  //print warning if S violates M-matrix necessary condition (a lot!)
	  if ( Entries[j]>1e-10)
	  {
	    Output::print("WARNING in FEM-FCT system matrix:  ",
			  Entries[j], " is a positive off-diagonal entry!");
	  }
	}
      }
    }
  }


  /*!
  * Compute the artificial diffusion matrix to a given stiffness matrix.
  *
  * @param[in] A The stiffness matrix which needs additional
  * diffusion. Must be square.
  * @param[out] matrix_D A vector to write the entries
  * of D, the artificial diffusion matrix to. Must contain only 0.
  * MPI: D will leave this method with matrix-consistency level 0, meaning that
  * only its master rows will be correct. Everything else is left at 0.
  *
  */
  void compute_artificial_diffusion_matrix(
      const FEMatrix& A, std::vector<double>& matrix_D)
  {
    // catch non-square matrix
    if (!A.is_square() )
    {
      ErrThrow("Matrix must be square!");
    }
    // store number of dofs
    int nDof = A.GetN_Rows();

  #ifdef _MPI
    const TParFECommunicator3D& comm = A.GetFESpace3D()->get_communicator();
    const int* masters = comm.GetMaster();
    int rank;
    MPI_Comm_rank(MPI_COMM_WORLD, &rank);
  #endif

    // get pointers to columns, rows and entries of matrix A
    const int* ColInd = A.GetKCol();
    const int* RowPtr = A.GetRowPtr();
    const double* Entries = A.GetEntries();

    // compute off-diagonal entries of the matrix D
    for(int i=0;i<nDof;i++) //row loop
    {
  #ifdef _MPI
      // do this only for master rows - they couple only to other masters,
      // slaves and halo1 d.o.f., therefore one can be sure, that if A_ij
      // is on this rank, so is the transposed entry, A_ji
      if(masters[i] != rank)
	continue;
  #endif
      for(int l=RowPtr[i];l<RowPtr[i+1];l++)
      {
	int j = ColInd[l]; //column index
	double k_ij = 0;
	double k_ji = 0;
	if (j!=i)
	{// consider only off-diagonals
	  k_ij = Entries[l];
	  // now get the transposed entry
	  for (int ll=RowPtr[j];ll<RowPtr[j+1];ll++)
	  {
	    if (ColInd[ll]==i)
	    {
	      k_ji = Entries[ll];
	      break;
	    }
	  }
	  //determine entry D_ij
	  matrix_D[l] = std::min({-k_ij , 0.0 , -k_ji});
	}
      }
    }

    // compute diagonal entries of the matrix D
    for(int i=0;i<nDof;i++)//row loop
    {
  #ifdef _MPI
      // do this only for master rows
      if(masters[i] != rank)
	continue;
  #endif
      double val = 0.0;
      // add all entries of i-th row
      int ll = -1;
      for(int l=RowPtr[i];l<RowPtr[i+1];l++)
      {
	val +=  matrix_D[l];
	int j = ColInd[l];
	if (j==i) //diagonal found
	  ll = l; //place of the diagonal entry in the matrix_D entries array
      }
      matrix_D[ll] = -val;
    }
  }

  /**
  * @brief Lump a mass matrix row wise.
  *
  * @param[in] M The mass matrix to be lumped. Must be square.
  *
  * @param[out] lump_mass A vector containing the diagonal entries
  *  of the lumped mass matrix. Must be of according length.
  */
  void lump_mass_matrix_to_vector(
      const FEMatrix& M, std::vector<double>& lump_mass)
  {
    // catch non-square matrix
    if (!M.is_square() )
    {
      ErrThrow("Mass matrix must be square!");
    }
    // catch not fitting vector size
    if ( (int) lump_mass.size() != M.GetN_Columns())
    {
      ErrThrow("Vector to write lumped mass matrix to has incorrect size! ",
	      lump_mass.size(), " != ", M.GetN_Columns());
    }

    const int * RowPtr = M.GetRowPtr();
    const double * Entries = M.GetEntries();
    int rows = M.GetN_Rows();

  #ifdef _MPI
	  const TParFECommunicator3D& comm = M.GetFESpace3D()->get_communicator();
	  const int* masters = comm.GetMaster();
	  int size, rank;
	  MPI_Comm_rank(MPI_COMM_WORLD, &rank);
	  MPI_Comm_size(MPI_COMM_WORLD, &size);
  #endif

    for (int i=0; i<rows; i++)
    {
  #ifdef _MPI
      //skip the non-masters in MPI case
      if(masters[i] != rank)
	continue;
  #endif
      lump_mass[i]=0.0;
      int j0 = RowPtr[i];
      int j1 = RowPtr[i+1];

      for (int j=j0;j<j1;j++)
      {
	lump_mass[i] += Entries[j];
      }
      if(lump_mass[i]==0)
      {
	ErrThrow("zero entry in lumped matrix ", i, " ", lump_mass[i]);
      }
    }
  }

  /**
  * @brief The MinMod Flux Prelimiter.
  * @param a first value
  * @param b second value
  * @return The result of the MinMod Prelimiter.
  */
  double MinMod(double a, double b)
  {
    if (a*b < 0)
    {
      return 0.0;
    }
    //CB 2015/07/27 should not this return a negative value, when a<0 and b<0?
    // int sign = a < 0 ? -1 : 1;

    if (fabs(a) <  fabs(b))
    {
      return a; //return sign * a;
    }
    else
    {
      return b; //return sign * b;
    }
  }
  /**
  * Apply Zalesaks flux limiter as described in Kuzmin 2009 pp.6-7
  * to compute flux correction factors. Used with FEM-FCT for time-
  * dependent CDR problems.
  *
  * @param[out] alphas The flux correction factors, row by row (sorted like
  * the entries array of the mass_matrix!).
  * MPI: alphas will be ROWWISE LEVEL-0-CONSISTENT IN MPI on output
  *
  * @param[in] mass_matrix The complete mass matrix.
  * MPI: mass_matrix MUST BE ROWWISE LEVEL-0-CONSISTENT IN MPI.
  *
  * @param[in] lumped_mass The row-wise lumped mass matrix as vector
  * of its diagonal values.
  * MPI: lumped_mass MUST BE ROWWISE LEVEL-0-CONSISTENT IN MPI.
  *
  * @param[in] raw_fluxes The raw fluxes, sorted like alphas. Must have been
  * multiplied with current timesteplength!
  * MPI: raw_fluxes MUST BE ROWWISE LEVEL-0-CONSISTENT IN MPI
  *
  * @param[in] sol_approx The approximate solution used to calculate
  * the flux correction.
  * MPI: sol_approx MUST BE LEVEL-2-CONSISTENT IN MPI.
  *
  * @param[in] neum_to_diri See FEM-FCT, same story.
  * @note I'm pretty sure we can get rid of the whole "neum_to_diri"
  * thing when passing an FEMatrix here which got assembled with Neumann
  * treatment of dirichlet rows.
  */
  void ZalesaksFluxLimiter(
      std::vector<double>& alphas,
      const FEMatrix& mass_matrix,
      const std::vector<double>& lumped_mass,
      const std::vector<double>& raw_fluxes,
      const std::vector<double>& sol_approx,
      const std::vector<int>& neum_to_diri
  )
  {

  #ifdef _MPI
	  const TParFECommunicator3D& comm = mass_matrix.GetFESpace3D()->get_communicator();
	  const int* masters = comm.GetMaster();
	  int rank;
	  MPI_Comm_rank(MPI_COMM_WORLD, &rank);
  #endif

    //check if all dimensions fit
    if (!mass_matrix.is_square() )
    {
      ErrThrow("Matrix must be square!");
    }

    int nDofs = mass_matrix.GetN_Rows();
    int nEntries = mass_matrix.GetN_Entries();

    if(! (int) lumped_mass.size() == nDofs)
    {
      ErrThrow("lumped_mass has incorrect size ", lumped_mass.size(),
	      " != ", nDofs);
    }


    if(! (int) sol_approx.size() == nDofs)
    {
      ErrThrow("sol_approx has incorrect size ", sol_approx.size(),
	      " != ", nDofs);
    }

    if(! (int) alphas.size() == nEntries)
    {
      ErrThrow("alphas has incorrect size ", alphas.size(), " != ", nEntries);
    }

    if(! (int) raw_fluxes.size() == nEntries)
    {
      ErrThrow("raw_fluxes has incorrect size ", raw_fluxes.size(),
	      " != ", nEntries);
    }
    //end checking input

    // get pointers to columns, rows and entries of mass_matrix
    const int* ColInd_M = mass_matrix.GetKCol();
    const int* RowPtr_M = mass_matrix.GetRowPtr();

    // auxiliary space
    std::vector<double> P_plus (nDofs, 0.0);
    std::vector<double> P_minus (nDofs, 0.0);
    std::vector<double> Q_plus (nDofs, 0.0);
    std::vector<double> Q_minus (nDofs, 0.0);

    std::vector<double> R_plus (nDofs, 0.0);
    std::vector<double> R_minus (nDofs, 0.0);

    // Compute Ps and Qs (negative/positive diffusive/antidiffusive fluxes),
    // where the Qs are "distances to local extrema of the auxiliary solution"
    // MPI: Needs raw_fluxes matrix rowwise level-0-consistent and
    //      sol_approx in level-2-consistency
    for(int i=0;i<nDofs;i++)
    {
  #ifdef _MPI
      //skip the non-master rows in MPI case
      if(masters[i] != rank)
	continue;
  #endif

      // i-th row of mass matrix
      int j0 = RowPtr_M[i];
      int j1 = RowPtr_M[i+1];
      for(int j=j0;j<j1;j++)
      {
	int index = ColInd_M[j];

	if(i != index) //diagonal entries are skipped
	{
	  if (raw_fluxes[j] > 0.0)
	    P_plus[i] += raw_fluxes[j]; //P_plus was initialized with 0
	  if (raw_fluxes[j] <= 0.0)
	    P_minus[i] += raw_fluxes[j]; //P_minus was initialized with 0

	  double help = sol_approx[index]-sol_approx[i];

	  if (help > Q_plus[i]) //Q_plus was initialized with 0
	    Q_plus[i]= help;

	  if (help < Q_minus[i]) //Q_minus was initialized with 0
	    Q_minus[i]= help;
	}
      } // end loop j
    }

    // Compute R_plus and R_minus (nodal correction factors)
    // MPI: Needs lumped_mass, Q_plus, Q_minus, P_plus, P_minus in Level 0 consistency
    for(int i=0;i<nDofs;i++)
    {

  #ifdef _MPI
      //skip the non-master rows in MPI case
      if(masters[i] != rank)
	continue;
  #endif

      //determine R_plus
      if(fabs(P_plus[i]) == 0.0)
	R_plus[i] = 1.0;
      else
      {
	//OutPut(Q_plus[i] << " "  << P_plus[i] << " " << lump_mass[i] << " ");
	R_plus[i] = std::min(1.0 , (lumped_mass[i] * Q_plus[i])/P_plus[i] );
      }

      //determine R_minus
      if(fabs(P_minus[i]) == 0.0)
	R_minus[i] = 1.0;
      else
      {
	//OutPut(Q_minus[i] << " "  << P_minus[i] << " " << lump_mass[i] << " ");
	R_minus[i] = std::min(1.0, (lumped_mass[i] * Q_minus[i])/P_minus[i]);
      }

    }

    // treat Dirichlet nodes (e.g. Kuzmin & Moeller 2005 S. 27)
    // TODO actually there it is about inlet and outlet!
    for (int j=0;j< (int) neum_to_diri.size();j++)
    {
      int i = neum_to_diri[j];
      R_plus[i] = 1;
      R_minus[i] = 1;
    }

  #ifdef _MPI
    // put R_plus and R_minus into level 2 consistency
    comm.consistency_update(R_plus.data(), 2);
    comm.consistency_update(R_minus.data(), 2);
  #endif

    // Compute alphas (final correction factors)
    // MPI: needs R_plus and R_minus in level 2 consistency
    for( int i=0 ; i<nDofs ; i++ )
    {

  #ifdef _MPI
      //skip the non-master rows in MPI case
      if(masters[i] != rank)
	continue;
  #endif

      // i-th row of sqmatrix
      int j0 = RowPtr_M[i];
      int j1 = RowPtr_M[i+1];

      for(int j=j0;j<j1;j++)
      {
	int index = ColInd_M[j];
	if(raw_fluxes[j] > 0.0)
	{
	  alphas[j] = std::min(R_plus[i], R_minus[index]);
	}
	if(raw_fluxes[j]<=0.0)
	{
	  //initialisation
	  alphas[j] = std::min(R_minus[i], R_plus[index]);
	}
	// clipping, see Kuzmin (2009), end of Section 5
	//if ((fabs(Q_plus[i])< eps)&&(fabs(Q_minus[i])< eps))
	//  alpha[j] = 0;
      }                                             //end loop j
    }

    // MPI: At output, correction factors alpha_ij are rowwise level-0-consistent
  }


  /* Computation of the Jacobian times the fluxes for the Zalesak limiter
  *            used in Newton's method
  * @param[in] A: The system matrix A
  * @param[in] F: The Matrix where entries f_ij=d_ij-(uj_-u_i)
  * @param[in] P_plus, Q_plus
  *            P_minus, Q_minus
  *            R_plus, R_minus: The fluxes used for computation of the limiters alpha_ij
  * @param[in] row_i: Denotes the ith row of matrix DF for which summation is required
  * @param[in] col_j: Column number for entry a_ij
  * @param[in] entries_pointer: Denotes the pointer to the array Entries 
  * @param[in] afc_matrix_D_entries: The artificial diffusion matrix
  * 
  * @param[out] The summation required in the entry of the Jacobian matrix.
  */ 
  double Compute_Jacobian_times_flux_Zalesak(const FEMatrix& A,
			    const double * F , 
			    const double * P_plus,  
			    const double * Q_plus,
			    const double * Q_minus,
			    const double * P_minus,
			    const double * R_minus,
			    const double * R_plus,
			    const int row_i,
			    const int col_j,
			    const int entries_pointer, 
			    const std::vector<double>& afc_matrix_D_entries)
  {
    double sum=0;
    //DQ_minus, DQ_plus, DP_minus, DP_plus: Denotes the Derivative of the raw fluxes.
    double DQ_plus, DQ_minus,DP_plus,DP_minus, sumD=0;
    const double eps = 1e-14;
    const int* ColInd = A.GetKCol();
    const int* RowPtr = A.GetRowPtr(); 
    const double* Entries = A.GetEntries();
    int k0, k1, temp, index_a_ji;

    k0=RowPtr[row_i];
    k1=RowPtr[row_i+1];  
    // computation of the index of entry a_ji
    for(int mm=RowPtr[col_j];mm<RowPtr[col_j+1];mm++)
    {
      if(ColInd[mm]==row_i)
      {
	index_a_ji=mm;
	break;
      }
    }
    
    // loop over all dofs that are connected with the matrix entry a_{ij}
    for(int k=k0; k<k1;k++)
    {
      // cases without contribution to the sum
      if(F[k]>0 && fabs(R_plus[row_i]-1)<eps)
	continue;
      if(F[k]<0 && fabs(R_minus[row_i]-1)<eps)
	continue;    
      if(fabs(F[k])<eps)
	continue;
    
      // *** first case with contribution ***
      if(F[k]>0)
      {
	//Calculations for finding derivative of Q_plus
	if (row_i!=col_j)
	{
	  if(F[entries_pointer]>=0)
	    DQ_plus=0;
	  else 
	    DQ_plus=-afc_matrix_D_entries[entries_pointer];
	}
	else 
	{
	  sumD=0;
	  for(int m=k0;m<k1;m++)
	  {
	    if(F[m]<0)
	    sumD+=afc_matrix_D_entries[m];
	  }
	  DQ_plus=sumD;
	}
	
	// calculations for finding derivative of P_plus
	if (row_i!=col_j)
	{
	  if(F[entries_pointer]<=0)
	  {
	    DP_plus=0;
	  }
	  else
	  {
	    if (Entries[entries_pointer]>=Entries[index_a_ji])
	      DP_plus=afc_matrix_D_entries[entries_pointer];
	    else
	      DP_plus=0; 
	  }
	}
	else 
	{
	  sumD=0;
	  for(int m=k0;m<k1;m++)
	  {
	  int transposed_entry=ColInd[m];
	  for(int ll=RowPtr[transposed_entry];ll<RowPtr[transposed_entry+1];ll++)
	  {
	    if(ColInd[ll]==row_i)
	    {
	      temp=ll;
	      break;
	    }
	  }
	  if(F[m]>0 && Entries[m]>=Entries[temp])
	    sumD+=afc_matrix_D_entries[m];
	  }//End of loop m
	  DP_plus=-sumD;
	}
	sum+=((DQ_plus*P_plus[row_i]-Q_plus[row_i]*DP_plus)/(P_plus[row_i]*P_plus[row_i]))*F[k];
	continue;
      }
      // *** second case with contribution ***
      if(F[k]<0)
      {
	// calculations for finding derivative of Q_minus
	if (row_i!=col_j)
	{
	  if(F[entries_pointer]<=0)
	    DQ_minus=0;
	  else 
	    DQ_minus=-afc_matrix_D_entries[entries_pointer];
	}
	else 
	{
	  sumD=0;
	  for(int m=k0;m<k1;m++)
	  {
	    if(F[m]>0)
	      sumD+=afc_matrix_D_entries[m];
	  }
	  DQ_minus=sumD;
	}
	//Calculations for finding derivative of P_minus
	if (row_i!=col_j)
	{
	  if(F[entries_pointer]>=0)
	    DP_minus=0;
	  else
	  {
	    if(Entries[entries_pointer]>=Entries[index_a_ji])
	      DP_minus=afc_matrix_D_entries[entries_pointer];
	    else
	      DP_minus=0;
	  }
	}
	else
	{
	  sumD=0;
	  for(int m=k0;m<k1;m++)
	  {
	  int transposed_entry=ColInd[m];
	  for(int ll=RowPtr[transposed_entry];ll<RowPtr[transposed_entry+1];ll++)
	  {
	    if(ColInd[ll]==row_i)
	    {
	      temp=ll;
	      break;
	    }
	    }
	    if(F[m]<0 && Entries[m]>=Entries[temp])
	    sumD+=afc_matrix_D_entries[m];
	    }//End of loop m
	  DP_minus=-sumD;
	}
	sum+=((DQ_minus*P_minus[row_i]-Q_minus[row_i]*DP_minus)/(P_minus[row_i]*P_minus[row_i]))*F[k];
	continue;
      } 	    
      ErrThrow("Compute_Jacobian_times_flux_Zalesak: index pair without case !!!");
    }
    return sum;  
  }

  /* computation of the Jacobian times the fluxes for the BJK17 limiter
  *            used in Newton's method
  * @param[in] A: The system matrix A
  * @param[in] F: The Matrix where entries f_ij=d_ij-(uj_-u_i)
  * @param[in] P_plus, Q_plus
  *            P_minus, Q_minus
  *            R_plus, R_minus: The fluxes used for computation of the limiters alpha_ij
  * @param[in] umax: Vector where umax_i=max{u_ij, 1<=j<=Ndofs}
  * @parma[in] umin: Vector where umin_i=min{u_ij, 1<=j<=Ndofs}
  * @parma[in] q: Vector where q_i=gamma_i\sum d_ij
  * @param[in] sol_col_j: entry of sol[col_j]
  * @param[in] row_i: Denotes the ith row of matrix DF for which summation is required
  * @param[in] col_j: Column number for entry a_ij
  * @param[in] entries_pointer: Denotes the pointer to the array Entries 
  * @param[in] afc_matrix_D_entries: The artificial diffusion matrix
  * 
  * @param[out] The summation required in the entry of the Jacobian matrix.
  */ 

  double Compute_Jacobian_times_flux_BJK17(const FEMatrix& A,
			    const double * F , 
			    const double * P_plus,  
			    const double * P_minus,
			    const double * Q_plus,
			    const double * Q_minus,
			    const double * R_plus,
			    const double * R_minus,
			    const std::vector<double>& umax,
			    const std::vector<double>& umin,
			    const std::vector<double>& q,
			    const double sol_col_j,
			    const int row_i,
			    const int col_j,
			    const int entries_pointer, 
			    const std::vector<double>& afc_matrix_D_entries)
				  
  {
    double sum=0;
    double DQ_plus, DQ_minus,DP_plus,DP_minus, sumD=0;
    const double eps = 1e-14;
    const int* ColInd = A.GetKCol();
    const int* RowPtr = A.GetRowPtr(); 
    int k0, k1, m0, m1;  
    
    k0=RowPtr[row_i];
    k1=RowPtr[row_i+1]; 
    m0=RowPtr[col_j];
    m1=RowPtr[col_j+1];
    
    for(int k=k0;k<k1;k++)
    {
      // situations that do not lead to contributions
      if(F[k]>0 && fabs(R_plus[row_i]-1.0) < eps)
	continue;
      if(F[k]<0 && fabs(R_minus[row_i]-1.0) < eps)
	continue;
      if(fabs(F[k]) < eps)
	continue;
      
      int col_k = ColInd[k];
      // *** first condition with a contribution ***
      // if(F[k]>0 && R_plus[row_i]<1)
      if(F[k]>0)
      {
	if(R_plus[row_i]<=R_minus[col_k])
	{
	  // computation of derivatives of Q_plus and P_plus
	  // NOTE: the index corresponding to umax need not to be uniquely defined
	  DQ_plus = DP_plus = 0.0;
	  if(row_i!=col_j)
	  {
	    if(fabs(umax[row_i]-sol_col_j) < eps)
	      DQ_plus=-q[row_i];
	    if(F[entries_pointer]>0)
	      DP_plus=afc_matrix_D_entries[entries_pointer];
	  }
	  else
	  {
	    if(fabs(umax[row_i]-sol_col_j) >= eps)
	      DQ_plus=q[row_i];
	    sumD=0.0;
	    for(int m=k0;m<k1;m++)
	    {
	      if(F[m]>0)
		sumD+=afc_matrix_D_entries[m];
	    } 
	    DP_plus=-sumD;
	  }
	  sum+=((DQ_plus*P_plus[row_i]-Q_plus[row_i]*DP_plus)/(P_plus[row_i]*P_plus[row_i]))*F[k];
	  continue;
	}
	// R_minus[k]<R_plus[i] then R_minus[k]<1
	else
	{
	  // computation of derivatives of Q_minus and P_minus
	  DQ_minus = DP_minus = 0.0;
	  if(col_k!=col_j)
	  {
	    if(fabs(umin[col_k]-sol_col_j) < eps)
	      DQ_minus=-q[col_k];
	    if(F[entries_pointer]<0)
	      DP_minus=afc_matrix_D_entries[entries_pointer];
	  }
	  // col_k = col_j
	  else
	  {
	    if(fabs(umin[col_j]-sol_col_j) >= eps)
	      DQ_minus=q[col_j];
	    sumD=0;
	    for(int m=m0;m<m1;m++)
	    {
	      if(F[m]<0)
		sumD+=afc_matrix_D_entries[m];
	    }
	    DP_minus=-sumD;
	  }
	  sum+=((DQ_minus*P_minus[col_k]-Q_minus[col_k]*DP_minus)/(P_minus[col_k]*P_minus[col_k]))*F[k];
	  continue;
	}
      }
      // *** second condition with a contribution ***
      //if(F[k]<0 && R_minus[row_i]<1)
      if (F[k] < 0)
      {
	if(R_minus[row_i]<=R_plus[col_k])
	{
	  DQ_minus = DP_minus = 0.0;
	  // computation of derivatives of Q_minus and P_minus
	  if(row_i!=col_j)
	  {
	    if(fabs(umin[row_i]-sol_col_j) < eps)
	      DQ_minus=-q[row_i];
	    if(F[entries_pointer]<0)
	      DP_minus=afc_matrix_D_entries[entries_pointer];
	  }
	  else
	  {
	    if(fabs(umin[row_i]-sol_col_j) >= eps)
	      DQ_minus=q[row_i];
	    sumD=0;
	    for(int m=k0;m<k1;m++)
	    {
	      if(F[m]<0)
		sumD+=afc_matrix_D_entries[m];
	    }
	    DP_minus=-sumD;
	  }
	  sum+=((DQ_minus*P_minus[row_i]-Q_minus[row_i]*DP_minus)/(P_minus[row_i]*P_minus[row_i]))*F[k];
	  continue;
	}
	// R_minus[row_i] > R_plus[ColInd[k]] 
	else
	{
	  DQ_plus = DP_plus = 0.0;
	  // computation of derivatives of Q_plus and P_plus
	  if(col_k!=col_j)
	  {
	    if(fabs(umax[col_k]-sol_col_j)<eps)
	      DQ_plus=-q[col_k];
	    if(F[entries_pointer]>0)
	      DP_plus=afc_matrix_D_entries[entries_pointer];
	  }
	  // col_k = col_j
	  else
	  {
	    if(fabs(umax[col_j]-sol_col_j) >= eps)
	      DQ_plus=q[col_j];
	    sumD=0;
	    for(int m=m0;m<m1;m++)
	    {
	      if(F[m]>0)
		sumD+=afc_matrix_D_entries[m];
	    }
	    DP_plus=-sumD;
	  }
	  sum+=((DQ_plus*P_plus[col_k]-Q_plus[col_k]*DP_plus)/(P_plus[col_k]*P_plus[col_k]))*F[k];
	  continue;
	}
      }
      ErrThrow("Compute_Jacobian_times_flux_BJK17: index pair without case !!!");

    }
    return sum;
  }

  /**
  * Compute the weights for the linearty preserving limiter from Barrenechea, John, Knobloch; M3AS 2017.
  *
  * @param[in] FEMatrix system matrix
  * @param[in] current solution vector
  * @param[out] gamma vector with the weights 
  * 
  * NOTE: The first step of [BJK17], Rem. 6.2 is not performed, i.e., no vertex is shifted.
  *       For non-convex patches, the denominator of gamma_i might become too small, i.e. 
  *       gamma_i too large. This might lead to a smearing of layers but does not change the 
  *       linearity preservation 
  */

  void Compute_Parameter_For_Linearity_Preservation(FEMatrix& system_matrix, const std::vector<double>& u,
    std::vector<double>& gamma)
  {
#ifdef __2D__
    int i, j, index, N_Cells, N_Unknowns, N_V;
    int *global_numbers, *begin_index, *dof;
    double area, edge, x[3], y[3], dist, dist_max, dist_max2;
    TCollection *Coll;
    const TFESpace2D *fespace;
    TBaseCell *cell;
    FE2D CurrentElement;
    Output::print<4>("AFC: compute parameter for linearity preservation");
    // get fe space  
    fespace = system_matrix.GetFESpace2D();  
    // get collection
    Coll = fespace->GetCollection();
    // number of mesh cells
    N_Cells = Coll->GetN_Cells();
    // array with global numbers of d.o.f.
    global_numbers = fespace->GetGlobalNumbers();
    // array which points to the beginning of the global numbers in
    // global_numbers for each mesh cell
    begin_index = fespace->GetBeginIndex();
    // number of unknowns
    N_Unknowns = u.size();
    // allocate memory for the parameter
    std::vector<double> parameter(N_Unknowns);
    parameter.resize(2*N_Unknowns, 4711.0);
	
    // loop over the mesh cells
    for(i=0;i<N_Cells;i++)
    {
      cell = Coll->GetCell(i);
      N_V = cell->GetN_Vertices();
      // get pointer to local dofs
      dof = global_numbers+begin_index[i];
      // finite element on the mesh cell
      CurrentElement = fespace->GetFE2D(i, cell);
      // only for P_1
      if (CurrentElement != C_P1_2D_T_A)
      {
	ErrThrow("Compute_Parameter_For_Linearity_Preservation only implemented for P_1 !!!");
      }
      area = cell->GetMeasure();
      // loop over the vertices
      for (j=0;j<N_V;j++)
      {
	// get coordinates
	cell->GetVertex(j)->GetCoords(x[j], y[j]);
      }
      for (j=0;j<N_V;j++)
      {
	index = dof[j];
	// check for obtuse angles with opposite edge
	// vertex j+1
	if ((x[(j+2)%N_V] - x[(j+1)%N_V])*(x[(j)] - x[(j+1)%N_V])
	  + (y[(j+2)%N_V] - y[(j+1)%N_V])*(y[(j)] - y[(j+1)%N_V]) <=0)
	{
	  dist = sqrt((x[j] - x[(j+1)%N_V])*(x[(j)] - x[(j+1)%N_V])
	  + (y[j] - y[(j+1)%N_V])*(y[(j)] - y[(j+1)%N_V]));
	  dist_max = sqrt((x[j] - x[(j+2)%N_V])*(x[(j)] - x[(j+2)%N_V])
	  + (y[j] - y[(j+2)%N_V])*(y[(j)] - y[(j+2)%N_V]));
	// OutPut("obt1 ");
	}
	else
	{
	  // check for obtuse angles with opposite edge
	  // vertex j+2
	  if ((x[(j+1)%N_V] - x[(j+2)%N_V])*(x[(j)] - x[(j+2)%N_V])
	  + (y[(j+1)%N_V] - y[(j+2)%N_V])*(y[(j)] - y[(j+2)%N_V]) <=0)
	  {
	    dist = sqrt((x[j] - x[(j+2)%N_V])*(x[(j)] - x[(j+2)%N_V])
	    + (y[j] - y[(j+2)%N_V])*(y[(j)] - y[(j+2)%N_V]));
	    dist_max = sqrt((x[j] - x[(j+1)%N_V])*(x[(j)] - x[(j+1)%N_V])
	    + (y[j] - y[(j+1)%N_V])*(y[(j)] - y[(j+1)%N_V]));	
	  // OutPut("obt2 ");
	  }
	  else
	    // no obtuse angle
	  {
	    // length opposite egde 
	  edge = (x[(j+1)%N_V] - x[(j+2)%N_V]) *  (x[(j+1)%N_V] - x[(j+2)%N_V]); 
	  edge +=  (y[(j+1)%N_V] - y[(j+2)%N_V]) *  (y[(j+1)%N_V] - y[(j+2)%N_V]);
	  edge = sqrt(edge);
	  dist = 2.*area/edge;
	  //OutPut(edge << " ");
	  dist_max = sqrt((x[j] - x[(j+1)%N_V])*(x[(j)] - x[(j+1)%N_V])
	    + (y[j] - y[(j+1)%N_V])*(y[(j)] - y[(j+1)%N_V]));	
	  dist_max2 = sqrt((x[j] - x[(j+2)%N_V])*(x[(j)] - x[(j+2)%N_V])
	    + (y[j] - y[(j+2)%N_V])*(y[(j)] - y[(j+2)%N_V]));	
	  if (dist_max2 > dist_max)
	    dist_max = dist_max2;
	  }
	}
	// compute numerator
	if (dist_max > parameter[index])
	  parameter[index] = dist_max;
	// compute denominator
	if (dist < parameter[index+N_Unknowns])
	  parameter[index+N_Unknowns] = dist;
      }
    }    
    // loop over the unknowns
    for (i=0;i<N_Unknowns;i++)
    {
      gamma[i] = parameter[i]/ parameter[i+N_Unknowns];
    }
#endif
#ifdef __3D__
    int i, j, index, N_Cells, N_Unknowns, N_V;
    int *global_numbers, *begin_index, *dof;
    //A,B,C,D: Coefficients of the plane oppostie the vertex (x[j],y[j],z[j])
    double dist, dist_max, dist_max1, dist_max2, dist_max3, x[4], y[4], z[4], A, B, C, area;
    TCollection *Coll;
    TBaseCell *cell; 
    const TFESpace3D *fespace;
    FE3D CurrentElement;    
    Output::print<4>("AFC: compute parameter for linearity preservation");
    fespace=system_matrix.GetFESpace3D();
    // get collection  
    Coll = fespace->GetCollection();
    // number of mesh cells
    N_Cells = Coll->GetN_Cells();
    // array with global numbers of d.o.f.
    global_numbers = fespace->GetGlobalNumbers();
    // array which points to the beginning of the global numbers in
    // global_numbers for each mesh cell
    begin_index = fespace->GetBeginIndex();  
    // number of unknowns
    N_Unknowns = u.size();
    // allocate memory for the parameter
    std::vector<double> parameter(N_Unknowns);
    parameter.resize(2*N_Unknowns, 4711.0);
	
    // loop over the mesh cells
    for(i=0;i<N_Cells;i++)
    {
      cell = Coll->GetCell(i);
      N_V = cell->GetN_Vertices();
      // get pointer to local dofs
      dof = global_numbers+begin_index[i];
      // finite element on the mesh cell
      CurrentElement = fespace->GetFE3D(i, cell);
      // only for P_1
      if (CurrentElement != C_P1_3D_T_A)
      {
	ErrThrow("Compute_Parameter_For_Linearity_Preservation only implemented for P_1 !!!");
      }
      area=cell->GetMeasure();
      // loop over the vertices
      for (j=0;j<N_V;j++)
      {
	// get coordinates
	cell->GetVertex(j)->GetCoords(x[j], y[j],z[j]);  
      }    
      for (j=0;j<N_V;j++)
      {
	index = dof[j];
	dist_max1= sqrt((x[j] - x[(j+1)%N_V])*(x[(j)] - x[(j+1)%N_V])
	+ (y[j] - y[(j+1)%N_V])*(y[(j)] - y[(j+1)%N_V])
	+ (z[j] - z[(j+1)%N_V])*(z[(j)]-z[(j+1)%N_V]));
	dist_max2= sqrt((x[j] - x[(j+2)%N_V])*(x[(j)] - x[(j+2)%N_V])
	+ (y[j] - y[(j+2)%N_V])*(y[(j)] - y[(j+2)%N_V])
	+ (z[j] - z[(j+2)%N_V])*(z[(j)]-z[(j+2)%N_V]));
	dist_max3= sqrt((x[j] - x[(j+3)%N_V])*(x[(j)] - x[(j+3)%N_V])
	+ (y[j] - y[(j+3)%N_V])*(y[(j)] - y[(j+3)%N_V])
	+ (z[j] - z[(j+3)%N_V])*(z[(j)]-z[(j+3)%N_V]));
	dist_max=std::max(dist_max1,dist_max2); 
	dist_max=std::max(dist_max, dist_max3);
	//Equation of a plane with three points (x[j+1],y[j+1],z[j+1]),(x[j+2],y[j+2],z[j+2]) and (x[j+3],y[j+3],z[j+3])
	A=(z[(j+3)%N_V]-z[(j+1)%N_V])*(y[(j+2)%N_V]-y[(j+1)%N_V])-(z[(j+2)%N_V]-z[(j+1)%N_V])*(y[(j+3)%N_V]-y[(j+1)%N_V]);
	B=(z[(j+2)%N_V]-z[(j+1)%N_V])*(x[(j+3)%N_V]-x[(j+1)%N_V])-(z[(j+3)%N_V]-z[(j+1)%N_V])*(x[(j+2)%N_V]-x[(j+1)%N_V]);
	C=(y[(j+3)%N_V]-y[(j+1)%N_V])*(x[(j+2)%N_V]-x[(j+1)%N_V])-(x[(j+3)%N_V]-x[(j+1)%N_V])*(y[(j+2)%N_V]-y[(j+1)%N_V]);
	//D=-[A*x[(j+1)%N_V]+B*y[(j+1)%N_V]+C*z[(j+1)%N_V]];
	//Minimum distance between a point (x[j],y[j],z[j]) and a plane Ax+By+Cz+D=0
	//dist=abs(A*x[j]+B*y[j]+C*z[j]+D)/sqrt(A*A+B*B+C*C);
	dist=(6.0*area)/sqrt(A*A+B*B+C*C);
	// compute numerator
	if (dist_max > parameter[index])
	  parameter[index] = dist_max;
	// compute denominator
	if (dist < parameter[index+N_Unknowns])
	  parameter[index+N_Unknowns] = dist;  
      }
    }
    for (i=0;i<N_Unknowns;i++)
    {
      gamma[i] = parameter[i]/ parameter[i+N_Unknowns];  
    }
#endif
  }
}

ParameterDatabase AlgebraicFluxCorrection::default_afc_database()
{
  ParameterDatabase db("default algebraic flux correction database");

  // Type of AFC to be applied.
  db.add("algebraic_flux_correction", "none", " Chose which type of afc to use.",
         {"none", "afc", "fem-fct-cn"});

  db.add("afc_prelimiter", 0, "Choose an afc flux prelimiting scheme. Options "
      "are 0 (none), 1 (min-mod), 2 (grad-direction), 3 (both)", {0,1,2,3});
  
  // type of the limiter to be applied for steady-state case
  db.add("afc_limiter", "zalesak", "Choose an afc limiter. Options are"
      "zalesak, BJK17", {"zalesak", "BJK17"});

  // type of the limiter to be applied for steady-state case
  db.add("afc_initial_iterate", "afc_zero", "Choose the initial iterate"
      "afc_zero, galerkin, supg, upwind", {"afc_zero", "galerkin", "supg", "upwind"});
  
  // iteration scheme for the afc methods 
  db.add("afc_iteration_scheme", "fixed_point_matrix", "Choose an iteration scheme for the afc methods. Options are"
      "fixed_point_rhs, fixed_point_matrix, newton", 
      {"fixed_point_rhs", "fixed_point_matrix", "newton"});
  
  db.add("afc_iteration_scheme_automatic", "no", "Whether or not the iteration scheme is chosen"
	 "automatically", {"no", "yes"}); 

  db.add("afc_nonlinloop_damping_factor", 1.0, "A damping parameter for the nonlinear loop in AFC."
    "Must be a value between 1 (no damping) and 0 (no update).", 0.0,1.0);

  db.add("afc_nonlinloop_maxit", (size_t) 1 , "Maximal number of iterations for the nonlinear loop in AFC."
    "Must be a value between 0 and 100000.", (size_t)  0, (size_t)  100000);

  db.add("afc_nonlinloop_epsilon", 1e-10, "Stopping criterion for the nonlinear loop in AFC."
    "Must be a value between 1e-20 an 1e20.", 1e-20, 1e20);
  
  db.add("afc_nonlinloop_damping_factor_max", 1.0, "Maximal number for afc_nonlinloop_damping_factor."
	 "Only changed internally", 0.0,1.0);
  
  db.add("afc_nonlinloop_damping_factor_min", 0.01, "Minimal number for afc_nonlinloop_damping_factor."
	 "Intended to stay constant", 0.0,1.0);
  
  db.add("afc_nonlinloop_damping_factor_increase", 1.1, "Increase factor for afc_nonlinloop_damping_factor"
    "Intended to stay constant", 1.0,2.0);  // c_2 in [JK08]
  
  db.add("afc_nonlinloop_damping_factor_decrease", 0.5, "Decrease factor for afc_nonlinloop_damping_factor"
    "Intended to stay constant", 0.0,1.0);
  
  db.add("afc_nonlinloop_damping_factor_max_increase", 1.001, "Increase factor for afc_nonlinloop_damping_factor_max."
	 "Intended to stay constant", 1.0,2.0); // c_3 in [JK08]
 
  db.add("afc_nonlinloop_damping_factor_max_decrease", 0.9, "Decrease factor for afc_nonlinloop_damping_factor_max."
	 "Intended to stay constant", 0.0,1.0); // c_4 in [JK08]
  
  db.add("afc_nonlinloop_damping_factor_min_tol", 1.001, "Tolerance for afc_nonlinloop_damping_factor_min."
	 "Intended to stay constant", 1.0,2.0); // c_1 in [JK08]
  
  db.add("afc_nonlinloop_damping_factor_constant", "no", "Whether or not afc_nonlinloop_damping_factor"
	 "should be constant", {"no", "yes"}); //

  db.add("afc_nonlinloop_damping_factor_max_global", 1.0, "Maximal number for afc_nonlinloop_damping_factor."
	 "for complete iteration", 0.0,1.0);
  
  db.add("afc_nonlinloop_switch_fprhs_to_newton", 10.0, "Tolerance for switching to Newton's method",
	 1.0,1.e36);
  
  db.add("afc_nonlinloop_switch_newton_to_fprhs", 1.01, "Tolerance for switching to Newton's method",
	 1.0,1.e36);
  
  db.add("afc_nonlinloop_zalesak_first", "no", "Whether or not the solution of the Zalesak problem"
	 "should be the starting iterate for the BJK limiter", {"no", "yes"});
  
  return db;
}

// ////////////////////////////////////////////////////////////////////////////
// Implementation of the methods in the namespace AlgebraicFluxCorrection    //
// ////////////////////////////////////////////////////////////////////////////


void AlgebraicFluxCorrection::steady_state_algorithm(
    FEMatrix& system_matrix,
    const std::vector<double>& sol,
    std::vector<double>& rhs,
    //this argument is used in outcommented code block only
    const std::vector<int>& neum_to_diri,
    std::vector<double>& afc_matrix_D_entries,
    std::vector<double>& gamma,
    bool compute_D_and_gamma,
    Limiter limiter,
    Iteration_Scheme it_scheme)
{
  Output::print<4>("AFC: enter steady_state_algorithm");
  //catch non-square matrix
  if (!system_matrix.is_square())
  {
    ErrThrow("System matrix must be square for FEM-TVD!");
  }

  // store the total number of dofs
  int nDofs = system_matrix.GetN_Rows();

  // heritage style index declaration
  int i,j,j0,j1,j2,j3,jj,index;
  double alpha_ij;

  // get pointers to columns, rows and entries of matrix A
  const int * ColInd = system_matrix.GetKCol();
  const int * RowPtr = system_matrix.GetRowPtr();
  // non-const, matrix entries get modified!
  double* Entries = system_matrix.GetEntries();

  int N_Entries = system_matrix.GetN_Entries();

  // allocate memory for matrix F and flux limiters
  double* F = new double[N_Entries+6*nDofs];
  memset(F, 0, (N_Entries+6*nDofs)*SizeOfDouble);
  double* P_plus = F + N_Entries;
  double* P_minus = P_plus + nDofs;
  double* Q_plus = P_minus + nDofs;
  double* Q_minus = Q_plus + nDofs;
  double* R_plus = Q_minus + nDofs;
  double* R_minus = R_plus + nDofs;
  std::vector<double> alphas;
  std::vector<double> umin, umax, q;

 /*  int ii,ij, il, ik;
        for (ij=0;ij<nDofs;ij++)
        {
           ik = RowPtr[ij];
           il = RowPtr[ij+1];
           for (ii=ik;ii<il;ii++)
           {
             OutPut(ij << " entries " << ColInd[ii] << " mat " << Entries[ii] << endl);
           }
        }
  exit(1);*/
  if ((it_scheme == Iteration_Scheme::NEWTON)||(it_scheme == Iteration_Scheme::FIXEDPOINT_MATRIX))
     alphas.resize(N_Entries,0.0);
  // compute entries of the artificial diffusion matrix D
  // TODO make matrix D an actual TMatrix and not only an entries vector  
  if (compute_D_and_gamma)
  {
    Output::print<4>("AFC: compute matrix D");
    compute_artificial_diffusion_matrix(system_matrix, afc_matrix_D_entries);
    if (limiter == Limiter::BJK17)
    {
      Output::print<4>("AFC: compute vector gamma");
      Compute_Parameter_For_Linearity_Preservation(system_matrix, sol, gamma);
    }
  }

  // add this matrix to A giving \tilde A (Entries)
  // this is the matrix with the properties of an M matrix
  Daxpy(N_Entries, 1.0, &afc_matrix_D_entries[0], Entries);
  
  // allocate and fill arrays for linearity preserving limiter
  // from Barrenechea, John, Knobloch M3AS (2017)
  //if ((TDatabase::ParamDB->FEM_FCT_LINEAR_TYPE==4)||(TDatabase::ParamDB->FEM_FCT_LINEAR_TYPE==14))
  if (limiter == Limiter::BJK17)
  {    
    umin.resize(nDofs,0.0);
    umax.resize(nDofs,0.0);
    q.resize(nDofs,0.0);
 
    for (i=0;i<nDofs;i++)
    {
      umin[i] = umax[i] = sol[i];
      q[i] = 0;
      // i-th row of sqmatrix
      j0 = RowPtr[i];
      j1 = RowPtr[i+1];
      // check values of the neighbor dofs
      for(j=j0;j<j1;j++)
      {
        // column
        index = ColInd[j];
        if (sol[index] < umin[i])
          umin[i] = sol[index];
        if (sol[index] > umax[i])
          umax[i] = sol[index];
        if (i != index)
          q[i] += afc_matrix_D_entries[j];
      }
      q[i] *= gamma[i];       
    }
  }
  
  // compute matrix F
  // loop over all rows
  for(i=0;i<nDofs;i++)
  {
    // i-th row of sqmatrix
    j0 = RowPtr[i];
    j1 = RowPtr[i+1];

    for(j=j0;j<j1;j++)
    {
      // column
      index = ColInd[j];
      // d_ij (u_j - u_i)
      F[j] = afc_matrix_D_entries[j] * (sol[index]-sol[i]);
    }
  }
  // matrix F is computed

  // compute flux limiters
  // loop over all rows
  // linearity preserving limiter from [BJK17]
  if (limiter == Limiter::BJK17)
  {
    for(i=0;i<nDofs;i++)
    {
      // i-th row of sqmatrix
      j0 = RowPtr[i];
      j1 = RowPtr[i+1];
      // loop over the neighbors
      for(j=j0;j<j1;j++)
      {
	// column
        index = ColInd[j];
        // diagonal
        if (index==i)
          continue;
        if (F[j] > 0)
          P_plus[i] += F[j];
        if (F[j] < 0)
          P_minus[i] += F[j];
      }
      Q_plus[i] = q[i]*(sol[i]-umax[i]);
      Q_minus[i] = q[i]*(sol[i]-umin[i]);
    } 
  }
   
  // Zalesak limiter 
  if (limiter == Limiter::ZALESAK)
  {
    for(i=0;i<nDofs;i++)
    {
      // i-th row of sqmatrix
      j0 = RowPtr[i];
      j1 = RowPtr[i+1];
      for(j=j0;j<j1;j++)
      {
	if ((it_scheme == Iteration_Scheme::FIXEDPOINT_RHS) && (Entries[j] > 0))
          continue;
        // column
        index = ColInd[j];
        // check transposed entry -> jj
        // diagonal
        if (index==i)
          continue;
        j2 = RowPtr[index];
        j3 = RowPtr[index+1];
        for (jj=j2;jj<j3;jj++)
        {
          if (ColInd[jj]==i)
          {
            break;
          }
        }
        // check upwind condition
        // this ensures that the 'link' between i and index is treated only once
        if (Entries[jj] > Entries[j])
          continue;
        // only the active part of the matrix
        if (F[j] > 0)
        {
          P_plus[i] += F[j];
          if (index<nDofs)
            Q_plus[index] += F[j];
          Q_minus[i] -= F[j];
        }
        if (F[j] < 0)
        {
          P_minus[i] += F[j];
          Q_plus[i] -= F[j];
          if (index<nDofs)
            Q_minus[index] +=  F[j];
        }
      }                                           // end loop j
    }
  }
  
  
  // apply the nodal correction factor evaluated at the upwind node i
  // loop over all nodes

  // original but discontinuous proposal
  // other propsals in MooNMD
      for(i=0;i<nDofs;i++)
      {
        // initialization
        R_plus[i] = R_minus[i] = 1.0;
        if (fabs(P_plus[i])>0)
        {
          R_plus[i] = Q_plus[i]/P_plus[i];
          if (R_plus[i] >1)
            R_plus[i] = 1;
        }
        if (fabs(P_minus[i])>0)
        {
          R_minus[i] = Q_minus[i]/P_minus[i];
          if (R_minus[i] >1)
            R_minus[i] = 1;
        }
      }
  
  // treat Dirichlet nodes
  for (j=0;j < (int) neum_to_diri.size();j++)
  {
    i=neum_to_diri[j];
    R_plus[i] = 1;
    R_minus[i] = 1;
  }  

  // apply the flux limiters
  // loop over all rows
  for(i=0;i<nDofs;i++)
  {
    int diag_index=i;    
    // i-th row of sqmatrix
    j0 = RowPtr[i];
    j1 = RowPtr[i+1];
    // loop over the columns
    for(j=j0;j<j1;j++)
    {
      // column
      index = ColInd[j];
      // diagonal entry
      if (index==i)
      {
	diag_index = j;
        continue;
      }
      // this should not be happen
      if (Entries[j] > 0)
      {
        ErrThrow("positive non-diagonal entry in FEM-TVD ", i, " ", j, " ",
                 Entries[j]);
      }
      if ((it_scheme == Iteration_Scheme::FIXEDPOINT_RHS) && (Entries[j] > 0))
      {
        OutPut("positive entry in FEMTVD " << i << " " << j << " " << Entries[j] << endl);
        exit(4711);
      }
      
        // original, symmetric application
        if (limiter == Limiter::BJK17)
        {
	  alpha_ij = 1;
          if (F[j] > 0)
          {
            alpha_ij = R_plus[i];
            if (R_minus[index] < alpha_ij)
              alpha_ij = R_minus[index];
          }
          if (F[j] < 0)
          {
            alpha_ij = R_minus[i];
            if (R_plus[index] < alpha_ij)
              alpha_ij = R_plus[index];
          }
          if (F[j]==0)
	    alpha_ij = 1;
	  
         // explicit treatment
	  if (it_scheme == Iteration_Scheme::FIXEDPOINT_RHS) 
	 {
	    // update rhs
            rhs[i] += alpha_ij*F[j];
	 }
	 if ((it_scheme==Iteration_Scheme::NEWTON)||(it_scheme == Iteration_Scheme::FIXEDPOINT_MATRIX))
	   // store limiter
	   alphas[j]=alpha_ij;
        }
        
        if (limiter == Limiter::ZALESAK)
        {
	  // check transposed entry
          j2 = RowPtr[index];
          j3 = RowPtr[index+1];
          for (jj=j2;jj<j3;jj++)
          {
             // index of transposed entry
             if (ColInd[jj]==i)
             {
                break;
             }
          }
	  // check upwind condition
          // this ensures that the 'link' between i and index is treated only once
          if (Entries[jj] > Entries[j])
            continue;
	  
	  if (F[j] > 0)
          {
	    alpha_ij = R_plus[i];
          }
          else
          {
	    alpha_ij = R_minus[i];
          }
          if (F[j]==0)
	    alpha_ij = 1;

	  // explicit treatment   
	  if (it_scheme == Iteration_Scheme::FIXEDPOINT_RHS) 
	 {
            F[j] = alpha_ij *F[j];
            // update rhs of current row
            rhs[i] += F[j];
            // update rhs wrt to current column
            // note that F[j] = -F[jj] and alpha_j = alpha_jj (symmetry of alpha matrix)
            if (index<nDofs)
              rhs[index] -= F[j];
	 }
	 if ((it_scheme == Iteration_Scheme::NEWTON)||(it_scheme == Iteration_Scheme::FIXEDPOINT_MATRIX))
	 {
	   // store limiters
	   alphas[j] = alpha_ij;
	   alphas[jj] = alpha_ij;
	 }
	}//End of Zalesak limiter
    } //End of For loop j

         if((it_scheme==Iteration_Scheme::NEWTON)||(it_scheme == Iteration_Scheme::FIXEDPOINT_MATRIX))
	   alphas[diag_index]=1.0;   
  }//End of loop i
 
  if (it_scheme == Iteration_Scheme::FIXEDPOINT_MATRIX) 
  {
    int j3, j4, index1;
    // update matrix 
     for(int i=0;i<nDofs;i++)
      {
	j3=RowPtr[i];
	j4=RowPtr[i+1];
	// loop over the columns of the matrix
	for(int j=j3;j<j4;j++)
	{
	  index1=ColInd[j];
	  //Non-Diagonal Entries
	  if(i!=index1) 
	  {
	    Entries[j]-=alphas[j]*afc_matrix_D_entries[j];
          }
	  else
	  {
	    double sum_flux=0.0;
	    for(int jj=j3;jj<j4;jj++)
	      {
	        if(ColInd[jj]!=i)
	        sum_flux += alphas[jj]*afc_matrix_D_entries[jj];
	      }
	    Entries[j]+=sum_flux;
	  }
        }
      }//Formation of matrix complete   
  }
  
  if(it_scheme == Iteration_Scheme::NEWTON)
  {
    int j3, j4, index1;
    std::vector<double> df(N_Entries,0.0);    
    // compute first part of rhs
    // with old matrix 
    for(int i=0;i<nDofs;i++)
    {
      j3=RowPtr[i];
      j4=RowPtr[i+1];
      for(int j=j3;j<j4;j++)
      {
	index1 = ColInd[j];
	rhs[i] -= Entries[j]*sol[index1]+(0-alphas[j])*F[j]-sol[i]*afc_matrix_D_entries[j];
        //Output::print<4>(index1, " ", sol[index1],  " " , alphas[j], " " , F[j]);
      } 
    }
    
    Output::print<4>("AFC: computing Jacobian");
    // compute Jacobian, store on matrix entries
    if (limiter == Limiter::ZALESAK)
    {
      // Computation of Matrix DF
      // loop over the degrees of freedom
      for(int i=0;i<nDofs;i++)
      {
	j3=RowPtr[i];
	j4=RowPtr[i+1];
	// loop over the columns of the matrix
	for(int j=j3;j<j4;j++)
	{
	  index1=ColInd[j];
	  //Non-Diagonal Entries
	  if(i!=index1) 
	  {
	    //Derivative Product is a function which returns the summation inside the DF matrix
	    df[j]=Entries[j]-alphas[j]*afc_matrix_D_entries[j]
	    -Compute_Jacobian_times_flux_Zalesak(system_matrix,F,P_plus,Q_plus,Q_minus,
						 P_minus,R_minus,R_plus,i,
					         index1,j,afc_matrix_D_entries);
          }
	  else
	  {
	    double sum_flux=0.0;
	    for(int jj=j3;jj<j4;jj++)
	    {
	      if(ColInd[jj]!=i)
	        sum_flux-= alphas[jj]*afc_matrix_D_entries[jj];
	    }
	    df[j]=Entries[j]-sum_flux
	         -Compute_Jacobian_times_flux_Zalesak(system_matrix,F,P_plus,Q_plus,Q_minus,
						      P_minus,R_minus,R_plus,i,
					              index1,j,afc_matrix_D_entries);
	  }
        }
      }//Formation of matrix DF complete
    }
    
    if(limiter == Limiter::BJK17)
    {
      //Computation of matrix DF
      //Loop over the degrees of freedom
      for(int i=0;i<nDofs;i++)
      {
 	j3=RowPtr[i];
	j4=RowPtr[i+1];
	//Loop over the columns
	for(int j=j3;j<j4;j++)
	{
	  index1=ColInd[j];
	  //Non-Diagonal Entries
	  if(i!=index1) 
	  {
	    //Derivative Product is a function which returns the summation inside the DF matrix
	    df[j]=Entries[j]-alphas[j]*afc_matrix_D_entries[j]
	          -Compute_Jacobian_times_flux_BJK17(system_matrix, F, P_plus,P_minus,Q_plus,Q_minus,
					       R_plus,R_minus,umax,umin,q,sol[index1],i,
		                               index1,j,afc_matrix_D_entries);
          }
	  else
	  {
	    double sum_flux=0.0;
	    for(int jj=j3;jj<j4;jj++)
	    {
	      if(ColInd[jj]!=i)
	        sum_flux-=alphas[jj]*afc_matrix_D_entries[jj];
	    }
	    df[j]=Entries[j]-sum_flux
	          -Compute_Jacobian_times_flux_BJK17(system_matrix, F, P_plus,P_minus,Q_plus,Q_minus,
						     R_plus,R_minus,umax,umin,q,sol[index1],i,
					             index1,j,afc_matrix_D_entries);
	  }
        }
      }
    }

    // update rhs for system to be solved
    for(int i=0;i<nDofs;i++)
    {
      j3=RowPtr[i];
      j4=RowPtr[i+1];
      for(int j=j3;j<j4;j++)
      {
	index1 = ColInd[j];
	rhs[i] += df[j]*sol[index1]; //Using DF instead of matrix A
	//Output::print<4>(index1, " ", sol[index1],  " " , alphas[j], " " , F[j]);
	Entries[j]=df[j];
      }
    } 
  }

  delete [] F; // here it should be
}//End of function definition

void AlgebraicFluxCorrection::crank_nicolson_fct(
       const FEMatrix& M_C, FEMatrix& K,
       const std::vector<double>& oldsol,
       std::vector<double>& rhs, std::vector<double>& rhs_old,
       double delta_t,
       const std::vector<int>& neum_to_diri,
       AlgebraicFluxCorrection::Prelimiter prelim
       )
{

  //make sure Crank-Nicolson is used
  if( TDatabase::TimeDB->TIME_DISC != 2 )
  {
    ErrThrow("crank_nicolson_fct performs Crank-Nicolson time discretization."
        "Change TDatabase::TimeDB->TIME_DISC to 2.")
  }

  //check if both matrices are square and dimensions match
  if(!M_C.is_square() || !K.is_square())
  {
    ErrThrow("M_C and K must be square!");
  }
  if(M_C.GetN_Rows() != K.GetN_Rows())
  {
    ErrThrow("M_C and K dimension mismatch!")
  }

#ifdef _MPI
  const TParFECommunicator3D& comm = K.GetFESpace3D()->get_communicator();
  const int* masters = comm.GetMaster();
  int size, rank;
  MPI_Comm_rank(MPI_COMM_WORLD, &rank);
  MPI_Comm_size(MPI_COMM_WORLD, &size);
#endif

  int nDofs = K.GetN_Rows();

  // get pointers to columns, rows and entries of matrix M_C
  const int* ColInd_M = M_C.GetKCol();
  const int* RowPtr_M = M_C.GetRowPtr();
  const double* Entries_M = M_C.GetEntries();

  // get pointers to columns, rows and entries of matrix K; plus number of
  // entries.
  const int* ColInd = K.GetKCol();
  const int* RowPtr = K.GetRowPtr();
  double* Entries = K.GetEntries();
  int N_Entries = K.GetN_Entries();

  //STEP 0.1: Compute artificial diffusion matrix D and add to K, K := K + D ("L").
  std::vector<double> matrix_D_Entries(N_Entries, 0.0);
  compute_artificial_diffusion_matrix(K, matrix_D_Entries);

  Daxpy(N_Entries, 1.0, &matrix_D_Entries[0], Entries);

  //MPI: Matrix K is in Level-0-consistency now.

  //STEP 0.2: Lump mass matrix.
  std::vector<double> lump_mass (nDofs, 0.0);
  lump_mass_matrix_to_vector(M_C, lump_mass);


  //STEP 1: Computation of the intermediate solution
  // follows Kuzmin(2009), S.10 (44)

  double theta = 0.5; //hard-coded implicitness. 1/2 for Crank-Nicolson
  double one_minus_theta = 0.5; //hard-coded expliciteness

  //approximation to u(t + /frac{1}{2} /delta t)
  std::vector<double> u_interm(nDofs,0.0);
  //approximation to u'(t + /frac{1}{2} /delta t)
  std::vector<double> u_dot_interm(nDofs,0.0);

  // step-by-step build up u_interm...
  // ...first L u_{k-1}
  // MPI: oldsol is normally given in Level2-Consistency,
  // when this method is called
  K.multiply(&oldsol[0], &u_interm[0]);


  // ...then M_L^(-1)(f_{k-1} - L u_{k-1})
  for(int i=0;i<nDofs;i++)
  {
#ifdef _MPI
    // do this only for master rows
    // u_interm gets Level-0-consistency now
    if(masters[i] != rank)
      continue;
#endif
    u_interm[i] = (rhs_old[i] - u_interm[i])/lump_mass[i];
  }

  // ...then u_{k-1} + halftimestep * M_L^(-1)(f_{k-1} - L u_{k-1})
  double halftimestep = delta_t/2.0;
  for(int i=0;i<nDofs;i++)
  {
    u_interm[i] = oldsol[i] + halftimestep * u_interm[i];
  }

  // set non-actives for intermediate solution (to those of interm. solution)
  for ( int j=0 ; j < (int) neum_to_diri.size() ; j++)
  {
    int i=neum_to_diri[j];
    // just copy the values from old solution - this should
    // have the non-actives set correctly!
    u_interm[i] = oldsol[i];
  }

  // compute u_dot_interm (Kuzmin 2009 S.9 (37))
  for (int i = 0; i < nDofs ; ++i)
  {
    u_dot_interm[i] = 2*(u_interm[i] - oldsol[i])/delta_t;
  }
  //intermediate solution is complete

  // MPI: u_interm and u_dot_interm are both in Level-0-consistency
  // and should get level 2 for the next loop
#ifdef _MPI
  comm.consistency_update(u_interm.data(),2);
  comm.consistency_update(u_dot_interm.data(),2);
#endif

  //STEP 2: compute raw antidiffusive fluxes * delta_t, and apply pre-limiting,
  // if required to do so (Kuzmin 2009 S.9 (36) )
  std::vector<double> raw_fluxes(N_Entries, 0.0);
  for(int i=0;i<nDofs;i++)
  {
#ifdef _MPI
    // do this only for master rows
    if(masters[i] != rank)
      continue;
#endif
    // i-th row of mass matrix
    int j0 = RowPtr_M[i];
    int j1 = RowPtr_M[i+1];

    for(int j=j0;j<j1;j++)
    {
      // column
      int index = ColInd_M[j];

      if (index==i) //nothing to do if this is a diagonal entry
        continue;

      double val = - matrix_D_Entries[j] * (u_interm[i]-u_interm[index]);
      raw_fluxes[j]= Entries_M[j] * (u_dot_interm[i]-u_dot_interm[index]) + val;

      // pre-limit fluxes
      switch(prelim)
      {
      case Prelimiter::NONE:
        // no prelimiting
        break;
      case Prelimiter::BOTH:
        // no break statement, will execute both following prelimiters!
      case Prelimiter::MIN_MOD:
        raw_fluxes[j] = MinMod(raw_fluxes[j]/delta_t, val);
        break;
      case Prelimiter::GRAD_DIRECTION:
        if (raw_fluxes[j]*(u_interm[index]-u_interm[i])>0)
        {
          raw_fluxes[j] = 0;
        }
        break;
      }
      //multiply with delta, required by our Zalesak implementation
      raw_fluxes[j] *= delta_t;
    }
  }

  //STEP 3: apply Zalesaks flux correction to gain correction factors alpha
  std::vector<double> alphas( M_C.GetN_Entries(), 0.0 );
  ZalesaksFluxLimiter( alphas, M_C, lump_mass, raw_fluxes,
                       u_interm, neum_to_diri);

  // STEP 4: Calculate the new right hand side and system matrix.
    for(int i=0;i<nDofs;i++)
    {
#ifdef _MPI
    // do this only for master rows
    if(masters[i] != rank)
      continue;
#endif
      double corrected_flux = 0.0;
      int j0 = RowPtr[i];
      int j1 = RowPtr[i+1];
      for(int j=j0;j<j1;j++)
      {
        int index = ColInd[j];
        if(i != index)
        {
          corrected_flux +=  alphas[j] * raw_fluxes[j];
        }
      }
      //do the right hand side updates
      rhs_old[i]=rhs[i];
      rhs[i] = u_interm[i] * lump_mass[i] + theta*delta_t*rhs[i] +
          corrected_flux;
    }

    //and finally update K to be the final system matrix
    fem_fct_compute_system_matrix(K, lump_mass, delta_t,
                                  theta, one_minus_theta);

}

void AlgebraicFluxCorrection::correct_dirichlet_rows(FEMatrix& MatrixA)
{
	//hold pointers to row, kcol, entries array
	const int* RowPtr_A      = MatrixA.GetRowPtr();
	const int* KCol_A        = MatrixA.GetKCol();
	double* Entries_A  = MatrixA.GetEntries();

	//determine first and one-after-last dirichlet rows
	size_t diriHighBound;
	size_t diriLowBound;
#ifdef __3D__
  diriHighBound = MatrixA.GetFESpace3D()->GetDirichletBound();
  diriLowBound = diriHighBound - MatrixA.GetFESpace3D()->GetN_Dirichlet();
#elif __2D__
  diriHighBound = MatrixA.GetFESpace2D()->GetDirichletBound();
  diriLowBound = diriHighBound - MatrixA.GetFESpace2D()->GetN_Dirichlet();
#endif


	// loop over rows and set them to unity-vectors
	for (size_t rowIndex = diriLowBound;
			rowIndex < diriHighBound ;++rowIndex)
	{
		int l0 = RowPtr_A[rowIndex];
		int l1 = RowPtr_A[rowIndex+1];
		for (int l=l0;l<l1;l++)
		{
			// diagonal entry
			if (KCol_A[l]== (int) rowIndex)
				Entries_A[l] = 1;
			else
				Entries_A[l] = 0;
		}
	}
}

void AlgebraicFluxCorrection::AFC_Compute_New_Iterate(const BlockVector& old_solution, 
						      BlockVector& new_solution,
						      const ParameterDatabase& db)
  //const ParameterDatabase& db)
{
   new_solution.add_scaled(old_solution,-1.0);
   new_solution.scale(db["afc_nonlinloop_damping_factor"]);
   new_solution.add_scaled(old_solution,1.0);
   new_solution.copy_nonactive(old_solution);
}
 
>>>>>>> 65248791
<|MERGE_RESOLUTION|>--- conflicted
+++ resolved
@@ -1,4 +1,3 @@
-<<<<<<< HEAD
 #include <Database.h>
 #include <LinAlg.h>
 #ifdef __2D__
@@ -23,1370 +22,342 @@
 
 //! Anonymous namespace for helper methods which do not have to be assessed
 //! from the outside.
-namespace {
-
-/** Check whether the setup fulfils the cfl-like condition needed in a partly
- * explicit afc scheme (Kuzmin 2009, eq (11) ).
- * Print a warning if not so.
- * @param tau Current timestep length.
- * @param theta2 Is expliciteness parameter.
- */
-void check_cfl_condition(double mass_diag_entry,
-  double system_diag_entry, double tau, double theta2)
+namespace
 {
-  //check CFL
-  double cfl = mass_diag_entry/system_diag_entry;
-  if (theta2 >0)
-  {
-    cfl /= theta2;
-    if (tau > cfl)
-    {
-      Output::print("WARNING in FEM-FCT system matrix: ",
-                    mass_diag_entry, " cfl violated: cfl ",
-                    cfl, " delta t: ", tau);
-    }
-  }
-}
-
-/**
- * Compute the entire system matrix of a FEM-FCT corrected system, after
- * its mass matrix got lumped and its stiffness matrix flux corrected.
- *
- * Also performs checking of the cfl condition in case an explicit
- * method has been used as predictor ("intermediate solution").
- *
- * @note Makes sense only for (at least partly) implicit schemes.
- * @param[in, out] system_matrix The systems stiffness matrix A, with additional
- * diffusion already added to it. Must be square. Will be turned to
- * S = M_(\text{lumped}) + \Delta_t * \theta_1 * S.
- * @param[in] lumped_mass_matrix The row wise lumped mass matrix of the system,
- * as a vector of its diagonal entries. Must have length equal to the stiffness
- * matrix' dimension.
- * @param[in] tau The current time step length.
- * @param theta1 The impliciteness parameter. Must be 0.5 so far
- * (and defaults to that value).
- * @param theta2 The expliciteness parameter. Must be 0.5 so far
- * (and defaults to that value).
- */
-void fem_fct_compute_system_matrix(
+  /** Check whether the setup fulfils the cfl-like condition needed in a partly
+   * explicit afc scheme (Kuzmin 2009, eq (11) ).
+   * Print a warning if not so.
+   * @param tau Current timestep length.
+   * @param theta2 Is expliciteness parameter.
+   */
+  void check_cfl_condition(double mass_diag_entry,
+    double system_diag_entry, double tau, double theta2)
+  {
+    //check CFL
+    double cfl = mass_diag_entry/system_diag_entry;
+    if (theta2 >0)
+    {
+      cfl /= theta2;
+      if (tau > cfl)
+      {
+        Output::print("WARNING in FEM-FCT system matrix: ",
+          mass_diag_entry, " cfl violated: cfl ",
+          cfl, " delta t: ", tau);
+      }
+    }
+  }
+
+  /**
+   * Compute the entire system matrix of a FEM-FCT corrected system, after
+   * its mass matrix got lumped and its stiffness matrix flux corrected.
+   *
+   * Also performs checking of the cfl condition in case an explicit
+   * method has been used as predictor ("intermediate solution").
+   *
+   * @note Makes sense only for (at least partly) implicit schemes.
+   * @param[in, out] system_matrix The systems stiffness matrix A, with additional
+   * diffusion already added to it. Must be square. Will be turned to
+   * S = M_(\text{lumped}) + \Delta_t * \theta_1 * S.
+   * @param[in] lumped_mass_matrix The row wise lumped mass matrix of the system,
+   * as a vector of its diagonal entries. Must have length equal to the stiffness
+   * matrix' dimension.
+   * @param[in] tau The current time step length.
+   * @param theta1 The impliciteness parameter. Must be 0.5 so far
+   * (and defaults to that value).
+   * @param theta2 The expliciteness parameter. Must be 0.5 so far
+   * (and defaults to that value).
+   */
+  void fem_fct_compute_system_matrix(
     FEMatrix& system_matrix,
     const std::vector<double>& lumped_mass_matrix,
     double tau, double theta1 = 0.5, double theta2 = 0.5)
-{
-  if (theta1 != 0.5 || theta2 != 0.5  )
-  {
-    ErrThrow("fem_fct_compute_system_matrix for Crank Nicolson only."
+  {
+    if (theta1 != 0.5 || theta2 != 0.5  )
+    {
+      ErrThrow("fem_fct_compute_system_matrix for Crank Nicolson only."
         "TODO Implement other schemes!");
-  }
-  // check if stiffness matrix is square
-  if(!system_matrix.is_square())
-  {
-    ErrThrow("system_matrix must be square for FEM-FCT!");
-  }
-
-  int nDof = system_matrix.GetN_Rows();
-
-  if((int) lumped_mass_matrix.size() != nDof)
-  {
-    ErrThrow("Lumped mass matrix vector does not fit the stiffness matrix!");
-  }
+    }
+    // check if stiffness matrix is square
+    if(!system_matrix.is_square())
+    {
+      ErrThrow("system_matrix must be square for FEM-FCT!");
+    }
+
+    int nDof = system_matrix.GetN_Rows();
+
+    if(!(int) lumped_mass_matrix.size() == nDof)
+    {
+      ErrThrow("Lumped mass matrix vector does not fit the stiffness matrix!");
+    }
 
 #ifdef _MPI
-  const TParFECommunicator3D& comm = system_matrix.GetFESpace3D()->get_communicator();
-  const int* masters = comm.GetMaster();
-  int size, rank;
-  MPI_Comm_rank(MPI_COMM_WORLD, &rank);
-  MPI_Comm_size(MPI_COMM_WORLD, &size);
+    const TParFECommunicator3D& comm = system_matrix.GetFESpace3D()->get_communicator();
+    const int* masters = comm.GetMaster();
+    int size, rank;
+    MPI_Comm_rank(MPI_COMM_WORLD, &rank);
+    MPI_Comm_size(MPI_COMM_WORLD, &size);
 #endif
 
-  // get pointers to columns, rows and entries of system_matrix
-  const int* ColInd = system_matrix.GetKCol();
-  const int* RowPtr = system_matrix.GetRowPtr();
-  double*  Entries = system_matrix.GetEntries();
-
-  for(int i=0;i<nDof;i++)
-  {
+    // get pointers to columns, rows and entries of system_matrix
+    const int* ColInd = system_matrix.GetKCol();
+    const int* RowPtr = system_matrix.GetRowPtr();
+    double*  Entries = system_matrix.GetEntries();
+
+    for(int i=0;i<nDof;i++)
+    {
 #ifdef _MPI
-    // do this only for master rows
-    if(masters[i] != rank)
-      continue;
+      // do this only for master rows
+      if(masters[i] != rank)
+        continue;
 #endif
-    // i-th row of sqmatrix
-    int j0 = RowPtr[i];
-    int j1 = RowPtr[i+1];
-
-    for( int j = j0 ; j < j1 ; j++ )
-    {
-      int index = ColInd[j];
-      if( i == index )
-      {//diagonal entry
-
-        check_cfl_condition(lumped_mass_matrix[i], Entries[j], tau, theta2);
-
-        // calculate the new system matrix entry
-        Entries[j] = lumped_mass_matrix[i] + tau * theta1 * Entries[j];
-
-      }
-      else
-      {//non-diagonal entry
-        // calculate the system matrix entry
-        Entries[j]= tau * theta1 * Entries[j];
-
-        //print warning if S violates M-matrix necessary condition (a lot!)
-        if ( Entries[j]>1e-10)
-        {
-          Output::print("WARNING in FEM-FCT system matrix:  ",
-                        Entries[j], " is a positive off-diagonal entry!");
-        }
-      }
-    }
-  }
-}
-
-
-/*!
- * Compute the artificial diffusion matrix to a given stiffness matrix.
- *
- * @param[in] A The stiffness matrix which needs additional
- * diffusion. Must be square.
- * @param[out] matrix_D A vector to write the entries
- * of D, the artificial diffusion matrix to. Must contain only 0.
- * MPI: D will leave this method with matrix-consistency level 0, meaning that
- * only its master rows will be correct. Everything else is left at 0.
- *
- */
-void compute_artificial_diffusion_matrix(
+      // i-th row of sqmatrix
+      int j0 = RowPtr[i];
+      int j1 = RowPtr[i+1];
+
+      for( int j = j0 ; j < j1 ; j++ )
+      {
+        int index = ColInd[j];
+        if( i == index )
+        {                                         //diagonal entry
+
+          check_cfl_condition(lumped_mass_matrix[i], Entries[j], tau, theta2);
+
+          // calculate the new system matrix entry
+          Entries[j] = lumped_mass_matrix[i] + tau * theta1 * Entries[j];
+
+        }
+        else
+        {                                         //non-diagonal entry
+          // calculate the system matrix entry
+          Entries[j]= tau * theta1 * Entries[j];
+
+          //print warning if S violates M-matrix necessary condition (a lot!)
+          if ( Entries[j]>1e-10)
+          {
+            Output::print("WARNING in FEM-FCT system matrix:  ",
+              Entries[j], " is a positive off-diagonal entry!");
+          }
+        }
+      }
+    }
+  }
+
+  /*!
+   * Compute the artificial diffusion matrix to a given stiffness matrix.
+   *
+   * @param[in] A The stiffness matrix which needs additional
+   * diffusion. Must be square.
+   * @param[out] matrix_D A vector to write the entries
+   * of D, the artificial diffusion matrix to. Must contain only 0.
+   * MPI: D will leave this method with matrix-consistency level 0, meaning that
+   * only its master rows will be correct. Everything else is left at 0.
+   *
+   */
+  void compute_artificial_diffusion_matrix(
     const FEMatrix& A, std::vector<double>& matrix_D)
-{
-  // catch non-square matrix
-  if (!A.is_square() )
-  {
-    ErrThrow("Matrix must be square!");
-  }
-  // store number of dofs
-  int nDof = A.GetN_Rows();
+  {
+    // catch non-square matrix
+    if (!A.is_square() )
+    {
+      ErrThrow("Matrix must be square!");
+    }
+    // store number of dofs
+    int nDof = A.GetN_Rows();
 
 #ifdef _MPI
-  const TParFECommunicator3D& comm = A.GetFESpace3D()->get_communicator();
-  const int* masters = comm.GetMaster();
-  int rank;
-  MPI_Comm_rank(MPI_COMM_WORLD, &rank);
+    const TParFECommunicator3D& comm = A.GetFESpace3D()->get_communicator();
+    const int* masters = comm.GetMaster();
+    int rank;
+    MPI_Comm_rank(MPI_COMM_WORLD, &rank);
 #endif
 
-  // get pointers to columns, rows and entries of matrix A
-  const int* ColInd = A.GetKCol();
-  const int* RowPtr = A.GetRowPtr();
-  const double* Entries = A.GetEntries();
-
-  // compute off-diagonal entries of the matrix D
-  for(int i=0;i<nDof;i++) //row loop
-  {
+    // get pointers to columns, rows and entries of matrix A
+    const int* ColInd = A.GetKCol();
+    const int* RowPtr = A.GetRowPtr();
+    const double* Entries = A.GetEntries();
+
+    // compute off-diagonal entries of the matrix D
+    for(int i=0;i<nDof;i++)                       //row loop
+    {
 #ifdef _MPI
-    // do this only for master rows - they couple only to other masters,
-    // slaves and halo1 d.o.f., therefore one can be sure, that if A_ij
-    // is on this rank, so is the transposed entry, A_ji
-    if(masters[i] != rank)
-      continue;
+      // do this only for master rows - they couple only to other masters,
+      // slaves and halo1 d.o.f., therefore one can be sure, that if A_ij
+      // is on this rank, so is the transposed entry, A_ji
+      if(masters[i] != rank)
+        continue;
 #endif
-    for(int l=RowPtr[i];l<RowPtr[i+1];l++)
-    {
-      int j = ColInd[l]; //column index
-      double k_ij = 0;
-      double k_ji = 0;
-      if (j!=i)
-      {// consider only off-diagonals
-        k_ij = Entries[l];
-        // now get the transposed entry
-        for (int ll=RowPtr[j];ll<RowPtr[j+1];ll++)
-        {
-          if (ColInd[ll]==i)
-          {
-            k_ji = Entries[ll];
-            break;
-          }
-        }
-        //determine entry D_ij
-        matrix_D[l] = std::min({-k_ij , 0.0 , -k_ji});
-      }
-    }
-  }
-
-  // compute diagonal entries of the matrix D
-  for(int i=0;i<nDof;i++)//row loop
-  {
+      for(int l=RowPtr[i];l<RowPtr[i+1];l++)
+      {
+        int j = ColInd[l];                        //column index
+        double k_ij = 0;
+        double k_ji = 0;
+        if (j!=i)
+        {                                         // consider only off-diagonals
+          k_ij = Entries[l];
+          // now get the transposed entry
+          for (int ll=RowPtr[j];ll<RowPtr[j+1];ll++)
+          {
+            if (ColInd[ll]==i)
+            {
+              k_ji = Entries[ll];
+              break;
+            }
+          }
+          //determine entry D_ij
+          matrix_D[l] = std::min({-k_ij , 0.0 , -k_ji}
+          );
+        }
+      }
+    }
+
+    // compute diagonal entries of the matrix D
+    for(int i=0;i<nDof;i++)                       //row loop
+    {
 #ifdef _MPI
-    // do this only for master rows
-    if(masters[i] != rank)
-      continue;
+      // do this only for master rows
+      if(masters[i] != rank)
+        continue;
 #endif
-    double val = 0.0;
-    // add all entries of i-th row
-    int ll = -1;
-    for(int l=RowPtr[i];l<RowPtr[i+1];l++)
-    {
-      val +=  matrix_D[l];
-      int j = ColInd[l];
-      if (j==i) //diagonal found
-        ll = l; //place of the diagonal entry in the matrix_D entries array
-    }
-    matrix_D[ll] = -val;
-  }
-}
-
-/**
- * @brief Lump a mass matrix row wise.
- *
- * @param[in] M The mass matrix to be lumped. Must be square.
- *
- * @param[out] lump_mass A vector containing the diagonal entries
- *  of the lumped mass matrix. Must be of according length.
- */
-void lump_mass_matrix_to_vector(
+      double val = 0.0;
+      // add all entries of i-th row
+      int ll = -1;
+      for(int l=RowPtr[i];l<RowPtr[i+1];l++)
+      {
+        val +=  matrix_D[l];
+        int j = ColInd[l];
+        if (j==i)                                 //diagonal found
+          ll = l;                                 //place of the diagonal entry in the matrix_D entries array
+      }
+      matrix_D[ll] = -val;
+    }
+  }
+
+  /**
+   * @brief Lump a mass matrix row wise.
+   *
+   * @param[in] M The mass matrix to be lumped. Must be square.
+   *
+   * @param[out] lump_mass A vector containing the diagonal entries
+   *  of the lumped mass matrix. Must be of according length.
+   */
+  void lump_mass_matrix_to_vector(
     const FEMatrix& M, std::vector<double>& lump_mass)
-{
-  // catch non-square matrix
-  if (!M.is_square() )
-  {
-    ErrThrow("Mass matrix must be square!");
-  }
-  // catch not fitting vector size
-  if ( (int) lump_mass.size() != M.GetN_Columns())
-  {
-    ErrThrow("Vector to write lumped mass matrix to has incorrect size! ",
-             lump_mass.size(), " != ", M.GetN_Columns());
-  }
-
-  const int * RowPtr = M.GetRowPtr();
-  const double * Entries = M.GetEntries();
-  int rows = M.GetN_Rows();
+  {
+    // catch non-square matrix
+    if (!M.is_square() )
+    {
+      ErrThrow("Mass matrix must be square!");
+    }
+    // catch not fitting vector size
+    if ( (int) lump_mass.size() != M.GetN_Columns())
+    {
+      ErrThrow("Vector to write lumped mass matrix to has incorrect size! ",
+        lump_mass.size(), " != ", M.GetN_Columns());
+    }
+
+    const int * RowPtr = M.GetRowPtr();
+    const double * Entries = M.GetEntries();
+    int rows = M.GetN_Rows();
 
 #ifdef _MPI
-        const TParFECommunicator3D& comm = M.GetFESpace3D()->get_communicator();
-        const int* masters = comm.GetMaster();
-        int size, rank;
-        MPI_Comm_rank(MPI_COMM_WORLD, &rank);
-        MPI_Comm_size(MPI_COMM_WORLD, &size);
+    const TParFECommunicator3D& comm = M.GetFESpace3D()->get_communicator();
+    const int* masters = comm.GetMaster();
+    int size, rank;
+    MPI_Comm_rank(MPI_COMM_WORLD, &rank);
+    MPI_Comm_size(MPI_COMM_WORLD, &size);
 #endif
 
-  for (int i=0; i<rows; i++)
-  {
+    for (int i=0; i<rows; i++)
+    {
 #ifdef _MPI
-    //skip the non-masters in MPI case
-    if(masters[i] != rank)
-      continue;
+      //skip the non-masters in MPI case
+      if(masters[i] != rank)
+        continue;
 #endif
-    lump_mass[i]=0.0;
-    int j0 = RowPtr[i];
-    int j1 = RowPtr[i+1];
-
-    for (int j=j0;j<j1;j++)
-    {
-      lump_mass[i] += Entries[j];
-    }
-    if(lump_mass[i]==0)
-    {
-      ErrThrow("zero entry in lumped matrix ", i, " ", lump_mass[i]);
-    }
-  }
-}
-
-/**
- * @brief The MinMod Flux Prelimiter.
- * @param a first value
- * @param b second value
- * @return The result of the MinMod Prelimiter.
- */
-double MinMod(double a, double b)
-{
-  if (a*b < 0)
-  {
-    return 0.0;
-  }
-  //CB 2015/07/27 should not this return a negative value, when a<0 and b<0?
-  // int sign = a < 0 ? -1 : 1;
-
-  if (fabs(a) <  fabs(b))
-  {
-    return a; //return sign * a;
-  }
-  else
-  {
-    return b; //return sign * b;
-  }
-}
-
-/**
- * Apply Zalesaks flux limiter as described in Kuzmin 2009 pp.6-7
- * to compute flux correction factors. Used with FEM-FCT for time-
- * dependent CDR problems.
- *
- * @param[out] alphas The flux correction factors, row by row (sorted like
- * the entries array of the mass_matrix!).
- * MPI: alphas will be ROWWISE LEVEL-0-CONSISTENT IN MPI on output
- *
- * @param[in] mass_matrix The complete mass matrix.
- * MPI: mass_matrix MUST BE ROWWISE LEVEL-0-CONSISTENT IN MPI.
- *
- * @param[in] lumped_mass The row-wise lumped mass matrix as vector
- * of its diagonal values.
- * MPI: lumped_mass MUST BE ROWWISE LEVEL-0-CONSISTENT IN MPI.
- *
- * @param[in] raw_fluxes The raw fluxes, sorted like alphas. Must have been
- * multiplied with current timesteplength!
- * MPI: raw_fluxes MUST BE ROWWISE LEVEL-0-CONSISTENT IN MPI
- *
- * @param[in] sol_approx The approximate solution used to calculate
- * the flux correction.
- * MPI: sol_approx MUST BE LEVEL-2-CONSISTENT IN MPI.
- *
- * @param[in] neum_to_diri See FEM-FCT, same story.
- * @note I'm pretty sure we can get rid of the whole "neum_to_diri"
- * thing when passing an FEMatrix here which got assembled with Neumann
- * treatment of dirichlet rows.
- */
-void ZalesaksFluxLimiter(
+      lump_mass[i]=0.0;
+      int j0 = RowPtr[i];
+      int j1 = RowPtr[i+1];
+
+      for (int j=j0;j<j1;j++)
+      {
+        lump_mass[i] += Entries[j];
+      }
+      if(lump_mass[i]==0)
+      {
+        ErrThrow("zero entry in lumped matrix ", i, " ", lump_mass[i]);
+      }
+    }
+  }
+
+  /**
+   * @brief The MinMod Flux Prelimiter.
+   * @param a first value
+   * @param b second value
+   * @return The result of the MinMod Prelimiter.
+   */
+  double MinMod(double a, double b)
+  {
+    if (a*b < 0)
+    {
+      return 0.0;
+    }
+    //CB 2015/07/27 should not this return a negative value, when a<0 and b<0?
+    // int sign = a < 0 ? -1 : 1;
+
+    if (fabs(a) <  fabs(b))
+    {
+      return a;                                   //return sign * a;
+    }
+    else
+    {
+      return b;                                   //return sign * b;
+    }
+  }
+  /**
+   * Apply Zalesaks flux limiter as described in Kuzmin 2009 pp.6-7
+   * to compute flux correction factors. Used with FEM-FCT for time-
+   * dependent CDR problems.
+   *
+   * @param[out] alphas The flux correction factors, row by row (sorted like
+   * the entries array of the mass_matrix!).
+   * MPI: alphas will be ROWWISE LEVEL-0-CONSISTENT IN MPI on output
+   *
+   * @param[in] mass_matrix The complete mass matrix.
+   * MPI: mass_matrix MUST BE ROWWISE LEVEL-0-CONSISTENT IN MPI.
+   *
+   * @param[in] lumped_mass The row-wise lumped mass matrix as vector
+   * of its diagonal values.
+   * MPI: lumped_mass MUST BE ROWWISE LEVEL-0-CONSISTENT IN MPI.
+   *
+   * @param[in] raw_fluxes The raw fluxes, sorted like alphas. Must have been
+   * multiplied with current timesteplength!
+   * MPI: raw_fluxes MUST BE ROWWISE LEVEL-0-CONSISTENT IN MPI
+   *
+   * @param[in] sol_approx The approximate solution used to calculate
+   * the flux correction.
+   * MPI: sol_approx MUST BE LEVEL-2-CONSISTENT IN MPI.
+   *
+   * @param[in] neum_to_diri See FEM-FCT, same story.
+   * @note I'm pretty sure we can get rid of the whole "neum_to_diri"
+   * thing when passing an FEMatrix here which got assembled with Neumann
+   * treatment of dirichlet rows.
+   */
+  void ZalesaksFluxLimiter(
     std::vector<double>& alphas,
     const FEMatrix& mass_matrix,
     const std::vector<double>& lumped_mass,
     const std::vector<double>& raw_fluxes,
     const std::vector<double>& sol_approx,
     const std::vector<int>& neum_to_diri
-)
-{
+    )
+  {
 
 #ifdef _MPI
-        const TParFECommunicator3D& comm = mass_matrix.GetFESpace3D()->get_communicator();
-        const int* masters = comm.GetMaster();
-        int rank;
-        MPI_Comm_rank(MPI_COMM_WORLD, &rank);
-#endif
-
-  //check if all dimensions fit
-  if (!mass_matrix.is_square() )
-  {
-    ErrThrow("Matrix must be square!");
-  }
-
-  int nDofs = mass_matrix.GetN_Rows();
-  int nEntries = mass_matrix.GetN_Entries();
-
-  if((int) lumped_mass.size() != nDofs)
-  {
-    ErrThrow("lumped_mass has incorrect size ", lumped_mass.size(),
-             " != ", nDofs);
-  }
-
-
-  if((int) sol_approx.size() != nDofs)
-  {
-    ErrThrow("sol_approx has incorrect size ", sol_approx.size(),
-             " != ", nDofs);
-  }
-
-  if((int) alphas.size() != nEntries)
-  {
-    ErrThrow("alphas has incorrect size ", alphas.size(), " != ", nEntries);
-  }
-
-  if((int) raw_fluxes.size() != nEntries)
-  {
-    ErrThrow("raw_fluxes has incorrect size ", raw_fluxes.size(),
-             " != ", nEntries);
-  }
-  //end checking input
-
-  // get pointers to columns, rows and entries of mass_matrix
-  const int* ColInd_M = mass_matrix.GetKCol();
-  const int* RowPtr_M = mass_matrix.GetRowPtr();
-
-  // auxiliary space
-  std::vector<double> P_plus (nDofs, 0.0);
-  std::vector<double> P_minus (nDofs, 0.0);
-  std::vector<double> Q_plus (nDofs, 0.0);
-  std::vector<double> Q_minus (nDofs, 0.0);
-
-  std::vector<double> R_plus (nDofs, 0.0);
-  std::vector<double> R_minus (nDofs, 0.0);
-
-  // Compute Ps and Qs (negative/positive diffusive/antidiffusive fluxes),
-  // where the Qs are "distances to local extrema of the auxiliary solution"
-  // MPI: Needs raw_fluxes matrix rowwise level-0-consistent and
-  //      sol_approx in level-2-consistency
-  for(int i=0;i<nDofs;i++)
-  {
-#ifdef _MPI
-    //skip the non-master rows in MPI case
-    if(masters[i] != rank)
-      continue;
-#endif
-
-    // i-th row of mass matrix
-    int j0 = RowPtr_M[i];
-    int j1 = RowPtr_M[i+1];
-    for(int j=j0;j<j1;j++)
-    {
-      int index = ColInd_M[j];
-
-      if(i != index) //diagonal entries are skipped
-      {
-        if (raw_fluxes[j] > 0.0)
-          P_plus[i] += raw_fluxes[j]; //P_plus was initialized with 0
-        if (raw_fluxes[j] <= 0.0)
-          P_minus[i] += raw_fluxes[j]; //P_minus was initialized with 0
-
-        double help = sol_approx[index]-sol_approx[i];
-
-        if (help > Q_plus[i]) //Q_plus was initialized with 0
-          Q_plus[i]= help;
-
-        if (help < Q_minus[i]) //Q_minus was initialized with 0
-          Q_minus[i]= help;
-      }
-    } // end loop j
-  }
-
-  // Compute R_plus and R_minus (nodal correction factors)
-  // MPI: Needs lumped_mass, Q_plus, Q_minus, P_plus, P_minus in Level 0 consistency
-  for(int i=0;i<nDofs;i++)
-  {
-
-#ifdef _MPI
-    //skip the non-master rows in MPI case
-    if(masters[i] != rank)
-      continue;
-#endif
-
-    //determine R_plus
-    if(fabs(P_plus[i]) == 0.0)
-      R_plus[i] = 1.0;
-    else
-    {
-      //OutPut(Q_plus[i] << " "  << P_plus[i] << " " << lump_mass[i] << " ");
-      R_plus[i] = std::min(1.0 , (lumped_mass[i] * Q_plus[i])/P_plus[i] );
-    }
-
-    //determine R_minus
-    if(fabs(P_minus[i]) == 0.0)
-      R_minus[i] = 1.0;
-    else
-    {
-      //OutPut(Q_minus[i] << " "  << P_minus[i] << " " << lump_mass[i] << " ");
-      R_minus[i] = std::min(1.0, (lumped_mass[i] * Q_minus[i])/P_minus[i]);
-    }
-
-  }
-
-  // treat Dirichlet nodes (e.g. Kuzmin & Moeller 2005 S. 27)
-  // TODO actually there it is about inlet and outlet!
-  for (int j=0;j< (int) neum_to_diri.size();j++)
-  {
-    int i = neum_to_diri[j];
-    R_plus[i] = 1;
-    R_minus[i] = 1;
-  }
-
-#ifdef _MPI
-  // put R_plus and R_minus into level 2 consistency
-  comm.consistency_update(R_plus.data(), 2);
-  comm.consistency_update(R_minus.data(), 2);
-#endif
-
-  // Compute alphas (final correction factors)
-  // MPI: needs R_plus and R_minus in level 2 consistency
-  for( int i=0 ; i<nDofs ; i++ )
-  {
-
-#ifdef _MPI
-    //skip the non-master rows in MPI case
-    if(masters[i] != rank)
-      continue;
-#endif
-
-    // i-th row of sqmatrix
-    int j0 = RowPtr_M[i];
-    int j1 = RowPtr_M[i+1];
-
-    for(int j=j0;j<j1;j++)
-    {
-      int index = ColInd_M[j];
-      if(raw_fluxes[j] > 0.0)
-      {
-        alphas[j] = std::min(R_plus[i], R_minus[index]);
-      }
-      if(raw_fluxes[j]<=0.0)
-      {
-        //initialisation
-        alphas[j] = std::min(R_minus[i], R_plus[index]);
-      }
-      // clipping, see Kuzmin (2009), end of Section 5
-      //if ((fabs(Q_plus[i])< eps)&&(fabs(Q_minus[i])< eps))
-      //  alpha[j] = 0;
-    }                                             //end loop j
-  }
-
-  // MPI: At output, correction factors alpha_ij are rowwise level-0-consistent
-}
-
-}
-
-ParameterDatabase AlgebraicFluxCorrection::default_afc_database()
-{
-  ParameterDatabase db("default algebraic flux correction database");
-
-  // Type of AFC to be applied.
-  db.add("algebraic_flux_correction", "none", " Chose which type of afc to use.",
-         {"none", "default", "fem-tvd", "fem-fct-cn"});
-
-  db.add("afc_prelimiter", 0, "Chose an afc flux prelimiting scheme. Options "
-      "are 0 (none), 1 (min-mod), 2 (grad-direction), 3 (both)", {0,1,2,3});
-
-  return db;
-}
-
-// ////////////////////////////////////////////////////////////////////////////
-// Implementation of the methods in the namespace AlgebraicFluxCorrection    //
-// ////////////////////////////////////////////////////////////////////////////
-
-
-void AlgebraicFluxCorrection::fem_tvd_algorithm(
-    FEMatrix& system_matrix,
-    const std::vector<double>& sol,
-    std::vector<double>& rhs,
-    //this argument is used in outcommented code block only
-    const std::vector<int>& neum_to_diri,
-    bool continuous_proposal,
-    bool nonsymmetric_application)
-{
-  //catch non-square matrix
-  if (!system_matrix.is_square())
-  {
-    ErrThrow("System matrix must be square for FEM-TVD!");
-  }
-
-  // store the total number of dofs
-  int nDofs = system_matrix.GetN_Rows();
-
-  // heritage style index declaration
-  int i,j,j0,j1,j2,j3,jj,index;
-  double nenner, zaehler;
-
-  // get pointers to columns, rows and entries of matrix A
-  const int * ColInd = system_matrix.GetKCol();
-  const int * RowPtr = system_matrix.GetRowPtr();
-  // non-const, matrix entries get modified!
-  double* Entries = system_matrix.GetEntries();
-
-  int N_Entries = system_matrix.GetN_Entries();
-
-  // allocate memory for matrix F and flux limiters
-  double* F = new double[N_Entries+6*nDofs];
-  memset(F, 0, (N_Entries+6*nDofs)*SizeOfDouble);
-  double* P_plus = F + N_Entries;
-  double* P_minus = P_plus + nDofs;
-  double* Q_plus = P_minus + nDofs;
-  double* Q_minus = Q_plus + nDofs;
-  double* R_plus = Q_minus + nDofs;
-  double* R_minus = R_plus + nDofs;
-
-  // compute entries of the artificial diffusion matrix D
-  // TODO make matrix D an actual TMatrix and not only an entries vector
-  std::vector<double> matrix_D_Entries(N_Entries, 0.0);
-  compute_artificial_diffusion_matrix(system_matrix, matrix_D_Entries);
-
-  // add this matrix to A giving \tilde A (Entries)
-  // this is the matrix with the properties of an M matrix
-  Daxpy(N_Entries, 1.0, &matrix_D_Entries[0], Entries);
-
-  // compute matrix F
-  // loop over all rows
-  for(i=0;i<nDofs;i++)
-  {
-    // i-th row of sqmatrix
-    j0 = RowPtr[i];
-    j1 = RowPtr[i+1];
-
-    for(j=j0;j<j1;j++)
-    {
-      // column
-      index = ColInd[j];
-      // d_ij (u_i - u_j)
-      F[j] = matrix_D_Entries[j] * (sol[index]-sol[i]);
-    }
-  }
-  // matrix F is computed
-
-  // compute flux limiters
-  // loop over all rows
-  for(i=0;i<nDofs;i++)
-  {
-    // i-th row of sqmatrix
-    j0 = RowPtr[i];
-    j1 = RowPtr[i+1];
-    for(j=j0;j<j1;j++)
-    {
-      if (Entries[j] > 0)
-        continue;
-      // column
-      index = ColInd[j];
-      // check transposed entry -> jj
-      // diagonal
-      if (index==i)
-        continue;
-      j2 = RowPtr[index];
-      j3 = RowPtr[index+1];
-      for (jj=j2;jj<j3;jj++)
-      {
-        if (ColInd[jj]==i)
-        {
-          break;
-        }
-      }
-      // check upwind condition
-      // this ensures that the 'link' between i and index is treated only once
-      if (Entries[jj] > Entries[j])
-        continue;
-      // only the active part of the matrix
-      if (F[j] > 0)
-      {
-        P_plus[i] += F[j];
-        if (index<nDofs)
-          Q_plus[index] += F[j];
-        Q_minus[i] -= F[j];
-      }
-      if (F[j] < 0)
-      {
-        P_minus[i] += F[j];
-        Q_plus[i] -= F[j];
-        if (index<nDofs)
-          Q_minus[index] +=  F[j];
-      }
-    }                                             // end loop j
-  }
-
-  // apply the nodal correction factor evaluated at the upwind node i
-  // loop over all nodes
-  if (!continuous_proposal)
-  { // original but discontinuous proposal
-    for(i=0;i<nDofs;i++)
-    {
-      if (fabs(P_plus[i])>0)
-      {
-        R_plus[i] = Q_plus[i]/P_plus[i];
-        if (R_plus[i] >1)
-          R_plus[i] = 1;
-      }
-      if (fabs(P_minus[i])>0)
-      {
-        R_minus[i] = Q_minus[i]/P_minus[i];
-        if (R_minus[i] >1)
-          R_minus[i] = 1;
-      }
-    }
-  }
-  else
-  { // continuous proposal
-    for(i=0;i<nDofs;i++)
-    {
-      zaehler =  Q_plus[i];
-      if (-Q_minus[i] < zaehler)
-        zaehler = -Q_minus[i];
-      nenner = 1e-32;
-      if (P_plus[i] > nenner)
-        nenner = P_plus[i];
-      if (-P_minus[i] > nenner)
-        nenner = -P_minus[i];
-      R_plus[i] = zaehler/nenner;
-      if (R_plus[i] > 1)
-        R_plus[i] = 1;
-      R_minus[i] = R_plus[i];
-    }
-  }
-
-
-//  // treat Dirichlet nodes CB 2016/ I commented this out,
-    // because it breaks my example. TODO Needs further investigation.
-//  for (j=0;j < (int) neum_to_diri.size();j++)
-//  {
-//    i=neum_to_diri[j];
-//    if (i >= nDofs)
-//    {
-//      ErrThrow("neum_to_diri index ", i, " is out of scope!");
-//    }
-//    R_plus[i] = 1;
-//    R_minus[i] = 1;
-//  }
-
-  // apply the flux limiters
-  // loop over all rows
-  for(i=0;i<nDofs;i++)
-  {
-    // i-th row of sqmatrix
-    j0 = RowPtr[i];
-    j1 = RowPtr[i+1];
-    for(j=j0;j<j1;j++)
-    {
-      // column
-      index = ColInd[j];
-      if (index==i)
-        continue;
-       // this should not happen
-      if (Entries[j] > 0)
-      {
-        ErrThrow("positive non-diagonal entry in FEM-TVD ", i, " ", j, " ",
-                 Entries[j]);
-      }
-
-      // check transposed entry
-      j2 = RowPtr[index];
-      j3 = RowPtr[index+1];
-      for (jj=j2;jj<j3;jj++)
-      {
-        if (ColInd[jj]==i)
-        {
-          break;
-        }
-      }
-
-      if (!nonsymmetric_application)
-      {
-        // original, symmetric application
-        // check upwind condition
-        // this ensures that the 'link' between i and index is treated only once
-        if (Entries[jj] > Entries[j])
-          continue;
-        // compute contribution to rhs
-        if (F[j] > 0)
-        {
-          F[j] = R_plus[i]*F[j];
-        }
-        else
-          F[j] = R_minus[i]*F[j];
-        // update rhs of current row
-        rhs[i] += F[j];
-        // update rhs wrt to current column
-        // note that F[j] = -F[jj] and alpha_j = alpha_jj (symmetry)
-        if (index<nDofs)
-          rhs[index] -= F[j];
-      }
-      else
-      { // nonsymmetric application
-        // compute contribution to rhs
-        if (F[j] > 0)
-        {
-          F[j] = R_plus[i]*F[j];
-        }
-        else
-          F[j] = R_minus[i]*F[j];
-        // update rhs of current row
-        rhs[i] += F[j];
-      }
-    }
-  }
-  delete [] F;
-}
-
-void AlgebraicFluxCorrection::crank_nicolson_fct(
-       const FEMatrix& M_C, FEMatrix& K,
-       const std::vector<double>& oldsol,
-       std::vector<double>& rhs, std::vector<double>& rhs_old,
-       double delta_t,
-       const std::vector<int>& neum_to_diri,
-       AlgebraicFluxCorrection::Prelimiter prelim
-       )
-{
-
-  //make sure Crank-Nicolson is used
-  if( TDatabase::TimeDB->TIME_DISC != 2 )
-  {
-    ErrThrow("crank_nicolson_fct performs Crank-Nicolson time discretization."
-        "Change TDatabase::TimeDB->TIME_DISC to 2.")
-  }
-
-  //check if both matrices are square and dimensions match
-  if(!M_C.is_square() || !K.is_square())
-  {
-    ErrThrow("M_C and K must be square!");
-  }
-  if(M_C.GetN_Rows() != K.GetN_Rows())
-  {
-    ErrThrow("M_C and K dimension mismatch!")
-  }
-
-#ifdef _MPI
-  const TParFECommunicator3D& comm = K.GetFESpace3D()->get_communicator();
-  const int* masters = comm.GetMaster();
-  int size, rank;
-  MPI_Comm_rank(MPI_COMM_WORLD, &rank);
-  MPI_Comm_size(MPI_COMM_WORLD, &size);
-#endif
-
-  int nDofs = K.GetN_Rows();
-
-  // get pointers to columns, rows and entries of matrix M_C
-  const int* ColInd_M = M_C.GetKCol();
-  const int* RowPtr_M = M_C.GetRowPtr();
-  const double* Entries_M = M_C.GetEntries();
-
-  // get pointers to columns, rows and entries of matrix K; plus number of
-  // entries.
-  const int* ColInd = K.GetKCol();
-  const int* RowPtr = K.GetRowPtr();
-  double* Entries = K.GetEntries();
-  int N_Entries = K.GetN_Entries();
-
-  //STEP 0.1: Compute artificial diffusion matrix D and add to K, K := K + D ("L").
-  std::vector<double> matrix_D_Entries(N_Entries, 0.0);
-  compute_artificial_diffusion_matrix(K, matrix_D_Entries);
-
-  Daxpy(N_Entries, 1.0, &matrix_D_Entries[0], Entries);
-
-  //MPI: Matrix K is in Level-0-consistency now.
-
-  //STEP 0.2: Lump mass matrix.
-  std::vector<double> lump_mass (nDofs, 0.0);
-  lump_mass_matrix_to_vector(M_C, lump_mass);
-
-
-  //STEP 1: Computation of the intermediate solution
-  // follows Kuzmin(2009), S.10 (44)
-
-  double theta = 0.5; //hard-coded implicitness. 1/2 for Crank-Nicolson
-  double one_minus_theta = 0.5; //hard-coded expliciteness
-
-  //approximation to u(t + /frac{1}{2} /delta t)
-  std::vector<double> u_interm(nDofs,0.0);
-  //approximation to u'(t + /frac{1}{2} /delta t)
-  std::vector<double> u_dot_interm(nDofs,0.0);
-
-  // step-by-step build up u_interm...
-  // ...first L u_{k-1}
-  // MPI: oldsol is normally given in Level2-Consistency,
-  // when this method is called
-  K.multiply(&oldsol[0], &u_interm[0]);
-
-
-  // ...then M_L^(-1)(f_{k-1} - L u_{k-1})
-  for(int i=0;i<nDofs;i++)
-  {
-#ifdef _MPI
-    // do this only for master rows
-    // u_interm gets Level-0-consistency now
-    if(masters[i] != rank)
-      continue;
-#endif
-    u_interm[i] = (rhs_old[i] - u_interm[i])/lump_mass[i];
-  }
-
-  // ...then u_{k-1} + halftimestep * M_L^(-1)(f_{k-1} - L u_{k-1})
-  double halftimestep = delta_t/2.0;
-  for(int i=0;i<nDofs;i++)
-  {
-    u_interm[i] = oldsol[i] + halftimestep * u_interm[i];
-  }
-
-  // set non-actives for intermediate solution (to those of interm. solution)
-  for ( int j=0 ; j < (int) neum_to_diri.size() ; j++)
-  {
-    int i=neum_to_diri[j];
-    // just copy the values from old solution - this should
-    // have the non-actives set correctly!
-    u_interm[i] = oldsol[i];
-  }
-
-  // compute u_dot_interm (Kuzmin 2009 S.9 (37))
-  for (int i = 0; i < nDofs ; ++i)
-  {
-    u_dot_interm[i] = 2*(u_interm[i] - oldsol[i])/delta_t;
-  }
-  //intermediate solution is complete
-
-  // MPI: u_interm and u_dot_interm are both in Level-0-consistency
-  // and should get level 2 for the next loop
-#ifdef _MPI
-  comm.consistency_update(u_interm.data(),2);
-  comm.consistency_update(u_dot_interm.data(),2);
-#endif
-
-  //STEP 2: compute raw antidiffusive fluxes * delta_t, and apply pre-limiting,
-  // if required to do so (Kuzmin 2009 S.9 (36) )
-  std::vector<double> raw_fluxes(N_Entries, 0.0);
-  for(int i=0;i<nDofs;i++)
-  {
-#ifdef _MPI
-    // do this only for master rows
-    if(masters[i] != rank)
-      continue;
-#endif
-    // i-th row of mass matrix
-    int j0 = RowPtr_M[i];
-    int j1 = RowPtr_M[i+1];
-
-    for(int j=j0;j<j1;j++)
-    {
-      // column
-      int index = ColInd_M[j];
-
-      if (index==i) //nothing to do if this is a diagonal entry
-        continue;
-
-      double val = - matrix_D_Entries[j] * (u_interm[i]-u_interm[index]);
-      raw_fluxes[j]= Entries_M[j] * (u_dot_interm[i]-u_dot_interm[index]) + val;
-
-      // pre-limit fluxes
-      switch(prelim)
-      {
-      case Prelimiter::NONE:
-        // no prelimiting
-        break;
-      case Prelimiter::BOTH:
-        // no break statement, will execute both following prelimiters!
-      case Prelimiter::MIN_MOD:
-        raw_fluxes[j] = MinMod(raw_fluxes[j]/delta_t, val);
-        break;
-      case Prelimiter::GRAD_DIRECTION:
-        if (raw_fluxes[j]*(u_interm[index]-u_interm[i])>0)
-        {
-          raw_fluxes[j] = 0;
-        }
-        break;
-      }
-      //multiply with delta, required by our Zalesak implementation
-      raw_fluxes[j] *= delta_t;
-    }
-  }
-
-  //STEP 3: apply Zalesaks flux correction to gain correction factors alpha
-  std::vector<double> alphas( M_C.GetN_Entries(), 0.0 );
-  ZalesaksFluxLimiter( alphas, M_C, lump_mass, raw_fluxes,
-                       u_interm, neum_to_diri);
-
-  // STEP 4: Calculate the new right hand side and system matrix.
-    for(int i=0;i<nDofs;i++)
-    {
-#ifdef _MPI
-    // do this only for master rows
-    if(masters[i] != rank)
-      continue;
-#endif
-      double corrected_flux = 0.0;
-      int j0 = RowPtr[i];
-      int j1 = RowPtr[i+1];
-      for(int j=j0;j<j1;j++)
-      {
-        int index = ColInd[j];
-        if(i != index)
-        {
-          corrected_flux +=  alphas[j] * raw_fluxes[j];
-        }
-      }
-      //do the right hand side updates
-      rhs_old[i]=rhs[i];
-      rhs[i] = u_interm[i] * lump_mass[i] + theta*delta_t*rhs[i] +
-          corrected_flux;
-    }
-
-    //and finally update K to be the final system matrix
-    fem_fct_compute_system_matrix(K, lump_mass, delta_t,
-                                  theta, one_minus_theta);
-
-}
-
-void AlgebraicFluxCorrection::correct_dirichlet_rows(FEMatrix& MatrixA)
-{
-	//hold pointers to row, kcol, entries array
-	const int* RowPtr_A      = MatrixA.GetRowPtr();
-	const int* KCol_A        = MatrixA.GetKCol();
-	double* Entries_A  = MatrixA.GetEntries();
-
-	//determine first and one-after-last dirichlet rows
-	size_t diriHighBound;
-	size_t diriLowBound;
-#ifdef __3D__
-  diriHighBound = MatrixA.GetFESpace3D()->GetDirichletBound();
-  diriLowBound = diriHighBound - MatrixA.GetFESpace3D()->GetN_Dirichlet();
-#elif __2D__
-  diriHighBound = MatrixA.GetFESpace2D()->GetDirichletBound();
-  diriLowBound = diriHighBound - MatrixA.GetFESpace2D()->GetN_Dirichlet();
-#endif
-
-
-	// loop over rows and set them to unity-vectors
-	for (size_t rowIndex = diriLowBound;
-			rowIndex < diriHighBound ;++rowIndex)
-	{
-		int l0 = RowPtr_A[rowIndex];
-		int l1 = RowPtr_A[rowIndex+1];
-		for (int l=l0;l<l1;l++)
-		{
-			// diagonal entry
-			if (KCol_A[l]== (int) rowIndex)
-				Entries_A[l] = 1;
-			else
-				Entries_A[l] = 0;
-		}
-	}
-}
-=======
-#include <Database.h>
-#include <LinAlg.h>
-#ifdef __2D__
-#include <FEFunction2D.h>
-#elif __3D__
-#include <FEFunction3D.h>
-#endif
-#include <AlgebraicFluxCorrection.h>
-#include <IsoBoundEdge.h>
-#include <BoundComp.h>
-
-#include <algorithm>
-#include <stdlib.h>
-#include <string.h>
-#include <MooNMD_Io.h>
-
-#ifdef _MPI
-#include <mpi.h>
-#include <ParFEMapper3D.h>
-#include <ParFECommunicator3D.h>
-#endif
-
-//! Anonymous namespace for helper methods which do not have to be assessed
-//! from the outside.
-namespace 
-{
-  /** Check whether the setup fulfils the cfl-like condition needed in a partly
-  * explicit afc scheme (Kuzmin 2009, eq (11) ).
-  * Print a warning if not so.
-  * @param tau Current timestep length.
-  * @param theta2 Is expliciteness parameter.
-  */
-  void check_cfl_condition(double mass_diag_entry,
-    double system_diag_entry, double tau, double theta2)
-  {
-    //check CFL
-    double cfl = mass_diag_entry/system_diag_entry;
-    if (theta2 >0)
-    {
-      cfl /= theta2;
-      if (tau > cfl)
-      {
-	Output::print("WARNING in FEM-FCT system matrix: ",
-		      mass_diag_entry, " cfl violated: cfl ",
-		      cfl, " delta t: ", tau);
-      }
-    }
-  }
-
-  /**
-  * Compute the entire system matrix of a FEM-FCT corrected system, after
-  * its mass matrix got lumped and its stiffness matrix flux corrected.
-  *
-  * Also performs checking of the cfl condition in case an explicit
-  * method has been used as predictor ("intermediate solution").
-  *
-  * @note Makes sense only for (at least partly) implicit schemes.
-  * @param[in, out] system_matrix The systems stiffness matrix A, with additional
-  * diffusion already added to it. Must be square. Will be turned to
-  * S = M_(\text{lumped}) + \Delta_t * \theta_1 * S.
-  * @param[in] lumped_mass_matrix The row wise lumped mass matrix of the system,
-  * as a vector of its diagonal entries. Must have length equal to the stiffness
-  * matrix' dimension.
-  * @param[in] tau The current time step length.
-  * @param theta1 The impliciteness parameter. Must be 0.5 so far
-  * (and defaults to that value).
-  * @param theta2 The expliciteness parameter. Must be 0.5 so far
-  * (and defaults to that value).
-  */
-  void fem_fct_compute_system_matrix(
-      FEMatrix& system_matrix,
-      const std::vector<double>& lumped_mass_matrix,
-      double tau, double theta1 = 0.5, double theta2 = 0.5)
-  {
-    if (theta1 != 0.5 || theta2 != 0.5  )
-    {
-      ErrThrow("fem_fct_compute_system_matrix for Crank Nicolson only."
-	  "TODO Implement other schemes!");
-    }
-    // check if stiffness matrix is square
-    if(!system_matrix.is_square())
-    {
-      ErrThrow("system_matrix must be square for FEM-FCT!");
-    }
-
-    int nDof = system_matrix.GetN_Rows();
-
-    if(!(int) lumped_mass_matrix.size() == nDof)
-    {
-      ErrThrow("Lumped mass matrix vector does not fit the stiffness matrix!");
-    }
-
-  #ifdef _MPI
-    const TParFECommunicator3D& comm = system_matrix.GetFESpace3D()->get_communicator();
-    const int* masters = comm.GetMaster();
-    int size, rank;
-    MPI_Comm_rank(MPI_COMM_WORLD, &rank);
-    MPI_Comm_size(MPI_COMM_WORLD, &size);
-  #endif
-
-    // get pointers to columns, rows and entries of system_matrix
-    const int* ColInd = system_matrix.GetKCol();
-    const int* RowPtr = system_matrix.GetRowPtr();
-    double*  Entries = system_matrix.GetEntries();
-
-    for(int i=0;i<nDof;i++)
-    {
-  #ifdef _MPI
-      // do this only for master rows
-      if(masters[i] != rank)
-	continue;
-  #endif
-      // i-th row of sqmatrix
-      int j0 = RowPtr[i];
-      int j1 = RowPtr[i+1];
-
-      for( int j = j0 ; j < j1 ; j++ )
-      {
-	int index = ColInd[j];
-	if( i == index )
-	{//diagonal entry
-
-	  check_cfl_condition(lumped_mass_matrix[i], Entries[j], tau, theta2);
-
-	  // calculate the new system matrix entry
-	  Entries[j] = lumped_mass_matrix[i] + tau * theta1 * Entries[j];
-
-	}
-	else
-	{//non-diagonal entry
-	  // calculate the system matrix entry
-	  Entries[j]= tau * theta1 * Entries[j];
-
-	  //print warning if S violates M-matrix necessary condition (a lot!)
-	  if ( Entries[j]>1e-10)
-	  {
-	    Output::print("WARNING in FEM-FCT system matrix:  ",
-			  Entries[j], " is a positive off-diagonal entry!");
-	  }
-	}
-      }
-    }
-  }
-
-
-  /*!
-  * Compute the artificial diffusion matrix to a given stiffness matrix.
-  *
-  * @param[in] A The stiffness matrix which needs additional
-  * diffusion. Must be square.
-  * @param[out] matrix_D A vector to write the entries
-  * of D, the artificial diffusion matrix to. Must contain only 0.
-  * MPI: D will leave this method with matrix-consistency level 0, meaning that
-  * only its master rows will be correct. Everything else is left at 0.
-  *
-  */
-  void compute_artificial_diffusion_matrix(
-      const FEMatrix& A, std::vector<double>& matrix_D)
-  {
-    // catch non-square matrix
-    if (!A.is_square() )
-    {
-      ErrThrow("Matrix must be square!");
-    }
-    // store number of dofs
-    int nDof = A.GetN_Rows();
-
-  #ifdef _MPI
-    const TParFECommunicator3D& comm = A.GetFESpace3D()->get_communicator();
+    const TParFECommunicator3D& comm = mass_matrix.GetFESpace3D()->get_communicator();
     const int* masters = comm.GetMaster();
     int rank;
     MPI_Comm_rank(MPI_COMM_WORLD, &rank);
-  #endif
-
-    // get pointers to columns, rows and entries of matrix A
-    const int* ColInd = A.GetKCol();
-    const int* RowPtr = A.GetRowPtr();
-    const double* Entries = A.GetEntries();
-
-    // compute off-diagonal entries of the matrix D
-    for(int i=0;i<nDof;i++) //row loop
-    {
-  #ifdef _MPI
-      // do this only for master rows - they couple only to other masters,
-      // slaves and halo1 d.o.f., therefore one can be sure, that if A_ij
-      // is on this rank, so is the transposed entry, A_ji
-      if(masters[i] != rank)
-	continue;
-  #endif
-      for(int l=RowPtr[i];l<RowPtr[i+1];l++)
-      {
-	int j = ColInd[l]; //column index
-	double k_ij = 0;
-	double k_ji = 0;
-	if (j!=i)
-	{// consider only off-diagonals
-	  k_ij = Entries[l];
-	  // now get the transposed entry
-	  for (int ll=RowPtr[j];ll<RowPtr[j+1];ll++)
-	  {
-	    if (ColInd[ll]==i)
-	    {
-	      k_ji = Entries[ll];
-	      break;
-	    }
-	  }
-	  //determine entry D_ij
-	  matrix_D[l] = std::min({-k_ij , 0.0 , -k_ji});
-	}
-      }
-    }
-
-    // compute diagonal entries of the matrix D
-    for(int i=0;i<nDof;i++)//row loop
-    {
-  #ifdef _MPI
-      // do this only for master rows
-      if(masters[i] != rank)
-	continue;
-  #endif
-      double val = 0.0;
-      // add all entries of i-th row
-      int ll = -1;
-      for(int l=RowPtr[i];l<RowPtr[i+1];l++)
-      {
-	val +=  matrix_D[l];
-	int j = ColInd[l];
-	if (j==i) //diagonal found
-	  ll = l; //place of the diagonal entry in the matrix_D entries array
-      }
-      matrix_D[ll] = -val;
-    }
-  }
-
-  /**
-  * @brief Lump a mass matrix row wise.
-  *
-  * @param[in] M The mass matrix to be lumped. Must be square.
-  *
-  * @param[out] lump_mass A vector containing the diagonal entries
-  *  of the lumped mass matrix. Must be of according length.
-  */
-  void lump_mass_matrix_to_vector(
-      const FEMatrix& M, std::vector<double>& lump_mass)
-  {
-    // catch non-square matrix
-    if (!M.is_square() )
-    {
-      ErrThrow("Mass matrix must be square!");
-    }
-    // catch not fitting vector size
-    if ( (int) lump_mass.size() != M.GetN_Columns())
-    {
-      ErrThrow("Vector to write lumped mass matrix to has incorrect size! ",
-	      lump_mass.size(), " != ", M.GetN_Columns());
-    }
-
-    const int * RowPtr = M.GetRowPtr();
-    const double * Entries = M.GetEntries();
-    int rows = M.GetN_Rows();
-
-  #ifdef _MPI
-	  const TParFECommunicator3D& comm = M.GetFESpace3D()->get_communicator();
-	  const int* masters = comm.GetMaster();
-	  int size, rank;
-	  MPI_Comm_rank(MPI_COMM_WORLD, &rank);
-	  MPI_Comm_size(MPI_COMM_WORLD, &size);
-  #endif
-
-    for (int i=0; i<rows; i++)
-    {
-  #ifdef _MPI
-      //skip the non-masters in MPI case
-      if(masters[i] != rank)
-	continue;
-  #endif
-      lump_mass[i]=0.0;
-      int j0 = RowPtr[i];
-      int j1 = RowPtr[i+1];
-
-      for (int j=j0;j<j1;j++)
-      {
-	lump_mass[i] += Entries[j];
-      }
-      if(lump_mass[i]==0)
-      {
-	ErrThrow("zero entry in lumped matrix ", i, " ", lump_mass[i]);
-      }
-    }
-  }
-
-  /**
-  * @brief The MinMod Flux Prelimiter.
-  * @param a first value
-  * @param b second value
-  * @return The result of the MinMod Prelimiter.
-  */
-  double MinMod(double a, double b)
-  {
-    if (a*b < 0)
-    {
-      return 0.0;
-    }
-    //CB 2015/07/27 should not this return a negative value, when a<0 and b<0?
-    // int sign = a < 0 ? -1 : 1;
-
-    if (fabs(a) <  fabs(b))
-    {
-      return a; //return sign * a;
-    }
-    else
-    {
-      return b; //return sign * b;
-    }
-  }
-  /**
-  * Apply Zalesaks flux limiter as described in Kuzmin 2009 pp.6-7
-  * to compute flux correction factors. Used with FEM-FCT for time-
-  * dependent CDR problems.
-  *
-  * @param[out] alphas The flux correction factors, row by row (sorted like
-  * the entries array of the mass_matrix!).
-  * MPI: alphas will be ROWWISE LEVEL-0-CONSISTENT IN MPI on output
-  *
-  * @param[in] mass_matrix The complete mass matrix.
-  * MPI: mass_matrix MUST BE ROWWISE LEVEL-0-CONSISTENT IN MPI.
-  *
-  * @param[in] lumped_mass The row-wise lumped mass matrix as vector
-  * of its diagonal values.
-  * MPI: lumped_mass MUST BE ROWWISE LEVEL-0-CONSISTENT IN MPI.
-  *
-  * @param[in] raw_fluxes The raw fluxes, sorted like alphas. Must have been
-  * multiplied with current timesteplength!
-  * MPI: raw_fluxes MUST BE ROWWISE LEVEL-0-CONSISTENT IN MPI
-  *
-  * @param[in] sol_approx The approximate solution used to calculate
-  * the flux correction.
-  * MPI: sol_approx MUST BE LEVEL-2-CONSISTENT IN MPI.
-  *
-  * @param[in] neum_to_diri See FEM-FCT, same story.
-  * @note I'm pretty sure we can get rid of the whole "neum_to_diri"
-  * thing when passing an FEMatrix here which got assembled with Neumann
-  * treatment of dirichlet rows.
-  */
-  void ZalesaksFluxLimiter(
-      std::vector<double>& alphas,
-      const FEMatrix& mass_matrix,
-      const std::vector<double>& lumped_mass,
-      const std::vector<double>& raw_fluxes,
-      const std::vector<double>& sol_approx,
-      const std::vector<int>& neum_to_diri
-  )
-  {
-
-  #ifdef _MPI
-	  const TParFECommunicator3D& comm = mass_matrix.GetFESpace3D()->get_communicator();
-	  const int* masters = comm.GetMaster();
-	  int rank;
-	  MPI_Comm_rank(MPI_COMM_WORLD, &rank);
-  #endif
+#endif
 
     //check if all dimensions fit
     if (!mass_matrix.is_square() )
@@ -1400,14 +371,13 @@
     if(! (int) lumped_mass.size() == nDofs)
     {
       ErrThrow("lumped_mass has incorrect size ", lumped_mass.size(),
-	      " != ", nDofs);
-    }
-
+        " != ", nDofs);
+    }
 
     if(! (int) sol_approx.size() == nDofs)
     {
       ErrThrow("sol_approx has incorrect size ", sol_approx.size(),
-	      " != ", nDofs);
+        " != ", nDofs);
     }
 
     if(! (int) alphas.size() == nEntries)
@@ -1418,7 +388,7 @@
     if(! (int) raw_fluxes.size() == nEntries)
     {
       ErrThrow("raw_fluxes has incorrect size ", raw_fluxes.size(),
-	      " != ", nEntries);
+        " != ", nEntries);
     }
     //end checking input
 
@@ -1441,35 +411,35 @@
     //      sol_approx in level-2-consistency
     for(int i=0;i<nDofs;i++)
     {
-  #ifdef _MPI
+#ifdef _MPI
       //skip the non-master rows in MPI case
       if(masters[i] != rank)
-	continue;
-  #endif
+        continue;
+#endif
 
       // i-th row of mass matrix
       int j0 = RowPtr_M[i];
       int j1 = RowPtr_M[i+1];
       for(int j=j0;j<j1;j++)
       {
-	int index = ColInd_M[j];
-
-	if(i != index) //diagonal entries are skipped
-	{
-	  if (raw_fluxes[j] > 0.0)
-	    P_plus[i] += raw_fluxes[j]; //P_plus was initialized with 0
-	  if (raw_fluxes[j] <= 0.0)
-	    P_minus[i] += raw_fluxes[j]; //P_minus was initialized with 0
-
-	  double help = sol_approx[index]-sol_approx[i];
-
-	  if (help > Q_plus[i]) //Q_plus was initialized with 0
-	    Q_plus[i]= help;
-
-	  if (help < Q_minus[i]) //Q_minus was initialized with 0
-	    Q_minus[i]= help;
-	}
-      } // end loop j
+        int index = ColInd_M[j];
+
+        if(i != index)                            //diagonal entries are skipped
+        {
+          if (raw_fluxes[j] > 0.0)
+            P_plus[i] += raw_fluxes[j];           //P_plus was initialized with 0
+          if (raw_fluxes[j] <= 0.0)
+            P_minus[i] += raw_fluxes[j];          //P_minus was initialized with 0
+
+          double help = sol_approx[index]-sol_approx[i];
+
+          if (help > Q_plus[i])                   //Q_plus was initialized with 0
+            Q_plus[i]= help;
+
+          if (help < Q_minus[i])                  //Q_minus was initialized with 0
+            Q_minus[i]= help;
+        }
+      }                                           // end loop j
     }
 
     // Compute R_plus and R_minus (nodal correction factors)
@@ -1477,28 +447,28 @@
     for(int i=0;i<nDofs;i++)
     {
 
-  #ifdef _MPI
+#ifdef _MPI
       //skip the non-master rows in MPI case
       if(masters[i] != rank)
-	continue;
-  #endif
+        continue;
+#endif
 
       //determine R_plus
       if(fabs(P_plus[i]) == 0.0)
-	R_plus[i] = 1.0;
+        R_plus[i] = 1.0;
       else
       {
-	//OutPut(Q_plus[i] << " "  << P_plus[i] << " " << lump_mass[i] << " ");
-	R_plus[i] = std::min(1.0 , (lumped_mass[i] * Q_plus[i])/P_plus[i] );
+        //OutPut(Q_plus[i] << " "  << P_plus[i] << " " << lump_mass[i] << " ");
+        R_plus[i] = std::min(1.0 , (lumped_mass[i] * Q_plus[i])/P_plus[i] );
       }
 
       //determine R_minus
       if(fabs(P_minus[i]) == 0.0)
-	R_minus[i] = 1.0;
+        R_minus[i] = 1.0;
       else
       {
-	//OutPut(Q_minus[i] << " "  << P_minus[i] << " " << lump_mass[i] << " ");
-	R_minus[i] = std::min(1.0, (lumped_mass[i] * Q_minus[i])/P_minus[i]);
+        //OutPut(Q_minus[i] << " "  << P_minus[i] << " " << lump_mass[i] << " ");
+        R_minus[i] = std::min(1.0, (lumped_mass[i] * Q_minus[i])/P_minus[i]);
       }
 
     }
@@ -1512,22 +482,22 @@
       R_minus[i] = 1;
     }
 
-  #ifdef _MPI
+#ifdef _MPI
     // put R_plus and R_minus into level 2 consistency
     comm.consistency_update(R_plus.data(), 2);
     comm.consistency_update(R_minus.data(), 2);
-  #endif
+#endif
 
     // Compute alphas (final correction factors)
     // MPI: needs R_plus and R_minus in level 2 consistency
     for( int i=0 ; i<nDofs ; i++ )
     {
 
-  #ifdef _MPI
+#ifdef _MPI
       //skip the non-master rows in MPI case
       if(masters[i] != rank)
-	continue;
-  #endif
+        continue;
+#endif
 
       // i-th row of sqmatrix
       int j0 = RowPtr_M[i];
@@ -1535,407 +505,1208 @@
 
       for(int j=j0;j<j1;j++)
       {
-	int index = ColInd_M[j];
-	if(raw_fluxes[j] > 0.0)
-	{
-	  alphas[j] = std::min(R_plus[i], R_minus[index]);
-	}
-	if(raw_fluxes[j]<=0.0)
-	{
-	  //initialisation
-	  alphas[j] = std::min(R_minus[i], R_plus[index]);
-	}
-	// clipping, see Kuzmin (2009), end of Section 5
-	//if ((fabs(Q_plus[i])< eps)&&(fabs(Q_minus[i])< eps))
-	//  alpha[j] = 0;
-      }                                             //end loop j
+        int index = ColInd_M[j];
+        if(raw_fluxes[j] > 0.0)
+        {
+          alphas[j] = std::min(R_plus[i], R_minus[index]);
+        }
+        if(raw_fluxes[j]<=0.0)
+        {
+          //initialisation
+          alphas[j] = std::min(R_minus[i], R_plus[index]);
+        }
+        // clipping, see Kuzmin (2009), end of Section 5
+        //if ((fabs(Q_plus[i])< eps)&&(fabs(Q_minus[i])< eps))
+        //  alpha[j] = 0;
+      }                                           //end loop j
     }
 
     // MPI: At output, correction factors alpha_ij are rowwise level-0-consistent
   }
 
-
   /* Computation of the Jacobian times the fluxes for the Zalesak limiter
-  *            used in Newton's method
-  * @param[in] A: The system matrix A
-  * @param[in] F: The Matrix where entries f_ij=d_ij-(uj_-u_i)
-  * @param[in] P_plus, Q_plus
-  *            P_minus, Q_minus
-  *            R_plus, R_minus: The fluxes used for computation of the limiters alpha_ij
-  * @param[in] row_i: Denotes the ith row of matrix DF for which summation is required
-  * @param[in] col_j: Column number for entry a_ij
-  * @param[in] entries_pointer: Denotes the pointer to the array Entries 
-  * @param[in] afc_matrix_D_entries: The artificial diffusion matrix
-  * 
-  * @param[out] The summation required in the entry of the Jacobian matrix.
-  */ 
-  double Compute_Jacobian_times_flux_Zalesak(const FEMatrix& A,
-			    const double * F , 
-			    const double * P_plus,  
-			    const double * Q_plus,
-			    const double * Q_minus,
-			    const double * P_minus,
-			    const double * R_minus,
-			    const double * R_plus,
-			    const int row_i,
-			    const int col_j,
-			    const int entries_pointer, 
-			    const std::vector<double>& afc_matrix_D_entries)
-  {
-    double sum=0;
+   *            used in Newton's method
+   * @param[in] A: The system matrix A
+   * @param[in] F: The Matrix where entries f_ij=d_ij-(uj_-u_i)
+   * @param[in] P_plus, Q_plus
+   *            P_minus, Q_minus
+   *            R_plus, R_minus: The fluxes used for computation of the limiters alpha_ij
+   * @param[in] index_i: Denotes the ith row of matrix DF for which summation is required
+   * @param[in] index_j: Column number for entry a_ij
+   * @param[in] entries_pointer_ij: Denotes the pointer to the array Entries
+   * @param[in] afc_matrix_D_entries: The artificial diffusion matrix
+   *
+   * @param[out] The summation required in the entry of the Jacobian matrix.
+   */
+  double Compute_Jacobian_times_flux_Kuzmin(const FEMatrix& A,
+    const double * F ,
+    const double * P_plus,
+    const double * Q_plus,
+    const double * Q_minus,
+    const double * P_minus,
+    const double * R_minus,
+    const double * R_plus,
+    const int index_i,
+    const int index_j,
+    const int entries_pointer_ij,
+    const std::vector<double>& afc_matrix_D_entries)
+  {
+    double sum=0, epsinv;
     //DQ_minus, DQ_plus, DP_minus, DP_plus: Denotes the Derivative of the raw fluxes.
     double DQ_plus, DQ_minus,DP_plus,DP_minus, sumD=0;
     const double eps = 1e-14;
     const int* ColInd = A.GetKCol();
-    const int* RowPtr = A.GetRowPtr(); 
+    const int* RowPtr = A.GetRowPtr();
     const double* Entries = A.GetEntries();
-    int k0, k1, temp, index_a_ji;
-
-    k0=RowPtr[row_i];
-    k1=RowPtr[row_i+1];  
+    int row_i_start, row_i_end, temp, index_a_ji, index_k, index_a_ki, row_k_start, row_k_end, index_a_kj, index_a_jk, a_kj;
+
+    epsinv = 1.0/eps;
     // computation of the index of entry a_ji
-    for(int mm=RowPtr[col_j];mm<RowPtr[col_j+1];mm++)
-    {
-      if(ColInd[mm]==row_i)
-      {
-	index_a_ji=mm;
-	break;
-      }
-    }
-    
+    for(int mm=RowPtr[index_j];mm<RowPtr[index_j+1];mm++)
+    {
+      if(ColInd[mm]==index_i)
+      {
+        index_a_ji=mm;
+        break;
+      }
+    }
+
+    row_i_start=RowPtr[index_i];
+    row_i_end=RowPtr[index_i+1];
     // loop over all dofs that are connected with the matrix entry a_{ij}
-    for(int k=k0; k<k1;k++)
-    {
-      // cases without contribution to the sum
-      if(F[k]>0 && fabs(R_plus[row_i]-1)<eps)
-	continue;
-      if(F[k]<0 && fabs(R_minus[row_i]-1)<eps)
-	continue;    
-      if(fabs(F[k])<eps)
-	continue;
-    
-      // *** first case with contribution ***
-      if(F[k]>0)
-      {
-	//Calculations for finding derivative of Q_plus
-	if (row_i!=col_j)
-	{
-	  if(F[entries_pointer]>=0)
-	    DQ_plus=0;
-	  else 
-	    DQ_plus=-afc_matrix_D_entries[entries_pointer];
-	}
-	else 
-	{
-	  sumD=0;
-	  for(int m=k0;m<k1;m++)
-	  {
-	    if(F[m]<0)
-	    sumD+=afc_matrix_D_entries[m];
-	  }
-	  DQ_plus=sumD;
-	}
-	
-	// calculations for finding derivative of P_plus
-	if (row_i!=col_j)
-	{
-	  if(F[entries_pointer]<=0)
-	  {
-	    DP_plus=0;
-	  }
-	  else
-	  {
-	    if (Entries[entries_pointer]>=Entries[index_a_ji])
-	      DP_plus=afc_matrix_D_entries[entries_pointer];
-	    else
-	      DP_plus=0; 
-	  }
-	}
-	else 
-	{
-	  sumD=0;
-	  for(int m=k0;m<k1;m++)
-	  {
-	  int transposed_entry=ColInd[m];
-	  for(int ll=RowPtr[transposed_entry];ll<RowPtr[transposed_entry+1];ll++)
-	  {
-	    if(ColInd[ll]==row_i)
-	    {
-	      temp=ll;
-	      break;
-	    }
-	  }
-	  if(F[m]>0 && Entries[m]>=Entries[temp])
-	    sumD+=afc_matrix_D_entries[m];
-	  }//End of loop m
-	  DP_plus=-sumD;
-	}
-	sum+=((DQ_plus*P_plus[row_i]-Q_plus[row_i]*DP_plus)/(P_plus[row_i]*P_plus[row_i]))*F[k];
-	continue;
-      }
-      // *** second case with contribution ***
-      if(F[k]<0)
-      {
-	// calculations for finding derivative of Q_minus
-	if (row_i!=col_j)
-	{
-	  if(F[entries_pointer]<=0)
-	    DQ_minus=0;
-	  else 
-	    DQ_minus=-afc_matrix_D_entries[entries_pointer];
-	}
-	else 
-	{
-	  sumD=0;
-	  for(int m=k0;m<k1;m++)
-	  {
-	    if(F[m]>0)
-	      sumD+=afc_matrix_D_entries[m];
-	  }
-	  DQ_minus=sumD;
-	}
-	//Calculations for finding derivative of P_minus
-	if (row_i!=col_j)
-	{
-	  if(F[entries_pointer]>=0)
-	    DP_minus=0;
-	  else
-	  {
-	    if(Entries[entries_pointer]>=Entries[index_a_ji])
-	      DP_minus=afc_matrix_D_entries[entries_pointer];
-	    else
-	      DP_minus=0;
-	  }
-	}
-	else
-	{
-	  sumD=0;
-	  for(int m=k0;m<k1;m++)
-	  {
-	  int transposed_entry=ColInd[m];
-	  for(int ll=RowPtr[transposed_entry];ll<RowPtr[transposed_entry+1];ll++)
-	  {
-	    if(ColInd[ll]==row_i)
-	    {
-	      temp=ll;
-	      break;
-	    }
-	    }
-	    if(F[m]<0 && Entries[m]>=Entries[temp])
-	    sumD+=afc_matrix_D_entries[m];
-	    }//End of loop m
-	  DP_minus=-sumD;
-	}
-	sum+=((DQ_minus*P_minus[row_i]-Q_minus[row_i]*DP_minus)/(P_minus[row_i]*P_minus[row_i]))*F[k];
-	continue;
-      } 	    
-      ErrThrow("Compute_Jacobian_times_flux_Zalesak: index pair without case !!!");
-    }
-    return sum;  
+    for(int k=row_i_start; k<row_i_end;k++)
+    {
+      index_k=ColInd[k];
+      row_k_start=RowPtr[index_k];
+      row_k_end=RowPtr[index_k+1];
+      index_a_kj=-1;
+      //to find the index of the entry a_ki
+      for(int jj=row_k_start;jj<row_k_end;jj++)
+      {
+        // index of a_kj
+        if(ColInd[jj]==index_j)
+          index_a_kj=jj;
+        // index of transposed entry a_ki
+        if(ColInd[jj]==index_i)
+          index_a_ki=jj;
+      }                                           //end of loop jj
+      //case when a_ik>=a_ki
+      if (Entries[k]>=Entries[index_a_ki])
+      {
+        // cases without contribution to the sum
+        if(F[k]>0 && fabs(R_plus[index_i]-1)<eps)
+          continue;
+        if(F[k]<0 && fabs(R_minus[index_i]-1)<eps)
+          continue;
+        if(fabs(F[k])<eps)
+          continue;
+	if ((index_i!=index_j)&&fabs(afc_matrix_D_entries[entries_pointer_ij])<1e-14)
+	  continue;
+        // *** first case with contribution ***
+        if(F[k]>0)
+        {
+          //Calculations for finding derivative of Q_plus
+          if (index_i!=index_j)
+          {
+            if(F[entries_pointer_ij]>=0)
+              DQ_plus=0;
+            else
+              DQ_plus=-afc_matrix_D_entries[entries_pointer_ij];
+          }
+          else
+          {
+            sumD=0;
+            for(int m=row_i_start;m<row_i_end;m++)
+            {
+              if(F[m]<0)
+                sumD+=afc_matrix_D_entries[m];
+            }
+            DQ_plus=sumD;
+          }
+
+          // calculations for finding derivative of P_plus
+          if (index_i!=index_j)
+          {
+            if(F[entries_pointer_ij]<=0)
+            {
+              DP_plus=0;
+            }
+            else
+            {
+              if (Entries[entries_pointer_ij]>=Entries[index_a_ji])
+                DP_plus=afc_matrix_D_entries[entries_pointer_ij];
+              else
+                DP_plus=0;
+            }
+          }
+          else
+          {
+            sumD=0;
+            for(int m=row_i_start;m<row_i_end;m++)
+            {
+              int transposed_entry=ColInd[m];
+              for(int ll=RowPtr[transposed_entry];ll<RowPtr[transposed_entry+1];ll++)
+              {
+                if(ColInd[ll]==index_i)
+                {
+                  temp=ll;
+                  break;
+                }
+              }
+              if(F[m]>0 && Entries[m]>=Entries[temp])
+                sumD+=afc_matrix_D_entries[m];
+            }                                     //End of loop m
+            DP_plus=-sumD;
+          }
+          double val =  DQ_plus/P_plus[index_i]-Q_plus[index_i]*DP_plus/(P_plus[index_i]*P_plus[index_i]);
+          if (fabs(val) < epsinv)
+            sum += val*F[k];
+          continue;
+        }
+        // *** second case with contribution ***
+        if(F[k]<0)
+        {
+          // calculations for finding derivative of Q_minus
+          if (index_i!=index_j)
+          {
+            if(F[entries_pointer_ij]<=0)
+              DQ_minus=0;
+            else
+              DQ_minus=-afc_matrix_D_entries[entries_pointer_ij];
+          }
+          else
+          {
+            sumD=0;
+            for(int m=row_i_start;m<row_i_end;m++)
+            {
+              if(F[m]>0)
+                sumD+=afc_matrix_D_entries[m];
+            }
+            DQ_minus=sumD;
+          }
+          //Calculations for finding derivative of P_minus
+          if (index_i!=index_j)
+          {
+            if(F[entries_pointer_ij]>=0)
+              DP_minus=0;
+            else
+            {
+              if(Entries[entries_pointer_ij]>=Entries[index_a_ji])
+                DP_minus=afc_matrix_D_entries[entries_pointer_ij];
+              else
+                DP_minus=0;
+            }
+          }
+          else
+          {
+            sumD=0;
+            for(int m=row_i_start;m<row_i_end;m++)
+            {
+              int transposed_entry=ColInd[m];
+              for(int ll=RowPtr[transposed_entry];ll<RowPtr[transposed_entry+1];ll++)
+              {
+                if(ColInd[ll]==index_i)
+                {
+                  temp=ll;
+                  break;
+                }
+              }
+              if(F[m]<0 && Entries[m]>=Entries[temp])
+                sumD+=afc_matrix_D_entries[m];
+            }                                     //End of loop m
+            DP_minus=-sumD;
+          }
+          double val = DQ_minus/P_minus[index_i]-Q_minus[index_i]*DP_minus/(P_minus[index_i]*P_minus[index_i]);
+          if (fabs(val) < epsinv)
+            sum += val*F[k];
+          continue;
+        }
+        ErrThrow("Compute_Jacobian_times_flux_Kuzmin: index pair without case !!!");
+      }                                           //end of if case when a_ik>=a_ki
+      //case when a_ki>a_ik
+      else
+      {
+        // cases without contribution to the sum
+        if(F[k]>0 && fabs(R_minus[index_k]-1)<eps)
+          continue;
+        if(F[k]<0 && fabs(R_plus[index_k]-1)<eps)
+          continue;
+        if(fabs(F[k])<eps)
+          continue;
+        double f_kj, d_kj;
+        if(index_a_kj != -1)
+        {
+          f_kj=F[index_a_kj];
+          d_kj=afc_matrix_D_entries[index_a_kj];
+          a_kj=Entries[index_a_kj];
+        }
+        else
+        {
+          // next k
+          continue;
+        }     
+        if ((index_k != index_j)&& (fabs(d_kj) < 1e-14))
+	  continue;
+        // computation of the index of entry a_jk
+        for(int mm=RowPtr[index_j];mm<RowPtr[index_j+1];mm++)
+        {
+          if(ColInd[mm]==index_k)
+          {
+            index_a_jk=mm;
+            break;
+          }
+        }
+        // *** first case with contribution ***
+        if(F[k]>0)
+        {
+          //Calculations for finding derivative of Q_minus
+          if (index_k!=index_j)
+          {
+            if(f_kj<=0)
+              DQ_minus=0;
+            else
+              DQ_minus=-d_kj;
+          }
+          else
+          {
+            sumD=0;
+            for(int m=row_k_start;m<row_k_end;m++)
+            {
+              if(F[m]>0)
+                sumD+=afc_matrix_D_entries[m];
+            }
+            DQ_minus=sumD;
+          }
+          // calculations for finding derivative of P_minus
+          if (index_k!=index_j)
+          {
+            if(f_kj>=0)
+            {
+              DP_minus=0;
+            }
+            else
+            {
+              if (a_kj>=Entries[index_a_jk])
+                DP_minus=d_kj;
+              else
+                DP_minus=0;
+            }
+          }
+          else
+          {
+            sumD=0;
+            for(int m=row_k_start;m<row_k_end;m++)
+            {
+              int transposed_entry=ColInd[m];
+              for(int ll=RowPtr[transposed_entry];ll<RowPtr[transposed_entry+1];ll++)
+              {
+                if(ColInd[ll]==index_k)
+                {
+                  temp=ll;
+                  break;
+                }
+              }
+              if(F[m]<0 && Entries[m]>=Entries[temp])
+                sumD+=afc_matrix_D_entries[m];
+            }                                     //End of loop m
+            DP_minus=-sumD;
+          }
+          //sum+=((DQ_plus*P_plus[index_i]-Q_plus[index_i]*DP_plus)/(P_plus[index_i]*P_plus[index_i]))*F[k];
+          /*if (P_minus[index_k] > 0.0)
+          {*/
+          double val =  DQ_minus/P_minus[index_k]-Q_minus[index_k]*DP_minus/(P_minus[index_k]*P_minus[index_k]);
+          if (fabs(val) < epsinv)
+            sum += val*F[k];
+          //}
+          continue;
+        }
+        // *** second case with contribution ***
+        if(F[k]<0)
+        {
+          // calculations for finding derivative of Q_plus
+          if (index_k!=index_j)
+          {
+            if(f_kj>=0)
+              DQ_plus=0;
+            else
+              DQ_plus=-d_kj;
+          }
+          else
+          {
+            sumD=0;
+            for(int m=row_k_start;m<row_k_end;m++)
+            {
+              if(F[m]<0)
+                sumD+=afc_matrix_D_entries[m];
+            }
+            DQ_plus=sumD;
+            //Output::print<2>(DQ_plus);
+          }
+          //Calculations for finding derivative of P_plus
+          if (index_k!=index_j)
+          {
+            if(f_kj<=0)
+              DP_plus=0;
+            else
+            {
+              if(a_kj>=Entries[index_a_jk])
+                DP_plus=d_kj;
+              else
+                DP_plus=0;
+            }
+          }
+          else
+          {
+            sumD=0;
+            for(int m=row_k_start;m<row_k_end;m++)
+            {
+              int transposed_entry=ColInd[m];
+              for(int ll=RowPtr[transposed_entry];ll<RowPtr[transposed_entry+1];ll++)
+              {
+                if(ColInd[ll]==index_k)
+                {
+                  temp=ll;
+                  break;
+                }
+              }
+              if(F[m]>0 && Entries[m]>=Entries[temp])
+                sumD+=afc_matrix_D_entries[m];
+            }                                     //End of loop m
+            DP_plus=-sumD;
+          }
+          //sum+=((DQ_minus*P_minus[index_i]-Q_minus[index_i]*DP_minus)/(P_minus[index_i]*P_minus[index_i]))*F[k];
+          /*if (P_plus[index_k] < 0.0)
+          {*/
+          double val = DQ_plus/P_plus[index_k]-Q_plus[index_k]*DP_plus/(P_plus[index_k]*P_plus[index_k]);
+          if (fabs(val) < epsinv)
+            sum += val*F[k];
+          //}
+          continue;
+        }
+        ErrThrow("Compute_Jacobian_times_flux_Kuzmin: index pair without case !!!");
+      }                                           //end of else case when a_ki>a_ik
+    }
+    return sum;
+  }
+
+  /* regularized maximum function given as max{x,y}=(x+y+sqrt((x+y)^2+sigma))/2*/
+  double smooth_max(const double x, const double y, const double sigma)
+  {
+    double value;
+    value=(x+y+sqrt((x-y)*(x-y)+sigma))*0.5;
+    return value;
+  }
+
+  /* regularixed minimum function given as min{x,y}=(x+y-sqrt((x-y)^2+sigma))/2*/
+  double smooth_min(const double x, const double y, const double sigma)
+  {
+    double value;
+    value=(x+y-sqrt((x-y)*(x-y)+sigma))*0.5;
+    return value;
+  }
+
+  /* derivative of regularized minimum function*/
+  double der_smooth_min(const double x, const double y, const double sigma)
+  {
+    double value;
+    value=1+(x-y)/sqrt((x-y)*(x-y)+sigma);
+    return value;
+  }
+
+  /* Computation of the Jacobian times the fluxes for the regularized Kuzmin limiter
+   *            used in Newton's method
+   * @param[in] A: The system matrix A
+   * @param[in] F: The Matrix where entries f_ij=d_ij-(uj_-u_i)
+   * @param[in] index_i: Denotes the ith row of matrix DF for which summation is required
+   * @param[in] index_j: Column number for entry a_ij
+   * @param[in] entries_pointer_ij: Denotes the pointer to the array Entries
+   * @param[in] afc_matrix_D_entries: The artificial diffusion matrix
+   *
+   * @param[out] The summation required in the entry of the Jacobian matrix.
+   */
+  double Compute_Jacobian_times_flux_Kuzmin_Regularized(const FEMatrix& A,
+    const double * F ,
+    const int index_i,
+    const int index_j,
+    const int entries_pointer_ij,
+    const std::vector<double>& afc_matrix_D_entries, const double sigma, const double omega_matrix, 
+      const double omega_derivative)
+  {
+    //Regularized P_plus, P_minus, Q_plus, Q_minus
+    double P_plus_i_reg=0.0;
+    double P_minus_i_reg=0.0;
+    double Q_plus_i_reg=0.0;
+    double Q_minus_i_reg=0.0;
+    double P_plus_k_reg, P_minus_k_reg, Q_plus_k_reg, Q_minus_k_reg, a_kj, a_jk = 0, a_ji = 0;
+    double sum=0;
+    //DQ_minus, DQ_plus, DP_minus, DP_plus: Denotes the Derivative of the raw fluxes.
+    double DQ_plus_i, DQ_minus_i, DP_plus_i,DP_minus_i, DF_ik, DR_plus_i, DR_minus_i;
+    double DQ_plus_k, DQ_minus_k, DP_plus_k,DP_minus_k, DR_plus_k, DR_minus_k;
+    double R_plus_i, R_minus_i, R_plus_k, R_minus_k;
+
+    const int* ColInd = A.GetKCol();
+    const int* RowPtr = A.GetRowPtr();
+    const double* Entries = A.GetEntries();
+    int row_i_start, row_i_end, temp = 0, index_a_ji = 0, k, m, index_m, m2, m3, mm, row_k_start, row_k_end, index_k;
+    int index_a_ki = -1, index_a_kj, index_a_jk = 0;
+
+    // i-th row of sqmatrix
+    row_i_start = RowPtr[index_i];
+    row_i_end = RowPtr[index_i+1];
+
+    // computation of the index of entry a_ji
+    for(int mm=RowPtr[index_j];mm<RowPtr[index_j+1];mm++)
+    {
+      if(ColInd[mm]==index_i)
+      {
+        index_a_ji=mm;
+        a_ji=Entries[index_a_ji];
+        break;
+      }
+    }
+
+    // computation of regularized Q_plus_i, Q_minus_i, P_plus_i, P_minus_i
+    for(m=row_i_start;m<row_i_end;m++)
+    {
+      Q_minus_i_reg -= smooth_max(0,F[m],sigma);
+      Q_plus_i_reg -= smooth_min(0,F[m],sigma);
+      index_m=ColInd[m];
+      m2=RowPtr[index_m];
+      m3=RowPtr[index_m+1];
+      //finding index of transposed entry a_im used in P_plus_i and P_minus_i
+      for(mm=m2;mm<m3;mm++)
+      {
+        if(ColInd[mm]==index_i)
+          break;
+      }                                           //end of loop mm
+      if(Entries[mm]>Entries[m])
+        continue;
+      P_plus_i_reg += smooth_max(0,F[m],sigma);
+      P_minus_i_reg += smooth_min(0,F[m],sigma);
+    }                                             //end of loop m
+    R_plus_i = smooth_min(1,Q_plus_i_reg/P_plus_i_reg,sigma)/2.0;
+    R_minus_i = smooth_min(1,Q_minus_i_reg/P_minus_i_reg,sigma)/2.0;
+
+    // computation of derivatives in node i
+    if (index_i!=index_j)
+    {
+      double d_ij = afc_matrix_D_entries[entries_pointer_ij];
+      double f_ij = F[entries_pointer_ij];
+      double f_ij_f_ij2_sigma = f_ij/sqrt(f_ij * f_ij + sigma);
+
+      DQ_plus_i = -(1-f_ij_f_ij2_sigma)*d_ij/2.0;
+      DQ_minus_i = -(1+f_ij_f_ij2_sigma)*d_ij/2.0;
+      if (Entries[entries_pointer_ij]>=a_ji)
+      {
+        DP_plus_i = (1+f_ij_f_ij2_sigma)*d_ij/2.0;
+        DP_minus_i = (1-f_ij_f_ij2_sigma)*d_ij/2.0;
+      }
+      else
+      {
+        DP_plus_i = DP_minus_i = 0;
+      }
+    }
+    else                                          // index_i = index_j
+    {
+      // DQ_plus, DQ_minus
+      DQ_plus_i=DQ_minus_i=0;
+      for(int m=row_i_start;m<row_i_end;m++)
+      {
+        //the case k!=i
+        if(ColInd[m]==index_i)
+          continue;
+        DQ_plus_i += (1-F[m]/sqrt(F[m]*F[m]+sigma))*afc_matrix_D_entries[m];
+        DQ_minus_i += (1+F[m]/sqrt(F[m]*F[m]+sigma))*afc_matrix_D_entries[m];
+      }
+      DQ_plus_i /= 2.0;
+      DQ_minus_i /= 2.0;
+      // DP_plus, DP_minus
+      DP_plus_i=DP_minus_i=0;
+      for(int m=row_i_start;m<row_i_end;m++)
+      {
+        //the case m!=i
+        if(ColInd[m]==index_i)
+          continue;
+        int transposed_entry=ColInd[m];
+        for(int ll=RowPtr[transposed_entry];ll<RowPtr[transposed_entry+1];ll++)
+        {
+          if(ColInd[ll]==index_i)
+          {
+            temp=ll;
+            break;
+          }
+        }
+        if(Entries[m]>=Entries[temp])
+        {
+          DP_plus_i -= (1+F[m]/sqrt(F[m]*F[m]+sigma)) * afc_matrix_D_entries[m];
+          DP_minus_i -= (1-F[m]/sqrt(F[m]*F[m]+sigma)) * afc_matrix_D_entries[m];
+        }
+      }                                           //End of loop m
+      DP_plus_i /= 2.0;
+      DP_minus_i /= 2.0;
+    }
+    DR_plus_i = ((DQ_plus_i*P_plus_i_reg-Q_plus_i_reg*DP_plus_i)/(P_plus_i_reg*P_plus_i_reg))
+      *der_smooth_min(1,Q_plus_i_reg/(P_plus_i_reg),sigma)/2.0;
+    DR_minus_i = ((DQ_minus_i*P_minus_i_reg-Q_minus_i_reg*DP_minus_i)/(P_minus_i_reg*P_minus_i_reg))
+      *der_smooth_min(1,Q_minus_i_reg/(P_minus_i_reg),sigma)/2.0;
+
+    //loop to find sum over beta_ik
+    for(k=row_i_start;k<row_i_end;k++)
+    {
+      index_k=ColInd[k];
+      row_k_start=RowPtr[index_k];
+      row_k_end=RowPtr[index_k+1];
+      index_a_kj=-1;
+      //to find the index of the entry a_ki
+      for(int jj=row_k_start;jj<row_k_end;jj++)
+      {
+        // index of a_kj
+        if(ColInd[jj]==index_j)
+          index_a_kj=jj;
+        // index of transposed entry a_ki
+        if(ColInd[jj]==index_i)
+          index_a_ki=jj;
+      }                                           //end of loop jj
+
+      //case when a_ik>=a_ki
+      if (Entries[k]>=Entries[index_a_ki])
+      {
+
+        // derivative of F_ik
+        if (index_i==index_j)
+        {
+          if(index_k==index_j)
+            DF_ik=0;
+          else
+            DF_ik=-afc_matrix_D_entries[k];
+        }
+        else
+        {
+          if(index_k==index_j)
+            DF_ik=afc_matrix_D_entries[entries_pointer_ij];
+          else
+            DF_ik=0;
+        }
+        sum += omega_derivative * DR_plus_i*smooth_max(0,F[k],sigma) + omega_matrix * R_plus_i*der_smooth_min(F[k],0,sigma)*DF_ik
+          + omega_derivative * DR_minus_i*smooth_min(0,F[k],sigma) + omega_matrix * R_minus_i*der_smooth_min(0,F[k],sigma)*DF_ik;
+      }
+      else                                        //case when a_ki>a_ik
+      {
+        double f_kj, d_kj;
+        if(index_a_kj != -1)
+        {
+          f_kj=F[index_a_kj];
+          d_kj=afc_matrix_D_entries[index_a_kj];
+          a_kj=Entries[index_a_kj];
+        }
+        else
+        {
+          // next k
+          continue;
+        }
+        // computation of the index of entry a_jk
+        for(int mm=RowPtr[index_j];mm<RowPtr[index_j+1];mm++)
+        {
+          if(ColInd[mm]==index_k)
+          {
+            index_a_jk = mm;
+            a_jk = Entries[index_a_jk];
+            break;
+          }
+        }
+
+        // computation of regularized Q_plus_k, Q_minus_k, P_plus_k, P_minus_k
+        P_plus_k_reg = P_minus_k_reg = Q_plus_k_reg =  Q_minus_k_reg = 0.0;
+        for(m=row_k_start;m<row_k_end;m++)
+        {
+          Q_minus_k_reg -= smooth_max(0,F[m],sigma);
+          Q_plus_k_reg -= smooth_min(0,F[m],sigma);
+          index_m=ColInd[m];
+          m2=RowPtr[index_m];
+          m3=RowPtr[index_m+1];
+          //finding index of transposed entry a_km used in P_plus_k and P_minus_k
+          for(mm=m2;mm<m3;mm++)
+          {
+            if(ColInd[mm]==index_k)
+              break;
+          }                                       //end of loop mm
+          if(Entries[mm]>Entries[m])
+            continue;
+          P_plus_k_reg += smooth_max(0,F[m],sigma);
+          P_minus_k_reg += smooth_min(0,F[m],sigma);
+        }
+        R_plus_k = smooth_min(1,Q_plus_k_reg/P_plus_k_reg,sigma)/2.0;
+        R_minus_k = smooth_min(1,Q_minus_k_reg/P_minus_k_reg,sigma)/2.0;
+        
+        // computation of derivatives in node k
+        if (index_k!=index_j)
+        {
+          //double d_kj = afc_matrix_D_entries[entries_pointer_ij];
+          //double f_kj = F[entries_pointer_ij];
+     
+          double f_kj_f_kj2_sigma = f_kj/sqrt(f_kj * f_kj + sigma);
+          DQ_plus_k = -(1-f_kj_f_kj2_sigma)*d_kj/2.0;
+          DQ_minus_k = -(1+f_kj_f_kj2_sigma)*d_kj/2.0;
+          
+          if (a_kj >= a_jk)
+          {
+            DP_plus_k = (1+f_kj_f_kj2_sigma)*d_kj/2.0;
+            DP_minus_k = (1-f_kj_f_kj2_sigma)*d_kj/2.0;
+          }
+          else
+          {
+            DP_plus_k = DP_minus_k = 0;
+          }
+        }
+        else                                          // index_k = index_j
+        {
+          // DQ_plus, DQ_minus
+          DQ_plus_k=DQ_minus_k=0;
+          for(int m=row_k_start;m<row_k_end;m++)
+          {
+            //the case k!=m
+            if (ColInd[m]==index_k)
+              continue;
+            DQ_plus_k += (1-F[m]/sqrt(F[m]*F[m]+sigma))*afc_matrix_D_entries[m];
+            DQ_minus_k += (1+F[m]/sqrt(F[m]*F[m]+sigma))*afc_matrix_D_entries[m];
+          }
+          DQ_plus_k /= 2.0;
+          DQ_minus_k /= 2.0;
+          // DP_plus, DP_minus
+          DP_plus_k=DP_minus_k=0;
+          for(int m=row_k_start;m<row_k_end;m++)
+          {
+            //the case m!=k
+            if(ColInd[m]==index_k)
+              continue;
+            int transposed_entry=ColInd[m];
+            for(int ll=RowPtr[transposed_entry];ll<RowPtr[transposed_entry+1];ll++)
+            {
+              if(ColInd[ll]==index_k)
+              {
+                temp=ll;
+                break;
+              }
+            }
+            if(Entries[m]>=Entries[temp])
+            {
+              DP_plus_k -= (1+F[m]/sqrt(F[m]*F[m]+sigma)) * afc_matrix_D_entries[m];
+              DP_minus_k -= (1-F[m]/sqrt(F[m]*F[m]+sigma)) * afc_matrix_D_entries[m];
+            }
+          }                                           //End of loop m
+          DP_plus_k /= 2.0;
+          DP_minus_k /= 2.0;
+        }
+        DR_plus_k = ((DQ_plus_k*P_plus_k_reg-Q_plus_k_reg*DP_plus_k)/(P_plus_k_reg*P_plus_k_reg))
+          *der_smooth_min(1,Q_plus_k_reg/P_plus_k_reg,sigma)/2.0;
+        DR_minus_k = ((DQ_minus_k*P_minus_k_reg-Q_minus_k_reg*DP_minus_k)/(P_minus_k_reg*P_minus_k_reg))
+          *der_smooth_min(1,Q_minus_k_reg/P_minus_k_reg,sigma)/2.0;
+
+        // derivative of F_ik
+        if (index_k==index_j)
+        {
+          if(index_i==index_j)
+            DF_ik=0;
+          else
+            DF_ik=-afc_matrix_D_entries[k];
+        }
+        else
+        {
+          if(index_i==index_j)
+            DF_ik= afc_matrix_D_entries[k];
+          else
+            DF_ik=0;
+        }
+        //sum += 0*DR_plus*smooth_min(0,F[k],sigma) + weight*R_plus_k*der_smooth_min(0, F[k],sigma)*DF_ik
+        //  + 0*DR_minus*smooth_max(0,F[k],sigma) + weight*R_minus_k*der_smooth_min(F[k],0,sigma)*DF_ik;
+        sum += -omega_derivative * DR_plus_k*smooth_max(0,-F[k],sigma) - omega_matrix * R_plus_k*der_smooth_min(-F[k],0,sigma)*DF_ik
+          -omega_derivative * DR_minus_k*smooth_min(0,-F[k],sigma) - omega_matrix * R_minus_k*der_smooth_min(0,-F[k],sigma)*DF_ik;
+      }
+    }
+    return sum;
   }
 
   /* computation of the Jacobian times the fluxes for the BJK17 limiter
-  *            used in Newton's method
-  * @param[in] A: The system matrix A
-  * @param[in] F: The Matrix where entries f_ij=d_ij-(uj_-u_i)
-  * @param[in] P_plus, Q_plus
-  *            P_minus, Q_minus
-  *            R_plus, R_minus: The fluxes used for computation of the limiters alpha_ij
-  * @param[in] umax: Vector where umax_i=max{u_ij, 1<=j<=Ndofs}
-  * @parma[in] umin: Vector where umin_i=min{u_ij, 1<=j<=Ndofs}
-  * @parma[in] q: Vector where q_i=gamma_i\sum d_ij
-  * @param[in] sol_col_j: entry of sol[col_j]
-  * @param[in] row_i: Denotes the ith row of matrix DF for which summation is required
-  * @param[in] col_j: Column number for entry a_ij
-  * @param[in] entries_pointer: Denotes the pointer to the array Entries 
-  * @param[in] afc_matrix_D_entries: The artificial diffusion matrix
-  * 
-  * @param[out] The summation required in the entry of the Jacobian matrix.
-  */ 
+   *            used in Newton's method
+   * @param[in] A: The system matrix A
+   * @param[in] F: The Matrix where entries f_ij=d_ij-(uj_-u_i)
+   * @param[in] P_plus, Q_plus
+   *            P_minus, Q_minus
+   *            R_plus, R_minus: The fluxes used for computation of the limiters alpha_ij
+   * @param[in] umax: Vector where umax_i=max{u_ij, 1<=j<=Ndofs}
+   * @parma[in] umin: Vector where umin_i=min{u_ij, 1<=j<=Ndofs}
+   * @parma[in] q: Vector where q_i=gamma_i\sum d_ij
+   * @param[in] sol_col_j: entry of sol[col_j]
+   * @param[in] row_i: Denotes the ith row of matrix DF for which summation is required
+   * @param[in] col_j: Column number for entry a_ij
+   * @param[in] entries_pointer: Denotes the pointer to the array Entries
+   * @param[in] afc_matrix_D_entries: The artificial diffusion matrix
+   *
+   * @param[out] The summation required in the entry of the Jacobian matrix.
+   */
 
   double Compute_Jacobian_times_flux_BJK17(const FEMatrix& A,
-			    const double * F , 
-			    const double * P_plus,  
-			    const double * P_minus,
-			    const double * Q_plus,
-			    const double * Q_minus,
-			    const double * R_plus,
-			    const double * R_minus,
-			    const std::vector<double>& umax,
-			    const std::vector<double>& umin,
-			    const std::vector<double>& q,
-			    const double sol_col_j,
-			    const int row_i,
-			    const int col_j,
-			    const int entries_pointer, 
-			    const std::vector<double>& afc_matrix_D_entries)
-				  
-  {
-    double sum=0;
+    const double * F ,
+    const double * P_plus,
+    const double * P_minus,
+    const double * Q_plus,
+    const double * Q_minus,
+    const double * R_plus,
+    const double * R_minus,
+    const std::vector<double>& umax,
+    const std::vector<double>& umin,
+    const std::vector<double>& q,
+    const double sol_col_j,
+    const int row_i,
+    const int col_j,
+    const int entries_pointer,
+    const std::vector<double>& afc_matrix_D_entries)
+
+  {
+    double sum=0, epsinv;
     double DQ_plus, DQ_minus,DP_plus,DP_minus, sumD=0;
     const double eps = 1e-14;
     const int* ColInd = A.GetKCol();
-    const int* RowPtr = A.GetRowPtr(); 
-    int k0, k1, m0, m1;  
-    
+    const int* RowPtr = A.GetRowPtr();
+    int k0, k1, m0, m1;
+
+    epsinv = 1.0/eps;
+
     k0=RowPtr[row_i];
-    k1=RowPtr[row_i+1]; 
+    k1=RowPtr[row_i+1];
     m0=RowPtr[col_j];
     m1=RowPtr[col_j+1];
-    
+
     for(int k=k0;k<k1;k++)
     {
       // situations that do not lead to contributions
       if(F[k]>0 && fabs(R_plus[row_i]-1.0) < eps)
-	continue;
+        continue;
       if(F[k]<0 && fabs(R_minus[row_i]-1.0) < eps)
-	continue;
+        continue;
       if(fabs(F[k]) < eps)
-	continue;
-      
+        continue;
+
       int col_k = ColInd[k];
       // *** first condition with a contribution ***
       // if(F[k]>0 && R_plus[row_i]<1)
       if(F[k]>0)
       {
-	if(R_plus[row_i]<=R_minus[col_k])
-	{
-	  // computation of derivatives of Q_plus and P_plus
-	  // NOTE: the index corresponding to umax need not to be uniquely defined
-	  DQ_plus = DP_plus = 0.0;
-	  if(row_i!=col_j)
-	  {
-	    if(fabs(umax[row_i]-sol_col_j) < eps)
-	      DQ_plus=-q[row_i];
-	    if(F[entries_pointer]>0)
-	      DP_plus=afc_matrix_D_entries[entries_pointer];
-	  }
-	  else
-	  {
-	    if(fabs(umax[row_i]-sol_col_j) >= eps)
-	      DQ_plus=q[row_i];
-	    sumD=0.0;
-	    for(int m=k0;m<k1;m++)
-	    {
-	      if(F[m]>0)
-		sumD+=afc_matrix_D_entries[m];
-	    } 
-	    DP_plus=-sumD;
-	  }
-	  sum+=((DQ_plus*P_plus[row_i]-Q_plus[row_i]*DP_plus)/(P_plus[row_i]*P_plus[row_i]))*F[k];
-	  continue;
-	}
-	// R_minus[k]<R_plus[i] then R_minus[k]<1
-	else
-	{
-	  // computation of derivatives of Q_minus and P_minus
-	  DQ_minus = DP_minus = 0.0;
-	  if(col_k!=col_j)
-	  {
-	    if(fabs(umin[col_k]-sol_col_j) < eps)
-	      DQ_minus=-q[col_k];
-	    if(F[entries_pointer]<0)
-	      DP_minus=afc_matrix_D_entries[entries_pointer];
-	  }
-	  // col_k = col_j
-	  else
-	  {
-	    if(fabs(umin[col_j]-sol_col_j) >= eps)
-	      DQ_minus=q[col_j];
-	    sumD=0;
-	    for(int m=m0;m<m1;m++)
-	    {
-	      if(F[m]<0)
-		sumD+=afc_matrix_D_entries[m];
-	    }
-	    DP_minus=-sumD;
-	  }
-	  sum+=((DQ_minus*P_minus[col_k]-Q_minus[col_k]*DP_minus)/(P_minus[col_k]*P_minus[col_k]))*F[k];
-	  continue;
-	}
+        if(R_plus[row_i]<=R_minus[col_k])
+        {
+          // computation of derivatives of Q_plus and P_plus
+          // NOTE: the index corresponding to umax need not to be uniquely defined
+          DQ_plus = DP_plus = 0.0;
+          if(row_i!=col_j)
+          {
+            if(fabs(umax[row_i]-sol_col_j) < eps)
+              DQ_plus=-q[row_i];
+            if(F[entries_pointer]>0)
+              DP_plus=afc_matrix_D_entries[entries_pointer];
+          }
+          else
+          {
+            if(fabs(umax[row_i]-sol_col_j) >= eps)
+              DQ_plus=q[row_i];
+            sumD=0.0;
+            for(int m=k0;m<k1;m++)
+            {
+              if(F[m]>0)
+                sumD+=afc_matrix_D_entries[m];
+            }
+            DP_plus=-sumD;
+          }
+          //if (P_plus[row_i]*P_plus[row_i] > eps)
+          // sum+=((DQ_plus*P_plus[row_i]-Q_plus[row_i]*DP_plus)/(P_plus[row_i]*P_plus[row_i]))*F[k];
+          if (P_plus[row_i] > 0.0)
+          {
+            double val = DQ_plus/P_plus[row_i] - Q_plus[row_i]*DP_plus/(P_plus[row_i]*P_plus[row_i]);
+            if (fabs(val) < epsinv)
+              sum+=val*F[k];
+          }
+          continue;
+        }
+        // R_minus[k]<R_plus[i] then R_minus[k]<1
+        else
+        {
+          // computation of derivatives of Q_minus and P_minus
+          DQ_minus = DP_minus = 0.0;
+          if(col_k!=col_j)
+          {
+            if(fabs(umin[col_k]-sol_col_j) < eps)
+              DQ_minus=-q[col_k];
+            if(F[entries_pointer]<0)
+              DP_minus=afc_matrix_D_entries[entries_pointer];
+          }
+          // col_k = col_j
+          else
+          {
+            if(fabs(umin[col_j]-sol_col_j) >= eps)
+              DQ_minus=q[col_j];
+            sumD=0;
+            for(int m=m0;m<m1;m++)
+            {
+              if(F[m]<0)
+                sumD+=afc_matrix_D_entries[m];
+            }
+            DP_minus=-sumD;
+          }
+          //if (P_minus[col_k]*P_minus[col_k]>eps)
+          //  sum+=((DQ_minus*P_minus[col_k]-Q_minus[col_k]*DP_minus)/(P_minus[col_k]*P_minus[col_k]))*F[k];
+          if (P_minus[col_k] < 0.0)
+          {
+            double val = DQ_minus/P_minus[col_k] - Q_minus[col_k]*DP_minus/(P_minus[col_k]*P_minus[col_k]);
+            if (fabs(val) < epsinv)
+              sum+=val*F[k];
+          }
+          continue;
+        }
       }
       // *** second condition with a contribution ***
       //if(F[k]<0 && R_minus[row_i]<1)
       if (F[k] < 0)
       {
-	if(R_minus[row_i]<=R_plus[col_k])
-	{
-	  DQ_minus = DP_minus = 0.0;
-	  // computation of derivatives of Q_minus and P_minus
-	  if(row_i!=col_j)
-	  {
-	    if(fabs(umin[row_i]-sol_col_j) < eps)
-	      DQ_minus=-q[row_i];
-	    if(F[entries_pointer]<0)
-	      DP_minus=afc_matrix_D_entries[entries_pointer];
-	  }
-	  else
-	  {
-	    if(fabs(umin[row_i]-sol_col_j) >= eps)
-	      DQ_minus=q[row_i];
-	    sumD=0;
-	    for(int m=k0;m<k1;m++)
-	    {
-	      if(F[m]<0)
-		sumD+=afc_matrix_D_entries[m];
-	    }
-	    DP_minus=-sumD;
-	  }
-	  sum+=((DQ_minus*P_minus[row_i]-Q_minus[row_i]*DP_minus)/(P_minus[row_i]*P_minus[row_i]))*F[k];
-	  continue;
-	}
-	// R_minus[row_i] > R_plus[ColInd[k]] 
-	else
-	{
-	  DQ_plus = DP_plus = 0.0;
-	  // computation of derivatives of Q_plus and P_plus
-	  if(col_k!=col_j)
-	  {
-	    if(fabs(umax[col_k]-sol_col_j)<eps)
-	      DQ_plus=-q[col_k];
-	    if(F[entries_pointer]>0)
-	      DP_plus=afc_matrix_D_entries[entries_pointer];
-	  }
-	  // col_k = col_j
-	  else
-	  {
-	    if(fabs(umax[col_j]-sol_col_j) >= eps)
-	      DQ_plus=q[col_j];
-	    sumD=0;
-	    for(int m=m0;m<m1;m++)
-	    {
-	      if(F[m]>0)
-		sumD+=afc_matrix_D_entries[m];
-	    }
-	    DP_plus=-sumD;
-	  }
-	  sum+=((DQ_plus*P_plus[col_k]-Q_plus[col_k]*DP_plus)/(P_plus[col_k]*P_plus[col_k]))*F[k];
-	  continue;
-	}
+        if(R_minus[row_i]<=R_plus[col_k])
+        {
+          DQ_minus = DP_minus = 0.0;
+          // computation of derivatives of Q_minus and P_minus
+          if(row_i!=col_j)
+          {
+            if(fabs(umin[row_i]-sol_col_j) < eps)
+              DQ_minus=-q[row_i];
+            if(F[entries_pointer]<0)
+              DP_minus=afc_matrix_D_entries[entries_pointer];
+          }
+          else
+          {
+            if(fabs(umin[row_i]-sol_col_j) >= eps)
+              DQ_minus=q[row_i];
+            sumD=0;
+            for(int m=k0;m<k1;m++)
+            {
+              if(F[m]<0)
+                sumD+=afc_matrix_D_entries[m];
+            }
+            DP_minus=-sumD;
+          }
+          //if (P_minus[row_i]*P_minus[row_i]>eps)
+          //  sum+=((DQ_minus*P_minus[row_i]-Q_minus[row_i]*DP_minus)/(P_minus[row_i]*P_minus[row_i]))*F[k];
+          if (P_minus[row_i] < 0.0)
+          {
+            double val = DQ_minus/P_minus[row_i]- Q_minus[row_i]*DP_minus/(P_minus[row_i]*P_minus[row_i]);
+            if (fabs(val) < epsinv)
+              sum+=val*F[k];
+          }
+          continue;
+        }
+        // R_minus[row_i] > R_plus[ColInd[k]]
+        else
+        {
+          DQ_plus = DP_plus = 0.0;
+          // computation of derivatives of Q_plus and P_plus
+          if(col_k!=col_j)
+          {
+            if(fabs(umax[col_k]-sol_col_j)<eps)
+              DQ_plus=-q[col_k];
+            if(F[entries_pointer]>0)
+              DP_plus=afc_matrix_D_entries[entries_pointer];
+          }
+          // col_k = col_j
+          else
+          {
+            if(fabs(umax[col_j]-sol_col_j) >= eps)
+              DQ_plus=q[col_j];
+            sumD=0;
+            for(int m=m0;m<m1;m++)
+            {
+              if(F[m]>0)
+                sumD+=afc_matrix_D_entries[m];
+            }
+            DP_plus=-sumD;
+          }
+          //if (P_plus[col_k]*P_plus[col_k]>eps)
+          // sum+=((DQ_plus*P_plus[col_k]-Q_plus[col_k]*DP_plus)/(P_plus[col_k]*P_plus[col_k]))*F[k];
+          if (P_plus[col_k] > 0.0)
+          {
+            double val = DQ_plus/P_plus[col_k] - Q_plus[col_k]*DP_plus/(P_plus[col_k]*P_plus[col_k]);
+            if (fabs(val) < epsinv)
+              sum+=val*F[k];
+          }
+          continue;
+        }
       }
       ErrThrow("Compute_Jacobian_times_flux_BJK17: index pair without case !!!");
 
     }
     return sum;
   }
-
+  /* computation of the Jacobian times the fluxes for the regularised BJK17 limiter
+   *            used in Newton's method
+   * @param[in] A: The system matrix A
+   * @param[in] F: The Matrix where entries f_ij=d_ij-(uj_-u_i)}
+   * @param[in] row_i: Denotes the ith row of matrix DF for which summation is required
+   * @param[in] col_j: Column number for entry a_ij
+   * @param[in] entries_pointer: Denotes the pointer to the array Entries
+   * @parma[in] q: Vector where q_i=gamma_i\sum d_ij
+   * @param[in] sol: solution vector
+   * @param[in] afc_matrix_D_entries: The artificial diffusion matrix
+   * @param[in] upper_bound: Upper bound for the solution
+   * @param[in] lower_bound: Lower bound for the solution
+   * @param[out] The summation required in the entry of the Jacobian matrix.
+   */
+
+  //umax and umin to verify the approximate values
+
+  double Compute_Jacobian_times_flux_BJK17_Regularized(const FEMatrix& A,
+    const double * F,
+    const int row_i,
+    const int col_j,
+    const int entries_pointer,
+    const std::vector<double>& sol,
+    const std::vector<double>& q,
+    const std::vector<double>& afc_matrix_D_entries,
+    const double upper_bound,
+    const double lower_bound, const double umax, const double umin,
+    const double sigma)
+  {
+    const double pos_num= 50.0;
+
+    // Regularized version of Q_plus[row_i], P_plus[row_i], Q_minus[row-i], P_minus[row_i], Q_plus[col_k], P_plus[col_k], Q_minus[col_k], P_minus[col_k]
+    double Q_plus_reg_i=0, P_plus_reg_i=0, Q_minus_reg_i=0, P_minus_reg_i=0, Q_plus_reg_k=0, Q_minus_reg_k=0, P_plus_reg_k=0, P_minus_reg_k=0, R_plus_i=0, R_minus_i=0, R_plus_k=0, R_minus_k=0;
+
+    // Derivatives of the regularizations
+    double DR_plus_i=0.0, DR_minus_k=0.0, DR_minus_i=0.0, DR_plus_k=0.0,DQ_plus_i=0.0, DQ_minus_i=0.0, DP_plus_i=0.0, DP_minus_i=0.0,DQ_plus_k=0.0, DQ_minus_k=0.0, DP_plus_k=0.0, DP_minus_k=0.0, DF_ik=0.0;
+    double Du_i_max=0.0, Du_i_min=0.0,Du_k_max=0.0, Du_k_min=0.0;
+
+    double u_max_reg=0.0, u_min_reg=0.0, sum_max=0.0, sum_min=0.0;
+    double sum=0.0;
+    const int* ColInd = A.GetKCol();
+    const int* RowPtr = A.GetRowPtr();
+    //sol_in_umax: To check whether we have u_j in S_i
+    //jj: To find the index d_kj. If in row k we have an entry at column j we give it that index otherwise we give it -1, so that we can assign zero value to d_kj
+    int k0, k1, col_k, j0, j1, jj=-1, sol_in_S_i=0;
+
+    k0=RowPtr[row_i];
+    k1=RowPtr[row_i+1];
+    // computation of the regularized P_plus, P_minus, Q_plus, Q_minus
+    for (int j=k0; j<k1 ; j++)
+    {
+      // check whether the column col_j belongs to S_i \cup {i}
+      if(ColInd[j]==col_j)
+        sol_in_S_i=1;
+      P_plus_reg_i += smooth_max(0., F[j], sigma);
+      P_minus_reg_i += smooth_min(0., F[j], sigma);
+      sum_max += pow(sol[ColInd[j]]-lower_bound, pos_num);
+      sum_min += pow(upper_bound-sol[ColInd[j]], pos_num);
+    }                                             //end of loop j
+    u_max_reg = pow(sum_max, 1./pos_num)+lower_bound;
+    u_min_reg = -pow(sum_min, 1./pos_num)+upper_bound;
+
+    //Output::print<1>("u_max_regular=", u_max_reg, " u_max=", umax);
+    //Output::print<1>("u_min_regular=", u_min_reg, " u_min=", umin);
+
+    // case that the column index is not in S_i \cup {i}
+    if (sol_in_S_i==0)
+    {
+      DQ_plus_i =  DQ_minus_i = DP_plus_i = DP_minus_i = 0.0;
+    }
+    // case that the column index is not in S_i \cup {i}
+    else
+    {
+      // compute   DQ_plus_i, DQ_minus_i, DP_plus_i,   DP_minus_i
+      Du_i_max = pow(sum_max, 1./pos_num-1.0)*pow(sol[col_j]-lower_bound, pos_num-1.0);
+      Du_i_min = pow(sum_min, 1./pos_num-1.0)*pow(upper_bound-sol[col_j], pos_num-1.0);
+      // column index is not in S_i
+      if(row_i!=col_j)
+      {
+        DQ_plus_i = -q[row_i]*Du_i_max;
+        DQ_minus_i = -q[row_i]*Du_i_min;
+
+        double d_ij = afc_matrix_D_entries[entries_pointer];
+        double f_ij = F[entries_pointer];
+        double f_ij_f_ij2_sigma = f_ij/std::sqrt(f_ij * f_ij + sigma);
+        DP_plus_i=(1.+f_ij_f_ij2_sigma)*d_ij/2.0;
+        DP_minus_i=(1.-f_ij_f_ij2_sigma)*d_ij/2.0;
+      }
+      else
+        // row_i == col_j
+      {
+        DQ_plus_i=q[row_i]*(1-Du_i_max);
+        DQ_minus_i=q[row_i]*(1-Du_i_min);
+
+        for(int m=k0;m<k1;m++)
+        {
+          DP_plus_i -= (1+F[m]/std::sqrt(F[m]*F[m]+sigma)) * afc_matrix_D_entries[m]/2.0;
+          DP_minus_i -= (1-F[m]/std::sqrt(F[m]*F[m]+sigma)) * afc_matrix_D_entries[m]/2.0;
+        }                                         //end of loop m
+      }
+    }                                             // end of case that the column index is not in S_i \cup {i}
+
+    // calculate terms that do not depend on k
+    Q_plus_reg_i = q[row_i]*(sol[row_i]-u_max_reg);
+    Q_minus_reg_i = q[row_i]*(sol[row_i]-u_min_reg);
+
+    R_plus_i = smooth_min(1.,Q_plus_reg_i/(P_plus_reg_i),sigma)/2.0;
+    R_minus_i = smooth_min(1.,Q_minus_reg_i/(P_minus_reg_i),sigma)/2.0;
+
+    DR_plus_i = ((DQ_plus_i*P_plus_reg_i-Q_plus_reg_i*DP_plus_i)/(P_plus_reg_i*P_plus_reg_i))
+      *der_smooth_min(1,Q_plus_reg_i/P_plus_reg_i,sigma)/2.0;
+    DR_minus_i= ((DQ_minus_i*P_minus_reg_i-Q_minus_reg_i*DP_minus_i)/(P_minus_reg_i*P_minus_reg_i))
+      *der_smooth_min(1,Q_minus_reg_i/P_minus_reg_i,sigma)/2.0;
+
+    //Output::print<1>("u_min regular=", u_min_reg, " u_min=", umin);
+    //Output::print<1>("u_max regular=", u_max_reg, " u_max=", umax);
+
+    // compute sum partial beta_ik/partial u_j
+    // loop over all dofs that are connected with the matrix entry a_{ij}
+    for(int k=k0; k<k1;k++)
+    {
+
+      // derivative of F_ik
+      if (row_i==col_j)
+      {
+        if(ColInd[k]==col_j)
+          DF_ik=0;
+        else
+          DF_ik=-afc_matrix_D_entries[k];
+      }
+      else
+      {
+        if(ColInd[k]==col_j)
+          DF_ik=afc_matrix_D_entries[k];
+        else
+          DF_ik=0;
+      }
+
+      sum += DR_plus_i*smooth_max(0,F[k],sigma) + R_plus_i*der_smooth_min(F[k],0,sigma)*DF_ik
+        + DR_minus_i*smooth_min(0,F[k],sigma) + R_minus_i*der_smooth_min(0,F[k],sigma)*DF_ik;
+    }
+    return sum;
+
+    /*
+    //Computations for R_k_plus and R_k_minus
+    for(int k=k0; k<k1;k++)
+    {
+      //resetting the values to the previous values
+      u_max_reg=0, u_min_reg=0;
+      P_plus_reg_k=0.0, P_minus_reg_k=0.0, Q_plus_reg_k=0.0, Q_minus_reg_k=0.0, sum_max=0.0, sum_min=0.0;
+      sol_in_S_i=0;  jj=-1;
+      col_k=ColInd[k];
+      j0=RowPtr[col_k];
+      j1=RowPtr[col_k+1];
+    for(int j=j0; j<j1 ; j++)
+    {
+    if(ColInd[j]==col_j)
+    {
+    sol_in_S_i=1;
+    jj=j;
+    }
+    P_plus_reg_k+=smooth_max(0, F[j]);
+    P_minus_reg_k+=smooth_min(0, F[j]);
+    sum_max+=pow(sol[ColInd[j]]-lower_bound, pos_num);
+    sum_min+=pow(upper_bound-sol[ColInd[j]], pos_num);
+    }//end of loop j
+    u_max_reg=pow(sum_max, 1./pos_num)+lower_bound;
+    u_min_reg=-pow(sum_min, 1./pos_num)+upper_bound;
+    //case when solution is not in the patch S_k
+    if(sol_in_S_i==0)
+    {
+    if(col_k!=col_j)
+    {
+    DQ_plus_k=0;
+    DQ_minus_k=0;
+    }
+    else
+    {
+    DQ_plus_k=q[col_k];
+    DQ_minus_k=q[col_k];
+    }
+    DP_plus_k=0;
+    DP_minus_k=0;
+    }//end of if case when sol is in the patch S_k
+    //case when solution is in the patch S_k
+    else
+    {
+    Du_k_max=pow(sum_max, 1.0/pos_num-1)*pow(sol[col_j], pos_num-1.0);
+    Du_k_min=pow(sum_min, 1.0/pos_num-1)*pow(sol[col_j], pos_num-1.0);
+    if(col_k!=col_j)
+    {
+    DQ_plus_k=-q[col_k]*Du_k_max;
+    DQ_minus_k=-q[col_k]*Du_k_min;
+    double d_kj, f_kj;
+    if(jj!=-1)
+    {
+    d_kj=afc_matrix_D_entries[jj];
+    f_kj=F[jj];
+    }
+    else
+    {
+    d_kj=0.0;
+    f_kj=0.0;
+    }
+    double f_kj_f_kj2_sigma = f_kj/std::sqrt(f_kj * f_kj + sigma);
+    DP_plus_k=(1.+f_kj_f_kj2_sigma)*d_kj*0.5;
+    DP_minus_k=(1.-f_kj_f_kj2_sigma)*d_kj*0.5;
+    }
+    else
+    {
+    DQ_plus_k=q[col_k]*(1-Du_k_max);
+    DQ_minus_k=q[col_k]*(1-Du_k_min);
+    for(int m=k0;m<k1;m++)
+    {
+    DP_plus_k -= (1+F[m]/sqrt(F[m]*F[m]+sigma)) * afc_matrix_D_entries[m]*0.5;
+    DP_minus_k -= (1-F[m]/sqrt(F[m]*F[m]+sigma)) * afc_matrix_D_entries[m]*0.5;
+    }//end of loop m
+    }
+    }// end of else case when sol_in_S_i
+    Q_plus_reg_k=q[col_k]*(sol[col_k]-u_max_reg);
+    Q_minus_reg_k=q[col_k]*(sol[col_k]-u_min_reg);
+    DR_plus_k = ((DQ_plus_k*P_plus_reg_k-Q_plus_reg_k*DP_plus_k)/(P_plus_reg_k*P_plus_reg_k))
+    *der_smooth_min(1,Q_plus_reg_k/(P_plus_reg_k))*0.5;
+    DR_minus_k= ((DQ_minus_k*P_minus_reg_k-Q_minus_reg_k*DP_minus_k)/(P_minus_reg_k*P_minus_reg_k))
+    *der_smooth_min(1,Q_minus_reg_k/(P_minus_reg_k))*0.5;
+    R_plus_k = smooth_min(1.,Q_plus_reg_k/P_plus_reg_k);
+    R_minus_k = smooth_min(1.,Q_minus_reg_k/P_minus_reg_k);
+
+    // derivative of F_ik
+    if (row_i==col_j)
+    {
+    if(col_k==col_j)
+    DF_ik=0;
+    else
+    DF_ik=-afc_matrix_D_entries[k];
+    }
+    else
+    {
+    if(col_k==col_j)
+    DF_ik=afc_matrix_D_entries[k];
+    else
+    DF_ik=0;
+    }
+    sum+=(DR_plus_i*der_smooth_min(R_minus_k, R_plus_i)*0.5+DR_minus_k*der_smooth_min(R_plus_i,R_minus_k)*0.5)*smooth_max(0,F[k])+(smooth_min(R_plus_i,R_minus_k))*der_smooth_min(F[k],0)*DF_ik*0.5
+    +(DR_minus_i*der_smooth_min(R_plus_k, R_minus_i)*0.5+DR_plus_k*der_smooth_min(R_minus_i,R_plus_k)*0.5)*smooth_min(0,F[k])+(smooth_min(R_minus_i,R_plus_k))*der_smooth_min(0,F[k])*DF_ik*0.5;
+    }// end of loop k
+    return sum;
+    */
+  }                                               // end of the function
   /**
-  * Compute the weights for the linearty preserving limiter from Barrenechea, John, Knobloch; M3AS 2017.
-  *
-  * @param[in] FEMatrix system matrix
-  * @param[in] current solution vector
-  * @param[out] gamma vector with the weights 
-  * 
-  * NOTE: The first step of [BJK17], Rem. 6.2 is not performed, i.e., no vertex is shifted.
-  *       For non-convex patches, the denominator of gamma_i might become too small, i.e. 
-  *       gamma_i too large. This might lead to a smearing of layers but does not change the 
-  *       linearity preservation 
-  */
+   * Compute the weights for the linearty preserving limiter from Barrenechea, John, Knobloch; M3AS 2017.
+   *
+   * @param[in] FEMatrix system matrix
+   * @param[in] current solution vector
+   * @param[out] gamma vector with the weights
+   *
+   * NOTE: The first step of [BJK17], Rem. 6.2 is not performed, i.e., no vertex is shifted.
+   *       For non-convex patches, the denominator of gamma_i might become too small, i.e.
+   *       gamma_i too large. This might lead to a smearing of layers but does not change the
+   *       linearity preservation
+   */
 
   void Compute_Parameter_For_Linearity_Preservation(FEMatrix& system_matrix, const std::vector<double>& u,
     std::vector<double>& gamma)
   {
 #ifdef __2D__
+
     int i, j, index, N_Cells, N_Unknowns, N_V;
     int *global_numbers, *begin_index, *dof;
     double area, edge, x[3], y[3], dist, dist_max, dist_max2;
@@ -1943,9 +1714,10 @@
     const TFESpace2D *fespace;
     TBaseCell *cell;
     FE2D CurrentElement;
+
     Output::print<4>("AFC: compute parameter for linearity preservation");
-    // get fe space  
-    fespace = system_matrix.GetFESpace2D();  
+    // get fe space
+    fespace = system_matrix.GetFESpace2D();
     // get collection
     Coll = fespace->GetCollection();
     // number of mesh cells
@@ -1960,7 +1732,7 @@
     // allocate memory for the parameter
     std::vector<double> parameter(N_Unknowns);
     parameter.resize(2*N_Unknowns, 4711.0);
-	
+
     // loop over the mesh cells
     for(i=0;i<N_Cells;i++)
     {
@@ -1973,157 +1745,77 @@
       // only for P_1
       if (CurrentElement != C_P1_2D_T_A)
       {
-	ErrThrow("Compute_Parameter_For_Linearity_Preservation only implemented for P_1 !!!");
+        ErrThrow("Compute_Parameter_For_Linearity_Preservation only implemented for P_1 !!!");
       }
       area = cell->GetMeasure();
       // loop over the vertices
       for (j=0;j<N_V;j++)
       {
-	// get coordinates
-	cell->GetVertex(j)->GetCoords(x[j], y[j]);
+        // get coordinates
+        cell->GetVertex(j)->GetCoords(x[j], y[j]);
       }
       for (j=0;j<N_V;j++)
       {
-	index = dof[j];
-	// check for obtuse angles with opposite edge
-	// vertex j+1
-	if ((x[(j+2)%N_V] - x[(j+1)%N_V])*(x[(j)] - x[(j+1)%N_V])
-	  + (y[(j+2)%N_V] - y[(j+1)%N_V])*(y[(j)] - y[(j+1)%N_V]) <=0)
-	{
-	  dist = sqrt((x[j] - x[(j+1)%N_V])*(x[(j)] - x[(j+1)%N_V])
-	  + (y[j] - y[(j+1)%N_V])*(y[(j)] - y[(j+1)%N_V]));
-	  dist_max = sqrt((x[j] - x[(j+2)%N_V])*(x[(j)] - x[(j+2)%N_V])
-	  + (y[j] - y[(j+2)%N_V])*(y[(j)] - y[(j+2)%N_V]));
-	// OutPut("obt1 ");
-	}
-	else
-	{
-	  // check for obtuse angles with opposite edge
-	  // vertex j+2
-	  if ((x[(j+1)%N_V] - x[(j+2)%N_V])*(x[(j)] - x[(j+2)%N_V])
-	  + (y[(j+1)%N_V] - y[(j+2)%N_V])*(y[(j)] - y[(j+2)%N_V]) <=0)
-	  {
-	    dist = sqrt((x[j] - x[(j+2)%N_V])*(x[(j)] - x[(j+2)%N_V])
-	    + (y[j] - y[(j+2)%N_V])*(y[(j)] - y[(j+2)%N_V]));
-	    dist_max = sqrt((x[j] - x[(j+1)%N_V])*(x[(j)] - x[(j+1)%N_V])
-	    + (y[j] - y[(j+1)%N_V])*(y[(j)] - y[(j+1)%N_V]));	
-	  // OutPut("obt2 ");
-	  }
-	  else
-	    // no obtuse angle
-	  {
-	    // length opposite egde 
-	  edge = (x[(j+1)%N_V] - x[(j+2)%N_V]) *  (x[(j+1)%N_V] - x[(j+2)%N_V]); 
-	  edge +=  (y[(j+1)%N_V] - y[(j+2)%N_V]) *  (y[(j+1)%N_V] - y[(j+2)%N_V]);
-	  edge = sqrt(edge);
-	  dist = 2.*area/edge;
-	  //OutPut(edge << " ");
-	  dist_max = sqrt((x[j] - x[(j+1)%N_V])*(x[(j)] - x[(j+1)%N_V])
-	    + (y[j] - y[(j+1)%N_V])*(y[(j)] - y[(j+1)%N_V]));	
-	  dist_max2 = sqrt((x[j] - x[(j+2)%N_V])*(x[(j)] - x[(j+2)%N_V])
-	    + (y[j] - y[(j+2)%N_V])*(y[(j)] - y[(j+2)%N_V]));	
-	  if (dist_max2 > dist_max)
-	    dist_max = dist_max2;
-	  }
-	}
-	// compute numerator
-	if (dist_max > parameter[index])
-	  parameter[index] = dist_max;
-	// compute denominator
-	if (dist < parameter[index+N_Unknowns])
-	  parameter[index+N_Unknowns] = dist;
-      }
-    }    
+        index = dof[j];
+        // check for obtuse angles with opposite edge
+        // vertex j+1
+        if ((x[(j+2)%N_V] - x[(j+1)%N_V])*(x[(j)] - x[(j+1)%N_V])
+          + (y[(j+2)%N_V] - y[(j+1)%N_V])*(y[(j)] - y[(j+1)%N_V]) <=0)
+        {
+          dist = sqrt((x[j] - x[(j+1)%N_V])*(x[(j)] - x[(j+1)%N_V])
+            + (y[j] - y[(j+1)%N_V])*(y[(j)] - y[(j+1)%N_V]));
+          dist_max = sqrt((x[j] - x[(j+2)%N_V])*(x[(j)] - x[(j+2)%N_V])
+            + (y[j] - y[(j+2)%N_V])*(y[(j)] - y[(j+2)%N_V]));
+          // OutPut("obt1 ");
+        }
+        else
+        {
+          // check for obtuse angles with opposite edge
+          // vertex j+2
+          if ((x[(j+1)%N_V] - x[(j+2)%N_V])*(x[(j)] - x[(j+2)%N_V])
+            + (y[(j+1)%N_V] - y[(j+2)%N_V])*(y[(j)] - y[(j+2)%N_V]) <=0)
+          {
+            dist = sqrt((x[j] - x[(j+2)%N_V])*(x[(j)] - x[(j+2)%N_V])
+              + (y[j] - y[(j+2)%N_V])*(y[(j)] - y[(j+2)%N_V]));
+            dist_max = sqrt((x[j] - x[(j+1)%N_V])*(x[(j)] - x[(j+1)%N_V])
+              + (y[j] - y[(j+1)%N_V])*(y[(j)] - y[(j+1)%N_V]));
+            // OutPut("obt2 ");
+          }
+          else
+            // no obtuse angle
+          {
+            // length opposite egde
+            edge = (x[(j+1)%N_V] - x[(j+2)%N_V]) *  (x[(j+1)%N_V] - x[(j+2)%N_V]);
+            edge +=  (y[(j+1)%N_V] - y[(j+2)%N_V]) *  (y[(j+1)%N_V] - y[(j+2)%N_V]);
+            edge = sqrt(edge);
+            dist = 2.*area/edge;
+            //OutPut(edge << " ");
+            dist_max = sqrt((x[j] - x[(j+1)%N_V])*(x[(j)] - x[(j+1)%N_V])
+              + (y[j] - y[(j+1)%N_V])*(y[(j)] - y[(j+1)%N_V]));
+            dist_max2 = sqrt((x[j] - x[(j+2)%N_V])*(x[(j)] - x[(j+2)%N_V])
+              + (y[j] - y[(j+2)%N_V])*(y[(j)] - y[(j+2)%N_V]));
+            if (dist_max2 > dist_max)
+              dist_max = dist_max2;
+          }
+        }
+        // compute numerator
+        if (dist_max > parameter[index])
+          parameter[index] = dist_max;
+        // compute denominator
+        if (dist < parameter[index+N_Unknowns])
+          parameter[index+N_Unknowns] = dist;
+      }
+    }
+
     // loop over the unknowns
     for (i=0;i<N_Unknowns;i++)
     {
       gamma[i] = parameter[i]/ parameter[i+N_Unknowns];
     }
 #endif
-#ifdef __3D__
-    int i, j, index, N_Cells, N_Unknowns, N_V;
-    int *global_numbers, *begin_index, *dof;
-    //A,B,C,D: Coefficients of the plane oppostie the vertex (x[j],y[j],z[j])
-    double dist, dist_max, dist_max1, dist_max2, dist_max3, x[4], y[4], z[4], A, B, C, area;
-    TCollection *Coll;
-    TBaseCell *cell; 
-    const TFESpace3D *fespace;
-    FE3D CurrentElement;    
-    Output::print<4>("AFC: compute parameter for linearity preservation");
-    fespace=system_matrix.GetFESpace3D();
-    // get collection  
-    Coll = fespace->GetCollection();
-    // number of mesh cells
-    N_Cells = Coll->GetN_Cells();
-    // array with global numbers of d.o.f.
-    global_numbers = fespace->GetGlobalNumbers();
-    // array which points to the beginning of the global numbers in
-    // global_numbers for each mesh cell
-    begin_index = fespace->GetBeginIndex();  
-    // number of unknowns
-    N_Unknowns = u.size();
-    // allocate memory for the parameter
-    std::vector<double> parameter(N_Unknowns);
-    parameter.resize(2*N_Unknowns, 4711.0);
-	
-    // loop over the mesh cells
-    for(i=0;i<N_Cells;i++)
-    {
-      cell = Coll->GetCell(i);
-      N_V = cell->GetN_Vertices();
-      // get pointer to local dofs
-      dof = global_numbers+begin_index[i];
-      // finite element on the mesh cell
-      CurrentElement = fespace->GetFE3D(i, cell);
-      // only for P_1
-      if (CurrentElement != C_P1_3D_T_A)
-      {
-	ErrThrow("Compute_Parameter_For_Linearity_Preservation only implemented for P_1 !!!");
-      }
-      area=cell->GetMeasure();
-      // loop over the vertices
-      for (j=0;j<N_V;j++)
-      {
-	// get coordinates
-	cell->GetVertex(j)->GetCoords(x[j], y[j],z[j]);  
-      }    
-      for (j=0;j<N_V;j++)
-      {
-	index = dof[j];
-	dist_max1= sqrt((x[j] - x[(j+1)%N_V])*(x[(j)] - x[(j+1)%N_V])
-	+ (y[j] - y[(j+1)%N_V])*(y[(j)] - y[(j+1)%N_V])
-	+ (z[j] - z[(j+1)%N_V])*(z[(j)]-z[(j+1)%N_V]));
-	dist_max2= sqrt((x[j] - x[(j+2)%N_V])*(x[(j)] - x[(j+2)%N_V])
-	+ (y[j] - y[(j+2)%N_V])*(y[(j)] - y[(j+2)%N_V])
-	+ (z[j] - z[(j+2)%N_V])*(z[(j)]-z[(j+2)%N_V]));
-	dist_max3= sqrt((x[j] - x[(j+3)%N_V])*(x[(j)] - x[(j+3)%N_V])
-	+ (y[j] - y[(j+3)%N_V])*(y[(j)] - y[(j+3)%N_V])
-	+ (z[j] - z[(j+3)%N_V])*(z[(j)]-z[(j+3)%N_V]));
-	dist_max=std::max(dist_max1,dist_max2); 
-	dist_max=std::max(dist_max, dist_max3);
-	//Equation of a plane with three points (x[j+1],y[j+1],z[j+1]),(x[j+2],y[j+2],z[j+2]) and (x[j+3],y[j+3],z[j+3])
-	A=(z[(j+3)%N_V]-z[(j+1)%N_V])*(y[(j+2)%N_V]-y[(j+1)%N_V])-(z[(j+2)%N_V]-z[(j+1)%N_V])*(y[(j+3)%N_V]-y[(j+1)%N_V]);
-	B=(z[(j+2)%N_V]-z[(j+1)%N_V])*(x[(j+3)%N_V]-x[(j+1)%N_V])-(z[(j+3)%N_V]-z[(j+1)%N_V])*(x[(j+2)%N_V]-x[(j+1)%N_V]);
-	C=(y[(j+3)%N_V]-y[(j+1)%N_V])*(x[(j+2)%N_V]-x[(j+1)%N_V])-(x[(j+3)%N_V]-x[(j+1)%N_V])*(y[(j+2)%N_V]-y[(j+1)%N_V]);
-	//D=-[A*x[(j+1)%N_V]+B*y[(j+1)%N_V]+C*z[(j+1)%N_V]];
-	//Minimum distance between a point (x[j],y[j],z[j]) and a plane Ax+By+Cz+D=0
-	//dist=abs(A*x[j]+B*y[j]+C*z[j]+D)/sqrt(A*A+B*B+C*C);
-	dist=(6.0*area)/sqrt(A*A+B*B+C*C);
-	// compute numerator
-	if (dist_max > parameter[index])
-	  parameter[index] = dist_max;
-	// compute denominator
-	if (dist < parameter[index+N_Unknowns])
-	  parameter[index+N_Unknowns] = dist;  
-      }
-    }
-    for (i=0;i<N_Unknowns;i++)
-    {
-      gamma[i] = parameter[i]/ parameter[i+N_Unknowns];  
-    }
-#endif
   }
 }
+
 
 ParameterDatabase AlgebraicFluxCorrection::default_afc_database()
 {
@@ -2131,26 +1823,32 @@
 
   // Type of AFC to be applied.
   db.add("algebraic_flux_correction", "none", " Chose which type of afc to use.",
-         {"none", "afc", "fem-fct-cn"});
+    {"none", "afc", "fem-fct-cn"}
+  );
 
   db.add("afc_prelimiter", 0, "Choose an afc flux prelimiting scheme. Options "
-      "are 0 (none), 1 (min-mod), 2 (grad-direction), 3 (both)", {0,1,2,3});
-  
+    "are 0 (none), 1 (min-mod), 2 (grad-direction), 3 (both)", {0,1,2,3}
+  );
+
   // type of the limiter to be applied for steady-state case
-  db.add("afc_limiter", "zalesak", "Choose an afc limiter. Options are"
-      "zalesak, BJK17", {"zalesak", "BJK17"});
+  db.add("afc_limiter", "kuzmin", "Choose an afc limiter. Options are"
+    "zalesak, BJK17", {"kuzmin", "BJK17"}
+  );
 
   // type of the limiter to be applied for steady-state case
   db.add("afc_initial_iterate", "afc_zero", "Choose the initial iterate"
-      "afc_zero, galerkin, supg, upwind", {"afc_zero", "galerkin", "supg", "upwind"});
-  
-  // iteration scheme for the afc methods 
+    "afc_zero, galerkin, supg, upwind", {"afc_zero", "galerkin", "supg", "upwind"}
+  );
+
+  // iteration scheme for the afc methods
   db.add("afc_iteration_scheme", "fixed_point_matrix", "Choose an iteration scheme for the afc methods. Options are"
-      "fixed_point_rhs, fixed_point_matrix, newton", 
-      {"fixed_point_rhs", "fixed_point_matrix", "newton"});
-  
+    "fixed_point_rhs, fixed_point_matrix, newton, newton_regu",
+    {"fixed_point_rhs", "fixed_point_matrix", "newton", "newton_regu"}
+  );
+
   db.add("afc_iteration_scheme_automatic", "no", "Whether or not the iteration scheme is chosen"
-	 "automatically", {"no", "yes"}); 
+    "automatically", {"no", "yes"}
+  );
 
   db.add("afc_nonlinloop_damping_factor", 1.0, "A damping parameter for the nonlinear loop in AFC."
     "Must be a value between 1 (no damping) and 0 (no update).", 0.0,1.0);
@@ -2160,68 +1858,87 @@
 
   db.add("afc_nonlinloop_epsilon", 1e-10, "Stopping criterion for the nonlinear loop in AFC."
     "Must be a value between 1e-20 an 1e20.", 1e-20, 1e20);
-  
+
   db.add("afc_nonlinloop_damping_factor_max", 1.0, "Maximal number for afc_nonlinloop_damping_factor."
-	 "Only changed internally", 0.0,1.0);
-  
+    "Only changed internally", 0.0,1.0);
+
   db.add("afc_nonlinloop_damping_factor_min", 0.01, "Minimal number for afc_nonlinloop_damping_factor."
-	 "Intended to stay constant", 0.0,1.0);
-  
+    "Intended to stay constant", 0.0,1.0);
+
   db.add("afc_nonlinloop_damping_factor_increase", 1.1, "Increase factor for afc_nonlinloop_damping_factor"
-    "Intended to stay constant", 1.0,2.0);  // c_2 in [JK08]
-  
+    "Intended to stay constant", 1.0,2.0);        // c_2 in [JK08]
+
   db.add("afc_nonlinloop_damping_factor_decrease", 0.5, "Decrease factor for afc_nonlinloop_damping_factor"
     "Intended to stay constant", 0.0,1.0);
+
+  db.add("afc_nonlinloop_damping_factor_max_increase", 1.001, "Increase factor for afc_nonlinloop_damping_factor_max."
+    "Intended to stay constant", 1.0,2.0);        // c_3 in [JK08]
+
+  db.add("afc_nonlinloop_damping_factor_max_decrease", 0.9, "Decrease factor for afc_nonlinloop_damping_factor_max."
+    "Intended to stay constant", 0.0,1.0);        // c_4 in [JK08]
+
+  db.add("afc_nonlinloop_damping_factor_min_tol", 1.001, "Tolerance for afc_nonlinloop_damping_factor_min."
+    "Intended to stay constant", 1.0,2.0);        // c_1 in [JK08]
+
+  db.add("afc_nonlinloop_damping_factor_constant", "no", "Whether or not afc_nonlinloop_damping_factor"
+    "should be constant",                         //
+  {
+    "no", "yes"
+  });
+
+  db.add("afc_nonlinloop_damping_factor_max_global", 1.0, "Maximal number for afc_nonlinloop_damping_factor."
+    "for complete iteration", 0.0,1.0);
+
+  db.add("afc_nonlinloop_switch_fprhs_to_newton", 10.0, "Tolerance for switching to Newton's method",
+    1.0,1.e36);
+
+  db.add("afc_nonlinloop_switch_newton_to_fprhs", 1.01, "Tolerance for switching to Newton's method",
+    1.0,1.e36);
+
+  db.add("afc_nonlinloop_kuzmin_first", "no", "Whether or not the solution of the Kuzmin problem"
+    "should be the starting iterate for the BJK limiter", {"no", "yes"}
+  );
+  db.add("afc_newton_regu_sigma", 1e-8, "Penalty for regularized Newton method"
+                                                  // c_4 in [JK08]
+    "is scaled with fourth power of mesh width", 0.0,1.0);
+
+  db.add("afc_fixed_point_matrix_weight", 0.75, "weight for implicit fixed point method"
+    "fixed_point_matrix", 0.0,1.0);
+
+  db.add("afc_fixed_point_derivative_weight", 0.1, "weight for contribution of the derivative"
+    "in Newton's method", 0.0,1.0);
   
-  db.add("afc_nonlinloop_damping_factor_max_increase", 1.001, "Increase factor for afc_nonlinloop_damping_factor_max."
-	 "Intended to stay constant", 1.0,2.0); // c_3 in [JK08]
- 
-  db.add("afc_nonlinloop_damping_factor_max_decrease", 0.9, "Decrease factor for afc_nonlinloop_damping_factor_max."
-	 "Intended to stay constant", 0.0,1.0); // c_4 in [JK08]
+  db.add("afc_fixed_point_derivative_weight_factor", 0.0, "factor for weight for contribution of the derivative"
+    "in Newton's method", 0.0,1.0);
   
-  db.add("afc_nonlinloop_damping_factor_min_tol", 1.001, "Tolerance for afc_nonlinloop_damping_factor_min."
-	 "Intended to stay constant", 1.0,2.0); // c_1 in [JK08]
-  
-  db.add("afc_nonlinloop_damping_factor_constant", "no", "Whether or not afc_nonlinloop_damping_factor"
-	 "should be constant", {"no", "yes"}); //
-
-  db.add("afc_nonlinloop_damping_factor_max_global", 1.0, "Maximal number for afc_nonlinloop_damping_factor."
-	 "for complete iteration", 0.0,1.0);
-  
-  db.add("afc_nonlinloop_switch_fprhs_to_newton", 10.0, "Tolerance for switching to Newton's method",
-	 1.0,1.e36);
-  
-  db.add("afc_nonlinloop_switch_newton_to_fprhs", 1.01, "Tolerance for switching to Newton's method",
-	 1.0,1.e36);
-  
-  db.add("afc_nonlinloop_zalesak_first", "no", "Whether or not the solution of the Zalesak problem"
-	 "should be the starting iterate for the BJK limiter", {"no", "yes"});
-  
+  db.add("switch_between_methods", "new", "To switch"
+    "in FPR method", {"new","old"});
   return db;
 }
+
 
 // ////////////////////////////////////////////////////////////////////////////
 // Implementation of the methods in the namespace AlgebraicFluxCorrection    //
 // ////////////////////////////////////////////////////////////////////////////
 
-
 void AlgebraicFluxCorrection::steady_state_algorithm(
-    FEMatrix& system_matrix,
-    const std::vector<double>& sol,
-    std::vector<double>& rhs,
-    //this argument is used in outcommented code block only
-    const std::vector<int>& neum_to_diri,
-    std::vector<double>& afc_matrix_D_entries,
-    std::vector<double>& gamma,
-    bool compute_D_and_gamma,
-    Limiter limiter,
-    Iteration_Scheme it_scheme)
+FEMatrix& system_matrix,
+const std::vector<double>& sol,
+std::vector<double>& rhs,
+const std::vector<int>& neum_to_diri,
+std::vector<double>& afc_matrix_D_entries,
+std::vector<double>& gamma,
+bool compute_D_and_gamma,
+const ParameterDatabase& db,
+Limiter limiter,
+Iteration_Scheme it_scheme,
+const int is_not_afc_fixed_point_rhs)
 {
   Output::print<4>("AFC: enter steady_state_algorithm");
   //catch non-square matrix
   if (!system_matrix.is_square())
   {
-    ErrThrow("System matrix must be square for FEM-TVD!");
+    ErrThrow("System matrix must be square for AFC!");
   }
 
   // store the total number of dofs
@@ -2238,7 +1955,6 @@
   double* Entries = system_matrix.GetEntries();
 
   int N_Entries = system_matrix.GetN_Entries();
-
   // allocate memory for matrix F and flux limiters
   double* F = new double[N_Entries+6*nDofs];
   memset(F, 0, (N_Entries+6*nDofs)*SizeOfDouble);
@@ -2250,46 +1966,41 @@
   double* R_minus = R_plus + nDofs;
   std::vector<double> alphas;
   std::vector<double> umin, umax, q;
-
- /*  int ii,ij, il, ik;
-        for (ij=0;ij<nDofs;ij++)
-        {
-           ik = RowPtr[ij];
-           il = RowPtr[ij+1];
-           for (ii=ik;ii<il;ii++)
-           {
-             OutPut(ij << " entries " << ColInd[ii] << " mat " << Entries[ii] << endl);
-           }
-        }
-  exit(1);*/
-  if ((it_scheme == Iteration_Scheme::NEWTON)||(it_scheme == Iteration_Scheme::FIXEDPOINT_MATRIX))
-     alphas.resize(N_Entries,0.0);
+ 
+  if ((it_scheme == Iteration_Scheme::NEWTON)||(it_scheme == Iteration_Scheme::FIXEDPOINT_MATRIX)
+    ||(it_scheme == Iteration_Scheme::NEWTON_REGU))
+    alphas.resize(N_Entries,0.0);
   // compute entries of the artificial diffusion matrix D
-  // TODO make matrix D an actual TMatrix and not only an entries vector  
+  // TODO make matrix D an actual TMatrix and not only an entries vector
   if (compute_D_and_gamma)
   {
     Output::print<4>("AFC: compute matrix D");
     compute_artificial_diffusion_matrix(system_matrix, afc_matrix_D_entries);
-    if (limiter == Limiter::BJK17)
+    if ((limiter == Limiter::BJK17)||(db["afc_nonlinloop_kuzmin_first"].is("yes")))
     {
       Output::print<4>("AFC: compute vector gamma");
       Compute_Parameter_For_Linearity_Preservation(system_matrix, sol, gamma);
     }
   }
-
   // add this matrix to A giving \tilde A (Entries)
   // this is the matrix with the properties of an M matrix
-  Daxpy(N_Entries, 1.0, &afc_matrix_D_entries[0], Entries);
-  
+  //for fixed_point_rhs and iteration>1 we don't need to add matrix D again.
+  if(db["switch_between_methods"].is("old"))
+    Daxpy(N_Entries, 1.0, &afc_matrix_D_entries[0], Entries);
+  if(db["switch_between_methods"].is("new"))
+  {
+    if (is_not_afc_fixed_point_rhs)
+      Daxpy(N_Entries, 1.0, &afc_matrix_D_entries[0], Entries);
+  }
   // allocate and fill arrays for linearity preserving limiter
   // from Barrenechea, John, Knobloch M3AS (2017)
   //if ((TDatabase::ParamDB->FEM_FCT_LINEAR_TYPE==4)||(TDatabase::ParamDB->FEM_FCT_LINEAR_TYPE==14))
   if (limiter == Limiter::BJK17)
-  {    
+  {
     umin.resize(nDofs,0.0);
     umax.resize(nDofs,0.0);
     q.resize(nDofs,0.0);
- 
+
     for (i=0;i<nDofs;i++)
     {
       umin[i] = umax[i] = sol[i];
@@ -2309,10 +2020,10 @@
         if (i != index)
           q[i] += afc_matrix_D_entries[j];
       }
-      q[i] *= gamma[i];       
-    }
-  }
-  
+      q[i] *= gamma[i];
+    }
+  }
+
   // compute matrix F
   // loop over all rows
   for(i=0;i<nDofs;i++)
@@ -2344,7 +2055,7 @@
       // loop over the neighbors
       for(j=j0;j<j1;j++)
       {
-	// column
+        // column
         index = ColInd[j];
         // diagonal
         if (index==i)
@@ -2356,11 +2067,11 @@
       }
       Q_plus[i] = q[i]*(sol[i]-umax[i]);
       Q_minus[i] = q[i]*(sol[i]-umin[i]);
-    } 
-  }
-   
-  // Zalesak limiter 
-  if (limiter == Limiter::ZALESAK)
+    }
+  }
+
+  // Kuzmin limiter
+  if (limiter == Limiter::KUZMIN)
   {
     for(i=0;i<nDofs;i++)
     {
@@ -2369,8 +2080,9 @@
       j1 = RowPtr[i+1];
       for(j=j0;j<j1;j++)
       {
-	if ((it_scheme == Iteration_Scheme::FIXEDPOINT_RHS) && (Entries[j] > 0))
-          continue;
+        // VJ: removed these lines 18/05/09 since they affect just diagonal entries
+        //if ((it_scheme == Iteration_Scheme::FIXEDPOINT_RHS) && (Entries[j] > 0))
+        // continue;
         // column
         index = ColInd[j];
         // check transposed entry -> jj
@@ -2388,6 +2100,7 @@
         }
         // check upwind condition
         // this ensures that the 'link' between i and index is treated only once
+        // note that a[jj] > a[j] <==> a[jj]+d[jj] > a[j]+d[j] since d is a symmetric matrix
         if (Entries[jj] > Entries[j])
           continue;
         // only the active part of the matrix
@@ -2408,44 +2121,43 @@
       }                                           // end loop j
     }
   }
-  
-  
+
   // apply the nodal correction factor evaluated at the upwind node i
   // loop over all nodes
 
   // original but discontinuous proposal
   // other propsals in MooNMD
-      for(i=0;i<nDofs;i++)
-      {
-        // initialization
-        R_plus[i] = R_minus[i] = 1.0;
-        if (fabs(P_plus[i])>0)
-        {
-          R_plus[i] = Q_plus[i]/P_plus[i];
-          if (R_plus[i] >1)
-            R_plus[i] = 1;
-        }
-        if (fabs(P_minus[i])>0)
-        {
-          R_minus[i] = Q_minus[i]/P_minus[i];
-          if (R_minus[i] >1)
-            R_minus[i] = 1;
-        }
-      }
-  
+  for(i=0;i<nDofs;i++)
+  {
+    // initialization
+    R_plus[i] = R_minus[i] = 1.0;
+    if (fabs(P_plus[i])>0)
+    {
+      R_plus[i] = Q_plus[i]/P_plus[i];
+      if (R_plus[i] >1)
+        R_plus[i] = 1;
+    }
+    if (fabs(P_minus[i])>0)
+    {
+      R_minus[i] = Q_minus[i]/P_minus[i];
+      if (R_minus[i] >1)
+        R_minus[i] = 1;
+    }
+  }
+
   // treat Dirichlet nodes
   for (j=0;j < (int) neum_to_diri.size();j++)
   {
     i=neum_to_diri[j];
     R_plus[i] = 1;
     R_minus[i] = 1;
-  }  
+  }
 
   // apply the flux limiters
   // loop over all rows
   for(i=0;i<nDofs;i++)
   {
-    int diag_index=i;    
+    int diag_index=i;
     // i-th row of sqmatrix
     j0 = RowPtr[i];
     j1 = RowPtr[i+1];
@@ -2457,228 +2169,353 @@
       // diagonal entry
       if (index==i)
       {
-	diag_index = j;
+        diag_index = j;
         continue;
       }
       // this should not be happen
       if (Entries[j] > 0)
       {
         ErrThrow("positive non-diagonal entry in FEM-TVD ", i, " ", j, " ",
-                 Entries[j]);
+          Entries[j]);
       }
       if ((it_scheme == Iteration_Scheme::FIXEDPOINT_RHS) && (Entries[j] > 0))
       {
         OutPut("positive entry in FEMTVD " << i << " " << j << " " << Entries[j] << endl);
         exit(4711);
       }
-      
-        // original, symmetric application
-        if (limiter == Limiter::BJK17)
-        {
-	  alpha_ij = 1;
-          if (F[j] > 0)
-          {
-            alpha_ij = R_plus[i];
-            if (R_minus[index] < alpha_ij)
-              alpha_ij = R_minus[index];
-          }
-          if (F[j] < 0)
-          {
-            alpha_ij = R_minus[i];
-            if (R_plus[index] < alpha_ij)
-              alpha_ij = R_plus[index];
-          }
-          if (F[j]==0)
-	    alpha_ij = 1;
-	  
-         // explicit treatment
-	  if (it_scheme == Iteration_Scheme::FIXEDPOINT_RHS) 
-	 {
-	    // update rhs
-            rhs[i] += alpha_ij*F[j];
-	 }
-	 if ((it_scheme==Iteration_Scheme::NEWTON)||(it_scheme == Iteration_Scheme::FIXEDPOINT_MATRIX))
-	   // store limiter
-	   alphas[j]=alpha_ij;
-        }
-        
-        if (limiter == Limiter::ZALESAK)
-        {
-	  // check transposed entry
-          j2 = RowPtr[index];
-          j3 = RowPtr[index+1];
-          for (jj=j2;jj<j3;jj++)
-          {
-             // index of transposed entry
-             if (ColInd[jj]==i)
-             {
-                break;
-             }
-          }
-	  // check upwind condition
-          // this ensures that the 'link' between i and index is treated only once
-          if (Entries[jj] > Entries[j])
-            continue;
-	  
-	  if (F[j] > 0)
-          {
-	    alpha_ij = R_plus[i];
-          }
-          else
-          {
-	    alpha_ij = R_minus[i];
-          }
-          if (F[j]==0)
-	    alpha_ij = 1;
-
-	  // explicit treatment   
-	  if (it_scheme == Iteration_Scheme::FIXEDPOINT_RHS) 
-	 {
-            F[j] = alpha_ij *F[j];
-            // update rhs of current row
-            rhs[i] += F[j];
-            // update rhs wrt to current column
-            // note that F[j] = -F[jj] and alpha_j = alpha_jj (symmetry of alpha matrix)
-            if (index<nDofs)
-              rhs[index] -= F[j];
-	 }
-	 if ((it_scheme == Iteration_Scheme::NEWTON)||(it_scheme == Iteration_Scheme::FIXEDPOINT_MATRIX))
-	 {
-	   // store limiters
-	   alphas[j] = alpha_ij;
-	   alphas[jj] = alpha_ij;
-	 }
-	}//End of Zalesak limiter
-    } //End of For loop j
-
-         if((it_scheme==Iteration_Scheme::NEWTON)||(it_scheme == Iteration_Scheme::FIXEDPOINT_MATRIX))
-	   alphas[diag_index]=1.0;   
-  }//End of loop i
- 
-  if (it_scheme == Iteration_Scheme::FIXEDPOINT_MATRIX) 
-  {
-    int j3, j4, index1;
-    // update matrix 
-     for(int i=0;i<nDofs;i++)
-      {
-	j3=RowPtr[i];
-	j4=RowPtr[i+1];
-	// loop over the columns of the matrix
-	for(int j=j3;j<j4;j++)
-	{
-	  index1=ColInd[j];
-	  //Non-Diagonal Entries
-	  if(i!=index1) 
-	  {
-	    Entries[j]-=alphas[j]*afc_matrix_D_entries[j];
-          }
-	  else
-	  {
-	    double sum_flux=0.0;
-	    for(int jj=j3;jj<j4;jj++)
-	      {
-	        if(ColInd[jj]!=i)
-	        sum_flux += alphas[jj]*afc_matrix_D_entries[jj];
-	      }
-	    Entries[j]+=sum_flux;
-	  }
-        }
-      }//Formation of matrix complete   
-  }
-  
-  if(it_scheme == Iteration_Scheme::NEWTON)
-  {
-    int j3, j4, index1;
-    std::vector<double> df(N_Entries,0.0);    
+
+      // original, symmetric application
+      if (limiter == Limiter::BJK17)
+      {
+        alpha_ij = 1;
+        if (F[j] > 0)
+        {
+          alpha_ij = R_plus[i];
+          if (R_minus[index] < alpha_ij)
+            alpha_ij = R_minus[index];
+        }
+        if (F[j] < 0)
+        {
+          alpha_ij = R_minus[i];
+          if (R_plus[index] < alpha_ij)
+            alpha_ij = R_plus[index];
+        }
+
+        // explicit treatment
+        if (it_scheme == Iteration_Scheme::FIXEDPOINT_RHS)
+        {
+          // update rhs
+          rhs[i] += alpha_ij*F[j];
+        }
+        if ((it_scheme==Iteration_Scheme::NEWTON)||(it_scheme == Iteration_Scheme::FIXEDPOINT_MATRIX)
+          || (it_scheme==Iteration_Scheme::NEWTON_REGU))
+          // store limiter
+          alphas[j]=alpha_ij;
+      }
+
+      if (limiter == Limiter::KUZMIN)
+      {
+        // check transposed entry
+        j2 = RowPtr[index];
+        j3 = RowPtr[index+1];
+        for (jj=j2;jj<j3;jj++)
+        {
+          // index of transposed entry
+          if (ColInd[jj]==i)
+          {
+            break;
+          }
+        }
+        // check upwind condition
+        // this ensures that the 'link' between i and index is treated only once
+        if (Entries[jj] > Entries[j])
+          continue;
+
+        alpha_ij = 1;
+        if (F[j] > 0)
+        {
+          alpha_ij = R_plus[i];
+        }
+        if (F[j] < 0)
+        {
+          alpha_ij = R_minus[i];
+        }
+
+        // explicit treatment
+        if (it_scheme == Iteration_Scheme::FIXEDPOINT_RHS)
+        {
+          F[j] = alpha_ij *F[j];
+          // update rhs of current row
+          rhs[i] += F[j];
+          // update rhs wrt to current column
+          // note that F[j] = -F[jj] and alpha_j = alpha_jj (symmetry of alpha matrix)
+          if (index<nDofs)
+            rhs[index] -= F[j];
+        }
+        if ((it_scheme == Iteration_Scheme::NEWTON)||(it_scheme == Iteration_Scheme::FIXEDPOINT_MATRIX)
+          || (it_scheme == Iteration_Scheme::NEWTON_REGU))
+        {
+          // store limiters
+          alphas[j] = alpha_ij;
+          alphas[jj] = alpha_ij;
+        }
+      }                                           //End of Kuzmin limiter
+    }                                             //End of For loop j
+
+    if((it_scheme==Iteration_Scheme::NEWTON)||(it_scheme == Iteration_Scheme::FIXEDPOINT_MATRIX)
+      || (it_scheme == Iteration_Scheme::NEWTON_REGU))
+      alphas[diag_index]=1.0;
+  }                                               //End of loop i
+
+  if (it_scheme == Iteration_Scheme::FIXEDPOINT_MATRIX)
+  {
+    int j3, j4, index_j;
+    double tau0 =  (double)db["afc_fixed_point_matrix_weight"];
+    double tau1 = 1.0-tau0;
+    // update matrix
+    for(int i=0;i<nDofs;i++)
+    {
+      j3=RowPtr[i];
+      j4=RowPtr[i+1];
+      // loop over the columns of the matrix
+      for(int j=j3;j<j4;j++)
+      {
+        index_j=ColInd[j];
+        //Non-Diagonal Entries
+        if(i!=index_j)
+        {
+          Entries[j]-=alphas[j]*afc_matrix_D_entries[j]*tau0;
+          // if (Entries[j] > 0)
+          //  Output::print<2>("non-diag pos ", Entries[j]);
+          rhs[i] += alphas[j]*afc_matrix_D_entries[j]*sol[index_j]*tau1;
+        }
+        else
+        {
+          double sum_flux=0.0;
+          for(int jj=j3;jj<j4;jj++)
+          {
+            if(ColInd[jj]!=i)
+              sum_flux += alphas[jj]*afc_matrix_D_entries[jj];
+          }
+          Entries[j]+=sum_flux*tau0;
+          //if (Entries[j] < 0)
+          //  Output::print<2>("diag neg ", Entries[j]);
+
+          rhs[i] -= sum_flux*sol[i]*tau1;
+        }
+        //rhs[i] += alphas[j]*F[j];
+        //rhs[i] += alphas[j]*afc_matrix_D_entries[j]*(sol[index_j]-sol[i]);
+
+      }
+    }                                             //Formation of matrix complete
+    /*
+    // treat Dirichlet nodes
+    for (j=0;j < (int) neum_to_diri.size();j++)
+    {
+      i=neum_to_diri[j];
+      rhs[i] = sol[i];
+      j3=RowPtr[i];
+      j4=RowPtr[i+1];
+      for(int jj=j3;jj<j4;jj++)
+      {
+        if (ColInd[jj] == i)
+    Entries[jj]=1.0;
+    else
+    Entries[jj]=0.0;
+    }
+    }
+    */
+  }
+
+  if ((it_scheme == Iteration_Scheme::NEWTON)|| (it_scheme == Iteration_Scheme::NEWTON_REGU))
+  {
+    int j3, j4, index_j;
+    std::vector<double> df(N_Entries,0.0);
+    double tau0 = (double)db["afc_fixed_point_matrix_weight"];
+    double tau1 = (double)db["afc_fixed_point_derivative_weight"]*(double)db["afc_fixed_point_derivative_weight_factor"];
+    //tau0 = tau1 = 1.0;
     // compute first part of rhs
-    // with old matrix 
+    // with old matrix
     for(int i=0;i<nDofs;i++)
     {
       j3=RowPtr[i];
       j4=RowPtr[i+1];
       for(int j=j3;j<j4;j++)
       {
-	index1 = ColInd[j];
-	rhs[i] -= Entries[j]*sol[index1]+(0-alphas[j])*F[j]-sol[i]*afc_matrix_D_entries[j];
-        //Output::print<4>(index1, " ", sol[index1],  " " , alphas[j], " " , F[j]);
-      } 
-    }
-    
+        index_j = ColInd[j];
+        //rhs[i] -= Entries[j]*sol[index_j]-alphas[j]*F[j]-sol[i]*afc_matrix_D_entries[j];
+                                                  //-sol[i]*afc_matrix_D_entries[j];
+        rhs[i] += -(Entries[j])*sol[index_j]+alphas[j]*F[j];
+        //Output::print<4>(index_j, " ", sol[index_j],  " " , alphas[j], " " , F[j]);
+      }
+    }
+
     Output::print<4>("AFC: computing Jacobian");
     // compute Jacobian, store on matrix entries
-    if (limiter == Limiter::ZALESAK)
-    {
-      // Computation of Matrix DF
-      // loop over the degrees of freedom
-      for(int i=0;i<nDofs;i++)
-      {
-	j3=RowPtr[i];
-	j4=RowPtr[i+1];
-	// loop over the columns of the matrix
-	for(int j=j3;j<j4;j++)
-	{
-	  index1=ColInd[j];
-	  //Non-Diagonal Entries
-	  if(i!=index1) 
-	  {
-	    //Derivative Product is a function which returns the summation inside the DF matrix
-	    df[j]=Entries[j]-alphas[j]*afc_matrix_D_entries[j]
-	    -Compute_Jacobian_times_flux_Zalesak(system_matrix,F,P_plus,Q_plus,Q_minus,
-						 P_minus,R_minus,R_plus,i,
-					         index1,j,afc_matrix_D_entries);
-          }
-	  else
-	  {
-	    double sum_flux=0.0;
-	    for(int jj=j3;jj<j4;jj++)
-	    {
-	      if(ColInd[jj]!=i)
-	        sum_flux-= alphas[jj]*afc_matrix_D_entries[jj];
-	    }
-	    df[j]=Entries[j]-sum_flux
-	         -Compute_Jacobian_times_flux_Zalesak(system_matrix,F,P_plus,Q_plus,Q_minus,
-						      P_minus,R_minus,R_plus,i,
-					              index1,j,afc_matrix_D_entries);
-	  }
-        }
-      }//Formation of matrix DF complete
-    }
-    
+    if (limiter == Limiter::KUZMIN)
+    {
+      if (it_scheme == Iteration_Scheme::NEWTON)
+      {
+        // Computation of Matrix DF
+        // loop over the degrees of freedom
+        for(int i=0;i<nDofs;i++)
+        {
+          j3=RowPtr[i];
+          j4=RowPtr[i+1];
+          // loop over the columns of the matrix
+          for(int j=j3;j<j4;j++)
+          {
+            index_j=ColInd[j];
+            //Non-Diagonal Entries
+            if(i!=index_j)
+            {
+              //Derivative Product is a function which returns the summation inside the DF matrix
+              df[j]=Entries[j]-tau0*alphas[j]*afc_matrix_D_entries[j]
+                -tau1*Compute_Jacobian_times_flux_Kuzmin(system_matrix,F,P_plus,Q_plus,Q_minus,
+                P_minus,R_minus,R_plus,i,
+                index_j,j,afc_matrix_D_entries);
+            }
+            else
+            {
+              double sum_flux=0.0;
+              for(int jj=j3;jj<j4;jj++)
+              {
+                if(ColInd[jj]!=i)
+                  sum_flux += alphas[jj]*afc_matrix_D_entries[jj];
+              }
+              df[j]=Entries[j]+tau0*sum_flux
+                -tau1*Compute_Jacobian_times_flux_Kuzmin(system_matrix,F,P_plus,Q_plus,Q_minus,
+                P_minus,R_minus,R_plus,i,
+                index_j,j,afc_matrix_D_entries);
+            }
+          }                                       //end of loop j
+        }                                         //end of loop i                                         //Formation of matrix DF complete
+      }                                           //end of Newton case
+
+      if (it_scheme == Iteration_Scheme::NEWTON_REGU)
+      {
+        // Computation of Matrix DF
+        // loop over the degrees of freedom
+        double sigma = (double)db["afc_newton_regu_sigma"];
+        
+        for(int i=0;i<nDofs;i++)
+        {
+          j3=RowPtr[i];
+          j4=RowPtr[i+1];
+          // loop over the columns of the matrix
+          for(int j=j3;j<j4;j++)
+          {
+            index_j=ColInd[j];
+            // Entries contains already a+d
+            df[j]=Entries[j]-Compute_Jacobian_times_flux_Kuzmin_Regularized(system_matrix,F,i,
+              index_j,j,afc_matrix_D_entries,sigma, tau0, tau1);
+          }
+        }                                         //end of loop i                                         //Formation of matrix DF complete
+      }                                           //end of Newton_regu
+    }                                             //end of KUZMIN limiter case
+
     if(limiter == Limiter::BJK17)
     {
-      //Computation of matrix DF
-      //Loop over the degrees of freedom
-      for(int i=0;i<nDofs;i++)
-      {
- 	j3=RowPtr[i];
-	j4=RowPtr[i+1];
-	//Loop over the columns
-	for(int j=j3;j<j4;j++)
-	{
-	  index1=ColInd[j];
-	  //Non-Diagonal Entries
-	  if(i!=index1) 
-	  {
-	    //Derivative Product is a function which returns the summation inside the DF matrix
-	    df[j]=Entries[j]-alphas[j]*afc_matrix_D_entries[j]
-	          -Compute_Jacobian_times_flux_BJK17(system_matrix, F, P_plus,P_minus,Q_plus,Q_minus,
-					       R_plus,R_minus,umax,umin,q,sol[index1],i,
-		                               index1,j,afc_matrix_D_entries);
-          }
-	  else
-	  {
-	    double sum_flux=0.0;
-	    for(int jj=j3;jj<j4;jj++)
-	    {
-	      if(ColInd[jj]!=i)
-	        sum_flux-=alphas[jj]*afc_matrix_D_entries[jj];
-	    }
-	    df[j]=Entries[j]-sum_flux
-	          -Compute_Jacobian_times_flux_BJK17(system_matrix, F, P_plus,P_minus,Q_plus,Q_minus,
-						     R_plus,R_minus,umax,umin,q,sol[index1],i,
-					             index1,j,afc_matrix_D_entries);
-	  }
-        }
+      if (it_scheme == Iteration_Scheme::NEWTON)
+      {
+        //Computation of matrix DF
+        //Loop over the degrees of freedom
+        for(int i=0;i<nDofs;i++)
+        {
+          j3=RowPtr[i];
+          j4=RowPtr[i+1];
+          //Loop over the columns
+          for(int j=j3;j<j4;j++)
+          {
+            index_j=ColInd[j];
+            //Non-Diagonal Entries
+            if(i!=index_j)
+            {
+              //Derivative Product is a function which returns the summation inside the DF matrix
+              df[j]=Entries[j]-alphas[j]*afc_matrix_D_entries[j]
+                -Compute_Jacobian_times_flux_BJK17(system_matrix, F, P_plus,P_minus,Q_plus,Q_minus,
+                R_plus,R_minus,umax,umin,q,sol[index_j],i,
+                index_j,j,afc_matrix_D_entries);
+            }
+            else
+            {
+              double sum_flux=0.0;
+              for(int jj=j3;jj<j4;jj++)
+              {
+                if(ColInd[jj]!=i)
+                  sum_flux +=alphas[jj]*afc_matrix_D_entries[jj];
+              }
+              df[j]=Entries[j]+sum_flux
+                -Compute_Jacobian_times_flux_BJK17(system_matrix, F, P_plus,P_minus,Q_plus,Q_minus,
+                R_plus,R_minus,umax,umin,q,sol[index_j],i,
+                index_j,j,afc_matrix_D_entries);
+            }
+          }
+        }
+      }
+      if (it_scheme == Iteration_Scheme::NEWTON_REGU)
+      {
+        {
+          double sigma = (double)db["afc_newton_regu_sigma"];
+          double upper_bound, lower_bound;
+          upper_bound=sol[0], lower_bound=sol[0];
+          // compute an upper and a lower bound of the current solution
+          for(int i=0;i<nDofs;i++)
+          {
+            if(sol[i]>=upper_bound)
+              upper_bound=sol[i];
+            if(sol[i]<=lower_bound)
+              lower_bound=sol[i];
+          }
+          /*	if(lower_bound<0.0)
+          lower_bound=lower_bound*2.0;
+          else if(lower_bound==0.0)
+          lower_bound=-1.0;
+          else
+          lower_bound=lower_bound/2.0;
+          //Finding consatnt upper bound so to get strict inequality
+          if(upper_bound>0.0)
+          upper_bound=upper_bound*2.0;
+          else if(upper_bound==0.0)
+          upper_bound=1.0;
+          else
+          upper_bound=upper_bound/2.0;*/
+          lower_bound -= 0.1;
+          upper_bound += 0.1;
+          Output::print<1>("Upper bound= ", upper_bound, " Lower bound= ", lower_bound);
+
+          // computation of Matrix DF
+          // loop over the degrees of freedom
+          for(int i=0;i<nDofs;i++)
+          {
+            j3=RowPtr[i];
+            j4=RowPtr[i+1];
+            // loop over the columns of the matrix
+            for(int j=j3;j<j4;j++)
+            {
+              index_j=ColInd[j];
+              // non-Diagonal Entries
+              if(i!=index_j)
+              {
+                df[j]=Entries[j]+afc_matrix_D_entries[j]
+                  -Compute_Jacobian_times_flux_BJK17_Regularized(system_matrix,F,i,
+                  index_j,j,sol, q, afc_matrix_D_entries, upper_bound, lower_bound, umax[i], umin[i],sigma);
+              }
+              else
+              {
+                double sum_flux=0.0;
+                for(int jj=j3;jj<j4;jj++)
+                {
+                  if(ColInd[jj]!=i)
+                    sum_flux-= alphas[jj]*afc_matrix_D_entries[jj];
+                }
+                df[j]=Entries[j]+afc_matrix_D_entries[j]
+                  -Compute_Jacobian_times_flux_BJK17_Regularized(system_matrix,F,i,
+                  index_j,j,sol, q,afc_matrix_D_entries, upper_bound, lower_bound, umax[i], umin[i],sigma);
+              }
+            }
+          }                                       //Formation of matrix DF complete
+        }                                         //Computation of matrix DF
       }
     }
 
@@ -2689,32 +2526,33 @@
       j4=RowPtr[i+1];
       for(int j=j3;j<j4;j++)
       {
-	index1 = ColInd[j];
-	rhs[i] += df[j]*sol[index1]; //Using DF instead of matrix A
-	//Output::print<4>(index1, " ", sol[index1],  " " , alphas[j], " " , F[j]);
-	Entries[j]=df[j];
-      }
-    } 
-  }
-
-  delete [] F; // here it should be
-}//End of function definition
+        index_j = ColInd[j];
+        rhs[i] += df[j]*sol[index_j];             //Using DF instead of matrix A
+        //Output::print<4>(index_j, " ", sol[index_j],  " " , alphas[j], " " , F[j]);
+        Entries[j]=df[j];
+      }
+    }
+  }
+
+  delete [] F;                                    // here it should be
+}                                                 //End of function definition
+
 
 void AlgebraicFluxCorrection::crank_nicolson_fct(
-       const FEMatrix& M_C, FEMatrix& K,
-       const std::vector<double>& oldsol,
-       std::vector<double>& rhs, std::vector<double>& rhs_old,
-       double delta_t,
-       const std::vector<int>& neum_to_diri,
-       AlgebraicFluxCorrection::Prelimiter prelim
-       )
+const FEMatrix& M_C, FEMatrix& K,
+const std::vector<double>& oldsol,
+std::vector<double>& rhs, std::vector<double>& rhs_old,
+double delta_t,
+const std::vector<int>& neum_to_diri,
+AlgebraicFluxCorrection::Prelimiter prelim
+)
 {
 
   //make sure Crank-Nicolson is used
   if( TDatabase::TimeDB->TIME_DISC != 2 )
   {
     ErrThrow("crank_nicolson_fct performs Crank-Nicolson time discretization."
-        "Change TDatabase::TimeDB->TIME_DISC to 2.")
+      "Change TDatabase::TimeDB->TIME_DISC to 2.")
   }
 
   //check if both matrices are square and dimensions match
@@ -2761,12 +2599,11 @@
   std::vector<double> lump_mass (nDofs, 0.0);
   lump_mass_matrix_to_vector(M_C, lump_mass);
 
-
   //STEP 1: Computation of the intermediate solution
   // follows Kuzmin(2009), S.10 (44)
 
-  double theta = 0.5; //hard-coded implicitness. 1/2 for Crank-Nicolson
-  double one_minus_theta = 0.5; //hard-coded expliciteness
+  double theta = 0.5;                             //hard-coded implicitness. 1/2 for Crank-Nicolson
+  double one_minus_theta = 0.5;                   //hard-coded expliciteness
 
   //approximation to u(t + /frac{1}{2} /delta t)
   std::vector<double> u_interm(nDofs,0.0);
@@ -2778,7 +2615,6 @@
   // MPI: oldsol is normally given in Level2-Consistency,
   // when this method is called
   K.multiply(&oldsol[0], &u_interm[0]);
-
 
   // ...then M_L^(-1)(f_{k-1} - L u_{k-1})
   for(int i=0;i<nDofs;i++)
@@ -2841,7 +2677,7 @@
       // column
       int index = ColInd_M[j];
 
-      if (index==i) //nothing to do if this is a diagonal entry
+      if (index==i)                               //nothing to do if this is a diagonal entry
         continue;
 
       double val = - matrix_D_Entries[j] * (u_interm[i]-u_interm[index]);
@@ -2850,20 +2686,20 @@
       // pre-limit fluxes
       switch(prelim)
       {
-      case Prelimiter::NONE:
-        // no prelimiting
-        break;
-      case Prelimiter::BOTH:
-        // no break statement, will execute both following prelimiters!
-      case Prelimiter::MIN_MOD:
-        raw_fluxes[j] = MinMod(raw_fluxes[j]/delta_t, val);
-        break;
-      case Prelimiter::GRAD_DIRECTION:
-        if (raw_fluxes[j]*(u_interm[index]-u_interm[i])>0)
-        {
-          raw_fluxes[j] = 0;
-        }
-        break;
+        case Prelimiter::NONE:
+          // no prelimiting
+          break;
+        case Prelimiter::BOTH:
+          // no break statement, will execute both following prelimiters!
+        case Prelimiter::MIN_MOD:
+          raw_fluxes[j] = MinMod(raw_fluxes[j]/delta_t, val);
+          break;
+        case Prelimiter::GRAD_DIRECTION:
+          if (raw_fluxes[j]*(u_interm[index]-u_interm[i])>0)
+          {
+            raw_fluxes[j] = 0;
+          }
+          break;
       }
       //multiply with delta, required by our Zalesak implementation
       raw_fluxes[j] *= delta_t;
@@ -2873,49 +2709,50 @@
   //STEP 3: apply Zalesaks flux correction to gain correction factors alpha
   std::vector<double> alphas( M_C.GetN_Entries(), 0.0 );
   ZalesaksFluxLimiter( alphas, M_C, lump_mass, raw_fluxes,
-                       u_interm, neum_to_diri);
+    u_interm, neum_to_diri);
 
   // STEP 4: Calculate the new right hand side and system matrix.
-    for(int i=0;i<nDofs;i++)
-    {
+  for(int i=0;i<nDofs;i++)
+  {
 #ifdef _MPI
     // do this only for master rows
     if(masters[i] != rank)
       continue;
 #endif
-      double corrected_flux = 0.0;
-      int j0 = RowPtr[i];
-      int j1 = RowPtr[i+1];
-      for(int j=j0;j<j1;j++)
-      {
-        int index = ColInd[j];
-        if(i != index)
-        {
-          corrected_flux +=  alphas[j] * raw_fluxes[j];
-        }
-      }
-      //do the right hand side updates
-      rhs_old[i]=rhs[i];
-      rhs[i] = u_interm[i] * lump_mass[i] + theta*delta_t*rhs[i] +
-          corrected_flux;
-    }
-
-    //and finally update K to be the final system matrix
-    fem_fct_compute_system_matrix(K, lump_mass, delta_t,
-                                  theta, one_minus_theta);
+    double corrected_flux = 0.0;
+    int j0 = RowPtr[i];
+    int j1 = RowPtr[i+1];
+    for(int j=j0;j<j1;j++)
+    {
+      int index = ColInd[j];
+      if(i != index)
+      {
+        corrected_flux +=  alphas[j] * raw_fluxes[j];
+      }
+    }
+    //do the right hand side updates
+    rhs_old[i]=rhs[i];
+    rhs[i] = u_interm[i] * lump_mass[i] + theta*delta_t*rhs[i] +
+      corrected_flux;
+  }
+
+  //and finally update K to be the final system matrix
+  fem_fct_compute_system_matrix(K, lump_mass, delta_t,
+    theta, one_minus_theta);
 
 }
+
 
 void AlgebraicFluxCorrection::correct_dirichlet_rows(FEMatrix& MatrixA)
 {
-	//hold pointers to row, kcol, entries array
-	const int* RowPtr_A      = MatrixA.GetRowPtr();
-	const int* KCol_A        = MatrixA.GetKCol();
-	double* Entries_A  = MatrixA.GetEntries();
-
-	//determine first and one-after-last dirichlet rows
-	size_t diriHighBound;
-	size_t diriLowBound;
+  //hold pointers to row, kcol, entries array
+  const int* RowPtr_A      = MatrixA.GetRowPtr();
+  const int* KCol_A        = MatrixA.GetKCol();
+  double* Entries_A  = MatrixA.GetEntries();
+
+  //determine first and one-after-last dirichlet rows
+  size_t diriHighBound;
+  size_t diriLowBound;
 #ifdef __3D__
   diriHighBound = MatrixA.GetFESpace3D()->GetDirichletBound();
   diriLowBound = diriHighBound - MatrixA.GetFESpace3D()->GetN_Dirichlet();
@@ -2924,33 +2761,31 @@
   diriLowBound = diriHighBound - MatrixA.GetFESpace2D()->GetN_Dirichlet();
 #endif
 
-
-	// loop over rows and set them to unity-vectors
-	for (size_t rowIndex = diriLowBound;
-			rowIndex < diriHighBound ;++rowIndex)
-	{
-		int l0 = RowPtr_A[rowIndex];
-		int l1 = RowPtr_A[rowIndex+1];
-		for (int l=l0;l<l1;l++)
-		{
-			// diagonal entry
-			if (KCol_A[l]== (int) rowIndex)
-				Entries_A[l] = 1;
-			else
-				Entries_A[l] = 0;
-		}
-	}
+  // loop over rows and set them to unity-vectors
+  for (size_t rowIndex = diriLowBound;
+    rowIndex < diriHighBound ;++rowIndex)
+  {
+    int l0 = RowPtr_A[rowIndex];
+    int l1 = RowPtr_A[rowIndex+1];
+    for (int l=l0;l<l1;l++)
+    {
+      // diagonal entry
+      if (KCol_A[l]== (int) rowIndex)
+        Entries_A[l] = 1;
+      else
+        Entries_A[l] = 0;
+    }
+  }
 }
 
-void AlgebraicFluxCorrection::AFC_Compute_New_Iterate(const BlockVector& old_solution, 
-						      BlockVector& new_solution,
-						      const ParameterDatabase& db)
-  //const ParameterDatabase& db)
+
+void AlgebraicFluxCorrection::AFC_Compute_New_Iterate(const BlockVector& old_solution,
+BlockVector& new_solution,
+const ParameterDatabase& db)
+//const ParameterDatabase& db)
 {
-   new_solution.add_scaled(old_solution,-1.0);
-   new_solution.scale(db["afc_nonlinloop_damping_factor"]);
-   new_solution.add_scaled(old_solution,1.0);
-   new_solution.copy_nonactive(old_solution);
-}
- 
->>>>>>> 65248791
+  new_solution.add_scaled(old_solution,-1.0);
+  new_solution.scale(db["afc_nonlinloop_damping_factor"]);
+  new_solution.add_scaled(old_solution,1.0);
+  new_solution.copy_nonactive(old_solution);
+}