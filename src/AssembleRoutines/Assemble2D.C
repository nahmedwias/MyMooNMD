// =======================================================================
// @(#)Assemble2D.C        1.16 04/13/00
//
// Purpose:     bilinear form (discretized and stabilized assemble)
//
// Author:      Gunar Matthies (10.08.98)
//
// History:     start of implementation 10.08.98 (Gunar Matthies)
//
// =======================================================================

#include <DefineParams.h>

#include <Assemble2D.h>
#include <Enumerations.h>
#include <Matrix2D.h>
#include <AuxParam2D.h>
#include <DiscreteForm2D.h>
#include <IsoBoundEdge.h>
#include <BoundComp.h>
#include <FEDatabase2D.h>
#include <NodalFunctional2D.h>
#include <SquareMatrix2D.h>
#include <MooNMD_Io.h>
#include <Database.h>
#include <Convolution.h>

#include <string.h>
#include <stdlib.h>
#include <vector>
#ifdef __3D__
  #include <Aux2D3D.h>
#endif


////////////////////////////////////////////////////////////////////////
//
// Assembling of matrices multiplied by a factor
//
////////////////////////////////////////////////////////////////////////

void Assemble2D_FCT(int n_fespaces, TFESpace2D **fespaces,
int n_sqmatrices, TSquareMatrix2D **sqmatrices,
int n_matrices, TMatrix2D **matrices,
int n_rhs, double **rhs, TFESpace2D **ferhs,
TDiscreteForm2D *DiscreteForm,
BoundCondFunct2D **BoundaryConditions,
BoundValueFunct2D **BoundaryValues,
TAuxParam2D *Parameters,
double factor
#ifdef __3D__
, TAux2D3D *Aux2D3D
#endif
)
{
  double hK;
  int N_AllMatrices = n_sqmatrices+n_matrices;
  int i,j,k,l,l1,l2,l3,n,m, N_LocalUsedElements;//ij;
  int N_Cells, N_Points, N_Parameters, N_, N_Hanging;
  int N_Test, N_Ansatz, N_Joints;//, N_Edges;
  int *N_BaseFunct;
  BaseFunct2D *BaseFuncts;
  const TFESpace2D *fespace;
  FE2D LocalUsedElements[N_FEs2D], CurrentElement;
  FE2D TestElement, AnsatzElement;
  QuadFormula1D LineQuadFormula;
  TQuadFormula1D *qf1;
  TCollection *Coll;
  TBaseCell *cell;
  TJoint *joint;
  TBoundEdge *boundedge;
  TIsoBoundEdge *isoboundedge;
  int **GlobalNumbers = nullptr;
  int **BeginIndex = nullptr;
  int **RhsGlobalNumbers = nullptr;
  int **RhsBeginIndex = nullptr;
  int **TestGlobalNumbers= nullptr;
  int **TestBeginIndex = nullptr;
  int **AnsatzGlobalNumbers = nullptr;
  int **AnsatzBeginIndex = nullptr;
  TFE2D *ele;
  TFEDesc2D *FEDesc_Obj;
  double *weights, *xi, *eta;
  double X[MaxN_QuadPoints_2D], Y[MaxN_QuadPoints_2D];
  double AbsDetjk[MaxN_QuadPoints_2D];
  double *Param[MaxN_QuadPoints_2D];
  double *local_rhs = nullptr;
  double *righthand = nullptr;
  double **Matrices = nullptr;
  double *aux = nullptr;
  double **Matrix = nullptr;
  double ***LocMatrices = nullptr;
  double **LocRhs = nullptr;
  int LocN_BF[N_BaseFuncts2D];
  BaseFunct2D LocBF[N_BaseFuncts2D];
  double *AuxArray[MaxN_QuadPoints_2D];
  int *DOF, ActiveBound, DirichletBound, end, last;
  int *TestDOF, *AnsatzDOF;
  double *Entries;
  const int *ColInd, *RowPtr;
  double *RHS, *MatrixRow;
  double **HangingEntries = nullptr;
  double **HangingRhs = nullptr;
  double *CurrentHangingEntries, *CurrentHangingRhs;
  const int *HangingRowPtr, *HangingColInd;
  THangingNode *hn, **HangingNodes;
  HNDesc HNDescr;
  THNDesc *HNDescr_Obj;
  double *Coupling, v;
  const TBoundComp *BoundComp;
  double t0, t1, t, s;
  int comp;
  BoundCond Cond0, Cond1;
  BoundCondFunct2D *BoundaryCondition;
  BoundValueFunct2D *BoundaryValue;
  TNodalFunctional2D *nf;
  int N_EdgePoints;
  double *EdgePoints;
  double PointValues[MaxN_PointsForNodal2D];
  double FunctionalValues[MaxN_BaseFunctions2D];
  int *EdgeDOF, N_EdgeDOF;
  int N_LinePoints;
  double *LineWeights, *zeta;
  double x0, x1, y0, y1, hE, eps=1e-4;
  #ifdef __3D__
  double z0, z1;
  #endif
  double **JointValues, *JointValue;
  bool *SecondDer;
  //int *Bounds, NeumannBound, RobinBound;
  //double RobinScale = 16.0;
  
  int N_Rows;
  int AnsatzActiveBound, AnsatzHangingBound;

  // ########################################################################
  // store information in local arrays
  // ########################################################################
  BaseFuncts = TFEDatabase2D::GetBaseFunct2D_IDFromFE2D();
  N_BaseFunct = TFEDatabase2D::GetN_BaseFunctFromFE2D();

  if(n_sqmatrices+n_matrices)
  {
    HangingEntries = new double* [n_sqmatrices+n_matrices];

    for(i=0;i<n_sqmatrices;i++)
    {
      j = sqmatrices[i]->GetHangingN_Entries();
      HangingEntries[i] = new double [j];
      memset(HangingEntries[i], 0, SizeOfDouble*j);
    }

    for(i=0;i<n_matrices;i++)
    {
      j = matrices[i]->GetHangingN_Entries();
      HangingEntries[i+n_sqmatrices] = new double [j];
      memset(HangingEntries[i+n_sqmatrices], 0, SizeOfDouble*j);
    }
  }

  if(n_sqmatrices)
  {
    GlobalNumbers = new int* [n_sqmatrices];
    BeginIndex = new int* [n_sqmatrices];
    for(i=0;i<n_sqmatrices;i++)
    {
      fespace = sqmatrices[i]->GetFESpace2D();
      GlobalNumbers[i] = fespace->GetGlobalNumbers();
      BeginIndex[i] = fespace->GetBeginIndex();
    }                                             // endfor
  }                                               // endif n_sqmatrices

  if(n_matrices)
  {
    TestGlobalNumbers = new int* [n_matrices];
    AnsatzGlobalNumbers = new int* [n_matrices];
    TestBeginIndex = new int* [n_matrices];
    AnsatzBeginIndex = new int* [n_matrices];
    for(i=0;i<n_matrices;i++)
    {
      fespace = (TFESpace2D *) matrices[i]->GetTestSpace2D();
      TestGlobalNumbers[i] = fespace->GetGlobalNumbers();
      TestBeginIndex[i] = fespace->GetBeginIndex();

      fespace = (TFESpace2D *) matrices[i]->GetAnsatzSpace2D();
      AnsatzGlobalNumbers[i] = fespace->GetGlobalNumbers();
      AnsatzBeginIndex[i] = fespace->GetBeginIndex();
    }                                             // endfor
  }                                               // endif n_matrices

  if(n_rhs)
  {
    HangingRhs = new double* [n_rhs];
    RhsBeginIndex = new int* [n_rhs];
    RhsGlobalNumbers = new int* [n_rhs];
    for(i=0;i<n_rhs;i++)
    {
      fespace = ferhs[i];
      RhsBeginIndex[i] = fespace->GetBeginIndex();
      RhsGlobalNumbers[i] = fespace->GetGlobalNumbers();

      j = fespace->GetN_Hanging();
      HangingRhs[i] = new double [j];
      memset(HangingRhs[i], 0, SizeOfDouble*j);
    }                                             // endfor

    LocRhs = new double* [n_rhs];
    righthand = new double [n_rhs*MaxN_BaseFunctions2D];
    for(i=0;i<n_rhs;i++)
      LocRhs[i] = righthand+i*MaxN_BaseFunctions2D;
  }                                               // endif n_rhs

  N_Parameters = Parameters->GetN_Parameters();

  #ifdef __3D__
  N_Parameters += 7;                              // (u, ux, uy, uz, nx, ny, nz)
  #endif

  if(N_Parameters)
  {
    aux = new double [MaxN_QuadPoints_2D*N_Parameters];
    for(j=0;j<MaxN_QuadPoints_2D;j++)
      Param[j] = aux + j*N_Parameters;
  }

  // 40 <= number of terms in bilinear form
  // DUE NOTE CHANGE BELOW 20 SINCE THE ENTRY 19 IS USED IN GetLocalForms
  aux = new double [MaxN_QuadPoints_2D*40];
  for(j=0;j<MaxN_QuadPoints_2D;j++)
    AuxArray[j] = aux + j*40;

  if(N_AllMatrices)
  {
    aux = new double
      [N_AllMatrices*MaxN_BaseFunctions2D*MaxN_BaseFunctions2D];
    Matrices = new double* [N_AllMatrices*MaxN_BaseFunctions2D];
    for(j=0;j<N_AllMatrices*MaxN_BaseFunctions2D;j++)
      Matrices[j] = aux+j*MaxN_BaseFunctions2D;

    LocMatrices = new double** [N_AllMatrices];
    for(i=0;i<N_AllMatrices;i++)
      LocMatrices[i] = Matrices+i*MaxN_BaseFunctions2D;
  }                                               // endif N_AllMatrices

  SecondDer = DiscreteForm->GetNeeds2ndDerivatives();
  // ########################################################################
  // loop over all cells
  // ########################################################################
  Coll = fespaces[0]->GetCollection();            // all spaces use same Coll

  N_Cells = Coll->GetN_Cells();
  for(i=0;i<N_Cells;i++)
  {
    cell = Coll->GetCell(i);
    cell->SetCellIndex(i);
  }
  for(i=0;i<N_Cells;i++)
  {
    cell = Coll->GetCell(i);

    TDatabase::ParamDB->INTERNAL_CELL = i;
    switch (TDatabase::ParamDB->CELL_MEASURE)
    {
      case 0:                                     // diameter
        hK = cell->GetDiameter();
        break;
        //case 1: // with reference map
        //OutPut("cell measure " << endl);
        //hK = cell->GetLengthWithReferenceMap();
        //break;
      case 2:                                     // shortest edge
        hK = cell->GetShortestEdge();
        break;
      case 1:                                     // with reference map
      case 3:                                     // measure
        hK = cell->GetMeasure();
        hK = sqrt(hK);
        break;
      case 4:                                     // mesh size in convection direction, this is just a dummy
        hK = cell->GetDiameter();
        break;
      case 5:                                     // take value from an array
        // this is in general not the diameter but a pw constant value
        // which is needed for some reasons
        hK = cell->GetDiameter();
        break;
      default:                                    // diameter
        hK = cell->GetDiameter();
        break;
    }
    // ####################################################################
    // find local used elements on this cell
    // ####################################################################

    for(j=0;j<n_fespaces;j++)
    {
      CurrentElement = fespaces[j]->GetFE2D(i, cell);
      LocalUsedElements[j] = CurrentElement;
      LocN_BF[j] = N_BaseFunct[CurrentElement];
      LocBF[j] = BaseFuncts[CurrentElement];
    }

    N_LocalUsedElements = n_fespaces;

    // ####################################################################
    // calculate values on original element
    // ####################################################################
    TFEDatabase2D::GetOrig(N_LocalUsedElements, LocalUsedElements,
      Coll, cell, SecondDer,
      N_Points, xi, eta, weights, X, Y, AbsDetjk);

    Parameters->GetParameters(N_Points, Coll, cell, i, xi, eta, X, Y, Param);

// this commented part calls the deprecated DISCTYPE global parameter
// which has been removed from code, and it has to be adapted
//    if ((TDatabase::ParamDB->DISCTYPE == SDFEM)||
//      (TDatabase::ParamDB->BULK_REACTION_DISC == SDFEM))
//    {
//      TDatabase::ParamDB->INTERNAL_LOCAL_DOF = i;
//      N_Edges = cell->GetN_Edges();
//      for (ij=0;ij<N_Edges;ij++)
//      {
//        TDatabase::ParamDB->INTERNAL_VERTEX_X[ij] = cell->GetVertex(ij)->GetX();
//        TDatabase::ParamDB->INTERNAL_VERTEX_Y[ij] = cell->GetVertex(ij)->GetY();
//      }
//      if (N_Edges==3)
//        TDatabase::ParamDB->INTERNAL_VERTEX_X[3] = -4711;
//      TDatabase::ParamDB->INTERNAL_HK_CONVECTION = -1;
//    }

    #ifdef __3D__
    if(Aux2D3D)
      Aux2D3D->GetGradient(i, N_Points, xi, eta, Param);
    #endif

    // use DiscreteForm to assemble a few matrices and
    // right-hand sides at once

    if(DiscreteForm)
    {
      DiscreteForm->GetLocalForms(N_Points, weights, AbsDetjk,
        hK, X, Y,
        LocN_BF, LocBF,
        Param, AuxArray,
        cell,
        N_AllMatrices, n_rhs,
        LocMatrices, LocRhs, factor);
    }
    N_Joints = cell->GetN_Joints();

    // ####################################################################
    // add local matrices to global matrices (ansatz == test)
    // ####################################################################
    for(j=0;j<n_sqmatrices;j++)
    {
      // find space for this bilinear form
      fespace = sqmatrices[j]->GetFESpace2D();
      CurrentElement = fespace->GetFE2D(i, cell);
      N_ = N_BaseFunct[CurrentElement];

      Matrix = Matrices+j*MaxN_BaseFunctions2D;
      Entries = sqmatrices[j]->GetEntries();
      RowPtr = sqmatrices[j]->GetRowPtr();
      ColInd = sqmatrices[j]->GetKCol();

      CurrentHangingEntries = HangingEntries[j];
      HangingRowPtr = sqmatrices[j]->GetHangingRowPtr();
      HangingColInd = sqmatrices[j]->GetHangingKCol();

      ActiveBound = fespace->GetActiveBound();
      DirichletBound = fespace->GetHangingBound();
      DOF = GlobalNumbers[j] + BeginIndex[j][i];
      //Bounds = fespace->GetBoundaryNodesBound();
      //NeumannBound = Bounds[0];
      //RobinBound = Bounds[1];

      /*
        BoundaryCondition = BoundaryConditions[j];
        for(m=0;m<N_Joints;m++)
        {
        joint = cell->GetJoint(m);
        if(joint->GetType() == BoundaryEdge ||
        joint->GetType() == IsoBoundEdge)
        {
        if(joint->GetType() == BoundaryEdge)
        {
              boundedge = (TBoundEdge *)joint;
      BoundComp = boundedge->GetBoundComp();
      boundedge->GetParameters(t0, t1);
      }
      else
      {
      isoboundedge = (TIsoBoundEdge *)joint;
      BoundComp = isoboundedge->GetBoundComp();
      isoboundedge->GetParameters(t0, t1);
      }
      // get id of the boundary component
      comp = BoundComp->GetID();
      // get type of the boundary condition at the beginning
      // and at the end of the current edge
      BoundaryCondition(comp, t0, Cond0);
      //      cout << "bound1" << endl;
      if(Cond0 == ROBIN)
      {
      #ifdef __2D__
      //cout << "robin" << endl;
      // Robin
      lr = TFEDatabase2D::GetPolynomialDegreeFromFE2D(CurrentElement);

      // get a suitable line quadrature formula
      LineQuadFormula = TFEDatabase2D::GetQFLineFromDegree(2*lr);
      qf1 = TFEDatabase2D::GetQuadFormula1D(LineQuadFormula);
      qf1->GetFormulaData(N_LinePoints, LineWeights, zeta);

      TFEDatabase2D::GetBaseFunct2DFromFE2D(CurrentElement)
      ->MakeRefElementData(LineQuadFormula);

      JointValues=TFEDatabase2D::GetJointValues2D(
      BaseFuncts[CurrentElement], LineQuadFormula, m);
      // get vertices of boundary edge
      cell->GetVertex(m)->GetCoords(x0, y0);
      cell->GetVertex((m+1) % 4)->GetCoords(x1, y1);
      // compute (half of the) length of the boundary edge
      hE = sqrt((x1-x0)*(x1-x0) + (y1-y0)*(y1-y0))/2;
      // cout << "x0: " << x0 << " y0: " << y0 << endl;
      // cout << "x1: " << x1 << " y1: " << y1 << endl;
      // compute boundary integral
      for(n=0;n<N_LinePoints;n++)
      {
      // values of test functions in this quadrature point
      JointValue = JointValues[n];
      // cout << "Zeta  :" << zeta[n] << endl;

      // get quadrature point on the boundary
      for(l=0;l<N_;l++)
      {
      MatrixRow = Matrix[l];
      s = JointValue[l];
      // multiply value with weights from quadrature formula
      // and determinant from integral transformation to the
      // unit edge (-1,1)
      s *= hE * LineWeights[n];
      // !! hold the robin boundary values of
      // !! the function alpha from parameters
      // s *= alpha;
      // update rhs for all test functions
      for(k=0;k<N_;k++)
      MatrixRow[k] += s*JointValue[k]*RobinScale;
      } // endfor l
      } // endfor n
      #endif
      } // end Robin
      } // endif BoundEdge
      } // endfor m
      */

      // add local matrix to global
      for(m=0;m<N_;m++)
      {
        l=DOF[m];
        MatrixRow = Matrix[m];
        //cout << "DOF: " << l << endl;
        if(l<ActiveBound)
        {
          // node l is inner or Neumann node
          end=RowPtr[l+1];
          for(n=RowPtr[l];n<end;n++)
          {
            for(k=0;k<N_;k++)
            {
              if(DOF[k] == ColInd[n])
              {
                //cout << m << "   " << k << endl << n << endl;
                Entries[n] += MatrixRow[k];
                break;
              }                                   // endif
            }                                     // endfor k
          }                                       // endfor n
        }                                         // endif l
        else
        {
          if(l<DirichletBound)
          {
            // hanging node
            l -= ActiveBound;
            end = HangingRowPtr[l+1];
            for(n=HangingRowPtr[l];n<end;n++)
            {
              for(k=0;k<N_;k++)
              {
                if(DOF[k] == HangingColInd[n])
                {
                  CurrentHangingEntries[n] += MatrixRow[k];
                  break;
                }                                 // endif
              }                                   // endfor k
            }                                     // endfor n
          }
          else
          {
            // Dirichlet node
            n=RowPtr[l];
            if(ColInd[n]==l)
            {
              Entries[n]=1.0;
            }
          }
        }
      }                                           // endfor m
    }                                             // endfor j

    // ####################################################################
    // add local matrices to global matrices (ansatz != test)
    // ####################################################################
    for(j=0;j<n_matrices;j++)
    {
      TestElement = ((TFESpace2D *) matrices[j]->GetTestSpace2D())
                    ->GetFE2D(i, cell);
      AnsatzElement = ((TFESpace2D *) matrices[j]->GetAnsatzSpace2D())
                    ->GetFE2D(i, cell);
      // cout << "non square matrix: " << j << endl;
      // cout << "TestElement: " << TestElement << endl;
      // cout << "AnsatzElement: " << AnsatzElement << endl;

      N_Test = N_BaseFunct[TestElement];
      N_Ansatz = N_BaseFunct[AnsatzElement];

      Matrix = Matrices+(j+n_sqmatrices)*MaxN_BaseFunctions2D;

      Entries = matrices[j]->GetEntries();
      RowPtr = matrices[j]->GetRowPtr();
      ColInd = matrices[j]->GetKCol();

      TestDOF = TestGlobalNumbers[j] + TestBeginIndex[j][i];
      AnsatzDOF = AnsatzGlobalNumbers[j] + AnsatzBeginIndex[j][i];

      fespace =(const TFESpace2D*)(matrices[j]->GetTestSpace2D());
      ActiveBound = fespace->GetActiveBound();
      DirichletBound = fespace->GetHangingBound();

      CurrentHangingEntries = HangingEntries[j+n_sqmatrices];
      HangingRowPtr = matrices[j]->GetHangingRowPtr();
      HangingColInd = matrices[j]->GetHangingKCol();

      // add local matrix to global
      for(m=0;m<N_Test;m++)
      {
        l=TestDOF[m];
        MatrixRow = Matrix[m];
        // cout << "DOF: " << l << endl;
        if(l<ActiveBound || l>=DirichletBound)
        {
          end=RowPtr[l+1];
          for(n=RowPtr[l];n<end;n++)
          {
            for(k=0;k<N_Ansatz;k++)
            {
              if(AnsatzDOF[k] == ColInd[n])
              {
                // cout << m << "   " << k << endl << n << endl;
                Entries[n] += MatrixRow[k];
                break;
              }                                   // endif
            }                                     // endfor k
          }                                       // endfor n
        }
        else
        {
          // hanging node
          l -= ActiveBound;
          end = HangingRowPtr[l+1];
          for(n=HangingRowPtr[l];n<end;n++)
          {
            // cout << l << " HangingColInd: " << HangingColInd[n] << endl;
            for(k=0;k<N_Ansatz;k++)
            {
              // cout << "AnsatzDOF: " << AnsatzDOF[k] << endl;
              if(AnsatzDOF[k] == HangingColInd[n])
              {
                CurrentHangingEntries[n] += MatrixRow[k];
                break;
              }                                   // endif
            }                                     // endfor k
          }                                       // endfor n
        }
      }                                           // endfor m
    }                                             // endfor j  (n_matrices)
    // ####################################################################
    // add local right-hand sides to global right-hand side
    // ####################################################################
    for(j=0;j<n_rhs;j++)
    {
      fespace = ferhs[j];
      ActiveBound = fespace->GetActiveBound();
      CurrentElement = fespace->GetFE2D(i, cell);

      N_ = N_BaseFunct[CurrentElement];

      local_rhs = righthand+j*MaxN_BaseFunctions2D;
      RHS = rhs[j];
      CurrentHangingRhs = HangingRhs[j];
      // find space for this linear form

      ActiveBound = fespace->GetActiveBound();
      DirichletBound = fespace->GetHangingBound();

      // dof of the rhs nodes connected to this cell
      DOF = RhsGlobalNumbers[j] + RhsBeginIndex[j][i];

      // add local right-hand side to the global one
      for(m=0;m<N_;m++)
      {
        if (TDatabase::ParamDB->INTERNAL_NO_ESTIMATE_DIRICHLET_CELLS)
        {
          // do nothing for this cell
          if (TDatabase::ParamDB->INTERNAL_INDICATOR_Array[i]!=1)
          {
            break;
          }
        }

        l=DOF[m];
        //cout << "DOF: " << l << endl;
        if(l<ActiveBound)
        {
          // node l is inner or Neumann node
          RHS[l] += local_rhs[m];
          // cout << l << " " << RHS[l] << " " << local_rhs[m]<< " "<<endl;;
        }                                         // endif l
        else
        {
          if(l<DirichletBound)
          {
            // hanging node
            l -= ActiveBound;
            CurrentHangingRhs[l] += local_rhs[m];
          }
        }
      }                                           // endfor m

      BoundaryCondition = BoundaryConditions[j];
      BoundaryValue = BoundaryValues[j];
      ele = TFEDatabase2D::GetFE2D(CurrentElement);
      //if ((ele >= D_P1_2D_Q_A)&&(ele<= D_P3_2D_Q_M))
      //  continue;

      nf = ele->GetNodalFunctional2D();

      if(TDatabase::ParamDB->SUPERCONVERGENCE_ORDER)
      {
        /* Superconvergence boundary interpolation */
        if(nf->GetID() == NF_C_Q_Q2_2D)
          nf = TFEDatabase2D::GetNodalFunctional2D(NF_S_Q_Q2_2D);
      }

      nf->GetPointsForEdge(N_EdgePoints, EdgePoints);

      FEDesc_Obj = ele->GetFEDesc2D();
      N_EdgeDOF = FEDesc_Obj->GetN_JointDOF();
      // setting Dirichlet boundary condition
      N_Joints = cell->GetN_Edges();

      for(m=0;m<N_Joints;m++)
      {
        joint = cell->GetJoint(m);

        if(joint->GetType() == BoundaryEdge ||
          joint->GetType() == IsoBoundEdge)
        {
          if(joint->GetType() == BoundaryEdge)
          {
            boundedge = (TBoundEdge *)joint;
            BoundComp = boundedge->GetBoundComp();
            boundedge->GetParameters(t0, t1);
          }
          else
          {
            isoboundedge = (TIsoBoundEdge *)joint;
            BoundComp = isoboundedge->GetBoundComp();
            isoboundedge->GetParameters(t0, t1);
          }
          // get id of the boundary component
          comp=BoundComp->GetID();
          // get type of the boundary condition at the beginning
          // and at the end of the current edge
          if (t0 < t1)
          {
            BoundaryCondition(comp, t0+eps, Cond0);
            BoundaryCondition(comp, t1-eps, Cond1);
          }
          else
          {
            BoundaryCondition(comp, t0-eps, Cond0);
            BoundaryCondition(comp, t1+eps, Cond1);
          }

          // only one boundary condition per edge allowed
          if(Cond0 == Cond1)
          {
            switch(Cond0)
            {
              case DIRICHLET:
                // if DG
                if (N_EdgeDOF==0)
                  break;
                // read boundary values for each quadrature point
                for(l=0;l<N_EdgePoints;l++)
                {
                  s = EdgePoints[l];
                  t = 0.5*(t0*(1-s) + t1*(1+s));
                  BoundaryValue(comp, t, PointValues[l]);
                }                                 // endfor l
                // compute boundary values for each dof on the
                // boundary edge with the nodal functionals

                nf->GetEdgeFunctionals(Coll, cell, m, PointValues,
                  FunctionalValues);
                EdgeDOF = FEDesc_Obj->GetJointDOF(m);
                // save boundary values of each dof on the boundary
                // edge in the rhs
                for(l=0;l<N_EdgeDOF;l++)
                {
                  RHS[DOF[EdgeDOF[l]]] = FunctionalValues[l];
                }
                break;

              case NEUMANN:
                // get polynomial degree of fe
                l = TFEDatabase2D::GetPolynomialDegreeFromFE2D
                  (CurrentElement);
                // get a suitable line quadrature formula
                LineQuadFormula = TFEDatabase2D::GetQFLineFromDegree(2*l);
                qf1 = TFEDatabase2D::GetQuadFormula1D(LineQuadFormula);
                qf1->GetFormulaData(N_LinePoints, LineWeights, zeta);
                TFEDatabase2D::GetBaseFunct2DFromFE2D(CurrentElement)
                  ->MakeRefElementData(LineQuadFormula);
                JointValues=TFEDatabase2D::GetJointValues2D(
                  BaseFuncts[CurrentElement], LineQuadFormula, m);
                TFEDatabase2D::GetBaseFunct2D(BaseFuncts[CurrentElement])
                  ->ChangeBF(Coll, cell, N_LinePoints, JointValues);
                // get vertices of boundary edge
                #ifdef __3D__
                cell->GetVertex(m)->GetCoords(x0, y0, z0);
                cell->GetVertex((m+1) % N_Joints)->GetCoords(x1, y1, z1);
                #else
                cell->GetVertex(m)->GetCoords(x0, y0);
                cell->GetVertex((m+1) % N_Joints)->GetCoords(x1, y1);
                #endif
                // compute (half of the) length of the boundary edge
                hE = sqrt((x1-x0)*(x1-x0) + (y1-y0)*(y1-y0))/2;
                // compute boundary integral
                for(l=0;l<N_LinePoints;l++)
                {
                  // values of test functions in this quadrature point
                  JointValue = JointValues[l];
                  // get quadrature point on the boundary
                  t = t0 + 0.5*(t1-t0)*(zeta[l]+1);
                  // get value in this quadrature point (in s)
                  BoundaryValue(comp, t, s);
                  // multiply value with weights from quadrature formula
                  // and determinant from integral transformation to the
                  // unit edge (-1,1)
                  s *= hE * LineWeights[l];
                  // update rhs for all test functions
                  for(k=0;k<N_;k++)
                    if((l3 = DOF[k])<ActiveBound)
                      RHS[l3] += s*JointValue[k];
                }
                TFEDatabase2D::GetBaseFunct2D(BaseFuncts[CurrentElement])
                  ->ChangeBF(Coll, cell, N_LinePoints, JointValues);
                break;
              case ROBIN:
                #ifdef __2D__
                // get polynomial degree of fe
                l = TFEDatabase2D::GetPolynomialDegreeFromFE2D
                  (CurrentElement);
                // get a suitable line quadrature formula
                LineQuadFormula = TFEDatabase2D::GetQFLineFromDegree(2*l);
                qf1 = TFEDatabase2D::GetQuadFormula1D(LineQuadFormula);
                qf1->GetFormulaData(N_LinePoints, LineWeights, zeta);
                TFEDatabase2D::GetBaseFunct2DFromFE2D(CurrentElement)
                  ->MakeRefElementData(LineQuadFormula);
                JointValues=TFEDatabase2D::GetJointValues2D(
                  BaseFuncts[CurrentElement], LineQuadFormula, m);
                // get vertices of boundary edge
                cell->GetVertex(m)->GetCoords(x0, y0);
                cell->GetVertex((m+1) % N_Joints)->GetCoords(x1, y1);
                // compute (half of the) length of the boundary edge
                hE = sqrt((x1-x0)*(x1-x0) + (y1-y0)*(y1-y0))/2;
                // compute boundary integral
                for(l=0;l<N_LinePoints;l++)
                {
                  // values of test functions in this quadrature point
                  JointValue = JointValues[l];
                  // get quadrature point on the boundary
                  t = t0 + 0.5*(t1-t0)*(zeta[l]+1);
                  // get value in this quadrature point (in s)
                  BoundaryValue(comp, t, s);
                  // multiply value with weights from quadrature formula
                  // and determinant from integral transformation to the
                  // unit edge (-1,1)
                  s *= hE * LineWeights[l];
                  // update rhs for all test functions
                  for(k=0;k<N_;k++)
                    if((l3 = DOF[k])<ActiveBound)
                      RHS[l3] += s*JointValue[k];
                }
                #endif
                break;
              case SLIP:
                OutPut("Use SLIP_FRICTION_PENETRATION_RESISTANCE boundary condition !"<< endl);
                exit(4711);
                break;
              case SLIP_FRICTION_PENETRATION_RESISTANCE:
                // do nothing here
                // everything is done in Assemble2DSlipBC, see below
                break;
              default :
                OutPut("Unknown boundary condition !"<< endl);
                exit(4711);

            }                                     // endswitch Cond0
          }                                       // endif (Cond0==Cond1)
          else
          {
            OutPut("different boundary condition on one edge ");
            OutPut("are not allowed!" << endl);
            exit(4711);
          }
        }                                         // endif (boundary joint)
      }                                           // endfor m (N_Joints)
    }                                             // endfor j (n_rhs)
  }                                               // endfor i (N_Cells)
  // ####################################################################
  // modify matrix according to coupling
  // ####################################################################
  for(j=0;j<n_sqmatrices;j++)
  {
    fespace = sqmatrices[j]->GetFESpace2D();
    N_ = fespace->GetN_Hanging();
    HangingNodes = fespace->GetHangingNodes();

    Entries = sqmatrices[j]->GetEntries();
    RowPtr = sqmatrices[j]->GetRowPtr();
    ColInd = sqmatrices[j]->GetKCol();

    CurrentHangingEntries = HangingEntries[j];
    HangingRowPtr = sqmatrices[j]->GetHangingRowPtr();
    HangingColInd = sqmatrices[j]->GetHangingKCol();

    ActiveBound = fespace->GetActiveBound();

    for(i=0;i<N_;i++)
    {
      hn = HangingNodes[i];
      HNDescr = hn->GetType();
      HNDescr_Obj = TFEDatabase2D::GetHNDesc2D(HNDescr);
      k = HNDescr_Obj->GetN_Nodes();
      Coupling = HNDescr_Obj->GetCoeff();
      DOF = hn->GetDOF();

      end = HangingRowPtr[i+1];
      for(n=HangingRowPtr[i];n<end;n++)
      {
        v = CurrentHangingEntries[n];
        m = HangingColInd[n];
        for(l=0;l<k;l++)
        {
          l1 = DOF[l];
          if(l1<ActiveBound)
          {
            last=RowPtr[l1+1];
            for(l2=RowPtr[l1];l2<last;l2++)
            {
              if(ColInd[l2] == m)
              {
                Entries[l2] += Coupling[l] * v;
              }
            }                                     // endfor l2
          }                                       // endif
        }                                         // endfor l
      }                                           // endfor n
    }                                             // endfor i
  }                                               // endfor j

  for(j=0;j<n_matrices;j++)
  {
    // hanging nodes in test space
    fespace = (TFESpace2D *) (matrices[j]->GetTestSpace2D());
    N_ = fespace->GetN_Hanging();
    HangingNodes = fespace->GetHangingNodes();

    Entries = matrices[j]->GetEntries();
    RowPtr = matrices[j]->GetRowPtr();
    ColInd = matrices[j]->GetKCol();

    CurrentHangingEntries = HangingEntries[j+n_sqmatrices];
    HangingRowPtr = matrices[j]->GetHangingRowPtr();
    HangingColInd = matrices[j]->GetHangingKCol();

    ActiveBound = fespace->GetActiveBound();

    for(i=0;i<N_;i++)
    {
      hn = HangingNodes[i];
      HNDescr = hn->GetType();
      HNDescr_Obj = TFEDatabase2D::GetHNDesc2D(HNDescr);
      k = HNDescr_Obj->GetN_Nodes();
      Coupling = HNDescr_Obj->GetCoeff();
      DOF = hn->GetDOF();

      end = HangingRowPtr[i+1];
      for(n=HangingRowPtr[i];n<end;n++)
      {
        v = CurrentHangingEntries[n];
        m = HangingColInd[n];
        for(l=0;l<k;l++)
        {
          l1 = DOF[l];
          if(l1<ActiveBound)
          {
            last=RowPtr[l1+1];
            for(l2=RowPtr[l1];l2<last;l2++)
            {
              if(ColInd[l2] == m)
              {
                Entries[l2] += Coupling[l] * v;
              }
            }                                     // endfor l2
          }                                       // endif
        }                                         // endfor l
      }                                           // endfor n
    }                                             // endfor i

    // hanging nodes in ansatz space
    N_Rows =  matrices[j]->GetN_Rows();
    fespace = (TFESpace2D *) (matrices[j]->GetAnsatzSpace2D());

    N_ = fespace->GetN_Hanging();
    HangingNodes = fespace->GetHangingNodes();
    AnsatzActiveBound = fespace->GetActiveBound();
    AnsatzHangingBound = fespace->GetHangingBound();
    for(i=0;i<N_Rows;i++)
    {
      end = RowPtr[i+1];
      for(k=RowPtr[i];k<end;k++)
      {
        l = ColInd[k];
        if(l>=AnsatzActiveBound && l<AnsatzHangingBound)
        {
          // l is hanging node in ansatz space
          hn = HangingNodes[l-AnsatzActiveBound];
          HNDescr = hn->GetType();
          HNDescr_Obj = TFEDatabase2D::GetHNDesc2D(HNDescr);
          m = HNDescr_Obj->GetN_Nodes();
          Coupling = HNDescr_Obj->GetCoeff();
          DOF = hn->GetDOF();
          v = Entries[k];
          for(n=0;n<m;n++)
          {
            for(l1=RowPtr[i];l1<end;l1++)
            {
              if(ColInd[l1] == DOF[n])
                Entries[l1] += v*Coupling[n];
            }
          }
          Entries[k] = 0;
        }                                         // endif l
      }                                           // endfor k
    }                                             // endfor i
  }                                               // endfor j

  for(j=0;j<n_rhs;j++)
  {
    fespace = ferhs[j];
    N_Hanging = fespace->GetN_Hanging();
    HangingNodes = fespace->GetHangingNodes();

    RHS = rhs[j];
    CurrentHangingRhs = HangingRhs[j];

    ActiveBound = fespace->GetActiveBound();

    for(i=0;i<N_Hanging;i++)
    {
      hn = HangingNodes[i];
      HNDescr = hn->GetType();
      HNDescr_Obj = TFEDatabase2D::GetHNDesc2D(HNDescr);
      N_ = HNDescr_Obj->GetN_Nodes();
      Coupling = HNDescr_Obj->GetCoeff();
      DOF = hn->GetDOF();

      for(k=0;k<N_;k++)
      {
        l = DOF[k];
        if(l<ActiveBound)
        {
          RHS[l] += Coupling[k] * CurrentHangingRhs[i];
        }
      }                                           // endfor k
    }                                             // endfor i
  }                                               // endfor j

  // ####################################################################
  // write coupling into matrix
  // ####################################################################
  for(j=0;j<n_sqmatrices;j++)
  {
    fespace = sqmatrices[j]->GetFESpace2D();
    N_ = fespace->GetN_Hanging();
    HangingNodes = fespace->GetHangingNodes();

    Entries = sqmatrices[j]->GetEntries();
    RowPtr = sqmatrices[j]->GetRowPtr();
    ColInd = sqmatrices[j]->GetKCol();

    ActiveBound = fespace->GetActiveBound();

    n = RowPtr[ActiveBound];

    for(i=0;i<N_;i++)
    {
      hn = HangingNodes[i];
      HNDescr = hn->GetType();
      HNDescr_Obj = TFEDatabase2D::GetHNDesc2D(HNDescr);
      k = HNDescr_Obj->GetN_Nodes();
      Coupling = HNDescr_Obj->GetCoeff();
      DOF = hn->GetDOF();

      Entries[n] = 1.0;
      n++;

      for(l=0;l<k;l++)
      {
        Entries[n] = - Coupling[l];
        n++;
      }                                           // endfor l

    }                                             // endfor i
  }

  if(n_sqmatrices)
  {
    delete GlobalNumbers;
    delete BeginIndex;
  }

  if(n_matrices)
  {
    delete AnsatzGlobalNumbers;
    delete AnsatzBeginIndex;
    delete TestGlobalNumbers;
    delete TestBeginIndex;
  }

  if(n_sqmatrices+n_matrices)
  {
    for(i=0;i<n_sqmatrices+n_matrices;i++)
      delete HangingEntries[i];

    delete HangingEntries;
  }

  if(n_rhs)
  {
    for(i=0;i<n_rhs;i++)
      delete HangingRhs[i];
    delete HangingRhs;

    delete righthand;
    delete LocRhs;
    delete RhsBeginIndex;
    delete RhsGlobalNumbers;
  }

  if(N_Parameters)
  {
    delete Param[0];
  }

  if(N_AllMatrices)
  {
    delete LocMatrices;
    delete Matrices[0];
    delete Matrices;
  }

  delete AuxArray[0];

} // end of Assemble2D_FCT



// =======================================================================
//
// Assemble2DSlipBC
//
// some manipulations in matrices and the rhs are necessary
//
// =======================================================================

void Assemble2DSlipBC(int n_fespaces, const TFESpace2D **fespaces,
int n_sqmatrices, TSquareMatrix2D **sqmatrices,
int n_matrices, TMatrix2D **matrices,
int n_rhs, double **rhs, const TFESpace2D **ferhs,
BoundCondFunct2D **BoundaryConditions,
BoundValueFunct2D **BoundaryValues,
TFEFunction2D *u1, TFEFunction2D *u2)
{
  int N_AllMatrices = n_sqmatrices+n_matrices;
  int i,j,l,m, N_LocalUsedElements,ii,jj,ll;
  int N_Cells, N_Points, N_;
  int N_Joints;
  int *N_BaseFunct;
  BaseFunct2D *BaseFuncts;
  const TFESpace2D *fespace;
  FE2D LocalUsedElements[N_FEs2D], CurrentElement;
  QuadFormula1D LineQuadFormula;
  TQuadFormula1D *qf1;
  TCollection *Coll;
  TBaseCell *cell;
  TJoint *joint;
  TBoundEdge *boundedge;
  TIsoBoundEdge *isoboundedge;
  int **GlobalNumbers = nullptr;
  int **BeginIndex = nullptr;
  int **RhsGlobalNumbers = nullptr;
  int **RhsBeginIndex = nullptr;
  int **TestGlobalNumbers = nullptr;
  int **TestBeginIndex = nullptr;
  int **AnsatzGlobalNumbers = nullptr;
  int **AnsatzBeginIndex = nullptr;
  TFE2D *ele;
  TFEDesc2D *FEDesc_Obj;
  double *weights, *xi, *eta;
  double X[MaxN_QuadPoints_2D], Y[MaxN_QuadPoints_2D];
  double AbsDetjk[MaxN_QuadPoints_2D];
<<<<<<< HEAD
  //double *Param[MaxN_QuadPoints_2D];
=======
>>>>>>> c8a32ca0
  double *righthand = nullptr;
  double **Matrices = nullptr;
  double *aux = nullptr;
  double ***LocMatrices = nullptr;
  double **LocRhs = nullptr;
  double *AuxArray[MaxN_QuadPoints_2D];
  int *DOF, ActiveBound;

  double *Entries1 = nullptr;
  double *Entries2 = nullptr;
  double *Entries3 = nullptr;
  double *Entries4 = nullptr;
  double *Entries5 = nullptr;

  const int *ColInd1 = nullptr;
  const int* RowPtr1 = nullptr;
  const int* ColInd2 = nullptr;
  const int* RowPtr2 = nullptr;
  const int* ColInd3 = nullptr;
  const int* RowPtr3 = nullptr;
  const int* RowPtr4 = nullptr;
  const int* RowPtr5 = nullptr;
  double *RHS;
  double **HangingEntries = nullptr;
  double **HangingRhs = nullptr;
  const TBoundComp *BoundComp;
  double t0, t1, s,integral[2];
  int comp, dof_ii,dof_jj, found;
  BoundCond Cond0, Cond1;
  BoundCondFunct2D *BoundaryCondition;
  int *EdgeDOF, N_EdgeDOF;
  int N_LinePoints;
  double *LineWeights, *zeta;
  double x0 = 0;
  double x1 = 0;
  double y0 = 0;
  double y1 = 0;
  double hE, nx, ny, tx, ty, x, y, val, eps=1e-12;
  double penetration_penalty;
  double friction_parameter = 0;
  double **JointValues, *JointValue, u1_values[3], u2_values[3];
  double friction_constant= TDatabase::ParamDB->FRICTION_CONSTANT;
  double friction_power = TDatabase::ParamDB->FRICTION_POWER;
  double penetration_constant = TDatabase::ParamDB->PENETRATION_CONSTANT;
  double penetration_power = TDatabase::ParamDB->PENETRATION_POWER;
  int friction_type = TDatabase::ParamDB->FRICTION_TYPE;
  double RE_NR, tangential_velo, U0, denominator;
  bool *SecondDer;
#ifdef __3D__
  double z0, z1;
#endif


  // ########################################################################
  // store information in local arrays
  // ########################################################################
  BaseFuncts = TFEDatabase2D::GetBaseFunct2D_IDFromFE2D();
  N_BaseFunct = TFEDatabase2D::GetN_BaseFunctFromFE2D();

  if(n_sqmatrices)
  {
    GlobalNumbers = new int* [n_sqmatrices];
    BeginIndex = new int* [n_sqmatrices];
    HangingEntries = new double* [n_sqmatrices];
    for(i=0;i<n_sqmatrices;i++)
    {
      fespace = sqmatrices[i]->GetFESpace2D();
      GlobalNumbers[i] = fespace->GetGlobalNumbers();
      BeginIndex[i] = fespace->GetBeginIndex();

      j = sqmatrices[i]->GetHangingN_Entries();
      HangingEntries[i] = new double [j];
      memset(HangingEntries[i], 0, SizeOfDouble*j);
    }                                             // endfor
  }                                               // endif n_sqmatrices

  if(n_matrices)
  {
    TestGlobalNumbers = new int* [n_matrices];
    AnsatzGlobalNumbers = new int* [n_matrices];
    TestBeginIndex = new int* [n_matrices];
    AnsatzBeginIndex = new int* [n_matrices];
    for(i=0;i<n_matrices;i++)
    {
      fespace = (TFESpace2D *) matrices[i]->GetTestSpace2D();
      TestGlobalNumbers[i] = fespace->GetGlobalNumbers();
      TestBeginIndex[i] = fespace->GetBeginIndex();

      fespace = (TFESpace2D *) matrices[i]->GetAnsatzSpace2D();
      AnsatzGlobalNumbers[i] = fespace->GetGlobalNumbers();
      AnsatzBeginIndex[i] = fespace->GetBeginIndex();
    }                                             // endfor
  }                                               // endif n_matrices

  if(n_rhs)
  {
    HangingRhs = new double* [n_rhs];
    RhsBeginIndex = new int* [n_rhs];
    RhsGlobalNumbers = new int* [n_rhs];
    for(i=0;i<n_rhs;i++)
    {
      fespace = ferhs[i];
      RhsBeginIndex[i] = fespace->GetBeginIndex();
      RhsGlobalNumbers[i] = fespace->GetGlobalNumbers();

      j = fespace->GetN_Hanging();
      HangingRhs[i] = new double [j];
      memset(HangingRhs[i], 0, SizeOfDouble*j);
    }                                             // endfor

    LocRhs = new double* [n_rhs];
    righthand = new double [n_rhs*MaxN_BaseFunctions2D];
    for(i=0;i<n_rhs;i++)
      LocRhs[i] = righthand+i*MaxN_BaseFunctions2D;

  }                                               // endif n_rhs

  // 20 <= number of term in bilinear form
  aux = new double [MaxN_QuadPoints_2D*40];
  for(j=0;j<MaxN_QuadPoints_2D;j++)
    AuxArray[j] = aux + j*40;

  if(N_AllMatrices)
  {
    aux = new double
      [N_AllMatrices*MaxN_BaseFunctions2D*MaxN_BaseFunctions2D];
    Matrices = new double* [N_AllMatrices*MaxN_BaseFunctions2D];
    for(j=0;j<N_AllMatrices*MaxN_BaseFunctions2D;j++)
      Matrices[j] = aux+j*MaxN_BaseFunctions2D;

    LocMatrices = new double** [N_AllMatrices];
    for(i=0;i<N_AllMatrices;i++)
      LocMatrices[i] = Matrices+i*MaxN_BaseFunctions2D;
  }                                               // endif N_AllMatrices

  SecondDer = new bool[n_fespaces];
  SecondDer[0] = false;

  // ########################################################################
  // loop over all cells
  // ########################################################################
  Coll = fespaces[0]->GetCollection();            // all spaces use same Coll
  N_Cells = Coll->GetN_Cells();
  for(i=0;i<N_Cells;i++)
  {
    cell = Coll->GetCell(i);

    // double hK = cell->GetDiameter();
    // ####################################################################
    // find local used elements on this cell
    // ####################################################################
    for(j=0;j<n_fespaces;j++)
    {
      CurrentElement = fespaces[j]->GetFE2D(i, cell);
      LocalUsedElements[j] = CurrentElement;
    }

    N_LocalUsedElements = n_fespaces;

    // ####################################################################
    // calculate values on original element
    // ####################################################################
    TFEDatabase2D::GetOrig(N_LocalUsedElements, LocalUsedElements,
      Coll, cell, SecondDer,
      N_Points, xi, eta, weights, X, Y, AbsDetjk);

    // ####################################################################
    // manipulate global matrices
    // manipulate global right-hand side
    // ####################################################################
    for(j=0;j<n_rhs;j++)
    {
      fespace = ferhs[j];
      CurrentElement = fespace->GetFE2D(i, cell);

      N_ = N_BaseFunct[CurrentElement];

      RHS = rhs[j];

      // find bounds in fe space
      ActiveBound = fespace->GetActiveBound();

      // dof of the rhs nodes connected to this cell
      DOF = RhsGlobalNumbers[j] + RhsBeginIndex[j][i];

      // only for edges on the boundary
      BoundaryCondition = BoundaryConditions[j];      
      ele = TFEDatabase2D::GetFE2D(CurrentElement);
      // nf = ele->GetNodalFunctional2D();
      // nf->GetPointsForEdge(N_EdgePoints, EdgePoints);

      FEDesc_Obj = ele->GetFEDesc2D();
      N_EdgeDOF = FEDesc_Obj->GetN_JointDOF();

      // find slip type bc
      N_Joints = cell->GetN_Edges();
      for(m=0;m<N_Joints;m++)
      {
        joint = cell->GetJoint(m);
        if(joint->GetType() == BoundaryEdge ||
          joint->GetType() == IsoBoundEdge)
        {
          if(joint->GetType() == BoundaryEdge)
          {
            boundedge = (TBoundEdge *)joint;
            BoundComp = boundedge->GetBoundComp();
            boundedge->GetParameters(t0, t1);
          }
          else
          {
            isoboundedge = (TIsoBoundEdge *)joint;
            BoundComp = isoboundedge->GetBoundComp();
            isoboundedge->GetParameters(t0, t1);
          }
          // get id of the boundary component
          comp=BoundComp->GetID();
          // get type of the boundary condition at the beginning
          // and at the end of the current edge
          if (t0 < t1)
          {
            BoundaryCondition(comp, t0+eps, Cond0);
            BoundaryCondition(comp, t1-eps, Cond1);
          }
          else
          {
            BoundaryCondition(comp, t0-eps, Cond0);
            BoundaryCondition(comp, t1+eps, Cond1);
          }

          // only one boundary condition per edge allowed
          if(Cond0 == Cond1)
          {
            switch(Cond0)
            {
              case DIRICHLET:
                break;

              case NEUMANN:
                break;

              case SLIP:
                exit(4711);
                break;

              case SLIP_FRICTION_PENETRATION_RESISTANCE:
                // edge is assumed to be straight line
                // get polynomial degree of fe
                l = TFEDatabase2D::GetPolynomialDegreeFromFE2D
                (CurrentElement);
                // get a suitable line quadrature formula
                LineQuadFormula = TFEDatabase2D::GetQFLineFromDegree(2*l);
                qf1 = TFEDatabase2D::GetQuadFormula1D(LineQuadFormula);
                qf1->GetFormulaData(N_LinePoints, LineWeights, zeta);
                TFEDatabase2D::GetBaseFunct2DFromFE2D(CurrentElement)
                ->MakeRefElementData(LineQuadFormula);
                // get values of test functions in all quadrature points
                // on joint m
                JointValues=TFEDatabase2D::GetJointValues2D(
                    BaseFuncts[CurrentElement], LineQuadFormula, m);
                TFEDatabase2D::GetBaseFunct2D(BaseFuncts[CurrentElement])
                ->ChangeBF(Coll, cell, N_LinePoints, JointValues);
                // get vertices of boundary edge
#ifdef __3D__
                cell->GetVertex(m)->GetCoords(x0, y0, z0);
                cell->GetVertex((m+1) % N_Joints)->GetCoords(x1, y1, z1);
#else
                cell->GetVertex(m)->GetCoords(x0, y0);
                cell->GetVertex((m+1) % N_Joints)->GetCoords(x1, y1);
#endif
                // compute length of the boundary edge
                hE = sqrt((x1-x0)*(x1-x0) + (y1-y0)*(y1-y0));
                // compute normal vector to this boundary (normalized)
                nx = (y1-y0)/hE;
                ny = (x0-x1)/hE;
                // tangential normal vector to this boundary (normalized)
                tx = (x1-x0)/hE;
                ty = (y1-y0)/hE;
                // OutPut("A " << x0 << " " << y0 << " B " << x1 << " " << y1 << endl);
                // double delta = CharacteristicFilterWidth(hK);
#ifdef  __CHANNELSTEPSLIP__
                // upper boundary - free slip
                if (comp==6)
                  friction_constant = 0;
#endif

                // penalty value for weak imposition of no penetration bc
                penetration_penalty = penetration_constant*pow(hE,penetration_power);;

                // parameter for friction
                //BoundaryValue(comp, (t0+t1)/2.0,friction_parameter);
                switch(friction_type)
                {
                  case 1:
                  default:
                    // linear friction
                    friction_parameter = friction_constant * pow(hE,friction_power);
                    //Output::print(" friction parameter ", friction_parameter);
                    break;
                  case 2:
                    // nonlinear type 1
                    // beta = sqrt(Re)(w\cdot tau)/(U_0/2-(w\cdot tau)
                    // centre of the boundary edge
                    x = (x1+x0)/2.0;
                    y = (y1+y0)/2.0;
                    // compute velocity in (x,y);
                    u1->FindGradientLocal(cell,i,x,y,u1_values);
                    u2->FindGradientLocal(cell,i,x,y,u2_values);
                    // compute tangential velocity
                    tangential_velo = u1_values[0]*tx + u2_values[0]*ty;
                    // get Reynolds number
                    RE_NR = TDatabase::ParamDB->RE_NR;
                    U0 = TDatabase::ParamDB->FRICTION_U0;
                    denominator = U0/2-tangential_velo;
                    if (fabs(denominator)<1e-8)
                    {
                      OutPut("nonlinear slip bc type 1, denominator zero !!!" << endl);
                      exit(4711);
                    }
                    friction_parameter = sqrt(RE_NR) * tangential_velo/denominator;
                    friction_parameter = fabs(friction_parameter);
                    Output::print("x ", x, " y ", y);
                    Output::print(" friction parameter ", friction_parameter);
                    break;
                }

                hE = hE/2;

                EdgeDOF = FEDesc_Obj->GetJointDOF(m);

                // compute additional matrix entries
                // for all velo dof in the mesh cell
                // ii - test function
                for (ii=0;ii<N_;ii++)
                {
                  // look for 'ii'-th row in all matrices
                  dof_ii = DOF[ii];
                  // Dirichlet node
                  if (dof_ii>=ActiveBound)
                    continue;

                  // !!!!!! assumed that A_11 - A_22 are in sqmatrices[0] - [3]
                  // COMMENT UPDATE (2018-08-10) A_11 - A_22 are in sqmatrices[0] - [4]
                  // first velocity component -> matrices A_11 and A_12 (and M_11)
                  if (j==0)
                  {
                    Entries1 = sqmatrices[0]->GetEntries();
                    RowPtr1 = sqmatrices[0]->GetRowPtr();
                    ColInd1 = sqmatrices[0]->GetKCol();

                    if (n_sqmatrices>2)  //nstype 3 and 4
                    {
                      Entries2 = sqmatrices[2]->GetEntries();
                      RowPtr2 = sqmatrices[2]->GetRowPtr();
                      ColInd2 = sqmatrices[2]->GetKCol();
                    }

                    // time dependent problem and NSTYPE 4
                    // entries 3 = M11, entries4 = M12
                    if (n_sqmatrices==8)
                    {
                      Entries3 = sqmatrices[4]->GetEntries();
                      RowPtr3 = sqmatrices[4]->GetRowPtr();
                      ColInd3 = sqmatrices[4]->GetKCol();
                      Entries4 = sqmatrices[6]->GetEntries();
                      RowPtr4 = sqmatrices[6]->GetRowPtr();
                    }

                    if (n_matrices==2)
                    {
                      Entries5 = matrices[0]->GetEntries();
                      RowPtr5 = matrices[0]->GetRowPtr();                      
                    }
                  }
                  // second velocity component -> matrices A_21 and A_22
                  if (j==1)
                  {
                    if (n_sqmatrices>2)
                    { // entries1 = A21
                      Entries1 = sqmatrices[3]->GetEntries();
                      RowPtr1 = sqmatrices[3]->GetRowPtr();
                      ColInd1 = sqmatrices[3]->GetKCol();
                    }
                    // entries 2 = A22
                    Entries2 = sqmatrices[1]->GetEntries();
                    RowPtr2 = sqmatrices[1]->GetRowPtr();
                    ColInd2 = sqmatrices[1]->GetKCol();

                    // time dependent problem and NSTYPE 4
                    // entries 3 = M22, entries4 = M21
                    if (n_sqmatrices==8)
                    {
                      Entries3 = sqmatrices[5]->GetEntries();
                      RowPtr3 = sqmatrices[5]->GetRowPtr();
                      ColInd3 = sqmatrices[5]->GetKCol();
                      Entries4 = sqmatrices[7]->GetEntries();
                      RowPtr4 = sqmatrices[7]->GetRowPtr();
                    }
                    if (n_matrices==2)
                    {
                      Entries5 = matrices[1]->GetEntries();
                      RowPtr5 = matrices[1]->GetRowPtr();                      
                    }
                  }

                  //OutPut("ii " << dof_ii << endl);
                  // for all dof in the mesh cell
                  // jj - ansatz function
                  for (jj=0;jj<N_;jj++)
                  {
                    dof_jj = DOF[jj];
                    // OutPut("jj " << dof_jj << endl);
                    // initialize the boundary integrals
                    for (l=0;l<2;l++)
                      integral[l] = 0;

                    // compute boundary integrals
                    // first component of the velocity
                    if (j==0)
                    {
                      for(l=0;l<N_LinePoints;l++)
                      {
                        // values of test functions in this quadrature point
                        JointValue = JointValues[l];
                        // get quadrature point on the boundary
                        x = x0 + 0.5*(x1-x0)*(zeta[l]+1);
                        y = y0 + 0.5*(y1-y0)*(zeta[l]+1);

                        //t = t0 + 0.5*(t1-t0)*(zeta[l]+1);

                        // weight times determinant of reference trafo
                        s = hE * LineWeights[l];
                        // (A_11)_{ii,jj}
                        //OutPut ("before " << integral[0] << " " << integral[1] << endl);
                        val = penetration_penalty*JointValue[jj]*nx*JointValue[ii]*nx;
                        val += friction_parameter*JointValue[jj]*tx*JointValue[ii]*tx;
                        integral[0] += val*s;
                        // (A_12)_{ii,jj}
                        val =  penetration_penalty*JointValue[jj]*ny*JointValue[ii]*nx;
                        val+= friction_parameter*JointValue[jj]*ty*JointValue[ii]*tx;
                        integral[1] += val*s;
                        //OutPut("    s   " <<s << endl);
                        //OutPut("       " << penetration_penalty*JointValue[jj]*nx*JointValue[ii]*nx<< endl);
                        //OutPut("       " << friction_parameter*JointValue[jj]*tx*JointValue[ii]*tx << endl);
                        //OutPut("       " << penetration_penalty*JointValue[jj]*ny*JointValue[ii]*nx << endl);
                        //OutPut("       " << friction_parameter*JointValue[jj]*ty*JointValue[ii]*tx << endl);
                      }
                      //if ((integral[0]==0)&&( integral[1]==0)) continue;
                      //OutPut ("1 " << integral[0] << " " << integral[1] << endl);

                      // edge not parallel to y axis or penetration
                      if ((fabs(ny)>eps)||(penetration_penalty<1e3))
                      {
                        // update first matrix
                        found = 0;
                        for (ll=RowPtr1[dof_ii];ll < RowPtr1[dof_ii+1]; ll++)
                        {
                          if (ColInd1[ll] == dof_jj)
                          {
                            //OutPut("noy0 " << integral[0] << " ");
                            Entries1[ll] += integral[0];
                            found = 1;
                            break;
                          }
                        }
                        if (!found)
                        {
                          OutPut("ERROR A_11 " << endl);
                          exit(4711);
                        }
                        // update second matrix
                        if (n_sqmatrices>2)
                        {
                          found = 0;
                          for (ll=RowPtr2[dof_ii];ll < RowPtr2[dof_ii+1]; ll++)
                          {
                            if (ColInd2[ll] == dof_jj)
                            {
                              found = 1;
                              //OutPut("noy1 " << integral[1] << " ");
                              Entries2[ll] += integral[1];
                              break;
                            }
                          }
                          if (!found)
                          {
                            OutPut("ERROR A_12 "<< endl);
                            exit(4711);
                          }
                        }
                      }
                      else                        // edge parallel to y-axis and no panetration
                      {
                        found = 0;
                        for (ll=0;ll<N_EdgeDOF; ll++)
                        {
                          if (dof_ii==DOF[EdgeDOF[ll]])
                          {
                            found =1;
                            break;
                          }
                        }
                        if (!found)
                          continue;
                        // OutPut("y" << endl);
                        // update first matrix, set diagonal entry to 1
                        // all other entries to zero
                        for (ll=RowPtr1[dof_ii];ll < RowPtr1[dof_ii+1]; ll++)
                        {
                          if (ColInd1[ll] == dof_ii)
                            Entries1[ll] = 1;
                          else
                            Entries1[ll] = 0;
                        }
                        // update second matrix, set all entries to zero
                        if (n_sqmatrices>2)
                        {
                          for (ll=RowPtr2[dof_ii];ll < RowPtr2[dof_ii+1]; ll++)
                            Entries2[ll] = 0;
                        }

                        if (n_sqmatrices==8)
                        {                         // M_11, set off diagonal to zero
                          for (ll=RowPtr3[dof_ii];ll < RowPtr3[dof_ii+1]; ll++)
                          {
                            if (ColInd3[ll] != dof_ii)
                              Entries3[ll] = 0;
                          }
                          // M_12, set row to zero
                          for (ll=RowPtr4[dof_ii];ll < RowPtr4[dof_ii+1]; ll++)
                            Entries4[ll] = 0;
                        }

                        if (n_matrices==2)
                          for (ll=RowPtr5[dof_ii];ll < RowPtr5[dof_ii+1]; ll++)
                            Entries5[ll] = 0;

                        // set rhs to zero
                        RHS[dof_ii] = 0;
                      }
                    }                             // end first component (j==0)

                    // second component
                    if (j==1)
                    {
                      for(l=0;l<N_LinePoints;l++)
                      {
                        // values of test functions in this quadrature point
                        JointValue = JointValues[l];
                        // get quadrature point on the boundary
                        x = x0 + 0.5*(x1-x0)*(zeta[l]+1);
                        y = y0 + 0.5*(y1-y0)*(zeta[l]+1);

                        //t = t0 + 0.5*(t1-t0)*(zeta[l]+1);
                        // get velocity in this quadrature point

                        // weight times determinant of reference trafo
                        s = hE * LineWeights[l];
                        // (A_21)_{ii,jj}
                        val = penetration_penalty*JointValue[jj]*nx*JointValue[ii]*ny;
                        val += friction_parameter*JointValue[jj]*ty*JointValue[ii]*tx;
                        integral[0] += s*val;
                        // (A_22)_{ii,jj}
                        val = penetration_penalty*JointValue[jj]*ny*JointValue[ii]*ny;
                        val += friction_parameter*JointValue[jj]*ty*JointValue[ii]*ty;
                        integral[1] += s*val;
                      }
                      //if ((integral[0]==0)&&( integral[1]==0)) continue;
                      //OutPut ("2 " << integral[0] << " " << integral[1] << endl);

                      // edge not parallel to x-axis or pentration
                      if ((fabs(nx)>eps)|| (penetration_penalty < 1e3))
                      {
                        // OutPut("nox" << endl);
                        if (n_sqmatrices>2)
                        {
                          // update first matrix
                          found = 0;
                          for (ll=RowPtr1[dof_ii];ll < RowPtr1[dof_ii+1]; ll++)
                          {
                            if (ColInd1[ll] == dof_jj)
                            {
                              Entries1[ll] += integral[0];
                              found =1 ;
                              break;
                            }
                          }
                          if (!found)
                          {
                            OutPut("ERROR A_21 "<< endl);
                            exit(4711);
                          }
                        }

                        // update second matrix
                        found = 0;
                        for (ll=RowPtr2[dof_ii];ll < RowPtr2[dof_ii+1]; ll++)
                        {
                          if (ColInd2[ll] == dof_jj)
                          {
                            Entries2[ll] += integral[1];
                            found =1 ;
                            break;
                          }
                        }
                        if (!found)
                        {
                          OutPut("ERROR A_22 "<< endl);
                          exit(4711);
                        }
                      }
                      else                        // edge parallel to x-axis and no penetration
                      {
                        //OutPut("x ");
                        found = 0;
                        for (ll=0;ll<N_EdgeDOF; ll++)
                        {
                          if (dof_ii==DOF[EdgeDOF[ll]])
                          {
                            found =1;
                            break;
                          }
                        }
                        if (!found)
                          continue;

                        // update first matrix, set all entries to zero
                        if (n_sqmatrices>2)
                        {
                          for (ll=RowPtr1[dof_ii];ll < RowPtr1[dof_ii+1]; ll++)
                            Entries1[ll] = 0;
                        }
                        // update second matrix, set diagonal entry to 1,
                        // all other entries to 0
                        for (ll=RowPtr2[dof_ii];ll < RowPtr2[dof_ii+1]; ll++)
                        {
                          if (ColInd2[ll] == dof_ii)
                          {                       //OutPut("diag " << dof_ii << endl);
                            Entries2[ll] = 1;
                          }
                          else
                            Entries2[ll] = 0;
                        }

                        // set rhs to zero
                        RHS[dof_ii] = 0;

                        // update mass matrix
                        if (n_sqmatrices==8)
                        {
                          for (ll=RowPtr3[dof_ii];ll < RowPtr3[dof_ii+1]; ll++)
                          {                       //M_22
                            if (ColInd3[ll] != dof_ii)
                              Entries3[ll] = 0;
                          }
                          // M_21
                          for (ll=RowPtr4[dof_ii];ll < RowPtr4[dof_ii+1]; ll++)
                            Entries4[ll] = 0;
                        }

                        if (n_matrices==2)
                          for (ll=RowPtr5[dof_ii];ll < RowPtr5[dof_ii+1]; ll++)
                            Entries5[ll] = 0;

                      }
                    }                             // end first component (j==1)
                  }                               // end inner loop over dof (jj)
                }                                 // end outer loop over dof (ii)

                TFEDatabase2D::GetBaseFunct2D(BaseFuncts[CurrentElement])
                ->ChangeBF(Coll, cell, N_LinePoints, JointValues);
                break;                            // end slip with friction and penetration with resistance bc

                  default:
                    ErrThrow("This boundary condition is not handled here.");
            }                                     // endswitch Cond0
          }                                       // endif (Cond0==Cond1)
          else
          {
            OutPut("different boundary condition on one edge ");
            OutPut("are not allowed!" << endl);
            exit(4711);
          }
        }                                         // endif (boundary joint)
      }                                           // endfor m (N_Joints)
    }                                             // endfor j (n_rhs)
  }                                               // endfor i (N_Cells)

  if(n_sqmatrices)
  {
    delete [] GlobalNumbers;
    delete [] BeginIndex;

    for(i=0;i<n_sqmatrices;i++)
      delete [] HangingEntries[i];
    delete [] HangingEntries;
  }

  if(n_matrices)
  {
    delete [] AnsatzGlobalNumbers;
    delete [] AnsatzBeginIndex;
    delete [] TestGlobalNumbers;
    delete [] TestBeginIndex;
  }

  if(n_rhs)
  {
    for(i=0;i<n_rhs;i++)
      delete [] HangingRhs[i];
    delete [] HangingRhs;

    delete [] righthand;
    delete [] LocRhs;
    delete [] RhsBeginIndex;
    delete [] RhsGlobalNumbers;
  }

<<<<<<< HEAD
//   if(Param[0])
//   {
//     // delete [] Param[0];
//   }

=======
>>>>>>> c8a32ca0
  if(N_AllMatrices)
  {
    delete [] LocMatrices;
    delete [] Matrices[0];
    delete [] Matrices;
  }

  delete [] AuxArray[0];
  delete [] SecondDer;

  /*
    int N_Rows;
    // ####################################################################
    // print the whole matrix -- SECOND
    // ####################################################################
    for(k=0;k<n_sqmatrices;k++)
    {
      cout << endl;
      cout << "sqmatrix: " << k << endl;
      RowPtr = sqmatrices[k]->GetRowPtr();
      Entries = sqmatrices[k]->GetEntries();
  ColInd = sqmatrices[k]->GetKCol();
  N_Rows = sqmatrices[k]->GetN_Rows();
  for(i=0;i<N_Rows;i++)
  {
  end=RowPtr[i+1];
  for(j=RowPtr[i];j<end;j++)
  {
  // cout << j << endl;
  cout << setw(5) << i << setw(5) << ColInd[j] << "   ";
  cout << setw(10) << Entries[j] << endl;
  }
  }
  cout << endl;
  } // endfor k

  for(k=0;k<n_matrices;k++)
  {
  cout << endl;
  cout << "matrix: " << k << endl;
  RowPtr = matrices[k]->GetRowPtr();
  Entries = matrices[k]->GetEntries();
  ColInd = matrices[k]->GetKCol();
  N_Rows = matrices[k]->GetN_Rows();
  for(i=0;i<N_Rows;i++)
  {
  end=RowPtr[i+1];
  for(j=RowPtr[i];j<end;j++)
  {
  // cout << j << endl;
  cout << setw(5) << i << setw(5) << ColInd[j] << "   ";
  cout << setw(10) << Entries[j] << endl;
  }
  }
  cout << endl;
  } // endfor k

  for(k=0;k<n_rhs;k++)
  {
  cout << "rhs: " << k << endl;
  N_Rows = ferhs[k]->GetN_DegreesOfFreedom();
  RHS=rhs[k];
  for(i=0;i<N_Rows;i++)
  cout << setw(5) << i << setw(20) << RHS[i] << endl;
  }
  */

}    
 // end of Assemble


/*
  Assemble2D_VectFE:
    Assemble for vector finite elements (Raviart-Thomas, Brezzi-Douglas-Marini)
    Need the global orientation of normal at each inner edge/face

    implementation: Alfonso (07.09.2010)
*/

void Assemble2D_VectFE(int n_fespaces, const TFESpace2D** fespaces,
                       int n_sqmatrices, TSquareMatrix2D** sqmatrices,
                       int n_matrices, TMatrix2D** matrices, int n_rhs,
                       double** rhs, const TFESpace2D** ferhs,
                       LocalAssembling2D& la,
                       BoundCondFunct2D** BoundaryConditions, 
                       BoundValueFunct2D * const * const BoundaryValues)
{
#ifdef __2D__
  int N_AllMatrices = n_sqmatrices+n_matrices;
  double *weights, *xi, *eta;
  double X[MaxN_QuadPoints_2D], Y[MaxN_QuadPoints_2D];
  double AbsDetjk[MaxN_QuadPoints_2D];
  double *righthand;
  
  
  // check if hanging nodes exist, I don't know how this works, we quit the
  // program in that case.
  for (int iSpace=0; iSpace<n_fespaces; iSpace++)
  {
    if(fespaces[iSpace]->GetN_Hanging()!=0)
    {
      Error("Assemble2D_VectFE: hanging entries not supported. Exiting");
      throw(std::runtime_error("hanging entries not supported"));
    }
  }
  bool *SecondDer = la.GetNeeds2ndDerivatives();
  
  // ########################################################################
  // loop over all cells
  // ########################################################################
  TCollection *Coll = fespaces[0]->GetCollection();// all spaces use same Coll
  int N_Cells = Coll->GetN_Cells(); // number of cells in this collection
  // set cell indices for all cells
  for(int icell=0; icell<N_Cells; icell++)
    Coll->GetCell(icell)->SetCellIndex(icell);
  for(int icell=0; icell<N_Cells; icell++)
  {
    double **LocRhs;
    if(n_rhs)
    {
      LocRhs = new double* [n_rhs];
      righthand = new double [n_rhs*MaxN_BaseFunctions2D];
      memset(righthand,0,SizeOfDouble*n_rhs*MaxN_BaseFunctions2D);
      for(int i=0;i<n_rhs;i++)
        LocRhs[i] = righthand+i*MaxN_BaseFunctions2D;
    }
    TBaseCell *cell = Coll->GetCell(icell); // current cell
    int N_Edges  = cell->GetN_Edges(); // number of edges of this cell
    
    // set orientation of normal at internal edges
    // this function is not accessable during the local assembling routine
    // so we use a global parameter as well
    cell->SetNormalOrientation();
    for (int ijo = 0; ijo<N_Edges; ijo++)
    {
      if (N_Edges==4)
      {                                       // Raviart-Thomas, quadrilaterals
        TDatabase::ParamDB->NORMAL_ORIENTATION_QUAD[ijo] = 
            cell->GetNormalOrientation(ijo);
        
      } 
      else if (N_Edges==3)
      {                                       // Raviart-Thomas, triangles
        TDatabase::ParamDB->NORMAL_ORIENTATION_TRIA[ijo] = 
            cell->GetNormalOrientation(ijo);
      }
    }                                             // for ijo
    double hK = 0; // size of cell
    switch (TDatabase::ParamDB->CELL_MEASURE)
    {
      case 0:                           // diameter
      case 4:                           // mesh size in convection direction
      case 5:                           // take value from an array
        hK = cell->GetDiameter();
        break;
      case 2:                           // shortest edge
        hK = cell->GetShortestEdge();
        break;
      case 1:                           // with reference map
      case 3:                           // measure
        hK = cell->GetMeasure();
        hK = sqrt(hK);
        break;
      default:                          // diameter
        hK = cell->GetDiameter();
        break;
    }
    // ########################################################################
    // find local used elements on this cell
    // ########################################################################
    std::vector<FE2D> LocalUsedElements(n_fespaces);
    std::vector<int> LocN_BF(n_fespaces);
    std::vector<BaseFunct2D> LocBF(n_fespaces);
    for(int iSpace=0; iSpace<n_fespaces; iSpace++)
    {
      FE2D CurrentElement = fespaces[iSpace]->GetFE2D(icell, cell);
      TFE2D *fe = TFEDatabase2D::GetFE2D(CurrentElement);
      LocalUsedElements[iSpace] = CurrentElement;
      LocN_BF[iSpace] = fe->GetSize();
      LocBF[iSpace] = fe->GetBaseFunct2D_ID();
    }
    
    int N_LocalUsedElements = n_fespaces;
    
    // ########################################################################
    // calculate values on original element
    // ########################################################################
    int N_Points; // number of quadrature points
    TFEDatabase2D::GetOrig(N_LocalUsedElements, &LocalUsedElements[0], Coll,
                           cell, SecondDer, N_Points, xi, eta, weights, X, Y,
                           AbsDetjk);
    
    // this could provide values of FE functions during the local assemble
    // routine, not yet supported.
    //la.GetParameters(N_Points,Coll, cell,icell, xi,eta, X,Y, Param);
    la.compute_parameters(N_Points, Coll, cell, icell, X, Y);

    // ########################################################################
    // assemble local matrices and right hand sides
    // ########################################################################
    // maximum number of used basis functions
    //int max_n_BF = *max_element(LocN_BF.begin(),LocN_BF.end()); 
    // for every matrix we allocate a local matrix with corresponding number of 
    // rows and columns
    double ***LocMatrices = nullptr;
    if(N_AllMatrices)
    {
      LocMatrices = new double**[N_AllMatrices];
      for(int i=0;i<N_AllMatrices;i++)
      {
        int n_rows =LocN_BF[la.rowSpaceOfMat(i)];//number of rows
        int n_cols =LocN_BF[la.colSpaceOfMat(i)];//number of columns
        LocMatrices[i] = new double*[n_rows];
        for(int j=0; j<n_rows; j++)
        {
          LocMatrices[i][j] = new double[n_cols]; 
          memset(LocMatrices[i][j], 0, SizeOfDouble*n_cols);
        }
      }
    }                                               // endif N_AllMatrices
    
    la.get_local_forms(N_Points, weights, AbsDetjk, X, Y, &LocN_BF[0],
                       &LocBF[0], cell, N_AllMatrices, n_rhs, LocMatrices, 
                       LocRhs);
    
    // ########################################################################
    // add local matrices to global matrices (ansatz == test)
    // ########################################################################
    for(int iSqMat=0;iSqMat<n_sqmatrices;iSqMat++)
    {
      // fe space for this square matrix
      const TFESpace2D *fespace = fespaces[la.rowSpaceOfMat(iSqMat)];
      // the number of local basis functions (= size of local matrix)
      int N_BaseFunctions = LocN_BF[la.rowSpaceOfMat(iSqMat)];
      
      double **Matrix = LocMatrices[iSqMat];
      int ActiveBound = fespace->GetActiveBound();
      int *DOF = fespace->GetGlobalDOF(icell);
      
      // add local matrix to global
      for(int irow = 0; irow < N_BaseFunctions; irow++)
      {
        int RowDOF = DOF[irow];
        if(RowDOF<ActiveBound)
        { // active degree of freedom
          for(int icolumn=0;icolumn<N_BaseFunctions;icolumn++)
          {
            int columnDOF=DOF[icolumn];
            sqmatrices[iSqMat]->add(RowDOF,columnDOF,Matrix[irow][icolumn]);
          }
        }
        else
        { // nonactive degree of freedom (Dirichlet)
          sqmatrices[iSqMat]->set(RowDOF,RowDOF,1.0); // 1 on diagonal
        }
      }                                           // endfor m
    }                                             // endfor j
    
    // ########################################################################
    // add local matrices to global matrices (ansatz != test)
    // ########################################################################
    for(int iMat=0;iMat<n_matrices;iMat++)
    {
      const TFESpace2D* testSpace = matrices[iMat]->GetTestSpace2D();
      
      const TFESpace2D* ansatzSpace = matrices[iMat]->GetAnsatzSpace2D();
      TFE2D * test_fe = TFEDatabase2D::GetFE2D(testSpace->GetFE2D(icell, cell));
      TFE2D *ansatz_fe=TFEDatabase2D::GetFE2D(ansatzSpace->GetFE2D(icell,cell));
      
      // number of test and ansatz functions
      int N_Test = test_fe->GetSize();
      int N_Ansatz = ansatz_fe->GetSize();
      
      double **Matrix = LocMatrices[iMat+n_sqmatrices];
      
      int *TestDOF = testSpace->GetGlobalDOF(icell);
      int *AnsatzDOF = ansatzSpace->GetGlobalDOF(icell);
      
      int ActiveBound = testSpace->GetActiveBound();
      
      // add local matrix to global
      for(int irow = 0; irow < N_Test; irow++)
      {
        int rowDOF = TestDOF[irow];
        if(rowDOF<ActiveBound)
        {
          for(int icolumn=0; icolumn<N_Ansatz; icolumn++)
          {
            int columnDOF = AnsatzDOF[icolumn];
            matrices[iMat]->add(rowDOF,columnDOF,Matrix[irow][icolumn]);
          }
        }
      }                                           // endfor m
    }                                             // endfor j  (n_matrices)
    
    if(N_AllMatrices)
    {
      for(int i=0;i<N_AllMatrices;i++)
      {
        int n_rows =LocN_BF[la.rowSpaceOfMat(i)];//number of rows
        for(int j=0; j<n_rows; j++)
        {
          delete [] LocMatrices[i][j];
        }
        delete [] LocMatrices[i];
      }
      delete [] LocMatrices;
    }
    // ########################################################################
    // add local right-hand sides to global right-hand side
    // ########################################################################
    for(int irhs=0;irhs<n_rhs;irhs++)
    {
      const TFESpace2D *fespace = ferhs[irhs];
      FE2D CurrentElement = fespace->GetFE2D(icell, cell);
      TFE2D *fe = TFEDatabase2D::GetFE2D(CurrentElement);

      int N_BaseFunctions = fe->GetSize();

      double *local_rhs = LocRhs[irhs];
      double *RHS = rhs[irhs];
      int ActiveBound = fespace->GetActiveBound();
      
      // dof of the rhs nodes connected to this cell
      int *DOF = fespace->GetGlobalDOF(icell);

      // add local right-hand side to the global one
      for(int irow = 0; irow < N_BaseFunctions; irow++)
      { 
        int rowDOF = DOF[irow];
        if(rowDOF<ActiveBound)
        {
          // node l is inner or Neumann node
          RHS[rowDOF] += local_rhs[irow];
        }                                         // endif l
      }                                           // endfor m
      //////////////////////////////////////////////////////////////////////
      // take care of boundary conditions:      
      BoundCondFunct2D *BoundaryCondition = BoundaryConditions[irhs];
      BoundValueFunct2D * const BoundaryValue = BoundaryValues[irhs];
      
      for(int ijoint=0; ijoint<N_Edges; ijoint++)
      {
        TJoint *joint = cell->GetJoint(ijoint);
        if(joint->GetType() == BoundaryEdge)
        {
          TBoundEdge *boundedge = (TBoundEdge *)joint;
          double t0,t1;
          boundedge->GetParameters(t0, t1);
          // get id of the boundary component
          int comp = boundedge->GetBoundComp()->GetID();
          // get type of the boundary condition in the middle of the edge
          BoundCond Cond;
          BoundaryCondition(comp, (t0+t1)/2, Cond);
          switch(Cond)
          {
            case DIRICHLET:
            {
              TFEDesc2D *FEDesc_Obj = fe->GetFEDesc2D();
              int N_EdgeDOF = FEDesc_Obj->GetN_JointDOF();
              // if DG
              if (N_EdgeDOF==0)
                break;
              TNodalFunctional2D *nf = fe->GetNodalFunctional2D();
              // number of points used for computation of nodal functionals
              int N_EdgePoints; 
              // points used for computation of nodal functionals
              double *EdgePoints; 
              nf->GetPointsForEdge(N_EdgePoints, EdgePoints);
              
              // read boundary values for each point
              double PointValues[N_EdgePoints];
              for(int iedgePoint=0;iedgePoint<N_EdgePoints;iedgePoint++)
              {
                double s = EdgePoints[iedgePoint];
                s = 0.5*(t0*(1-s) + t1*(1+s)); // map s from [-1,1] to [t0,t1]
                BoundaryValue(comp, s, PointValues[iedgePoint]);
              }
              // compute values for each dof on the boundary edge with the 
              // nodal functionals
              double FunctionalValues[N_EdgeDOF];
              nf->GetEdgeFunctionals(Coll, cell, ijoint, PointValues,
                FunctionalValues);
              int *EdgeDOF = FEDesc_Obj->GetJointDOF(ijoint);
              // save boundary values of each dof on the boundary
              // edge in the rhs
              for(int l=0;l<N_EdgeDOF;l++)
              {
                RHS[DOF[EdgeDOF[l]]] = FunctionalValues[l];
              }
              break;
            }
            case NEUMANN:
            {
              // Basis functions
              TBaseFunct2D* BaseFunct = fe->GetBaseFunct2D();
              // get polynomial degree of fe
              int polynomialDegree = BaseFunct->GetPolynomialDegree();
              // get a suitable line quadrature formula
              QuadFormula1D LineQuadFormula = 
                     TFEDatabase2D::GetQFLineFromDegree(2*polynomialDegree);
              TQuadFormula1D *qf1 = TFEDatabase2D::GetQuadFormula1D(LineQuadFormula);
              int N_LinePoints; // number of quadrature points on this edge
              double *LineWeights, *zeta;// quadrature points and weights
              qf1->GetFormulaData(N_LinePoints, LineWeights, zeta);
              BaseFunct->MakeRefElementData(LineQuadFormula);
              double **JointValues=TFEDatabase2D::GetJointValues2D(
                BaseFunct->GetID(), LineQuadFormula, ijoint);
              BaseFunct->ChangeBF(Coll, cell, N_LinePoints, JointValues);
              // get vertices of boundary edge
              double x0, x1, y0, y1;
              cell->GetVertex(ijoint)->GetCoords(x0, y0);
              cell->GetVertex((ijoint+1) % N_Edges)->GetCoords(x1, y1);
              // compute (half of the) length of the boundary edge
              double hE = sqrt((x1-x0)*(x1-x0) + (y1-y0)*(y1-y0))/2;
              double nx = (y1-y0)/(2*hE);
              double ny = (x0-x1)/(2*hE);
              // for Piola transform
              double *JointValuesTransformed = 
                    new double [N_BaseFunctions * BaseFunct->GetBaseVectDim()];
              // compute boundary integral
              for(int ilinePoint=0; ilinePoint<N_LinePoints; ilinePoint++)
              {
                // values of test functions in this quadrature point
                double *JointValue = JointValues[ilinePoint];
                TFEDatabase2D::GetOrigValues(
                    fe->GetRefTransID(), zeta[ilinePoint], BaseFunct, ijoint,
                    JointValue, nullptr,nullptr, JointValuesTransformed, nullptr,nullptr); 
                // get quadrature point on the boundary
                double t = t0 + 0.5*(t1-t0)*(zeta[ilinePoint]+1);
                double s;
                // get value in this quadrature point (in s)
                BoundaryValue(comp, t, s);
                // multiply value with weights from quadrature formula
                // and determinant from integral transformation to the
                // unit edge (-1,1)
                s *= hE * LineWeights[ilinePoint];
                // in case of the pressure right hand side, the values in 
                // JointValuesTransformed[k+N_] are not valid. Therefore we 
                // need HOMOGENEOUS Neumann boundary conditions for the 
                // pressure function
                if(s==0.0)
                  continue;
                
                // update rhs for all test functions
                for(int k=0;k<N_BaseFunctions;k++)
                {
                  int rowDOF = DOF[k];
                  if(rowDOF < ActiveBound)
                  {
                    RHS[rowDOF] -= s*(JointValuesTransformed[k]*nx 
                                 +JointValuesTransformed[k+N_BaseFunctions]*ny);
                  }
                }
              }
              
              delete [] JointValuesTransformed;
              break;
            }
            case ROBIN:
              /*// get polynomial degree of fe
              l = TFEDatabase2D::GetPolynomialDegreeFromFE2D
                (CurrentElement);
              // get a suitable line quadrature formula
              LineQuadFormula = TFEDatabase2D::GetQFLineFromDegree(2*l);
              qf1 = TFEDatabase2D::GetQuadFormula1D(LineQuadFormula);
              qf1->GetFormulaData(N_LinePoints, LineWeights, zeta);
              TFEDatabase2D::GetBaseFunct2DFromFE2D(CurrentElement)
                ->MakeRefElementData(LineQuadFormula);
              JointValues=TFEDatabase2D::GetJointValues2D(
                BaseFuncts[CurrentElement], LineQuadFormula, m);
              // get vertices of boundary edge
              cell->GetVertex(m)->GetCoords(x0, y0);
              cell->GetVertex((m+1) % N_Joints)->GetCoords(x1, y1);
              // compute (half of the) length of the boundary edge
              hE = sqrt((x1-x0)*(x1-x0) + (y1-y0)*(y1-y0))/2;
              // compute boundary integral
              for(l=0;l<N_LinePoints;l++)
              {
                // values of test functions in this quadrature point
                JointValue = JointValues[l];
                // get quadrature point on the boundary
                t = t0 + 0.5*(t1-t0)*(zeta[l]+1);
                // get value in this quadrature point (in s)
                BoundaryValue(comp, t, s);
                // multiply value with weights from quadrature formula
                // and determinant from integral transformation to the
                // unit edge (-1,1)
                s *= hE * LineWeights[l];
                // update rhs for all test functions
                for(k=0;k<N_BaseFunctions;k++)
                  if((l3 = DOF[k])<ActiveBound)
                    RHS[l3] += s*JointValue[k];
              }*/
              Error("Robin boundary conditions not yet supported. Exiting\n");
              exit(1);
              break;
            default:
              OutPut("Unknown boundary condition !"<< endl);
              exit(4711);
              break;
          }                                     // endswitch Cond0
        }                                         // endif (boundary joint)
      }                                           // endfor m (N_Joints)
    }                                             // endfor j (n_rhs)
    if(n_rhs)
    {
      delete [] LocRhs[0]; 
      delete [] LocRhs;
    }
  } // endfor i (N_Cells)
#endif // __2D__
} // end of Assemble_VectFE



void Assemble2D(int n_fespaces, TFESpace2D **fespaces,
                int n_sqmatrices, TSquareMatrix2D **sqmatrices,
                int n_matrices, TMatrix2D **matrices,
                int n_rhs, double **rhs, TFESpace2D **ferhs,
                TDiscreteForm2D *DiscreteForm,
                BoundCondFunct2D **BoundaryConditions,
                BoundValueFunct2D **BoundaryValues,
                TAuxParam2D *Parameters,
                TAuxParam2D *ParametersBound,
                TypeBoundSwitchFunct2D *TypeBoundSwitcher,
                int *CounterBoundaryParam
#ifdef __3D__
                , TAux2D3D *Aux2D3D
#endif
)
{
  double hK;
  int N_AllMatrices = n_sqmatrices+n_matrices;
  int i,j,k,l,l1,l2,l3,n,m, N_LocalUsedElements;
  int N_Cells, N_Points, N_Parameters, N_, N_Hanging;
  int N_Test, N_Ansatz, N_Joints;
  int *N_BaseFunct;
  BaseFunct2D *BaseFuncts;
  const TFESpace2D *fespace;
  FE2D LocalUsedElements[N_FEs2D], CurrentElement;
  FE2D TestElement, AnsatzElement;
  QuadFormula1D LineQuadFormula;
  TQuadFormula1D *qf1;
  TCollection *Coll;
  TBaseCell *cell;
  TJoint *joint;
  TBoundEdge *boundedge;
  TIsoBoundEdge *isoboundedge;
  int **GlobalNumbers = nullptr;
  int **BeginIndex = nullptr;
  int **RhsGlobalNumbers = nullptr;
  int **RhsBeginIndex = nullptr;
  int **TestGlobalNumbers = nullptr;
  int **TestBeginIndex = nullptr;
  int **AnsatzGlobalNumbers = nullptr;
  int **AnsatzBeginIndex = nullptr;
  TFE2D *ele;
  TFEDesc2D *FEDesc_Obj;
  double *weights, *xi, *eta;
  double X[MaxN_QuadPoints_2D], Y[MaxN_QuadPoints_2D];
  double AbsDetjk[MaxN_QuadPoints_2D];
  double *Param[MaxN_QuadPoints_2D];
  double *local_rhs;
  double *righthand = nullptr;;
  double **Matrices = nullptr;
  double *aux = nullptr;
  double **Matrix = nullptr;
  double ***LocMatrices  = nullptr;
  double **LocRhs = nullptr;
  int LocN_BF[N_BaseFuncts2D];
  BaseFunct2D LocBF[N_BaseFuncts2D];
  double *AuxArray[MaxN_QuadPoints_2D];
  int *DOF, ActiveBound, DirichletBound, end, last;
  int *TestDOF, *AnsatzDOF;
  double *Entries;
  const int *ColInd, *RowPtr;
  double *RHS, *MatrixRow;
  double **HangingEntries = nullptr;
  double **HangingRhs = nullptr;
  double *CurrentHangingEntries, *CurrentHangingRhs;
  const int *HangingRowPtr, *HangingColInd;
  THangingNode *hn, **HangingNodes;
  HNDesc HNDescr;
  THNDesc *HNDescr_Obj;
  double *Coupling, v;
  const TBoundComp *BoundComp;
  double t0, t1, t, s;
  int comp;
  BoundCond Cond0, Cond1;
  BoundCondFunct2D *BoundaryCondition;
  BoundValueFunct2D *BoundaryValue;
  TNodalFunctional2D *nf;
  int N_EdgePoints;
  double *EdgePoints;
  double PointValues[MaxN_PointsForNodal2D];
  double FunctionalValues[MaxN_BaseFunctions2D];
  int *EdgeDOF, N_EdgeDOF;
  int N_LinePoints;
  double *LineWeights, *zeta;
  double x0 = 0;
  double x1 = 0;
  double y0 = 0;
  double y1 = 0;
  double hE, eps=1e-4;
#ifdef __3D__
  double z0, z1;
#endif
  double **JointValues, *JointValue;
  bool *SecondDer;
  int lr;

  // ########################################################################
  // store information in local arrays
  // ########################################################################
  BaseFuncts = TFEDatabase2D::GetBaseFunct2D_IDFromFE2D();
  N_BaseFunct = TFEDatabase2D::GetN_BaseFunctFromFE2D();

  if(n_sqmatrices)
  {
    GlobalNumbers = new int* [n_sqmatrices];
    BeginIndex = new int* [n_sqmatrices];
    HangingEntries = new double* [n_sqmatrices];
    for(i=0;i<n_sqmatrices;i++)
    {
      fespace = sqmatrices[i]->GetFESpace2D();
      GlobalNumbers[i] = fespace->GetGlobalNumbers();
      BeginIndex[i] = fespace->GetBeginIndex();

      j = sqmatrices[i]->GetHangingN_Entries();
      HangingEntries[i] = new double [j];
      memset(HangingEntries[i], 0, SizeOfDouble*j);
    }                                             // endfor
  }                                               // endif n_sqmatrices

  if(n_matrices)
  {
    TestGlobalNumbers = new int* [n_matrices];
    AnsatzGlobalNumbers = new int* [n_matrices];
    TestBeginIndex = new int* [n_matrices];
    AnsatzBeginIndex = new int* [n_matrices];
    for(i=0;i<n_matrices;i++)
    {
      fespace = (TFESpace2D *) matrices[i]->GetTestSpace2D();
      TestGlobalNumbers[i] = fespace->GetGlobalNumbers();
      TestBeginIndex[i] = fespace->GetBeginIndex();

      fespace = (TFESpace2D *) matrices[i]->GetAnsatzSpace2D();
      AnsatzGlobalNumbers[i] = fespace->GetGlobalNumbers();
      AnsatzBeginIndex[i] = fespace->GetBeginIndex();
    }                                             // endfor
  }                                               // endif n_matrices

  if(n_rhs)
  {
    HangingRhs = new double* [n_rhs];
    RhsBeginIndex = new int* [n_rhs];
    RhsGlobalNumbers = new int* [n_rhs];
    for(i=0;i<n_rhs;i++)
    {
      fespace = ferhs[i];
      RhsBeginIndex[i] = fespace->GetBeginIndex();
      RhsGlobalNumbers[i] = fespace->GetGlobalNumbers();

      j = fespace->GetN_Hanging();
      HangingRhs[i] = new double [j];
      memset(HangingRhs[i], 0, SizeOfDouble*j);
    }                                             // endfor

    LocRhs = new double* [n_rhs];
    righthand = new double [n_rhs*MaxN_BaseFunctions2D];
    for(i=0;i<n_rhs;i++)
      LocRhs[i] = righthand+i*MaxN_BaseFunctions2D;
  }                                               // endif n_rhs

  if(ParametersBound)
    N_Parameters = MAX(Parameters->GetN_Parameters(),
      ParametersBound->GetN_Parameters());
  else
    N_Parameters = Parameters->GetN_Parameters();

#ifdef __3D__
  N_Parameters += 7;                              // (u, ux, uy, uz, nx, ny, nz)
#endif

  if(N_Parameters)
  {
    aux = new double [MaxN_QuadPoints_2D*N_Parameters];
    for(j=0;j<MaxN_QuadPoints_2D;j++)
      Param[j] = aux + j*N_Parameters;
  }

  // 20 <= number of term in bilinear form
  aux = new double [MaxN_QuadPoints_2D*20];
  for(j=0;j<MaxN_QuadPoints_2D;j++)
    AuxArray[j] = aux + j*20;

  if(N_AllMatrices)
  {
    aux = new double
      [N_AllMatrices*MaxN_BaseFunctions2D*MaxN_BaseFunctions2D];
    Matrices = new double* [N_AllMatrices*MaxN_BaseFunctions2D];
    for(j=0;j<N_AllMatrices*MaxN_BaseFunctions2D;j++)
      Matrices[j] = aux+j*MaxN_BaseFunctions2D;

    LocMatrices = new double** [N_AllMatrices];
    for(i=0;i<N_AllMatrices;i++)
      LocMatrices[i] = Matrices+i*MaxN_BaseFunctions2D;
  }                                               // endif N_AllMatrices

  SecondDer = DiscreteForm->GetNeeds2ndDerivatives();

  // ########################################################################
  // loop over all cells
  // ########################################################################
  Coll = fespaces[0]->GetCollection();            // all spaces use same Coll
  N_Cells = Coll->GetN_Cells();
  for(i=0;i<N_Cells;i++)
  {
    cell = Coll->GetCell(i);

    hK = cell->GetDiameter();

    // ####################################################################
    // find local used elements on this cell
    // ####################################################################
    for(j=0;j<n_fespaces;j++)
    {
      CurrentElement = fespaces[j]->GetFE2D(i, cell);
      LocalUsedElements[j] = CurrentElement;
      LocN_BF[j] = N_BaseFunct[CurrentElement];
      LocBF[j] = BaseFuncts[CurrentElement];
    }

    N_LocalUsedElements = n_fespaces;

    // ####################################################################
    // calculate values on original element
    // ####################################################################
    TFEDatabase2D::GetOrig(N_LocalUsedElements, LocalUsedElements,
      Coll, cell, SecondDer,
      N_Points, xi, eta, weights, X, Y, AbsDetjk);

    Parameters->GetParameters(N_Points, Coll, cell, i, xi, eta, X, Y, Param);

#ifdef __3D__
    if(Aux2D3D)
      Aux2D3D->GetGradient(i, N_Points, xi, eta, Param);
#endif

    // use DiscreteForm to assemble a few matrices and
    // right-hand sides at once
    if(DiscreteForm)
      DiscreteForm->GetLocalForms(N_Points, weights, AbsDetjk,
        hK, X, Y,
        LocN_BF, LocBF,
        Param, AuxArray,
        cell,
        N_AllMatrices, n_rhs,
        LocMatrices, LocRhs);

    N_Joints=cell->GetN_Joints();

    // ####################################################################
    // add local matrices to global matrices (ansatz == test)
    // ####################################################################
    for(j=0;j<n_sqmatrices;j++)
    {
      // find space for this bilinear form
      fespace = sqmatrices[j]->GetFESpace2D();
      CurrentElement = fespace->GetFE2D(i, cell);
      N_ = N_BaseFunct[CurrentElement];

      Matrix = Matrices+j*MaxN_BaseFunctions2D;
      Entries = sqmatrices[j]->GetEntries();
      RowPtr = sqmatrices[j]->GetRowPtr();
      ColInd = sqmatrices[j]->GetKCol();

      CurrentHangingEntries = HangingEntries[j];
      HangingRowPtr = sqmatrices[j]->GetHangingRowPtr();
      HangingColInd = sqmatrices[j]->GetHangingKCol();

      ActiveBound = fespace->GetActiveBound();
      DirichletBound = fespace->GetHangingBound();
      DOF = GlobalNumbers[j] + BeginIndex[j][i];

      BoundaryCondition = BoundaryConditions[j];
      for(m=0;m<N_Joints;m++)
      {
        joint = cell->GetJoint(m);
        if(joint->GetType() == BoundaryEdge||
           joint->GetType() == InterfaceJoint ||
           joint->GetType() == IsoBoundEdge)
        {
          if(joint->GetType() == BoundaryEdge||
           joint->GetType() == InterfaceJoint)
          {
            boundedge = (TBoundEdge *)joint;
            BoundComp = boundedge->GetBoundComp();
            boundedge->GetParameters(t0, t1);
          }
          else
          {
            isoboundedge = (TIsoBoundEdge *)joint;
            BoundComp = isoboundedge->GetBoundComp();
            isoboundedge->GetParameters(t0, t1);
          }

          // get id of the boundary component
          comp = BoundComp->GetID();
          // get type of the boundary condition at the beginning
          // and at the end of the current edge
          BoundaryCondition(comp, t0, Cond0);
          if(Cond0 == ROBIN)
          {
            // Robin
            lr = TFEDatabase2D::GetPolynomialDegreeFromFE2D(CurrentElement);

            // get a suitable line quadrature formula
            LineQuadFormula = TFEDatabase2D::GetQFLineFromDegree(2*lr);
            qf1 = TFEDatabase2D::GetQuadFormula1D(LineQuadFormula);
            qf1->GetFormulaData(N_LinePoints, LineWeights, zeta);

            TFEDatabase2D::GetBaseFunct2DFromFE2D(CurrentElement)
              ->MakeRefElementData(LineQuadFormula);

            JointValues=TFEDatabase2D::GetJointValues2D(
              BaseFuncts[CurrentElement], LineQuadFormula, m);
            // get vertices of boundary edge
#ifdef __2D__
            cell->GetVertex(m)->GetCoords(x0, y0);
            cell->GetVertex((m+1) % 4)->GetCoords(x1, y1);
#endif
            // compute (half of the) length of the boundary edge
            hE = sqrt((x1-x0)*(x1-x0) + (y1-y0)*(y1-y0))/2;
            // cout << "x0: " << x0 << " y0: " << y0 << endl;
            // cout << "x1: " << x1 << " y1: " << y1 << endl;
            // compute boundary integral
            if(TypeBoundSwitcher(comp,0.5*(t1+t0))==0)
            {
              // ParametersBound->GetParameters(N_LinePoints, cell, i,
              //				     zeta, m, Param);
              for(n=0;n<N_LinePoints;n++)
              {
                // values of test functions in this quadrature point
                JointValue = JointValues[n];
                // cout << "Zeta  :" << zeta[n] << endl;

                // get quadrature point on the boundary
                for(l=0;l<N_;l++)
                {
                  MatrixRow = Matrix[l];
                  s = JointValue[l];
                  // multiply value with weights from quadrature formula
                  // and determinant from integral transformation to the
                  // unit edge (-1,1)
                  s *= hE * LineWeights[n];
                  // !! hold the robin boundary values of
                  // !! the function alpha from parameters
                  // s *= alpha;
                  // update rhs for all test functions
                  // s *= Param[n][CounterBoundaryParam[j]];
                  for(k=0;k<N_;k++)
                    MatrixRow[k] += s*JointValue[k];
                }                                 // endfor l
              }                                   // endfor n
            }                                     // if switcher
            else
            {
              if(!ParametersBound)
              {
                Error("ParametersBound not set" << endl);
                exit(-1);
              }
              ParametersBound->GetParameters(N_LinePoints, Coll, cell, i,
                zeta, m, Param);
              for(n=0;n<N_LinePoints;n++)
              {
                // values of test functions in this quadrature point
                JointValue = JointValues[n];
                // cout << "Zeta  :" << zeta[n] << endl;

                // get quadrature point on the boundary
                for(l=0;l<N_;l++)
                {
                  MatrixRow = Matrix[l];
                  s = JointValue[l];
                  // multiply value with weights from quadrature formula
                  // and determinant from integral transformation to the
                  // unit edge (-1,1)
                  s *= hE * LineWeights[n];
                  // !! hold the robin boundary values of
                  // !! the function alpha from parameters
                  s *= Param[n][CounterBoundaryParam[j]];
                  // update rhs for all test functions
                  for(k=0;k<N_;k++)
                    MatrixRow[k] += s*JointValue[k];
                }                                 // endfor l
              }                                   // endfor n

            }
          }                                       // end Robin
        }                                         // endif BoundEdge
      }                                           // endfor m

      // add local matrix to global
      for(m=0;m<N_;m++)
      {
        l=DOF[m];
        MatrixRow = Matrix[m];
        // cout << "DOF: " << l << endl;
        if(l<ActiveBound)
        {
          // node l is inner or Neumann node
          end=RowPtr[l+1];
          for(n=RowPtr[l];n<end;n++)
          {
            for(k=0;k<N_;k++)
            {
              if(DOF[k] == ColInd[n])
              {
                // cout << m << "   " << k << endl << n << endl;
                Entries[n] += MatrixRow[k];
                break;
              }                                   // endif
            }                                     // endfor k
          }                                       // endfor n
        }                                         // endif l
        else
        {
          if(l<DirichletBound)
          {
            // hanging node
            l -= ActiveBound;
            end = HangingRowPtr[l+1];
            for(n=HangingRowPtr[l];n<end;n++)
            {
              for(k=0;k<N_;k++)
              {
                if(DOF[k] == HangingColInd[n])
                {
                  CurrentHangingEntries[n] += MatrixRow[k];
                  break;
                }                                 // endif
              }                                   // endfor k
            }                                     // endfor n
          }
          else
          {
            // Dirichlet node
            n=RowPtr[l];
            if(ColInd[n]==l)
            {
              Entries[n]=1.0;
            }
          }
        }
      }                                           // endfor m
    }                                             // endfor j
    // ####################################################################
    // add local matrices to global matrices (ansatz != test)
    // ####################################################################
    for(j=0;j<n_matrices;j++)
    {
      TestElement = ((TFESpace2D *) matrices[j]->GetTestSpace2D())
                     ->GetFE2D(i, cell);
      AnsatzElement = ((TFESpace2D *) matrices[j]->GetAnsatzSpace2D())
                     ->GetFE2D(i, cell);

      // cout << "non square matrix: " << j << endl;
      // cout << "TestElement: " << TestElement << endl;
      // cout << "AnsatzElement: " << AnsatzElement << endl;

      N_Test = N_BaseFunct[TestElement];
      N_Ansatz = N_BaseFunct[AnsatzElement];

      Matrix = Matrices+(j+n_sqmatrices)*MaxN_BaseFunctions2D;

      Entries = matrices[j]->GetEntries();
      RowPtr = matrices[j]->GetRowPtr();
      ColInd = matrices[j]->GetKCol();

      TestDOF = TestGlobalNumbers[j] + TestBeginIndex[j][i];
      AnsatzDOF = AnsatzGlobalNumbers[j] + AnsatzBeginIndex[j][i];

      // add local matrix to global
      for(m=0;m<N_Test;m++)
      {
        l=TestDOF[m];
        MatrixRow = Matrix[m];
        // cout << "DOF: " << l << endl;
        end=RowPtr[l+1];
        for(n=RowPtr[l];n<end;n++)
        {
          for(k=0;k<N_Ansatz;k++)
          {
            if(AnsatzDOF[k] == ColInd[n])
            {
              // cout << m << "   " << k << endl << n << endl;
              Entries[n] += MatrixRow[k];
              break;
            }                                     // endif
          }                                       // endfor k
        }                                         // endfor n
      }                                           // endfor m
    }                                             // endfor j  (n_matrices)

    // ####################################################################
    // add local right-hand sides to global right-hand side
    // ####################################################################
    for(j=0;j<n_rhs;j++)
    {
      fespace = ferhs[j];
      ActiveBound = fespace->GetActiveBound();
      CurrentElement = fespace->GetFE2D(i, cell);

      N_ = N_BaseFunct[CurrentElement];

      local_rhs = righthand+j*MaxN_BaseFunctions2D;
      RHS = rhs[j];
      CurrentHangingRhs = HangingRhs[j];
      // find space for this linear form

      ActiveBound = fespace->GetActiveBound();
      DirichletBound = fespace->GetHangingBound();

      // dof of the rhs nodes connected to this cell
      DOF = RhsGlobalNumbers[j] + RhsBeginIndex[j][i];

      // add local right-hand side to the global one
      for(m=0;m<N_;m++)
      {
        l=DOF[m];
        // cout << "DOF: " << l << endl;
        if(l<ActiveBound)
        {
          // node l is inner or Neumann node
          RHS[l] += local_rhs[m];
          // cout << l << " " << RHS[l] << " " << local_rhs[m]<< " "<<endl;;
        }                                         // endif l
        else
        {
          if(l<DirichletBound)
          {
            // hanging node
            l -= ActiveBound;
            CurrentHangingRhs[l] += local_rhs[m];
          }
        }
      }                                           // endfor m

      BoundaryCondition = BoundaryConditions[j];
      BoundaryValue = BoundaryValues[j];
      ele = TFEDatabase2D::GetFE2D(CurrentElement);
      nf = ele->GetNodalFunctional2D();
      nf->GetPointsForEdge(N_EdgePoints, EdgePoints);

      FEDesc_Obj = ele->GetFEDesc2D();
      N_EdgeDOF = FEDesc_Obj->GetN_JointDOF();

      // setting Dirichlet boundary condition
      N_Joints = cell->GetN_Edges();
      for(m=0;m<N_Joints;m++)
      {
        joint = cell->GetJoint(m);
        if(joint->GetType() == BoundaryEdge||
           joint->GetType() == InterfaceJoint ||
           joint->GetType() == IsoBoundEdge)
        {
          if(joint->GetType() == BoundaryEdge||
           joint->GetType() == InterfaceJoint)
          {
            boundedge = (TBoundEdge *)joint;
            BoundComp = boundedge->GetBoundComp();
            boundedge->GetParameters(t0, t1);
          }
          else
          {
            isoboundedge = (TIsoBoundEdge *)joint;
            BoundComp = isoboundedge->GetBoundComp();
            isoboundedge->GetParameters(t0, t1);
          }
          // get id of the boundary component
          comp=BoundComp->GetID();
          // get type of the boundary condition at the beginning
          // and at the end of the current edge
          if (t0 < t1)
          {
            BoundaryCondition(comp, t0+eps, Cond0);
            BoundaryCondition(comp, t1-eps, Cond1);
          }
          else
          {
            BoundaryCondition(comp, t0-eps, Cond0);
            BoundaryCondition(comp, t1+eps, Cond1);
          }
          // only one boundary condition per edge allowed
          if(Cond0 == Cond1)
          {
            switch(Cond0)
            {
              case DIRICHLET:
                // analytic boundary condition

                if(TypeBoundSwitcher(comp,0.5*(t1+t0))==0)
                {
                  // read boundary values for each quadrature point
                  for(l=0;l<N_EdgePoints;l++)
                  {
                    s = EdgePoints[l];
                    t = 0.5*(t0*(1-s) + t1*(1+s));
                    BoundaryValue(comp, t, PointValues[l]);
                  }                               // endfor l
                  // compute boundary values for each dof on the
                  // boundary edge with the nodal functionals
                  nf->GetEdgeFunctionals(Coll, cell, m, PointValues,
                    FunctionalValues);
                  EdgeDOF = FEDesc_Obj->GetJointDOF(m);
                  // save boundary values of each dof on the boundary
                  // edge in the rhs
                  for(l=0;l<N_EdgeDOF;l++)
                  {
                    RHS[DOF[EdgeDOF[l]]] = FunctionalValues[l];
                  }
                }
                else
                {
                  if(!ParametersBound)
                  {
                    Error("ParametersBound not set" << endl);
                    exit(-1);
                  }
                  ParametersBound->GetParameters(N_EdgePoints, Coll, cell, i,
                    EdgePoints, m, Param);
                  for(l=0;l<N_EdgePoints;l++)
                  {
                    PointValues[l]=Param[l][CounterBoundaryParam[j]];
                    // cout << "test Point Values " << PointValues[l] << endl;
                  }

                  nf->GetEdgeFunctionals(Coll, cell, m, PointValues,
                    FunctionalValues);
                  EdgeDOF = FEDesc_Obj->GetJointDOF(m);
                  // save boundary values of each dof on the boundary
                  // edge in the rhs
                  for(l=0;l<N_EdgeDOF;l++)
                  {
                    RHS[DOF[EdgeDOF[l]]] = FunctionalValues[l];
                    //  cout << "hallo Functionals: " << FunctionalValues[l] << endl;
                  }
                }                                 // end else switcher
                break;

              case NEUMANN:
                // get polynomial degree of fe
                l = TFEDatabase2D::GetPolynomialDegreeFromFE2D
                  (CurrentElement);
                // get a suitable line quadrature formula
                LineQuadFormula = TFEDatabase2D::GetQFLineFromDegree(2*l);
                qf1 = TFEDatabase2D::GetQuadFormula1D(LineQuadFormula);
                qf1->GetFormulaData(N_LinePoints, LineWeights, zeta);
                TFEDatabase2D::GetBaseFunct2DFromFE2D(CurrentElement)
                  ->MakeRefElementData(LineQuadFormula);
                JointValues=TFEDatabase2D::GetJointValues2D(
                  BaseFuncts[CurrentElement], LineQuadFormula, m);
                TFEDatabase2D::GetBaseFunct2D(BaseFuncts[CurrentElement])
                  ->ChangeBF(Coll, cell, N_LinePoints, JointValues);
                // get vertices of boundary edge
#ifdef __3D__
                cell->GetVertex(m)->GetCoords(x0, y0, z0);
                cell->GetVertex((m+1) % N_Joints)->GetCoords(x1, y1, z1);
#else
                cell->GetVertex(m)->GetCoords(x0, y0);
                cell->GetVertex((m+1) % N_Joints)->GetCoords(x1, y1);
#endif
                // compute (half of the) length of the boundary edge
                hE = sqrt((x1-x0)*(x1-x0) + (y1-y0)*(y1-y0))/2;
                // compute boundary integral
                TFEDatabase2D::GetBaseFunct2D(BaseFuncts[CurrentElement])
                  ->ChangeBF(Coll, cell, N_LinePoints, JointValues);
                if(TypeBoundSwitcher(comp,0.5*(t1+t0))==0)
                {
                  for(l=0;l<N_LinePoints;l++)
                  {
                    // values of test functions in this quadrature point
                    JointValue = JointValues[l];
                    // get quadrature point on the boundary
                    t = t0 + 0.5*(t1-t0)*(zeta[l]+1);
                    // get value in this quadrature point (in t)
                    // analytic bc
                    BoundaryValue(comp, t, s);
                    // multiply value with weights from quadrature formula
                    // and determinant from integral transformation to the
                    // unit edge (-1,1)
                    s *= hE * LineWeights[l];
                    // update rhs for all test functions
                    for(k=0;k<N_;k++)
                      if((l3 = DOF[k])<ActiveBound)
                        RHS[l3] += s*JointValue[k];
                  }                               // end for l
                }
                else
                {
                  if(!ParametersBound)
                  {
                    Error("ParametersBound not set" << endl);
                    exit(-1);
                  }
                  ParametersBound->GetParameters(N_EdgePoints, Coll, cell, i,
                    EdgePoints, m, Param);
                  for(l=0;l<N_LinePoints;l++)
                  {
                    JointValue = JointValues[l];
                    s = Param[l][CounterBoundaryParam[j]]*hE*LineWeights[l];
                    // cout << "Param Neumann" << Param[l][CounterBoundaryParam] << endl;
                    for(k=0;k<N_;k++)
                      if((l3 = DOF[k])<ActiveBound)
                        RHS[l3] += s*JointValue[k];
                  }
                }
                break;
              case ROBIN:
                // get polynomial degree of fe
                l = TFEDatabase2D::GetPolynomialDegreeFromFE2D
                  (CurrentElement);
                // get a suitable line quadrature formula
                LineQuadFormula = TFEDatabase2D::GetQFLineFromDegree(2*l);
                qf1 = TFEDatabase2D::GetQuadFormula1D(LineQuadFormula);
                qf1->GetFormulaData(N_LinePoints, LineWeights, zeta);
                TFEDatabase2D::GetBaseFunct2DFromFE2D(CurrentElement)
                  ->MakeRefElementData(LineQuadFormula);
                JointValues=TFEDatabase2D::GetJointValues2D(
                  BaseFuncts[CurrentElement], LineQuadFormula, m);
                TFEDatabase2D::GetBaseFunct2D(BaseFuncts[CurrentElement])
                  ->ChangeBF(Coll, cell, N_LinePoints, JointValues);
                // get vertices of boundary edge
#ifdef __3D__
                cell->GetVertex(m)->GetCoords(x0, y0, z0);
                cell->GetVertex((m+1) % N_Joints)->GetCoords(x1, y1, z1);
#else
                cell->GetVertex(m)->GetCoords(x0, y0);
                cell->GetVertex((m+1) % N_Joints)->GetCoords(x1, y1);
#endif
                // compute (half of the) length of the boundary edge
                hE = sqrt((x1-x0)*(x1-x0) + (y1-y0)*(y1-y0))/2;
                // compute boundary integral
                TFEDatabase2D::GetBaseFunct2D(BaseFuncts[CurrentElement])
                  ->ChangeBF(Coll, cell, N_LinePoints, JointValues);
                if(TypeBoundSwitcher(comp,0.5*(t1+t0))==0)
                {
                  for(l=0;l<N_LinePoints;l++)
                  {
                    // values of test functions in this quadrature point
                    JointValue = JointValues[l];
                    // get quadrature point on the boundary
                    t = t0 + 0.5*(t1-t0)*(zeta[l]+1);
                    // get value in this quadrature point (in s)
                    // analytic bc
                    BoundaryValue(comp, t, s);
                    // multiply value with weights from quadrature formula
                    // and determinant from integral transformation to the
                    // unit edge (-1,1)
                    s *= hE * LineWeights[l];
                    // update rhs for all test functions
                    for(k=0;k<N_;k++)
                      if((l3 = DOF[k])<ActiveBound)
                        RHS[l3] += s*JointValue[k];
                  }                               // end for l
                }
                else
                {
                  if(!ParametersBound)
                  {
                    Error("ParametersBound not set" << endl);
                    exit(-1);
                  }
                  ParametersBound->GetParameters(N_EdgePoints, Coll, cell, i,
                    EdgePoints, m, Param);
                  for(l=0;l<N_LinePoints;l++)
                  {
                    JointValue = JointValues[l];
                    s = Param[l][CounterBoundaryParam[j]+1]*hE*LineWeights[l];
                    // cout << "Param Robin" << Param[l][CounterBoundaryParam+1] << endl;
                    for(k=0;k<N_;k++)
                      if((l3 = DOF[k])<ActiveBound)
                        RHS[l3] += s*JointValue[k];
                  }
                }
                break;

                /*
                      // get polynomial degree of fe
                      l = TFEDatabase2D::GetPolynomialDegreeFromFE2D
                        (CurrentElement);
                      // get a suitable line quadrature formula
                      LineQuadFormula = TFEDatabase2D::GetQFLineFromDegree(2*l);
                      qf1 = TFEDatabase2D::GetQuadFormula1D(LineQuadFormula);
                      qf1->GetFormulaData(N_LinePoints, LineWeights, zeta);
                      TFEDatabase2D::GetBaseFunct2DFromFE2D(CurrentElement)
                        ->MakeRefElementData(LineQuadFormula);
                      JointValues=TFEDatabase2D::GetJointValues2D(
                BaseFuncts[CurrentElement], LineQuadFormula, m);
                // get vertices of boundary edge
                cell->GetVertex(m)->GetCoords(x0, y0);
                cell->GetVertex((m+1) % N_Joints)->GetCoords(x1, y1);
                // compute (half of the) length of the boundary edge
                hE = sqrt((x1-x0)*(x1-x0) + (y1-y0)*(y1-y0))/2;
                // compute boundary integral
                for(l=0;l<N_LinePoints;l++)
                {
                // values of test functions in this quadrature point
                JointValue = JointValues[l];
                // get quadrature point on the boundary
                t = t0 + 0.5*(t1-t0)*(zeta[l]+1);
                // get value in this quadrature point (in s)
                BoundaryValue(comp, t, s);
                // multiply value with weights from quadrature formula
                // and determinant from integral transformation to the
                // unit edge (-1,1)
                s *= hE * LineWeights[l];
                // update rhs for all test functions
                for(k=0;k<N_;k++)
                if((l3 = DOF[k])<ActiveBound)
                RHS[l3] += s*JointValue[k];
                }
                break;
                */
              case SLIP:
                exit(4711);
                break;
              case SLIP_FRICTION_PENETRATION_RESISTANCE:
                // do nothing here
                // everything is done in Assemble2DSlipBC, see below
                break;
         default:

         break;
            }                                     // endswitch Cond0

          }                                       // endif (Cond0==Cond1)
          else
          {
            OutPut("different boundary condition on one edge ");
            OutPut("are not allowed!" << endl);
            exit(4711);
          }
        }                                         // endif (boundary joint)
      }                                           // endfor m (N_Joints)
    }                                             // endfor j (n_rhs)
  }                                               // endfor i (N_Cells)

  // ####################################################################
  // modify matrix according to coupling
  // ####################################################################
  for(j=0;j<n_sqmatrices;j++)
  {
    fespace = sqmatrices[j]->GetFESpace2D();
    N_ = fespace->GetN_Hanging();
    HangingNodes = fespace->GetHangingNodes();

    Entries = sqmatrices[j]->GetEntries();
    RowPtr = sqmatrices[j]->GetRowPtr();
    ColInd = sqmatrices[j]->GetKCol();

    CurrentHangingEntries = HangingEntries[j];
    HangingRowPtr = sqmatrices[j]->GetHangingRowPtr();
    HangingColInd = sqmatrices[j]->GetHangingKCol();

    ActiveBound = fespace->GetActiveBound();

    for(i=0;i<N_;i++)
    {
      hn = HangingNodes[i];
      HNDescr = hn->GetType();
      HNDescr_Obj = TFEDatabase2D::GetHNDesc2D(HNDescr);
      k = HNDescr_Obj->GetN_Nodes();
      Coupling = HNDescr_Obj->GetCoeff();
      DOF = hn->GetDOF();

      end = HangingRowPtr[i+1];
      for(n=HangingRowPtr[i];n<end;n++)
      {
        v = CurrentHangingEntries[n];
        m = HangingColInd[n];
        for(l=0;l<k;l++)
        {
          l1 = DOF[l];
          if(l1<ActiveBound)
          {
            last=RowPtr[l1+1];
            for(l2=RowPtr[l1];l2<last;l2++)
            {
              if(ColInd[l2] == m)
              {
                Entries[l2] += Coupling[l] * v;
              }
            }                                     // endfor l2
          }                                       // endif
        }                                         // endfor l
      }                                           // endfor n
    }                                             // endfor i
  }                                               // endfor j

  for(j=0;j<n_rhs;j++)
  {
    fespace = ferhs[j];
    N_Hanging = fespace->GetN_Hanging();
    HangingNodes = fespace->GetHangingNodes();

    RHS = rhs[j];
    CurrentHangingRhs = HangingRhs[j];

    ActiveBound = fespace->GetActiveBound();

    for(i=0;i<N_Hanging;i++)
    {
      hn = HangingNodes[i];
      HNDescr = hn->GetType();
      HNDescr_Obj = TFEDatabase2D::GetHNDesc2D(HNDescr);
      N_ = HNDescr_Obj->GetN_Nodes();
      Coupling = HNDescr_Obj->GetCoeff();
      DOF = hn->GetDOF();

      for(k=0;k<N_;k++)
      {
        l = DOF[k];
        if(l<ActiveBound)
        {
          RHS[l] += Coupling[k] * CurrentHangingRhs[i];
        }
      }                                           // endfor k
    }                                             // endfor i
  }                                               // endfor j

  // ####################################################################
  // write coupling into matrix
  // ####################################################################
  for(j=0;j<n_sqmatrices;j++)
  {
    fespace = sqmatrices[j]->GetFESpace2D();
    N_ = fespace->GetN_Hanging();
    HangingNodes = fespace->GetHangingNodes();

    Entries = sqmatrices[j]->GetEntries();
    RowPtr = sqmatrices[j]->GetRowPtr();
    ColInd = sqmatrices[j]->GetKCol();

    ActiveBound = fespace->GetActiveBound();

    n = RowPtr[ActiveBound];

    for(i=0;i<N_;i++)
    {
      hn = HangingNodes[i];
      HNDescr = hn->GetType();
      HNDescr_Obj = TFEDatabase2D::GetHNDesc2D(HNDescr);
      k = HNDescr_Obj->GetN_Nodes();
      Coupling = HNDescr_Obj->GetCoeff();
      DOF = hn->GetDOF();

      Entries[n] = 1.0;
      n++;

      for(l=0;l<k;l++)
      {
        Entries[n] = - Coupling[l];
        n++;
      }                                           // endfor l

    }                                             // endfor i
  }

  if(n_sqmatrices)
  {
    delete GlobalNumbers;
    delete BeginIndex;

    for(i=0;i<n_sqmatrices;i++)
      delete HangingEntries[i];
    delete HangingEntries;
  }

  if(n_matrices)
  {
    delete AnsatzGlobalNumbers;
    delete AnsatzBeginIndex;
    delete TestGlobalNumbers;
    delete TestBeginIndex;
  }

  if(n_rhs)
  {
    for(i=0;i<n_rhs;i++)
      delete HangingRhs[i];
    delete HangingRhs;

    delete righthand;
    delete LocRhs;
    delete RhsBeginIndex;
    delete RhsGlobalNumbers;
  }

  if(N_Parameters)
  {
    delete Param[0];
  }

  if(N_AllMatrices)
  {
    delete LocMatrices;
    delete Matrices[0];
    delete Matrices;
  }

  delete AuxArray[0];

  /*
  int N_Rows;
  // ####################################################################
  // print the whole matrix -- SECOND
  // ####################################################################
  for(k=0;k<n_sqmatrices;k++)
  {
    cout << endl;
    cout << "sqmatrix: " << k << endl;
    RowPtr = sqmatrices[k]->GetRowPtr();
    Entries = sqmatrices[k]->GetEntries();
  ColInd = sqmatrices[k]->GetKCol();
  N_Rows = sqmatrices[k]->GetN_Rows();
  for(i=0;i<N_Rows;i++)
  {
  end=RowPtr[i+1];
  for(j=RowPtr[i];j<end;j++)
  {
  // cout << j << endl;
  cout << setw(10) << i << setw(10) << ColInd[j] << "   ";
  cout << setw(20) << Entries[j] << endl;
  }
  }
  cout << endl;
  } // endfor k

  for(k=0;k<n_matrices;k++)
  {
  cout << endl;
  cout << "matrix: " << k << endl;
  RowPtr = matrices[k]->GetRowPtr();
  Entries = matrices[k]->GetEntries();
  ColInd = matrices[k]->GetKCol();
  N_Rows = matrices[k]->GetN_Rows();
  for(i=0;i<N_Rows;i++)
  {
  end=RowPtr[i+1];
  for(j=RowPtr[i];j<end;j++)
  {
  // cout << j << endl;
  cout << setw(10) << i << setw(10) << ColInd[j] << "   ";
  cout << setw(20) << Entries[j] << endl;
  }
  }
  cout << endl;
  } // endfor k

  for(k=0;k<n_rhs;k++)
  {
  cout << "rhs: " << k << endl;
  N_Rows = ferhs[k]->GetN_DegreesOfFreedom();
  RHS=rhs[k];
  for(i=0;i<N_Rows;i++)
  cout << setw(10) << i << setw(20) << RHS[i] << endl;
  }

  */

}                                                 // end of Assemble


void ModifyDivergenceMatrices(int N_Active, int N_Dirichlet,
TMatrix2D *B1, TMatrix2D *B2)
{
  int i, entries;
  double *B1Entries, *B2Entries;

  entries = B1->GetN_Entries();
  const int * columns =   B1->GetKCol();
  B1Entries = B1->GetEntries();
  B2Entries = B2->GetEntries();

  for (i=0;i<entries;i++)
  {
    if ((columns[i]>= N_Active)&&(columns[i] < N_Dirichlet))
    {
      B1Entries[i] = 0;
      B2Entries[i] = 0;
    }
  }

  return;
}


#ifdef __2D__

void ComputeInterfaceConditionDirichlet(TSquareMatrix2D  **sqmatrices,
TMatrix2D **matrices,
TFEVectFunct2D *u_other,
double *rhs,
int *interface_dof_Array,
int *interface_dof_other_Array,
int interface_dof,
double density,
double density_other)
{
  int i,j, N_DOF;
  int start,end,indexColumn,indexRow;
  const int *RowPtrA11, *KColA11, *RowPtrA12, *RowPtrA21, *RowPtrA22;
  const int *KColA22, *RowPtrB1T, *RowPtrB2T;
  double *EntriesA11, *EntriesA12, *EntriesA21, *EntriesA22, *EntriesB1T, *EntriesB2T;
  TSquareMatrix *A11, *A12, *A21, *A22;
  TMatrix2D *B1T, *B2T;
  double t1=1, t2=7.113e-4,n,n1,n2, *u1, *u2, u, v;
  TFEFunction2D *ufct;

  //OutPut("Dirichlet" << endl);
  n=sqrt(t1*t1+t2*t2);
  t1/=n;
  t2/=n;
  n1=-t2;
  n2=t1;

  ufct = u_other->GetComponent(0);
  u1 = ufct->GetValues();
  delete ufct;
  ufct = u_other->GetComponent(1);
  u2 = ufct->GetValues();
  delete ufct;

  /*u1 = u_other->GetComponent(0)->GetValues();
  u2 = u_other->GetComponent(1)->GetValues();
  */

  A11 = sqmatrices[0];
  A12 = sqmatrices[1];
  A21 = sqmatrices[2];
  A22 = sqmatrices[3];
  B1T = matrices[0];
  B2T = matrices[1];

  RowPtrA11 = A11->GetRowPtr();
  KColA11 = A11->GetKCol();
  EntriesA11 = A11->GetEntries();
  N_DOF = A11->GetN_Rows();

  RowPtrA12 = A12->GetRowPtr();
  //int *KColA12 = A12->GetKCol();
  EntriesA12 = A12->GetEntries();

  RowPtrA21 = A21->GetRowPtr();
  //int *KColA21 = A21->GetKCol();
  EntriesA21 = A21->GetEntries();

  RowPtrA22 = A22->GetRowPtr();
  KColA22 = A22->GetKCol();
  EntriesA22 = A22->GetEntries();

  RowPtrB1T = B1T->GetRowPtr();
  //int *KColB1T = B1T->GetKCol();
  EntriesB1T = B1T->GetEntries();

  RowPtrB2T = B2T->GetRowPtr();
  //int *KColB2T = B2T->GetKCol();
  EntriesB2T = B2T->GetEntries();

  for(i=0;i<interface_dof;i++)
  {
    indexRow = interface_dof_Array[i];
    start = RowPtrA11[indexRow];
    end = RowPtrA11[indexRow+1];
    for (j=start;j<end;j++)
    {
      indexColumn = KColA11[j];
      if(indexColumn == indexRow)
      {
        EntriesA11[j] = 1;
      }
      else
      {
        EntriesA11[j] = 0;
      }
    }
    u = u1[interface_dof_other_Array[i]];
    v = u2[interface_dof_other_Array[i]];
    rhs[indexRow] = ((density_other/density)*n1*n1+n2*n2)*u + (density_other/density-1)*v*n1*n2;
    // OutPut("diri " << i << " " <<indexRow << " " << interface_dof_other_Array[i] << " " << u << " " << v <<
    //   " " <<  rhs[indexRow] << " " << density_other << " " << density << endl);
  }

  for(i=0;i<interface_dof;i++)
  {
    indexRow = interface_dof_Array[i];
    start = RowPtrA12[indexRow];
    end = RowPtrA12[indexRow+1];
    for (j=start;j<end;j++)
    {
      EntriesA12[j] = 0;
    }
  }

  for(i=0;i<interface_dof;i++)
  {
    indexRow = interface_dof_Array[i];
    start = RowPtrA22[indexRow];
    end = RowPtrA22[indexRow+1];
    for (j=start;j<end;j++)
    {
      indexColumn = KColA22[j];
      if(indexColumn == indexRow)
      {
        EntriesA22[j] = 1;
      }
      else
      {
        EntriesA22[j] = 0;
      }
    }
    u = u1[interface_dof_other_Array[i]];
    v = u2[interface_dof_other_Array[i]];
    rhs[indexRow+N_DOF] = -(1-density_other/density)*u*n1*n2 + v*(n1*n1+(density_other/density)*n2*n2);
  }

  for(i=0;i<interface_dof;i++)
  {
    indexRow = interface_dof_Array[i];
    start = RowPtrA21[indexRow];
    end = RowPtrA21[indexRow+1];
    for (j=start;j<end;j++)
    {
      EntriesA21[j] = 0;
    }
  }

  for(i=0;i<interface_dof;i++)
  {
    indexRow = interface_dof_Array[i];
    start = RowPtrB1T[indexRow];
    end = RowPtrB1T[indexRow+1];
    for (j=start;j<end;j++)
    {
      EntriesB1T[j] = 0;
    }
  }

  for(i=0;i<interface_dof;i++)
  {
    indexRow = interface_dof_Array[i];
    start = RowPtrB2T[indexRow];
    end = RowPtrB2T[indexRow+1];
    for (j=start;j<end;j++)
    {
      EntriesB2T[j] = 0;
    }
  }
  return;
}


void ComputeInterfaceConditionStress(TSquareMatrix2D  **sqmatrices,
TMatrix2D **matrices,
TFEVectFunct2D *u_other,
double *rhs,
int *interface_dof_Array,
int *interface_dof_other_Array,
int interface_dof, double density,
double density_other,
double *rhs_for_stress_other)
{
  int i,j, N_DOF, N_DOF_other;
  int start,end,indexColumn,indexRow;
  const int *RowPtrA11, *RowPtrA21, *KColA21;
  const int *RowPtrA22, *KColA22, *RowPtrB1T;
  double *EntriesA11, *EntriesA12, *EntriesA21, *EntriesA22, *EntriesB1T, *EntriesB2T;
  double entrieA11,entrieA21,entrieA22,entrieA12,entrieB1T,entrieB2T;
  TSquareMatrix *A11, *A12, *A21, *A22;
  TMatrix2D *B1T, *B2T;
  double t1=1, t2=7.113e-4,n,n1,n2, *u1, *u2, u, v, scale = 1.0;
  TFEFunction2D *ufct;

  //OutPut("Stress" << endl);
  // compute normal and tangential
  n=sqrt(t1*t1+t2*t2);
  t1/=n;
  t2/=n;
  n1=-t2;
  n2=t1;
  // get velocity of the other subdomain

  ufct = u_other->GetComponent(0);
  u1 = ufct->GetValues();
  N_DOF_other = ufct->GetLength();
  delete ufct;
  ufct = u_other->GetComponent(1);
  u2 = ufct->GetValues();
  delete ufct;

  /*u1 = u_other->GetComponent(0)->GetValues();
  u2 = u_other->GetComponent(1)->GetValues();
  N_DOF_other = u_other->GetComponent(0)->GetLength();
  */

  // get matrices
  A11 = sqmatrices[0];
  A12 = sqmatrices[1];
  A21 = sqmatrices[2];
  A22 = sqmatrices[3];
  B1T = matrices[0];
  B2T = matrices[1];

  RowPtrA11 = A11->GetRowPtr();
  //int *KColA11 = A11->GetKCol();
  EntriesA11 = A11->GetEntries();
  N_DOF = A11->GetN_Rows();

  //int *RowPtrA12 = A12->GetRowPtr();
  //int *KColA12 = A12->GetKCol();
  EntriesA12 = A12->GetEntries();

  RowPtrA21 = A21->GetRowPtr();
  KColA21 = A21->GetKCol();
  EntriesA21 = A21->GetEntries();

  RowPtrA22 = A22->GetRowPtr();
  KColA22 = A22->GetKCol();
  EntriesA22 = A22->GetEntries();

  RowPtrB1T = B1T->GetRowPtr();
  //int *KColB1T = B1T->GetKCol();
  EntriesB1T = B1T->GetEntries();

  //int *RowPtrB2T = B2T->GetRowPtr();
  //int *KColB2T = B2T->GetKCol();
  EntriesB2T = B2T->GetEntries();

  //  OutPut("dofs " << N_DOF << " " << N_DOF_other << endl);
  // add rows of matrices A11 and A21 to A11
  for(i=0;i<interface_dof;i++)
  {
    indexRow = interface_dof_Array[i];
    start = RowPtrA11[indexRow];
    end = RowPtrA11[indexRow+1];
    for (j=start;j<end;j++)
    {
      entrieA11 = EntriesA11[j];
      entrieA21 = EntriesA21[j];
      EntriesA11[j] = n2*entrieA11 - n1*entrieA21;
      EntriesA11[j] *= scale;
    }
    rhs[indexRow] = -n2*rhs_for_stress_other[interface_dof_other_Array[i]]
      + n1*rhs_for_stress_other[interface_dof_other_Array[i]+N_DOF_other];
    rhs[indexRow] = scale*rhs[indexRow];
    //     OutPut("rhs " << indexRow << " " <<  rhs[indexRow] << " ");
    //OutPut(i << " " << interface_dof_other_Array[i] << " " << rhs_for_stress_other[interface_dof_other_Array[i]]
    //	     << " " << rhs_for_stress_other[interface_dof_other_Array[i]+N_DOF_other] << endl);
    // set rhs for additional equation in A21,A22,B2T
    u = u1[interface_dof_other_Array[i]];
    v = u2[interface_dof_other_Array[i]];
    rhs[indexRow+N_DOF] = density_other*(u*n1+v*n2);
    //rhs[indexRow+N_DOF] = -rhs[indexRow+N_DOF];
    //OutPut(indexRow+N_DOF << " " <<  rhs[indexRow+N_DOF] << endl);
    //OutPut(u << " " << n1 << " " << v << " "<< n2 << endl);
  }

  // add rows of matrices B1T and B2T to B1T
  for(i=0;i<interface_dof;i++)
  {
    indexRow = interface_dof_Array[i];
    start = RowPtrB1T[indexRow];
    end = RowPtrB1T[indexRow+1];
    for (j=start;j<end;j++)
    {
      entrieB1T = EntriesB1T[j];
      entrieB2T = EntriesB2T[j];
      EntriesB1T[j] = n2*entrieB1T - n1*entrieB2T;
      EntriesB1T[j] *= scale;
      EntriesB2T[j] = 0;
    }
  }

  //  add rows of matrices A21 and A22 to A21
  for(i=0;i<interface_dof;i++)
  {
    indexRow = interface_dof_Array[i];
    start = RowPtrA21[indexRow];
    end = RowPtrA21[indexRow+1];
    for (j=start;j<end;j++)
    {
      entrieA12 = EntriesA12[j];
      entrieA22 = EntriesA22[j];
      EntriesA12[j] = n2*entrieA12 - n1*entrieA22;
      EntriesA12[j] *= scale;
    }
  }

  // modify matrix A21 for additional equations
  for(i=0;i<interface_dof;i++)
  {
    indexRow = interface_dof_Array[i];
    start = RowPtrA21[indexRow];
    end = RowPtrA21[indexRow+1];
    for (j=start;j<end;j++)
    {
      indexColumn = KColA21[j];
      if(indexColumn == indexRow)
      {
        EntriesA21[j] = density*n1;
      }
      else
      {
        EntriesA21[j] = 0;
      }
    }
  }

  // modify matrix A22 for additional equations
  for(i=0;i<interface_dof;i++)
  {
    indexRow = interface_dof_Array[i];
    start = RowPtrA22[indexRow];
    end = RowPtrA22[indexRow+1];
    for (j=start;j<end;j++)
    {
      indexColumn = KColA22[j];
      if(indexColumn == indexRow)
      {
        EntriesA22[j] = density*n2;
      }
      else
      {
        EntriesA22[j] = 0;
      }
    }
  }

}
#endif

#ifdef __2D__
// =======================================================================
//
// Assemble2D_DG
//
// assembling for discontinuous Galerkin discretization
//
// =======================================================================

void Assemble2D_DG(CoeffFct2D Coeff,int n_fespaces, TFESpace2D **fespaces,
int n_sqmatrices, TSquareMatrix2D **sqmatrices,
int n_matrices, TMatrix2D **matrices,
int n_rhs, double **rhs, TFESpace2D **ferhs,
BoundCondFunct2D **BoundaryConditions,
BoundValueFunct2D **BoundaryValues,
TAuxParam2D *Parameters)
{
  double w,integrant,tau_par;
  int N_AllMatrices = n_sqmatrices+n_matrices,out;
  int i,j,k,l,l3,n,m,r,q,dummy,N_UsedElements,ii,jj,ll;
  int N_Cells, N_Points, N_Parameters, N_Points1D, N_Edges, N_;
  int N_Joints, ref_n;
  int Used[N_FEs2D];
  int *N_BaseFunct;
  BaseFunct2D *BaseFuncts;
  TBaseFunct2D *bf;
  const TFESpace2D *fespace;
  FE2D *UsedElements, LocalUsedElements[N_FEs2D], CurrentElement;
  QuadFormula1D LineQuadFormula;
  TQuadFormula1D *qf1D;
  BaseFunct2D BaseFunctCell;
  TCollection *Coll;
  TBaseCell *cell;
  TJoint *joint;
  TBoundEdge *boundedge;
  TIsoBoundEdge *isoboundedge;
  int **GlobalNumbers, **BeginIndex;
  int **RhsGlobalNumbers, **RhsBeginIndex;
  int **TestGlobalNumbers, **TestBeginIndex;
  int **AnsatzGlobalNumbers, **AnsatzBeginIndex;
  BF2DRefElements bf2Drefelements;
  double *weights, *xi, *eta, *weights1D, *weights_neigh, *xi_neigh, *eta_neigh;
  double X[MaxN_QuadPoints_2D], Y[MaxN_QuadPoints_2D], X_neigh[MaxN_QuadPoints_2D], Y_neigh[MaxN_QuadPoints_2D];
  double AbsDetjk[MaxN_QuadPoints_2D], AbsDetjk_neigh[MaxN_QuadPoints_2D],*AbsDetjk1D[4];
  double *Param[MaxN_QuadPoints_2D];
  double *righthand;
  double **Matrices, *aux, *aux2 ;
  double ***LocMatrices, **LocRhs;
  double *Coeffs[MaxN_QuadPoints_2D];
  int *DOF, ActiveBound, end;
  double *Entries,*Entries1;
  const int *ColInd, *RowPtr;
  const int *ColInd1, *RowPtr1;
  double *RHS;
  double **HangingEntries, **HangingRhs;
  const TBoundComp *BoundComp;
  double t0, t1, t, s,integral;
  int comp, dof_ii,dof_jj, found;
  BoundCond Cond0, Cond1;
  BoundCondFunct2D *BoundaryCondition;
  BoundValueFunct2D *BoundaryValue;
  int N_LinePoints;
  double *LineWeights, *zeta;
  double x0, x1, y0, y1, hE, nx, ny, eps=1e-12;
  bool *SecondDer;

  double xi1D[N_BaseFuncts2D][4][MaxN_QuadPoints_1D], eta1D[N_BaseFuncts2D][4][MaxN_QuadPoints_1D];
  double**** xietaval_ref1D = new double*** [N_BaseFuncts2D];
  double**** xideriv_ref1D = new double*** [N_BaseFuncts2D];
  double**** etaderiv_ref1D = new double*** [N_BaseFuncts2D];
  double *xyval_ref1D[4][MaxN_QuadPoints_1D];
  double *xderiv_ref1D[4][MaxN_QuadPoints_1D];
  double *yderiv_ref1D[4][MaxN_QuadPoints_1D];
  double *X1D[4], *Y1D[4], *X1D_neigh[4], *Y1D_neigh[4];
  RefTrans2D RefTrans;
  double*** value_basefunct_ref1D = new double** [N_BaseFuncts2D];
  double*** xderiv_basefunct_ref1D = new double** [N_BaseFuncts2D];
  double*** yderiv_basefunct_ref1D = new double** [N_BaseFuncts2D];
  double *value_basefunct_ori[6];
  double *xderiv_basefunct_ori[6];
  double *yderiv_basefunct_ori[6];
  double *x_pos_ref= new double[6];
  double *y_pos_ref=new double[6];
  double *x_pos=new double[6];
  double *y_pos=new double[6];
  double *value_basefunct_ori_neigh[6];
  double *xderiv_basefunct_ori_neigh[6];
  double *yderiv_basefunct_ori_neigh[6];
  double *x_pos_neigh=new double[6];
  double *y_pos_neigh=new double[6];
  double *dummy2=new double[6];

  int neigh_edge;
  int N_Neigh;
  TBaseCell *neigh;
  FE2D LocalUsedElements_neigh[N_FEs2D], CurrEleNeigh;
  BaseFunct2D BaseFunctNeigh;
  TFE2D *eleNeigh;
  RefTrans2D RefTransNeigh;
  int *DOF_neigh;
  double *xyval_refNeigh1D[MaxN_QuadPoints_1D];
  double *xderiv_refNeigh1D[MaxN_QuadPoints_1D];
  double *yderiv_refNeigh1D[MaxN_QuadPoints_1D];

#ifdef __3D__
  double z0, z1;
#endif
  out =  3; //todo hardcoded verbosity
  if(out>2)OutPut("DG "<<endl);

  // ########################################################################
  // store information in local arrays
  // ########################################################################
  BaseFuncts = TFEDatabase2D::GetBaseFunct2D_IDFromFE2D();
  N_BaseFunct = TFEDatabase2D::GetN_BaseFunctFromFE2D();

  if(n_sqmatrices)
  {
    GlobalNumbers = new int* [n_sqmatrices];
    BeginIndex = new int* [n_sqmatrices];
    HangingEntries = new double* [n_sqmatrices];
    for(i=0;i<n_sqmatrices;i++)
    {
      fespace = sqmatrices[i]->GetFESpace2D();
      GlobalNumbers[i] = fespace->GetGlobalNumbers();
      BeginIndex[i] = fespace->GetBeginIndex();

      j = sqmatrices[i]->GetHangingN_Entries();
      HangingEntries[i] = new double [j];
      memset(HangingEntries[i], 0, SizeOfDouble*j);
    }                                             // endfor
  }                                               // endif n_sqmatrices

  if(n_matrices)
  {
    TestGlobalNumbers = new int* [n_matrices];
    AnsatzGlobalNumbers = new int* [n_matrices];
    TestBeginIndex = new int* [n_matrices];
    AnsatzBeginIndex = new int* [n_matrices];
    for(i=0;i<n_matrices;i++)
    {
      fespace = (TFESpace2D *) matrices[i]->GetTestSpace2D();
      TestGlobalNumbers[i] = fespace->GetGlobalNumbers();
      TestBeginIndex[i] = fespace->GetBeginIndex();

      fespace = (TFESpace2D *) matrices[i]->GetAnsatzSpace2D();
      AnsatzGlobalNumbers[i] = fespace->GetGlobalNumbers();
      AnsatzBeginIndex[i] = fespace->GetBeginIndex();
    }                                             // endfor
  }                                               // endif n_matrices

  if(N_AllMatrices)
  {
    aux = new double
      [N_AllMatrices*MaxN_BaseFunctions2D*MaxN_BaseFunctions2D];
    Matrices = new double* [N_AllMatrices*MaxN_BaseFunctions2D];
    for(j=0;j<N_AllMatrices*MaxN_BaseFunctions2D;j++)
      Matrices[j] = aux+j*MaxN_BaseFunctions2D;

    LocMatrices = new double** [N_AllMatrices];
    for(i=0;i<N_AllMatrices;i++)
      LocMatrices[i] = Matrices+i*MaxN_BaseFunctions2D;
  }                                               // endif N_AllMatrices

  SecondDer = new bool[n_fespaces];
  SecondDer[0] = false;

  if(n_rhs)
  {
    HangingRhs = new double* [n_rhs];
    RhsBeginIndex = new int* [n_rhs];
    RhsGlobalNumbers = new int* [n_rhs];
    for(i=0;i<n_rhs;i++)
    {
      fespace = ferhs[i];
      RhsBeginIndex[i] = fespace->GetBeginIndex();
      RhsGlobalNumbers[i] = fespace->GetGlobalNumbers();

      j = fespace->GetN_Hanging();
      HangingRhs[i] = new double [j];
      memset(HangingRhs[i], 0, SizeOfDouble*j);
    }                                             // endfor

    LocRhs = new double* [n_rhs];
    righthand = new double [n_rhs*MaxN_BaseFunctions2D];
    for(i=0;i<n_rhs;i++)
      LocRhs[i] = righthand+i*MaxN_BaseFunctions2D;
  }                                               // endif n_rhs

  // The following arrays are used to store the values of the base functions and their derivatives for each vertex which is used to define the FE-Space.
  // It is only used to test the routine for errors. The index i has to be chosen according to the number of vertices of the used FE Space.
  for (i=0;i<N_BaseFuncts2D;i++)
  {
    value_basefunct_ref1D[i] = new double* [6];
    xderiv_basefunct_ref1D[i] = new double* [6];
    yderiv_basefunct_ref1D[i] = new double* [6];
    for (j=0;j<6;j++)
    {

      value_basefunct_ref1D[i][j] = new double [MaxN_BaseFunctions2D];
      xderiv_basefunct_ref1D[i][j] = new double [MaxN_BaseFunctions2D];
      yderiv_basefunct_ref1D[i][j] = new double [MaxN_BaseFunctions2D];

      memset( value_basefunct_ref1D[i][j] , 0 , sizeof(double)* MaxN_BaseFunctions2D );
      memset( xderiv_basefunct_ref1D[i][j] , 0 , sizeof(double)* MaxN_BaseFunctions2D );
      memset( yderiv_basefunct_ref1D[i][j] , 0 , sizeof(double)* MaxN_BaseFunctions2D );

    }
  }

  for (i=0;i<N_BaseFuncts2D;i++)
  {
    xietaval_ref1D[i] = new double** [4];
    xideriv_ref1D[i] = new double** [4];
    etaderiv_ref1D[i] = new double** [4];
    for (j=0;j<4;j++)
    {
      xietaval_ref1D[i][j] = new double* [MaxN_QuadPoints_1D];
      xideriv_ref1D[i][j] = new double* [MaxN_QuadPoints_1D];
      etaderiv_ref1D[i][j] = new double* [MaxN_QuadPoints_1D];
      for (n=0;n<MaxN_QuadPoints_1D;n++)
      {
        xietaval_ref1D[i][j][n] = new double [MaxN_BaseFunctions2D];
        xideriv_ref1D[i][j][n] = new double [MaxN_BaseFunctions2D];
        etaderiv_ref1D[i][j][n] = new double [MaxN_BaseFunctions2D];

        memset( xietaval_ref1D[i][j][n] , 0 , sizeof(double)* MaxN_BaseFunctions2D );
        memset( xideriv_ref1D[i][j][n] , 0 , sizeof(double)* MaxN_BaseFunctions2D );
        memset( etaderiv_ref1D[i][j][n] , 0 , sizeof(double)* MaxN_BaseFunctions2D );
      }
    }
  }

  memset(Used, 0, N_FEs2D*SizeOfInt);

  for(i=0;i<n_fespaces;i++)
  {
    fespace = fespaces[i];                        /* fe space */
    n = fespace->GetN_UsedElements();             /* # used finite elements */
    UsedElements = fespace->GetUsedElements();    /* used finite elements */
    for(j=0;j<n;j++)                              /* for all finite elements */
    {
      CurrentElement = UsedElements[j];
      Used[CurrentElement] = 1;
    }                                             // enfor j
  }                                               // endfor i

  N_UsedElements = 0;                             /* compute number of used elements */
  for(i=0;i<N_FEs2D;i++)
    if(Used[i]) N_UsedElements++;

  UsedElements = new FE2D[N_UsedElements];        /* store used finite elements */
  j=0;                                            /* in array */
  for(i=0;i<N_FEs2D;i++)
    if(Used[i])
  {
    UsedElements[j] = (FE2D)i;
    j++;
  }                                               // endif

  // ########################################################################
  // calculate values of base functions and derivatives on ref element
  // ########################################################################
  if(out>2)
  {
    OutPut("N_UsedElements:" << N_UsedElements << " " << endl); fflush(0);
    OutPut("N_BaseFuncts2D:" << N_BaseFuncts2D << " " << endl);
    OutPut("MaxN_QuadPoints_1D:" << MaxN_QuadPoints_1D << " " << endl);
    OutPut("MaxN_BaseFunctions2D:" << MaxN_BaseFunctions2D << " " << endl);
  };

  for(n=0;n<N_UsedElements;n++)                   // for used finite elements
  {
    CurrentElement = UsedElements[n];
    l = TFEDatabase2D::GetPolynomialDegreeFromFE2D(CurrentElement);
    LineQuadFormula = TFEDatabase2D::GetQFLineFromDegree(2*l);
    qf1D = TFEDatabase2D::GetQuadFormula1D(LineQuadFormula);
    qf1D->GetFormulaData(N_Points1D, weights1D, zeta);
    BaseFunctCell = BaseFuncts[CurrentElement];
                                                  // get base functions
    bf = TFEDatabase2D::GetBaseFunct2D(BaseFunctCell);
    bf2Drefelements = bf->GetRefElement();
    switch(bf2Drefelements)                       // compute coordinates of line quadrature
    {                                             // points in reference cell
      // quadrilateral cell
      case BFUnitSquare :                         // edge 0
        
        bf->GetDerivatives(D00, -1, 1, value_basefunct_ref1D[BaseFunctCell][0]);
        bf->GetDerivatives(D10, -1, 1, xderiv_basefunct_ref1D[BaseFunctCell][0]);
        bf->GetDerivatives(D01, -1, 1, yderiv_basefunct_ref1D[BaseFunctCell][0]);
        x_pos_ref[0] = -1;
        y_pos_ref[0] = 1;
        bf->GetDerivatives(D00, 1, -1, value_basefunct_ref1D[BaseFunctCell][1]);
        bf->GetDerivatives(D10, 1, -1, xderiv_basefunct_ref1D[BaseFunctCell][0]);
        bf->GetDerivatives(D01, 1, -1, yderiv_basefunct_ref1D[BaseFunctCell][0]);
        x_pos_ref[1] = 1;
        y_pos_ref[1] =-1;
        bf->GetDerivatives(D00, 1, 1, value_basefunct_ref1D[BaseFunctCell][2]);
        bf->GetDerivatives(D10, 1, 1, xderiv_basefunct_ref1D[BaseFunctCell][0]);
        bf->GetDerivatives(D01, 1, 1, yderiv_basefunct_ref1D[BaseFunctCell][0]);
        x_pos_ref[2] = 1;
        y_pos_ref[2] = 1;
        bf->GetDerivatives(D00, -1, -1, value_basefunct_ref1D[BaseFunctCell][3]);
        bf->GetDerivatives(D10, -1, -1, xderiv_basefunct_ref1D[BaseFunctCell][0]);
        bf->GetDerivatives(D01, -1, -1, yderiv_basefunct_ref1D[BaseFunctCell][0]);
        x_pos_ref[3] = -1;
        y_pos_ref[3] = -1;

        ref_n=4;

        for (j=0;j<N_Points1D;j++)                // for all quadrature points
        {
          xi1D[BaseFunctCell][0][j] = zeta[j];
          eta1D[BaseFunctCell][0][j] = -1;
          bf->GetDerivatives(D00, zeta[j], -1, xietaval_ref1D[BaseFunctCell][0][j]);
          bf->GetDerivatives(D10, zeta[j], -1, xideriv_ref1D[BaseFunctCell][0][j]);
          bf->GetDerivatives(D01, zeta[j], -1, etaderiv_ref1D[BaseFunctCell][0][j]);
        }                                         // edge 1
        for (j=0;j<N_Points1D;j++)                // for all quadrature points
        {
          xi1D[BaseFunctCell][1][j] = 1;
          eta1D[BaseFunctCell][1][j] = zeta[j];
          bf->GetDerivatives(D00, 1, zeta[j], xietaval_ref1D[BaseFunctCell][1][j]);
          bf->GetDerivatives(D10, 1, zeta[j], xideriv_ref1D[BaseFunctCell][1][j]);
          bf->GetDerivatives(D01, 1, zeta[j], etaderiv_ref1D[BaseFunctCell][1][j]);
        }                                         // edge 2
        for (j=0;j<N_Points1D;j++)                // for all quadrature points
        {
          xi1D[BaseFunctCell][2][j] = -zeta[j];
          eta1D[BaseFunctCell][2][j] = 1;
          bf->GetDerivatives(D00, -zeta[j], 1, xietaval_ref1D[BaseFunctCell][2][j]);
          bf->GetDerivatives(D10, -zeta[j], 1, xideriv_ref1D[BaseFunctCell][2][j]);
          bf->GetDerivatives(D01, -zeta[j], 1, etaderiv_ref1D[BaseFunctCell][2][j]);
        }                                         // edge 3
        for (j=0;j<N_Points1D;j++)                // for all quadrature points
        {
          xi1D[BaseFunctCell][3][j] = -1;
          eta1D[BaseFunctCell][3][j] = -zeta[j];
          bf->GetDerivatives(D00, -1, -zeta[j], xietaval_ref1D[BaseFunctCell][3][j]);
          bf->GetDerivatives(D10, -1, -zeta[j], xideriv_ref1D[BaseFunctCell][3][j]);
          bf->GetDerivatives(D01, -1, -zeta[j], etaderiv_ref1D[BaseFunctCell][3][j]);
        }
        break;

      case BFUnitTriangle :                       // triangular cell

        // Store values and derivatives of the base functions in vertices
        bf->GetDerivatives(D00, 0, 0, value_basefunct_ref1D[BaseFunctCell][0]);
        bf->GetDerivatives(D10, 0, 0, xderiv_basefunct_ref1D[BaseFunctCell][0]);
        bf->GetDerivatives(D01, 0, 0, yderiv_basefunct_ref1D[BaseFunctCell][0]);
        x_pos_ref[0] = 0;
        y_pos_ref[0] = 0;
        bf->GetDerivatives(D00, 1, 0, value_basefunct_ref1D[BaseFunctCell][1]);
        bf->GetDerivatives(D10, 1, 0, xderiv_basefunct_ref1D[BaseFunctCell][0]);
        bf->GetDerivatives(D01, 1, 0, yderiv_basefunct_ref1D[BaseFunctCell][0]);
        x_pos_ref[1] = 1;
        y_pos_ref[1] = 0;
        bf->GetDerivatives(D00, 0, 1, value_basefunct_ref1D[BaseFunctCell][2]);
        bf->GetDerivatives(D10, 0, 1, xderiv_basefunct_ref1D[BaseFunctCell][0]);
        bf->GetDerivatives(D01, 0, 1, yderiv_basefunct_ref1D[BaseFunctCell][0]);
        x_pos_ref[2] = 0;
        y_pos_ref[2] = 1;

        bf->GetDerivatives(D00, 0.5, 0, value_basefunct_ref1D[BaseFunctCell][3]);
        bf->GetDerivatives(D10, 0.5, 0, xderiv_basefunct_ref1D[BaseFunctCell][0]);
        bf->GetDerivatives(D01, 0.5, 0, yderiv_basefunct_ref1D[BaseFunctCell][0]);
        x_pos_ref[3] = 0.5;
        y_pos_ref[3] = 0;
        bf->GetDerivatives(D00, 0.5, 0.5, value_basefunct_ref1D[BaseFunctCell][4]);
        bf->GetDerivatives(D10, 0.5, 0.5, xderiv_basefunct_ref1D[BaseFunctCell][0]);
        bf->GetDerivatives(D01, 0.5, 0.5, yderiv_basefunct_ref1D[BaseFunctCell][0]);
        x_pos_ref[4] = 0.5;
        y_pos_ref[4] = 0.5;
        bf->GetDerivatives(D00, 0, 0.5, value_basefunct_ref1D[BaseFunctCell][5]);
        bf->GetDerivatives(D10, 0, 0.5, xderiv_basefunct_ref1D[BaseFunctCell][0]);
        bf->GetDerivatives(D01, 0, 0.5, yderiv_basefunct_ref1D[BaseFunctCell][0]);
        x_pos_ref[5] = 0;
        y_pos_ref[5] = 0.5;
        
        ref_n=6;

        for (j=0;j<N_Points1D;j++)                // for all quadrature points
        {
          xi1D[BaseFunctCell][0][j] = (zeta[j]+1)/2;
          eta1D[BaseFunctCell][0][j] = 0;
          bf->GetDerivatives(D00, (zeta[j]+1)/2, 0, xietaval_ref1D[BaseFunctCell][0][j]);
          bf->GetDerivatives(D10, (zeta[j]+1)/2, 0, xideriv_ref1D[BaseFunctCell][0][j]);
          bf->GetDerivatives(D01, (zeta[j]+1)/2, 0, etaderiv_ref1D[BaseFunctCell][0][j]);
        }                                         // edge 1
        for (j=0;j<N_Points1D;j++)                // for all quadrature points
        {
          xi1D[BaseFunctCell][1][j] = (-zeta[j]+1)/2;
          eta1D[BaseFunctCell][1][j] = (zeta[j]+1)/2;
          bf->GetDerivatives(D00, (-zeta[j]+1)/2, (zeta[j]+1)/2, xietaval_ref1D[BaseFunctCell][1][j]);
          bf->GetDerivatives(D10, (-zeta[j]+1)/2, (zeta[j]+1)/2, xideriv_ref1D[BaseFunctCell][1][j]);
          bf->GetDerivatives(D01, (-zeta[j]+1)/2, (zeta[j]+1)/2, etaderiv_ref1D[BaseFunctCell][1][j]);
        }                                         // edge 2
        for (j=0;j<N_Points1D;j++)                // for all quadrature points
        {
          xi1D[BaseFunctCell][2][j] = 0;
          eta1D[BaseFunctCell][2][j] = (-zeta[j] +1)/2;
          bf->GetDerivatives(D00, 0, (-zeta[j]+1)/2, xietaval_ref1D[BaseFunctCell][2][j]);
          bf->GetDerivatives(D10, 0, (-zeta[j]+1)/2, xideriv_ref1D[BaseFunctCell][2][j]);
          bf->GetDerivatives(D01, 0, (-zeta[j]+1)/2, etaderiv_ref1D[BaseFunctCell][2][j]);
        }
        break;
    }
  }                                               // endfor n

  for(l=0;l<ref_n;l++)
  {
    value_basefunct_ori[l] = new double[MaxN_BaseFunctions2D];
    xderiv_basefunct_ori[l]  = new double[MaxN_BaseFunctions2D];
    yderiv_basefunct_ori[l]  = new double[MaxN_BaseFunctions2D];
    value_basefunct_ori_neigh[l] = new double[MaxN_BaseFunctions2D];
    xderiv_basefunct_ori_neigh[l]  = new double[MaxN_BaseFunctions2D];
    yderiv_basefunct_ori_neigh[l]  = new double[MaxN_BaseFunctions2D];

  }

  for(m=0;m<4;m++)                                // arrays for coordinates, values and
  {                                               // determinant for 1D quadrature
    X1D[m] = new double[N_Points1D];              // coordinates of edge i
    Y1D[m] = new double[N_Points1D];
                                                  // determinant of affine mapping
    AbsDetjk1D[m] = new double[MaxN_QuadPoints_2D];
    for (j=0;j<N_Points1D;j++)                    // arrays for values in reference cell
    {
      xyval_ref1D[m][j] = new double[MaxN_BaseFunctions2D];
      xderiv_ref1D[m][j] = new double[MaxN_BaseFunctions2D];
      yderiv_ref1D[m][j] = new double[MaxN_BaseFunctions2D];
    }

  }                                               // endfor m

  for (j=0;j<N_Points1D;j++)                      // arrays for values in reference cell
  {
    xyval_refNeigh1D[j] = new double[MaxN_BaseFunctions2D];
    xderiv_refNeigh1D[j] = new double[MaxN_BaseFunctions2D];
    yderiv_refNeigh1D[j] = new double[MaxN_BaseFunctions2D];
  }

  // ########################################################################
  // Arrays for Parameters
  // ########################################################################

  N_Parameters = Parameters->GetN_Parameters();   // get number of parameters of equation
  aux = new double [MaxN_QuadPoints_2D*N_Parameters];
  for(j=0;j<MaxN_QuadPoints_2D;j++)
    Param[j] = aux + j*N_Parameters;

  // 20 <= number of term
  aux2 = new double [MaxN_QuadPoints_2D*20];
  for(j=0;j<MaxN_QuadPoints_2D;j++)
    Coeffs[j] = aux2 + j*20;

  // ########################################################################
  // prepare loop over cells
  // ########################################################################

  // all spaces use same Coll
  Coll = fespaces[0]->GetCollection();            // all spaces use same Coll
  N_Cells = Coll->GetN_Cells();

  for(i=0;i<N_Cells;i++)                          // set clipboard of cells on finest
  {
    cell=Coll->GetCell(i);
    cell->SetClipBoard(i);
  }

  // ########################################################################
  // loop over all cells
  // ########################################################################
  for(i=0;i<N_Cells;i++)                          // for all cells on the finest level
  {
    cell = Coll->GetCell(i);                      // next cell

    for(n=0;n<n_sqmatrices;n++)
    {
      // calculate all needed derivatives of this FE function
      fespace = sqmatrices[n]->GetFESpace2D();
      CurrentElement = fespace->GetFE2D(i,cell);  // finite element on cell

      BaseFunctCell = BaseFuncts[CurrentElement]; // basis functions
      N_ = N_BaseFunct[CurrentElement];           // # basis functions
      DOF = GlobalNumbers[n] + BeginIndex[n][i];  // dof of current mesh cell

      LocalUsedElements[0] = CurrentElement;
      SecondDer[0] = false;
      RefTrans = TFEDatabase2D::GetOrig(1, LocalUsedElements,
        Coll, cell, SecondDer,
        N_Points, xi, eta, weights, X, Y, AbsDetjk);
      if(N_Parameters>0)                          // get parameters of equ.
        Parameters->GetParameters(N_Points, Coll, cell, i, xi, eta, X, Y, Param);

                                                  // get coefficients of pde
      if(Coeff) Coeff(N_Points, X, Y, Param, Coeffs);
      // prepare 1D quadrature formula
      l = TFEDatabase2D::GetPolynomialDegreeFromFE2D(CurrentElement);
      if(out>2){ OutPut("Polynomial degree on cell: " << l << endl);}
      LineQuadFormula = TFEDatabase2D::GetQFLineFromDegree(2*l);
      qf1D = TFEDatabase2D::GetQuadFormula1D(LineQuadFormula);
      qf1D->GetFormulaData(N_Points1D, weights1D, zeta);

      if(out>2)
      {
        for(j=0;j<N_Points1D; j++)
        {
          OutPut("weights1D["<<j<<"]:" <<  weights1D[j] << endl);
        }
        OutPut(endl);
      }

                                                  // update data base
      TFEDatabase2D::GetBaseFunct2DFromFE2D(CurrentElement)
        ->MakeRefElementData(LineQuadFormula);
      N_Edges=cell->GetN_Edges();                 // # edges

      if(out>2)
      {
        for(r=0;r<N_Edges;r++)
        {
          cell->GetVertex(r)->GetCoords(x0, y0);
          cell->GetVertex((r+1) % N_Edges)->GetCoords(x1, y1);
          if(out>2){OutPut("Local edge r: " << r << " Ecke A " << x0 << " " << y0 << " Ecke B " << x1 << " " << y1 << endl);}
        }
      }

      for(r=0;r<N_Edges;r++)                      // loop over all edges of cell
      {                                           // get original coordinates of edge quad. points
        TFEDatabase2D::GetOrigFromRef(RefTrans,N_Points1D, xi1D[BaseFunctCell][r],
          eta1D[BaseFunctCell][r],
          X1D[r], Y1D[r], AbsDetjk1D[r]);

        for(j=0;j<N_Points1D;j++)                 // get values and derivatives in original cell
        {
          TFEDatabase2D::GetOrigValues(RefTrans, xi1D[BaseFunctCell][r][j],
            eta1D[BaseFunctCell][r][j],
            TFEDatabase2D::GetBaseFunct2D(BaseFunctCell),
            Coll, (TGridCell *)cell,
            xietaval_ref1D[BaseFunctCell][r][j],
            xideriv_ref1D[BaseFunctCell][r][j],
            etaderiv_ref1D[BaseFunctCell][r][j],
            xyval_ref1D[r][j],
            xderiv_ref1D[r][j],
            yderiv_ref1D[r][j]);
        }
        if(out>2)
        {
          for (ii=0;ii<N_;ii++)                   //ii - test function
          {
            for(j=0;j<N_Points1D;j++)             // quadrature points
            {
              OutPut("basefunction: " << ii << " edge "<< r << " quadrature point " << j << " value " << xyval_ref1D[r][j][ii] << " xderiv " << xderiv_ref1D[r][j][ii] << " yderiv " << yderiv_ref1D[r][j][ii] << endl);
            }
          }
        }

      }                                           // endfor r

      // Values of the base functions in vertices. Used only for test purposes.
      TFEDatabase2D::GetOrigFromRef(RefTrans,ref_n,x_pos_ref,y_pos_ref,x_pos,y_pos,dummy2);
      for(l=0;l<ref_n;l++)
      {
        TFEDatabase2D::GetOrigValues(RefTrans, x_pos_ref[l],
          y_pos_ref[l],
          TFEDatabase2D::GetBaseFunct2D(BaseFunctCell),
          Coll, (TGridCell *)cell,
          value_basefunct_ref1D[BaseFunctCell][l],
          xderiv_basefunct_ref1D[BaseFunctCell][l],
          yderiv_basefunct_ref1D[BaseFunctCell][l],
          value_basefunct_ori[l],
          xderiv_basefunct_ori[l],
          yderiv_basefunct_ori[l]);
        if(out>2){OutPut("x_pos_ref[l]: " << x_pos_ref[l] << " value_basefunct_ref1D[BaseFunctCell][l]: " << value_basefunct_ref1D[BaseFunctCell][l] <<  endl);};
      }

      for(r=0;r<N_Edges;r++)
      {                                           // For each edge, get the corresponding neighbour cell.
        neigh=cell->GetJoint(r)->GetNeighbour(cell);
        // If there is a neighbour to the edge, do...
        if(neigh)
        {                                         // Get the number of this neigbbour cell from the clipboard
          q = neigh->GetClipBoard();
          if(i<q)
          {

            // calculate all needed derivatives of this FE function
                                                  // finite element on neighbour
            CurrEleNeigh = fespaces[n]->GetFE2D(q,neigh);
            BaseFunctNeigh = BaseFuncts[CurrEleNeigh];
            eleNeigh =  TFEDatabase2D::GetFE2D(CurrEleNeigh);
            //BaseFunctNeigh = eleNeigh->GetBaseFunct2D_ID();    // basis functions on neighbour
            N_Neigh = eleNeigh->GetN_DOF();       // number of basis functions on neighbour
                                                  // dof of current mesh cell on neighbour cell
            DOF_neigh = GlobalNumbers[n] + BeginIndex[n][q];

            LocalUsedElements_neigh[0] = CurrEleNeigh;
                                                  // local basis functions
            RefTransNeigh = TFEDatabase2D::GetOrig(1, LocalUsedElements_neigh,
              Coll, neigh, SecondDer,
              N_Points, xi_neigh, eta_neigh, weights_neigh, X_neigh, Y_neigh, AbsDetjk_neigh);

            /* To do: Include this for FE-Spaces of which the polynomial degree
            of the basis fuctions depend on the cell
            RefTrans_neigh = TFEDatabase2D::GetOrig(N_LocalUsedElements, LocalUsedElements_neigh,
                                                    Coll, neigh, SecondDer,
                                                    N_Points_neigh, xi_neigh, eta_neigh, weights_neigh,
                                                X_neigh, Y_neigh,AbsDetjk_neigh);
            if(N_Parameters>0)                // get parameters of equ.
            Parameters->GetParameters(N_Points_neigh, Coll, neigh, q, xi_neigh, eta_neigh, X_neigh, Y_neigh, Param_neigh);

            if(Coeff)                               // get coefficients of pde in the neighbour cell
            Coeff(N_Points_neigh, X_neigh, Y_neigh, Param_neigh, );

            // prepare 1D quadrature formula in the neighbour cell
            l = TFEDatabase2D::GetPolynomialDegreeFromFE2D(CurrEleNeigh);
            LineQuadFormula = TFEDatabase2D::GetQFLineFromDegree(2*l);
            qf1D_neigh = TFEDatabase2D::GetQuadFormula1D(LineQuadFormula);
            qf1D_neigh->GetFormulaData(N_Points1D_neigh, weights1D_neigh, zeta_neigh)
            */
            // Get edge of the neighbour cell which is the edge r
            neigh_edge=0;
            while(neigh->GetJoint(neigh_edge)->GetNeighbour(neigh)!=cell) neigh_edge ++;

            //RefTransNeigh= eleNeigh->GetRefTransID();          // reftrafo of neighbour
            //TFEDatabase2D::SetCellForRefTrans(neigh,RefTransNeigh);
            //TFEDatabase2D::GetBaseFunct2DFromFE2D(CurrEleNeigh)  // update data base
            //->MakeRefElementData(LineQuadFormula);

            for(m=0;m<4;m++)                      // arrays for coordinates on neighbour cell
            {
              X1D_neigh[m] = new double[N_Points1D];
              Y1D_neigh[m] = new double[N_Points1D];
            }

            // get original coordinates of edge quad. points of neighbour cell
            TFEDatabase2D::GetOrigFromRef(RefTransNeigh,N_Points1D, xi1D[BaseFunctNeigh][neigh_edge],
              eta1D[BaseFunctNeigh][neigh_edge],X1D_neigh[neigh_edge], Y1D_neigh[neigh_edge], AbsDetjk1D[neigh_edge]);

            // get values and derivatives on original neighbour cell on edge neigh_edge
            for (j=0;j<N_Points1D;j++)
            {                                     //for (k=0; k< MaxN_BaseFunctions2D; k++)
              // OutPut(" xi1D " << xi1D[BaseFunctCell][r][j] << " eta1D " << eta1D[BaseFunctCell][r][j] << " BaseFunct: " << BaseFunctCell << "\n");
              // OutPut(" xi1D " << xi1D[BaseFunctNeigh][neigh_edge][j] << " eta1D " << eta1D[BaseFunctCell][r][j] << " BaseFunctNeigh: " << BaseFunctNeigh << "\n");
              if(out>2){  OutPut("X1D[r][j]: " << X1D[r][j] << " Y1D[r][j]: " << Y1D[r][j] << " X1D_neigh[neigh_edge][j] " <<  X1D_neigh[neigh_edge][j] << "  Y1D_neigh[neigh_edge][j]: " <<  Y1D_neigh[neigh_edge][j] <<  endl);}
            }

            if(X1D_neigh[neigh_edge][0] == X1D[r][0] && Y1D_neigh[neigh_edge][0] == Y1D[r][0])
            {
              if(out>2)
              {
                OutPut("Quadrature points on neighbour edge in the correct order." << endl);
              }
              for (j=0;j<N_Points1D;j++)
              {
                TFEDatabase2D::GetOrigValues(RefTransNeigh, xi1D[BaseFunctNeigh][neigh_edge][j],
                  eta1D[BaseFunctNeigh][neigh_edge][j],
                  TFEDatabase2D::GetBaseFunct2D(BaseFunctNeigh),
                  Coll, (TGridCell *)neigh,
                  xietaval_ref1D[BaseFunctNeigh][neigh_edge][j],
                  xideriv_ref1D[BaseFunctNeigh][neigh_edge][j],
                  etaderiv_ref1D[BaseFunctNeigh][neigh_edge][j],
                  xyval_refNeigh1D[j],
                  xderiv_refNeigh1D[j],
                  yderiv_refNeigh1D[j]);
              }                                   //endfor j

              if(out>2)
              {
                for (jj=0;jj<N_Neigh;jj++)
                {
                  for(j=0;j<N_Points1D;j++)       // quadrature points
                  {
                    OutPut("basefunction: " << jj << " edge " << r << " quadrature point " << j << " value " << xyval_ref1D[j][jj] << " xderiv " << xderiv_ref1D[j][jj] << " yderiv " << yderiv_ref1D[j][jj] << endl);
                  }
                }
              }

            }                                     //endif
            else
            {
              if(out>2)
              {
                OutPut("Inverse the order of the quadrature points on neighbour edge !" << endl);
              }
              for (j=0;j<N_Points1D;j++)
              {
                TFEDatabase2D::GetOrigValues(RefTransNeigh, xi1D[BaseFunctNeigh][neigh_edge][j],
                  eta1D[BaseFunctNeigh][neigh_edge][j],
                  TFEDatabase2D::GetBaseFunct2D(BaseFunctNeigh),
                  Coll, (TGridCell *)neigh,
                  xietaval_ref1D[BaseFunctNeigh][neigh_edge][N_Points1D-j-1],
                  xideriv_ref1D[BaseFunctNeigh][neigh_edge][N_Points1D-j-1],
                  etaderiv_ref1D[BaseFunctNeigh][neigh_edge][N_Points1D-j-1],
                  xyval_refNeigh1D[j],
                  xderiv_refNeigh1D[j],
                  yderiv_refNeigh1D[j]);

              }                                   //endfor j
            }                                     //endelse

            TFEDatabase2D::GetOrigFromRef(RefTransNeigh,ref_n,x_pos_ref,y_pos_ref,x_pos_neigh,y_pos_neigh,dummy2);
            for(l=0;l<ref_n;l++)
            {
              TFEDatabase2D::GetOrigValues(RefTrans, x_pos_ref[l],
                y_pos_ref[l],
                TFEDatabase2D::GetBaseFunct2D(BaseFunctNeigh),
                Coll, (TGridCell *)neigh,
                value_basefunct_ref1D[BaseFunctNeigh][l],
                xderiv_basefunct_ref1D[BaseFunctNeigh][l],
                yderiv_basefunct_ref1D[BaseFunctNeigh][l],
                value_basefunct_ori_neigh[l],
                xderiv_basefunct_ori_neigh[l],
                yderiv_basefunct_ori_neigh[l]);
            }

            for(k=0;k<N_; k++)
            {
              if (out>2)
              {
                for(l=0;l<ref_n;l++)
                {
                  if(out>2)
                  {
                    OutPut("Basisfkt: "<< DOF[k] <<"  (x,y)-coordinate: " << x_pos[l] << " " << y_pos[l] << " value: " <<  value_basefunct_ori[l][k] << endl);
                  }
                }
              }
            }                                     //endfor k

            for(k=0;k<N_Neigh; k++)
            {
              if (out>2)
              {
                for(l=0;l<ref_n;l++)
                {
                  if(out>2)
                  {
                    OutPut("Basisfkt neigh: "<< DOF_neigh[k] <<"  (x,y)-coordinate: " << x_pos_neigh[l] << " " << y_pos_neigh[l] << " value: " <<  value_basefunct_ori_neigh[l][k] << endl);
                  }
                }
              }
            }                                     //endfor k

            // #################################################################################
            // Compute the edge integrals for discontinuous Galerkin
            // #################################################################################

            //[0][4]: " << Coeffs[0][3]);
            // get vertices of boundary edge
#ifdef __3D__
            cell->GetVertex(r)->GetCoords(x0, y0, z0);
            cell->GetVertex((r+1) % N_Edges)->GetCoords(x1, y1, z1);
#else
            cell->GetVertex(r)->GetCoords(x0, y0);
            cell->GetVertex((r+1) % N_Edges)->GetCoords(x1, y1);
#endif
            if(out>2){  OutPut("Ecke A " << x0 << " " << y0 << " Ecke B " << x1 << " " << y1 << endl);}
            // compute length of the boundary edge
            hE = sqrt((x1-x0)*(x1-x0) + (y1-y0)*(y1-y0));
            // compute normal vector to this boundary (normalized)
            nx = (y1-y0)/hE;
            ny = (x0-x1)/hE;
            // tangential normal vector to this boundary (normalized)
            //tx = (x1-x0)/hE;
            //ty = (y1-y0)/hE;
            tau_par = TDatabase::ParamDB->FACE_SIGMA;
            if(out>2)OutPut(" tau edge stabilization: " << tau_par << endl);

            Entries1 = sqmatrices[n]->GetEntries();
            RowPtr1 = sqmatrices[n]->GetRowPtr();
            ColInd1 = sqmatrices[n]->GetKCol();
            fespace = sqmatrices[n]->GetFESpace2D();
            ActiveBound = fespace->GetActiveBound();
            if(out>2)
            {
              OutPut("ActiveBound von sqmatrix " << n << "  :" << ActiveBound  << endl);
              for(j=0;j<N_Points1D; j++)
              {
                OutPut("Det["<<j<<"]:" <<  hE/2 <<" b1: "<< Coeffs[j][1] <<" b2: " << Coeffs[j][2] << endl);
              }
            }

            //edge integrals: test function from cell <-> ansatz function from cell
            if(out>2){  OutPut("testfct. cell<-> ansatzfct. cell Integral:" << endl);}
            for (ii=0;ii<N_;ii++)                 //ii - test function
            {
              // look for 'ii'-th row in all matrices
              dof_ii = DOF[ii];
              //OutPut("dof_ii" << dof_ii << endl);
              // Dirichlet node

              if (dof_ii>=ActiveBound)continue;

              // for all dof in the mesh cell
              // jj - ansatz function
              for (jj=0;jj<N_;jj++)
              {
                dof_jj = DOF[jj];
                // initialize the boundary integrals
                integral=0;
                for (j=0;j<N_Points1D;j++)        // compute edge integral; Assumption: N_Points1D cell =  N_Points1D neighbour !!!!
                {
                  integrant = 0;
                                                  // contribution of diffusive term
                  integrant += 0.5*Coeffs[j][0] * (-xyval_ref1D[r][j][ii]*(xderiv_ref1D[r][j][jj]*nx + yderiv_ref1D[r][j][jj]*ny) - xyval_ref1D[r][j][jj]*(xderiv_ref1D[r][j][ii]*nx + yderiv_ref1D[r][j][ii]*ny));

                                                  // penalty term to achieve coercitivity
                  integrant += tau_par*Coeffs[j][0]*xyval_ref1D[r][j][ii]*xyval_ref1D[r][j][jj];
                                                  // contribution of convective term
                  if((Coeffs[j][1]*nx + Coeffs[j][2]*ny) < 0) integrant -= (Coeffs[j][1]*nx + Coeffs[j][2]*ny)*xyval_ref1D[r][j][ii]*xyval_ref1D[r][j][jj];
                  w = weights1D[j]*hE/2;

                  integral += w*integrant;        // integral on the edge
                }
                // update matrix
                found = 0;
                for (ll=RowPtr1[dof_ii];ll < RowPtr1[dof_ii+1]; ll++)
                {
                  if (ColInd1[ll] == dof_jj)
                  {
                    if(out>2)
                    {
                      OutPut("integral: " << integral << " DOF Testfkt: " << dof_ii
                        <<  " DOF Ansatzfkt: " << dof_jj << endl);
                    }

                    Entries1[ll] += integral;
                    found = 1;
                    break;
                  }
                }
                if (!found)
                {
                  OutPut("ERROR in Assemble_edge_integrals (test function cell - ansatz function cell) " << endl);
                  exit(4711);
                }
                // update second matrix
              }                                   // end inner loop over dof (jj)
            }                                     // end outer loop over dof (ii)
            if (out>2){  OutPut(endl);}

            //edge integrals: test function from cell <-> ansatz function from neighbour
            if(out>2){  OutPut("testfct. cell<-> ansatzfct. neighbour Integral:" << endl);}
            for (ii=0;ii<N_;ii++)                 //ii - test function
            {
              // look for 'ii'-th row in all matrices
              dof_ii = DOF[ii];

              // Dirichlet node
              if (dof_ii>=ActiveBound)
                continue;
              for (jj=0;jj<N_Neigh;jj++)
              {
                dof_jj = DOF_neigh[jj];
                integral=0;
                for (j=0;j<N_Points1D;j++)        // compute edge integral
                {
                  integrant = 0;
                                                  // contribution of diffusive term
                  integrant += 0.5*Coeffs[j][0] * (-xyval_ref1D[r][j][ii]*(xderiv_refNeigh1D[j][jj]*nx + yderiv_refNeigh1D[j][jj]*ny) + xyval_refNeigh1D[j][jj]*(xderiv_ref1D[r][j][ii]*nx + yderiv_ref1D[r][j][ii]*ny));
                                                  // penalty term to achieve coercitivity
                  integrant += -tau_par*Coeffs[j][0]*xyval_ref1D[r][j][ii]*xyval_refNeigh1D[j][jj];
                                                  // contribution of convective term
                  if((Coeffs[j][1]*nx + Coeffs[j][2]*ny) < 0) integrant += (Coeffs[j][1]*nx + Coeffs[j][2]*ny)*xyval_refNeigh1D[j][jj]*xyval_ref1D[r][j][ii];
                  w = weights1D[j]*hE/2;
                  integral += w*integrant;        // integral on the edge                  // integral on the edge
                }
                // update first matrix
                found = 0;
                for (ll=RowPtr1[dof_ii];ll < RowPtr1[dof_ii+1]; ll++)
                {
                  if (ColInd1[ll] == dof_jj)
                  {
                    if(out>2)
                    {
                      OutPut("integral: " << integral << " DOF Testfkt: " << dof_ii
                        <<  " DOF Ansatzfkt: " << dof_jj << endl);
                    }

                    Entries1[ll] += integral;
                    found = 1;
                    break;
                  }
                }
                if (!found)
                {
                  //OutPut("ERROR in Assemble_edge_integrals (test function cell - ansatz function neighbour)" << endl);
                  exit(4711);
                }
                // update second matrix
              }                                   // end inner loop over dof (jj)
            }                                     // end outer loop over dof (ii)
            if (out>2){  OutPut(endl);}

            //edge integrals: test function from neighbour <-> ansatz function from cell
            if(out>2){ OutPut("testfct. neighbour<-> ansatzfct. cell Integral:" << endl);}
            for (ii=0;ii<N_Neigh;ii++)            //ii - test function
            {
              // look for 'ii'-th row in all matrices
              dof_ii = DOF_neigh[ii];

              // Dirichlet node
              if (dof_ii>=ActiveBound)
                continue;
              for (jj=0;jj<N_;jj++)
              {
                dof_jj = DOF[jj];

                if(dummy == 0)                    //
                  // OutPut("jj " << dof_jj << endl);
                  // initialize the boundary integrals
                  integral=0;
                for (j=0;j<N_Points1D;j++)        // compute edge integral
                {
                  integrant = 0;
                                                  // contribution of diffusive term
                  integrant += 0.5*Coeffs[j][0] * (xyval_refNeigh1D[j][ii]*(xderiv_ref1D[r][j][jj]*nx + yderiv_ref1D[r][j][jj]*ny) - xyval_ref1D[r][j][jj]*(xderiv_refNeigh1D[j][ii]*nx + yderiv_refNeigh1D[j][ii]*ny));
                                                  // penalty term to achieve coercitivity
                  integrant += -tau_par*Coeffs[j][0]*xyval_refNeigh1D[j][ii]*xyval_ref1D[r][j][jj];
                                                  // contribution of convective term
                  if((Coeffs[j][1]*nx + Coeffs[j][2]*ny) > 0) integrant -= (Coeffs[j][1]*nx + Coeffs[j][2]*ny)*xyval_ref1D[r][j][jj]*xyval_refNeigh1D[j][ii];
                  w = weights1D[j]*hE/2;
                  integral += w*integrant;        // integral on the edge
                }
                // update first matrix
                found = 0;
                for (ll=RowPtr1[dof_ii];ll < RowPtr1[dof_ii+1]; ll++)
                {
                  if (ColInd1[ll] == dof_jj)
                  {
                    if(out>2)
                    {
                      OutPut("integral: " << integral << " DOF testfct: " << dof_ii
                        <<  " DOF ansatzfct: " << dof_jj << endl);
                    }

                    Entries1[ll] += integral;
                    found = 1;
                    break;
                  }
                }
                if (!found)
                {
                  OutPut("ERROR in Assemble_edge_integrals (test function neighbour - ansatz function cell)" << endl);
                  //exit(4711);
                }
                // update second matrix
              }                                   // end inner loop over dof (jj)
            }                                     // end outer loop over dof (ii)
            if (out>2){  OutPut(endl);}

            //edge integrals: test function from neighbour <-> ansatz function from neighbour
            if(out>2){     OutPut("testfct. neighbour <-> ansatzfct. neighbour Integral:" << endl);}
            for (ii=0;ii<N_Neigh;ii++)            //ii - test function
            {
              // look for 'ii'-th row in all matrices
              dof_ii = DOF_neigh[ii];

              // Dirichlet node
              if (dof_ii>=ActiveBound) continue;
              for (jj=0;jj<N_Neigh;jj++)
              {
                dof_jj = DOF_neigh[jj];

                //################################################################################################
                //####  Check if ansatz  function jj  of the neighbour cell is in the FE-Space of the cell  ####
                dummy = 0;
                l=0;
                while(l<N_ && dummy == 0)
                {
                  if(dof_jj == DOF[l])dummy=1;
                  l++;
                }
                if (dummy == 1) continue;
                //################################################################################################

                if(dummy == 0)                    //
                  // OutPut("jj " << dof_jj << endl);
                  // initialize the boundary integrals
                  integral=0;
                for (j=0;j<N_Points1D;j++)        // compute edge integral
                {
                  integrant = 0;
                                                  // contribution of diffusive term
                  integrant += 0.5*Coeffs[j][0] * (xyval_refNeigh1D[j][ii]*(xderiv_refNeigh1D[j][jj]*nx + yderiv_refNeigh1D[j][jj]*ny) + xyval_refNeigh1D[j][jj]*(xderiv_refNeigh1D[j][ii]*nx + yderiv_refNeigh1D[j][ii]*ny));
                                                  // penalty term to achieve coercitivity
                  integrant += tau_par*Coeffs[j][0]*xyval_refNeigh1D[j][ii]*xyval_refNeigh1D[j][jj];
                                                  // contribution of convective term
                  if((Coeffs[j][1]*nx + Coeffs[j][2]*ny) > 0) integrant += (Coeffs[j][1]*nx + Coeffs[j][2]*ny)*xyval_refNeigh1D[j][ii]*xyval_refNeigh1D[j][jj];
                  w = weights1D[j]*hE/2;
                  integral += w*integrant;        // integral on the edge
                }
                // update first matrix
                found = 0;
                for (ll=RowPtr1[dof_ii];ll < RowPtr1[dof_ii+1]; ll++)
                {
                  if (ColInd1[ll] == dof_jj)
                  {
                    if(out>2)
                    {
                      OutPut("integral: " << integral << " DOF testfct: " << dof_ii
                        <<  " DOF ansatzfct: " << dof_jj << endl);
                    }

                    Entries1[ll] += integral;
                    found = 1;
                    break;
                  }
                }
                if (!found)
                {
                  OutPut("ERROR in Assemble_edge_integrals (test function neighbour - ansatz function neighbour)" << endl);
                  //exit(4711);
                }
                // update second matrix
              }                                   // end inner loop over dof (jj)
            }                                     // end outer loop over dof (ii)

            for (m=0;m<4;m++)
            {
              delete X1D_neigh[m];
              delete Y1D_neigh[m];
            }                                     //endfor m

          }                                       //endif i<q
        }                                         //endif neigh
        else
        {
#ifdef __3D__
          cell->GetVertex(r)->GetCoords(x0, y0, z0);
          cell->GetVertex((r+1) % N_Edges)->GetCoords(x1, y1, z1);
#else
          cell->GetVertex(r)->GetCoords(x0, y0);
          cell->GetVertex((r+1) % N_Edges)->GetCoords(x1, y1);
#endif
          if(out>2){  OutPut("Ecke A " << x0 << " " << y0 << " Ecke B " << x1 << " " << y1 << endl);}
          // compute length of the boundary edge
          hE = sqrt((x1-x0)*(x1-x0) + (y1-y0)*(y1-y0));
          // compute normal vector to this boundary (normalized)
          nx = (y1-y0)/hE;
          ny = (x0-x1)/hE;
          // tangential normal vector to this boundary (normalized)
          //tx = (x1-x0)/hE;
          //ty = (y1-y0)/hE;
          tau_par = TDatabase::ParamDB->FACE_SIGMA;
          if(out>2)OutPut(" tau edge stabilization: " << tau_par << endl);

          Entries1 = sqmatrices[n]->GetEntries();
          RowPtr1 = sqmatrices[n]->GetRowPtr();
          ColInd1 = sqmatrices[n]->GetKCol();
          fespace = sqmatrices[n]->GetFESpace2D();
          ActiveBound = fespace->GetActiveBound();
          if(out>2)
          {
            OutPut("ActiveBound von sqmatrix " << n << "  :" << ActiveBound  << endl);
            for(j=0;j<N_Points1D; j++)
            {
              OutPut("Det["<<j<<"]:" <<  AbsDetjk1D[r][j] <<" b1: "<< Coeffs[j][1] <<" b2: " << Coeffs[j][2] << endl);
            }
          }

          //edge integrals: test function from cell <-> ansatz function from cell
          if(out>2){  OutPut("testfct. cell<-> ansatzfct. cell Integral:" << endl);}
          for (ii=0;ii<N_;ii++)                   //ii - test function
          {
            // look for 'ii'-th row in all matrices
            dof_ii = DOF[ii];
            //OutPut("dof_ii" << dof_ii << endl);
            // Dirichlet node

            if (dof_ii>=ActiveBound)continue;

            // for all dof in the mesh cell
            // jj - ansatz function
            for (jj=0;jj<N_;jj++)
            {
              dof_jj = DOF[jj];
              // initialize the boundary integrals
              integral=0;
              for (j=0;j<N_Points1D;j++)          // compute edge integral; Assumption: N_Points1D cell =  N_Points1D neighbour !!!!
              {
                integrant = 0;
                                                  // contribution of diffusive term
                integrant += Coeffs[j][0] * (-xyval_ref1D[r][j][ii]*(xderiv_ref1D[r][j][jj]*nx + yderiv_ref1D[r][j][jj]*ny) - xyval_ref1D[r][j][jj]*(xderiv_ref1D[r][j][ii]*nx + yderiv_ref1D[r][j][ii]*ny));
                                                  // penalty term to achieve coercitivity
                integrant += 2*tau_par/hE*Coeffs[j][0]*xyval_ref1D[r][j][ii]*xyval_ref1D[r][j][jj];
                                                  // contribution of convective term
                if((Coeffs[j][1]*nx + Coeffs[j][2]*ny) < 0) integrant -= (Coeffs[j][1]*nx + Coeffs[j][2]*ny)*xyval_ref1D[r][j][ii]*xyval_ref1D[r][j][jj];
                w = weights1D[j]*hE/2;
                integral += w*integrant;          // integral on the edge
              }

              // update matrix
              found = 0;
              for (ll=RowPtr1[dof_ii];ll < RowPtr1[dof_ii+1]; ll++)
              {
                if (ColInd1[ll] == dof_jj)
                {
                  if(out>2)
                  {
                    OutPut("integral: " << integral << " DOF Testfkt: " << dof_ii
                      <<  " DOF Ansatzfkt: " << dof_jj << endl);
                  }

                  Entries1[ll] += integral;
                  found = 1;
                  break;
                }
              }
              if (!found)
              {
                OutPut("ERROR in Assemble_edge_integrals (test function cell - ansatz function cell) " << endl);
                exit(4711);
              }
              // update second matrix
            }                                     // end inner loop over dof (jj)
          }                                       // end outer loop over dof (ii)
          if (out>2){  OutPut(endl);}
        }                                         //end else for if(neigh)
      }                                           //endfor r (loop over edges)
    }                                             // endfor n (loop over sqmatrices

    if(out>2)
    {
      OutPut("weak boundary conditions" << endl);
      OutPut("cell: " << i << endl);
    }

    for(n=0;n<n_rhs;n++)
    {
      fespace = ferhs[n];
      ActiveBound = fespace->GetActiveBound();
      CurrentElement = fespace->GetFE2D(i,cell);  // finite element on cell

      LocalUsedElements[0] = CurrentElement;
      
      N_ = N_BaseFunct[CurrentElement];
      if(out>2){OutPut("N_BaseFunct " << N_ << endl);}

      RHS = rhs[n];
      // find space for this linear form

      // dof of the rhs nodes connected to this cell
      DOF = RhsGlobalNumbers[n] + RhsBeginIndex[n][i];
      if(out>2)
      {
        for(k=0; k<N_; k++)
        {
          OutPut("DOF[k]: k: " << k << " DOF: " << DOF[k]  << endl);
        }
      }

      BoundaryCondition = BoundaryConditions[n];
      BoundaryValue = BoundaryValues[n];

      N_Joints = cell->GetN_Edges();

      if(out>2)OutPut("N_Joints: " << N_Joints << endl);

      RefTrans = TFEDatabase2D::GetOrig(1, LocalUsedElements,
        Coll, cell, SecondDer,
        N_Points, xi, eta, weights, X, Y, AbsDetjk);

      if(N_Parameters>0)                          // get parameters of equ.
        Parameters->GetParameters(N_Points, Coll, cell, i, xi, eta, X, Y, Param);
                                                  // get coefficients of pde
      if(Coeff) Coeff(N_Points, X, Y, Param, Coeffs);

      for(m=0;m<N_Joints;m++)
      {
        joint = cell->GetJoint(m);
        if(joint->GetType() == BoundaryEdge||
           joint->GetType() == InterfaceJoint ||
          joint->GetType() == IsoBoundEdge)
        {
          if(joint->GetType() == BoundaryEdge||
           joint->GetType() == InterfaceJoint)
          {
            boundedge = (TBoundEdge *)joint;
            BoundComp = boundedge->GetBoundComp();
            boundedge->GetParameters(t0, t1);
          }
          else
          {
            isoboundedge = (TIsoBoundEdge *)joint;
            BoundComp = isoboundedge->GetBoundComp();
            isoboundedge->GetParameters(t0, t1);
          }
          // get id of the boundary component
          comp=BoundComp->GetID();
          if(out>2)OutPut("boundary comp: " << comp << endl);
          // get type of the boundary condition at the beginning
          // and at the end of the current edge
          if (t0 < t1)
          {
            BoundaryCondition(comp, t0+eps, Cond0);
            BoundaryCondition(comp, t1-eps, Cond1);
          }
          else
          {
            BoundaryCondition(comp, t0-eps, Cond0);
            BoundaryCondition(comp, t1+eps, Cond1);
          }
          // only one boundary condition per edge allowed
          if(Cond0 == Cond1)
          {
            if(Cond0 == DIRICHLET)
            {
              // get polynomial degree of fe
              if(out>2){OutPut("Edge " << m << endl);}
              l = TFEDatabase2D::GetPolynomialDegreeFromFE2D
                (CurrentElement);
              // get a suitable line quadrature formula
              LineQuadFormula = TFEDatabase2D::GetQFLineFromDegree(2*l);
              qf1D = TFEDatabase2D::GetQuadFormula1D(LineQuadFormula);
              if(out>2){OutPut("QuadFormula " << qf1D << endl);}
              qf1D->GetFormulaData(N_LinePoints, LineWeights, zeta);
              TFEDatabase2D::GetBaseFunct2DFromFE2D(CurrentElement)
                ->MakeRefElementData(LineQuadFormula);

              TFEDatabase2D::GetOrigFromRef(RefTrans,N_Points1D, xi1D[BaseFunctCell][m],
                eta1D[BaseFunctCell][m],
                X1D[m], Y1D[m], AbsDetjk1D[m]);

              for(j=0;j<N_Points1D;j++)           // get values and derivatives in original cell
              {
                TFEDatabase2D::GetOrigValues(RefTrans, xi1D[BaseFunctCell][m][j],
                  eta1D[BaseFunctCell][m][j],
                  TFEDatabase2D::GetBaseFunct2D(BaseFunctCell),
                  Coll, (TGridCell *)cell,
                  xietaval_ref1D[BaseFunctCell][m][j],
                  xideriv_ref1D[BaseFunctCell][m][j],
                  etaderiv_ref1D[BaseFunctCell][m][j],
                  xyval_ref1D[m][j],
                  xderiv_ref1D[m][j],
                  yderiv_ref1D[m][j]);
              }

              // get vertices of boundary edge
#ifdef __3D__
              cell->GetVertex(m)->GetCoords(x0, y0, z0);
              cell->GetVertex((m+1) % N_Joints)->GetCoords(x1, y1, z1);
#else
              cell->GetVertex(m)->GetCoords(x0, y0);
              cell->GetVertex((m+1) % N_Joints)->GetCoords(x1, y1);
#endif
              // compute the length of the boundary edge
              hE = sqrt((x1-x0)*(x1-x0) + (y1-y0)*(y1-y0));
              nx = (y1-y0)/hE;
              ny = (x0-x1)/hE;
              // tangential normal vector to this boundary (normalized)
              //tx = (x1-x0)/hE;
              //ty = (y1-y0)/hE;
              tau_par = TDatabase::ParamDB->FACE_SIGMA;

              // compute boundary integral: ansatz function from cell with Dirichlet boundary value
              for(k=0;k<N_;k++)
              {
                l3 = DOF[k];
                integral=0;
                for(l=0;l<N_LinePoints;l++)
                {
                  if(out>2){OutPut("l:" << l << " normal vector: " << nx <<  " " << ny << endl);};
                  // get quadrature point on the boundary
                  t = t0 + 0.5*(t1-t0)*(zeta[l]+1);
                  if(out>2){OutPut("Quad formula data: Quadrature point[l]:" << zeta[l] <<  " weight: " << LineWeights[l] << endl);};
                  // get value in this quadrature point (in s)
                  BoundaryValue(comp, t, s);
                  if(out>2)
                  {
                    OutPut("Parameter Quadrature Point: " << t << " Boundary Value: " << s << endl);
                    OutPut("Function values Quadrature Point: " << k << " xyval " << xyval_ref1D[m][l][k] << " xderiv " << xderiv_ref1D[m][l][k] << " yderiv " << yderiv_ref1D[m][l][k] << endl);

                  };
                  // multiply value with weights from quadrature formula
                  // and determinant from integral transformation to the
                  // unit edge (-1,1)
                  integrant = 0;
                                                  // contribution of diffusive term
                  integrant += Coeffs[j][0]*(-s*(xderiv_ref1D[m][l][k]*nx + yderiv_ref1D[m][l][k]*ny));
                                                  // penalty term to achieve coercitivity
                  integrant += 2*tau_par/hE*Coeffs[j][0]*s*xyval_ref1D[m][l][k];
                  if((Coeffs[l][1]*nx + Coeffs[l][2]*ny) < 0) integrant -= (Coeffs[l][1]*nx + Coeffs[l][2]*ny)*s*xyval_ref1D[m][l][k];
                  integral += hE/2 * LineWeights[l]*integrant;
                }
                if(l3 < ActiveBound) RHS[l3] += integral;
                else
                {
                  OutPut("Index l3 " << l3 << " bigger than ActiveBound " << ActiveBound << " !");
                  exit(4711);
                }
                if(out>2) OutPut("DOF: " << l3 << " integral: " << integral << " RHS: " << RHS[l3] << endl);
              }
            }                                     // endif
          }                                       // endif (Cond0==Cond1)
          else
          {
            OutPut("different boundary condition on one edge ");
            OutPut("are not allowed!" << endl);
            exit(4711);
          }
        }                                         // endif (boundary joint)
      }                                           // endfor m (N_Joints)
    }                                             // endfor n (rhs)
  }                                               // endfor i (loop over cells)

  if(n_sqmatrices)
  {
    delete GlobalNumbers;
    delete BeginIndex;

    for(i=0;i<n_sqmatrices;i++)
      delete HangingEntries[i];
    delete HangingEntries;
  }

  if(n_matrices)
  {
    delete AnsatzGlobalNumbers;
    delete AnsatzBeginIndex;
    delete TestGlobalNumbers;
    delete TestBeginIndex;
  }

  if(n_rhs)
  {
    for(i=0;i<n_rhs;i++)
      delete HangingRhs[i];
    delete HangingRhs;

    delete righthand;
    delete LocRhs;
    delete RhsBeginIndex;
    delete RhsGlobalNumbers;
  }

  if(N_Parameters)
  {
    delete Param[0];
  }

  if(N_AllMatrices)
  {
    delete LocMatrices;
    delete Matrices[0];
    delete Matrices;
  }

  delete Coeffs[0];
  delete SecondDer;

  delete UsedElements;
  for(i=0; i < N_BaseFuncts2D; i++)
  {
    for(j=0; j < 4; j++)
    {
      for(m=0; m < MaxN_QuadPoints_1D; m++)
      {
        delete [] xietaval_ref1D[i][j][m];
        delete [] xideriv_ref1D[i][j][m];
        delete [] etaderiv_ref1D[i][j][m];
      }
      delete [] xietaval_ref1D[i][j];
      delete [] xideriv_ref1D[i][j];
      delete [] etaderiv_ref1D[i][j];
    }
    delete [] xietaval_ref1D[i];
    delete [] xideriv_ref1D[i];
    delete [] etaderiv_ref1D[i];
  }

  delete [] xietaval_ref1D;
  delete [] xideriv_ref1D;
  delete [] etaderiv_ref1D;

  for (i=0;i<4;i++)
  {
    delete X1D[i];
    delete Y1D[i];
    delete AbsDetjk1D[i];
    for (j=0;j<N_Points1D;j++)
    {
      delete xyval_ref1D[i][j];
      delete xderiv_ref1D[i][j];
      delete yderiv_ref1D[i][j];
    }
  }
  
  for(l=0;l<ref_n;l++)
  {
    delete value_basefunct_ori[l];
    delete xderiv_basefunct_ori[l];
    delete yderiv_basefunct_ori[l];
    delete value_basefunct_ori_neigh[l];
    delete xderiv_basefunct_ori_neigh[l];
    delete yderiv_basefunct_ori_neigh[l];
  }

  for (i=0;i<N_BaseFuncts2D;i++)
  {
    for (j=0;j<ref_n;j++)
    {
      delete [] value_basefunct_ref1D[i][j];
      delete [] xderiv_basefunct_ref1D[i][j];
      delete [] yderiv_basefunct_ref1D[i][j];
    }
    delete [] value_basefunct_ref1D[i];
    delete [] xderiv_basefunct_ref1D[i];
    delete [] yderiv_basefunct_ref1D[i];
  }

  delete [] value_basefunct_ref1D;
  delete [] xderiv_basefunct_ref1D;
  delete [] yderiv_basefunct_ref1D;


  /*for (n=0;n<N_BaseFuncts2D;n++)
    { delete xi1DNeigh[n];
      delete eta1DNeigh [n];
    }*/

  for (i=0;i<N_Points1D;i++)
  {
    delete [] xyval_refNeigh1D[i];
    delete [] xderiv_refNeigh1D[i];
    delete [] yderiv_refNeigh1D[i];
  }
  /*        delete xderiv_Neigh1D;
          delete  yderiv_Neigh1D;
          delete  xyval_Neigh1D;*/
  delete aux;

  int N_Rows;
  // ####################################################################
  // print the whole matrix -- SECOND
  // ####################################################################
  if(out>2)
  {
    for(k=0;k<n_sqmatrices;k++)
    {
      cout << endl;
      cout << "sqmatrix: " << k << endl;
      RowPtr = sqmatrices[k]->GetRowPtr();
      Entries = sqmatrices[k]->GetEntries();
      ColInd = sqmatrices[k]->GetKCol();
      N_Rows = sqmatrices[k]->GetN_Rows();
      for(i=0;i<N_Rows;i++)
      {
        end=RowPtr[i+1];
        for(j=RowPtr[i];j<end;j++)
        {
          // cout << j << endl;
          cout << "Matrix: " << setw(5) << i << setw(5) << ColInd[j] << "   ";
          cout << setw(10) << Entries[j] << endl;
        }
      }
      cout << endl;
    }                                             // endfor k

    for(k=0;k<n_rhs;k++)
    {
      cout << "rhs: " << k << endl;
      N_Rows = ferhs[k]->GetN_DegreesOfFreedom();
      RHS=rhs[k];
      for(i=0;i<N_Rows;i++)
        cout << setw(5) << i << setw(20) << RHS[i] << endl;
    }
  }                                               //endif

  /*  for(k=0;k<n_matrices;k++)
    {
      cout << endl;
      cout << "matrix: " << k << endl;
      RowPtr = matrices[k]->GetRowPtr();
      Entries = matrices[k]->GetEntries();
      ColInd = matrices[k]->GetKCol();
      N_Rows = matrices[k]->GetN_Rows();
      for(i=0;i<N_Rows;i++)
      {
        end=RowPtr[i+1];
  for(j=RowPtr[i];j<end;j++)
  {
  // cout << j << endl;
  cout << setw(5) << i << setw(5) << ColInd[j] << "   ";
  cout << setw(10) << Entries[j] << endl;
  }
  }
  cout << endl;
  } // endfor k */

} // end of Assemble2D_DG


// =======================================================================
//
// Assemble2D_CIP
//
// assembling for continuous interior penalty discretization
//
// =======================================================================

void Assemble2D_CIP(CoeffFct2D Coeff,int n_fespaces, TFESpace2D **fespaces,
int n_sqmatrices, TSquareMatrix2D **sqmatrices,
int n_matrices, TMatrix2D **matrices,
int n_rhs, double **rhs, TFESpace2D **ferhs,
BoundCondFunct2D **BoundaryConditions,
BoundValueFunct2D **BoundaryValues,
TAuxParam2D *Parameters)
{
  const int MaxN_BaseFunctions2D_Ersatz =100;

  double w,integrant,tau_par,sigma_par;
  int N_AllMatrices = n_sqmatrices+n_matrices,out;
  int i,j,k,l,l3,n,m,r,q,dummy,N_UsedElements,ii,jj,ll,weak;
  int N_Cells, N_Points, N_Parameters, N_Points1D, N_Edges, N_;
  int N_Joints, ref_n;
  int Used[N_FEs2D];
  int *N_BaseFunct;
  BaseFunct2D *BaseFuncts;
  TBaseFunct2D *bf;
  const TFESpace2D *fespace;
  FE2D *UsedElements, LocalUsedElements[N_FEs2D], CurrentElement;
  QuadFormula1D LineQuadFormula;
  TQuadFormula1D *qf1D;
  BaseFunct2D BaseFunctCell;
  TCollection *Coll;
  TBaseCell *cell;
  TJoint *joint;
  TBoundEdge *boundedge;
  TIsoBoundEdge *isoboundedge;
  int **GlobalNumbers, **BeginIndex;
  int **RhsGlobalNumbers, **RhsBeginIndex;
  int **TestGlobalNumbers, **TestBeginIndex;
  int **AnsatzGlobalNumbers, **AnsatzBeginIndex;
  BF2DRefElements bf2Drefelements;
  double *weights, *xi, *eta, *weights1D, *weights_neigh, *xi_neigh, *eta_neigh;
  double X[MaxN_QuadPoints_2D], Y[MaxN_QuadPoints_2D], X_neigh[MaxN_QuadPoints_2D], Y_neigh[MaxN_QuadPoints_2D];
  double AbsDetjk[MaxN_QuadPoints_2D], AbsDetjk_neigh[MaxN_QuadPoints_2D],*AbsDetjk1D[4];
  double *Param[MaxN_QuadPoints_2D];
  double *righthand;
  double **Matrices, *aux, *aux2, *aux4;
  double ***LocMatrices, **LocRhs;
  double *Coeffs[MaxN_QuadPoints_2D];
  int *DOF, ActiveBound, end;
  double *Entries,*Entries1;
  const int *ColInd, *RowPtr;
  const int *ColInd1, *RowPtr1;
  double *RHS;
  const TBoundComp *BoundComp;
  double t0, t1, t, s,integral;
  int comp, dof_ii,dof_jj, found;
  BoundCond Cond0, Cond1;
  BoundCondFunct2D *BoundaryCondition;
  BoundValueFunct2D *BoundaryValue;
  int N_LinePoints;
  double *LineWeights, *zeta;
  double x0, x1, y0, y1, hE, nx, ny, eps=1e-12;
  bool *SecondDer;

  double *Coefficients1D[MaxN_QuadPoints_2D];
  
  double xi1D[N_BaseFuncts2D][4][MaxN_QuadPoints_1D], eta1D[N_BaseFuncts2D][4][MaxN_QuadPoints_1D];
  double**** xietaval_ref1D = new double*** [N_BaseFuncts2D];
  double**** xideriv_ref1D = new double*** [N_BaseFuncts2D];
  double**** etaderiv_ref1D = new double*** [N_BaseFuncts2D];
  double *xyval_ref1D[4][MaxN_QuadPoints_1D];
  double *xderiv_ref1D[4][MaxN_QuadPoints_1D];
  double *yderiv_ref1D[4][MaxN_QuadPoints_1D];
  double *X1D[4], *Y1D[4], *X1D_neigh[4], *Y1D_neigh[4];
  RefTrans2D RefTrans;
  double*** value_basefunct_ref1D = new double** [N_BaseFuncts2D];
  double*** xderiv_basefunct_ref1D = new double** [N_BaseFuncts2D];
  double*** yderiv_basefunct_ref1D = new double** [N_BaseFuncts2D];
  double *value_basefunct_ori[6];
  double *xderiv_basefunct_ori[6];
  double *yderiv_basefunct_ori[6];
  double x_pos_ref[6];
  double y_pos_ref[6];
  double x_pos[6];
  double y_pos[6];
  double *value_basefunct_ori_neigh[6];
  double *xderiv_basefunct_ori_neigh[6];
  double *yderiv_basefunct_ori_neigh[6];
  double x_pos_neigh[6];
  double y_pos_neigh[6];
  double dummy2[6];

  int neigh_edge;
  int N_Neigh;
  TBaseCell *neigh;
  FE2D LocalUsedElements_neigh[N_FEs2D], CurrEleNeigh;
  BaseFunct2D BaseFunctNeigh;
  TFE2D *eleNeigh;
  RefTrans2D RefTransNeigh;
  int *DOF_neigh;
  double *xyval_refNeigh1D[MaxN_QuadPoints_1D];
  double *xderiv_refNeigh1D[MaxN_QuadPoints_1D];
  double *yderiv_refNeigh1D[MaxN_QuadPoints_1D];

  double jump_xyval[MaxN_QuadPoints_1D][2*N_BaseFuncts2D];
  double jump_xderiv[MaxN_QuadPoints_1D][2*N_BaseFuncts2D];
  double jump_yderiv[MaxN_QuadPoints_1D][2*N_BaseFuncts2D];

#ifdef __3D__
  double z0, z1;
#endif

  out=2;
  
  if(out > 1)
    OutPut("CIP " << TDatabase::TimeDB->CURRENTTIME << endl);
  weak = TDatabase::ParamDB->WEAK_BC;
  if (weak>=1)
    TDatabase::ParamDB->INTERNAL_DO_NOT_RESPECT_DIRICHLET_BC = 0;


  // ########################################################################
  // store information in local arrays
  // ########################################################################
  BaseFuncts = TFEDatabase2D::GetBaseFunct2D_IDFromFE2D();
  N_BaseFunct = TFEDatabase2D::GetN_BaseFunctFromFE2D();

  if(n_sqmatrices)
  {
    GlobalNumbers = new int* [n_sqmatrices];
    BeginIndex = new int* [n_sqmatrices];
    for(i=0;i<n_sqmatrices;i++)
    {
      fespace = sqmatrices[i]->GetFESpace2D();
      GlobalNumbers[i] = fespace->GetGlobalNumbers();
      BeginIndex[i] = fespace->GetBeginIndex();
    }                                             // endfor
  }                                               // endif n_sqmatrices

  if(n_matrices)
  {
    TestGlobalNumbers = new int* [n_matrices];
    AnsatzGlobalNumbers = new int* [n_matrices];
    TestBeginIndex = new int* [n_matrices];
    AnsatzBeginIndex = new int* [n_matrices];
    for(i=0;i<n_matrices;i++)
    {
      fespace = (TFESpace2D *) matrices[i]->GetTestSpace2D();
      TestGlobalNumbers[i] = fespace->GetGlobalNumbers();
      TestBeginIndex[i] = fespace->GetBeginIndex();

      fespace = (TFESpace2D *) matrices[i]->GetAnsatzSpace2D();
      AnsatzGlobalNumbers[i] = fespace->GetGlobalNumbers();
      AnsatzBeginIndex[i] = fespace->GetBeginIndex();
    }                                             // endfor
  }                                               // endif n_matrices

  if(n_rhs)
  {
    RhsBeginIndex = new int* [n_rhs];
    RhsGlobalNumbers = new int* [n_rhs];
    for(i=0;i<n_rhs;i++)
    {
      fespace = ferhs[i];
      RhsBeginIndex[i] = fespace->GetBeginIndex();
      RhsGlobalNumbers[i] = fespace->GetGlobalNumbers();
    }                                             // endfor

    LocRhs = new double* [n_rhs];
    righthand = new double [n_rhs*MaxN_BaseFunctions2D];
    for(i=0;i<n_rhs;i++)
      LocRhs[i] = righthand+i*MaxN_BaseFunctions2D;
  }                                               // endif n_rhs

  if(N_AllMatrices)
  {
    aux = new double
      [N_AllMatrices*MaxN_BaseFunctions2D_Ersatz*MaxN_BaseFunctions2D_Ersatz];
    Matrices = new double* [N_AllMatrices*MaxN_BaseFunctions2D_Ersatz];
    for(j=0;j<N_AllMatrices*MaxN_BaseFunctions2D_Ersatz;j++)
      Matrices[j] = aux+j*MaxN_BaseFunctions2D_Ersatz;

    LocMatrices = new double** [N_AllMatrices];
    for(i=0;i<N_AllMatrices;i++)
      LocMatrices[i] = Matrices+i*MaxN_BaseFunctions2D_Ersatz;
  }                                               // endif N_AllMatrices

  SecondDer = new bool[n_fespaces];
  SecondDer[0] = false;

  for (i=0;i<N_BaseFuncts2D;i++)
  {
    value_basefunct_ref1D[i] = new double* [6];
    xderiv_basefunct_ref1D[i] = new double* [6];
    yderiv_basefunct_ref1D[i] = new double* [6];
    for (j=0;j<6;j++)
    {

      value_basefunct_ref1D[i][j] = new double [MaxN_BaseFunctions2D_Ersatz];
      xderiv_basefunct_ref1D[i][j] = new double [MaxN_BaseFunctions2D_Ersatz];
      yderiv_basefunct_ref1D[i][j] = new double [MaxN_BaseFunctions2D_Ersatz];

      memset( value_basefunct_ref1D[i][j] , 0 , sizeof(double)* MaxN_BaseFunctions2D_Ersatz );
      memset( xderiv_basefunct_ref1D[i][j] , 0 , sizeof(double)* MaxN_BaseFunctions2D_Ersatz );
      memset( yderiv_basefunct_ref1D[i][j] , 0 , sizeof(double)* MaxN_BaseFunctions2D_Ersatz );

    }
  }

  for (i=0;i<N_BaseFuncts2D;i++)
  {
    xietaval_ref1D[i] = new double** [4];
    xideriv_ref1D[i] = new double** [4];
    etaderiv_ref1D[i] = new double** [4];
    for (j=0;j<4;j++)
    {
      xietaval_ref1D[i][j] = new double* [MaxN_QuadPoints_1D];
      xideriv_ref1D[i][j] = new double* [MaxN_QuadPoints_1D];
      etaderiv_ref1D[i][j] = new double* [MaxN_QuadPoints_1D];
      for (n=0;n<MaxN_QuadPoints_1D;n++)
      {
        xietaval_ref1D[i][j][n] = new double [MaxN_BaseFunctions2D_Ersatz];
        xideriv_ref1D[i][j][n] = new double [MaxN_BaseFunctions2D_Ersatz];
        etaderiv_ref1D[i][j][n] = new double [MaxN_BaseFunctions2D_Ersatz];

        memset( xietaval_ref1D[i][j][n] , 0 , sizeof(double)* MaxN_BaseFunctions2D_Ersatz );
        memset( xideriv_ref1D[i][j][n] , 0 , sizeof(double)* MaxN_BaseFunctions2D_Ersatz );
        memset( etaderiv_ref1D[i][j][n] , 0 , sizeof(double)* MaxN_BaseFunctions2D_Ersatz );
      }
    }
  }

  memset(Used, 0, N_FEs2D*SizeOfInt);

  for(i=0;i<n_fespaces;i++)
  {
    fespace = fespaces[i];                        /* fe space */
    n = fespace->GetN_UsedElements();             /* # used finite elements */
    UsedElements = fespace->GetUsedElements();    /* used finite elements */
    for(j=0;j<n;j++)                              /* for all finite elements */
    {
      CurrentElement = UsedElements[j];
      Used[CurrentElement] = 1;
    }                                             // enfor j
  }                                               // endfor i

  N_UsedElements = 0;                             /* compute number of used elements */
  for(i=0;i<N_FEs2D;i++)
    if(Used[i]) N_UsedElements++;

  UsedElements = new FE2D[N_UsedElements];        /* store used finite elements */
  j=0;                                            /* in array */
  for(i=0;i<N_FEs2D;i++)
    if(Used[i])
  {
    UsedElements[j] = (FE2D)i;
    j++;
  }                                               // endif

  // ########################################################################
  // calculate values of base functions and derivatives on ref element
  // ########################################################################
  if (out==2)
      OutPut("N_UsedElements:" << N_UsedElements << " " << endl); fflush(0);
  // OutPut("N_BaseFuncts2D:" << N_BaseFuncts2D << " " << endl);
  // OutPut("MaxN_QuadPoints_1D:" << MaxN_QuadPoints_1D << " " << endl);
  // OutPut("MaxN_BaseFunctions2D_Ersatz:" << MaxN_BaseFunctions2D_Ersatz << " " << endl);

  for(n=0;n<N_UsedElements;n++)                   // for used finite elements
  {
    CurrentElement = UsedElements[n];
    l = TFEDatabase2D::GetPolynomialDegreeFromFE2D(CurrentElement);
    LineQuadFormula = TFEDatabase2D::GetQFLineFromDegree(2*l);
    qf1D = TFEDatabase2D::GetQuadFormula1D(LineQuadFormula);
    qf1D->GetFormulaData(N_Points1D, weights1D, zeta);
    BaseFunctCell = BaseFuncts[CurrentElement];
                                                  // get base functions
    bf = TFEDatabase2D::GetBaseFunct2D(BaseFunctCell);
    bf2Drefelements = bf->GetRefElement();
    switch(bf2Drefelements)                       // compute coordinates of line quadrature
    {                                             // points in reference cell
      // quadrilateral cell
      case BFUnitSquare :                         // edge 0
        bf->GetDerivatives(D00, -1, 1, value_basefunct_ref1D[BaseFunctCell][0]);
        bf->GetDerivatives(D10, -1, 1, xderiv_basefunct_ref1D[BaseFunctCell][0]);
        bf->GetDerivatives(D01, -1, 1, yderiv_basefunct_ref1D[BaseFunctCell][0]);
        x_pos_ref[0] = -1;
        y_pos_ref[0] = 1;
        bf->GetDerivatives(D00, 1, -1, value_basefunct_ref1D[BaseFunctCell][1]);
        bf->GetDerivatives(D10, 1, -1, xderiv_basefunct_ref1D[BaseFunctCell][0]);
        bf->GetDerivatives(D01, 1, -1, yderiv_basefunct_ref1D[BaseFunctCell][0]);
        x_pos_ref[1] = 1;
        y_pos_ref[1] =-1;
        bf->GetDerivatives(D00, 1, 1, value_basefunct_ref1D[BaseFunctCell][2]);
        bf->GetDerivatives(D10, 1, 1, xderiv_basefunct_ref1D[BaseFunctCell][0]);
        bf->GetDerivatives(D01, 1, 1, yderiv_basefunct_ref1D[BaseFunctCell][0]);
        x_pos_ref[2] = 1;
        y_pos_ref[2] = 1;

        bf->GetDerivatives(D00, -1, -1, value_basefunct_ref1D[BaseFunctCell][3]);
        bf->GetDerivatives(D10, -1, -1, xderiv_basefunct_ref1D[BaseFunctCell][0]);
        bf->GetDerivatives(D01, -1, -1, yderiv_basefunct_ref1D[BaseFunctCell][0]);
        x_pos_ref[3] = -1;
        y_pos_ref[3] = -1;

        ref_n=4;

        for (j=0;j<N_Points1D;j++)                // for all quadrature points
        {
          xi1D[BaseFunctCell][0][j] = zeta[j];
          eta1D[BaseFunctCell][0][j] = -1;
          bf->GetDerivatives(D00, zeta[j], -1, xietaval_ref1D[BaseFunctCell][0][j]);
          bf->GetDerivatives(D10, zeta[j], -1, xideriv_ref1D[BaseFunctCell][0][j]);
          bf->GetDerivatives(D01, zeta[j], -1, etaderiv_ref1D[BaseFunctCell][0][j]);
        }                                         // edge 1
        for (j=0;j<N_Points1D;j++)                // for all quadrature points
        {
          xi1D[BaseFunctCell][1][j] = 1;
          eta1D[BaseFunctCell][1][j] = zeta[j];
          bf->GetDerivatives(D00, 1, zeta[j], xietaval_ref1D[BaseFunctCell][1][j]);
          bf->GetDerivatives(D10, 1, zeta[j], xideriv_ref1D[BaseFunctCell][1][j]);
          bf->GetDerivatives(D01, 1, zeta[j], etaderiv_ref1D[BaseFunctCell][1][j]);
        }                                         // edge 2
        for (j=0;j<N_Points1D;j++)                // for all quadrature points
        {
          xi1D[BaseFunctCell][2][j] = -zeta[j];
          eta1D[BaseFunctCell][2][j] = 1;
          bf->GetDerivatives(D00, -zeta[j], 1, xietaval_ref1D[BaseFunctCell][2][j]);
          bf->GetDerivatives(D10, -zeta[j], 1, xideriv_ref1D[BaseFunctCell][2][j]);
          bf->GetDerivatives(D01, -zeta[j], 1, etaderiv_ref1D[BaseFunctCell][2][j]);
        }                                         // edge 3
        for (j=0;j<N_Points1D;j++)                // for all quadrature points
        {
          xi1D[BaseFunctCell][3][j] = -1;
          eta1D[BaseFunctCell][3][j] = -zeta[j];
          bf->GetDerivatives(D00, -1, -zeta[j], xietaval_ref1D[BaseFunctCell][3][j]);
          bf->GetDerivatives(D10, -1, -zeta[j], xideriv_ref1D[BaseFunctCell][3][j]);
          bf->GetDerivatives(D01, -1, -zeta[j], etaderiv_ref1D[BaseFunctCell][3][j]);
        }
        break;

      case BFUnitTriangle :                       // triangular cell

        bf->GetDerivatives(D00, 0, 0, value_basefunct_ref1D[BaseFunctCell][0]);
        bf->GetDerivatives(D10, 0, 0, xderiv_basefunct_ref1D[BaseFunctCell][0]);
        bf->GetDerivatives(D01, 0, 0, yderiv_basefunct_ref1D[BaseFunctCell][0]);
        x_pos_ref[0] = 0;
        y_pos_ref[0] = 0;
        bf->GetDerivatives(D00, 1, 0, value_basefunct_ref1D[BaseFunctCell][1]);
        bf->GetDerivatives(D10, 1, 0, xderiv_basefunct_ref1D[BaseFunctCell][0]);
        bf->GetDerivatives(D01, 1, 0, yderiv_basefunct_ref1D[BaseFunctCell][0]);
        x_pos_ref[1] = 1;
        y_pos_ref[1] = 0;
        bf->GetDerivatives(D00, 0, 1, value_basefunct_ref1D[BaseFunctCell][2]);
        bf->GetDerivatives(D10, 0, 1, xderiv_basefunct_ref1D[BaseFunctCell][0]);
        bf->GetDerivatives(D01, 0, 1, yderiv_basefunct_ref1D[BaseFunctCell][0]);
        x_pos_ref[2] = 0;
        y_pos_ref[2] = 1;

        bf->GetDerivatives(D00, 0.5, 0, value_basefunct_ref1D[BaseFunctCell][3]);
        bf->GetDerivatives(D10, 0.5, 0, xderiv_basefunct_ref1D[BaseFunctCell][0]);
        bf->GetDerivatives(D01, 0.5, 0, yderiv_basefunct_ref1D[BaseFunctCell][0]);
        x_pos_ref[3] = 0.5;
        y_pos_ref[3] = 0;
        bf->GetDerivatives(D00, 0.5, 0.5, value_basefunct_ref1D[BaseFunctCell][4]);
        bf->GetDerivatives(D10, 0.5, 0.5, xderiv_basefunct_ref1D[BaseFunctCell][0]);
        bf->GetDerivatives(D01, 0.5, 0.5, yderiv_basefunct_ref1D[BaseFunctCell][0]);
        x_pos_ref[4] = 0.5;
        y_pos_ref[4] = 0.5;
        bf->GetDerivatives(D00, 0, 0.5, value_basefunct_ref1D[BaseFunctCell][5]);
        bf->GetDerivatives(D10, 0, 0.5, xderiv_basefunct_ref1D[BaseFunctCell][0]);
        bf->GetDerivatives(D01, 0, 0.5, yderiv_basefunct_ref1D[BaseFunctCell][0]);
        x_pos_ref[5] = 0;
        y_pos_ref[5] = 0.5;
        
        ref_n = 6;

        for (j=0;j<N_Points1D;j++)                // for all quadrature poin
        {
          xi1D[BaseFunctCell][0][j] = (zeta[j]+1)/2;
          eta1D[BaseFunctCell][0][j] = 0;
          bf->GetDerivatives(D00, (zeta[j]+1)/2, 0, xietaval_ref1D[BaseFunctCell][0][j]);
          bf->GetDerivatives(D10, (zeta[j]+1)/2, 0, xideriv_ref1D[BaseFunctCell][0][j]);
          bf->GetDerivatives(D01, (zeta[j]+1)/2, 0, etaderiv_ref1D[BaseFunctCell][0][j]);
        }                                         // edge 1
        for (j=0;j<N_Points1D;j++)                // for all quadrature points
        {
          xi1D[BaseFunctCell][1][j] = (-zeta[j]+1)/2;
          eta1D[BaseFunctCell][1][j] = (zeta[j]+1)/2;
          bf->GetDerivatives(D00, (-zeta[j]+1)/2, (zeta[j]+1)/2, xietaval_ref1D[BaseFunctCell][1][j]);
          bf->GetDerivatives(D10, (-zeta[j]+1)/2, (zeta[j]+1)/2, xideriv_ref1D[BaseFunctCell][1][j]);
          bf->GetDerivatives(D01, (-zeta[j]+1)/2, (zeta[j]+1)/2, etaderiv_ref1D[BaseFunctCell][1][j]);
        }                                         // edge 2
        for (j=0;j<N_Points1D;j++)                // for all quadrature points
        {
          xi1D[BaseFunctCell][2][j] = 0;
          eta1D[BaseFunctCell][2][j] = (-zeta[j] +1)/2;
          bf->GetDerivatives(D00, 0, (-zeta[j]+1)/2, xietaval_ref1D[BaseFunctCell][2][j]);
          bf->GetDerivatives(D10, 0, (-zeta[j]+1)/2, xideriv_ref1D[BaseFunctCell][2][j]);
          bf->GetDerivatives(D01, 0, (-zeta[j]+1)/2, etaderiv_ref1D[BaseFunctCell][2][j]);
        }
        break;
    }
  }                                               // endfor n
  if (out==2)
      OutPut("basefunct" << endl);

  for(l=0;l<ref_n;l++)
  {
    value_basefunct_ori[l] = new double[MaxN_BaseFunctions2D_Ersatz];
    xderiv_basefunct_ori[l]  = new double[MaxN_BaseFunctions2D_Ersatz];
    yderiv_basefunct_ori[l]  = new double[MaxN_BaseFunctions2D_Ersatz];
    value_basefunct_ori_neigh[l] = new double[MaxN_BaseFunctions2D_Ersatz];
    xderiv_basefunct_ori_neigh[l]  = new double[MaxN_BaseFunctions2D_Ersatz];
    yderiv_basefunct_ori_neigh[l]  = new double[MaxN_BaseFunctions2D_Ersatz];

  }

  for(m=0;m<4;m++)                                // arrays for coordinates, values and
  {                                               // determinant for 1D quadrature
    X1D[m] = new double[N_Points1D];              // coordinates of edge i
    Y1D[m] = new double[N_Points1D];
                                                  // determinant of affine mapping
    AbsDetjk1D[m] = new double[MaxN_QuadPoints_2D];
    for (j=0;j<N_Points1D;j++)                    // arrays for values in reference cell
    {
      xyval_ref1D[m][j] = new double[MaxN_BaseFunctions2D_Ersatz];
      xderiv_ref1D[m][j] = new double[MaxN_BaseFunctions2D_Ersatz];
      yderiv_ref1D[m][j] = new double[MaxN_BaseFunctions2D_Ersatz];
    }

  }                                               // endfor m

  for (j=0;j<N_Points1D;j++)                      // arrays for values in reference cell
  {
    xyval_refNeigh1D[j] = new double[MaxN_BaseFunctions2D_Ersatz];
    xderiv_refNeigh1D[j] = new double[MaxN_BaseFunctions2D_Ersatz];
    yderiv_refNeigh1D[j] = new double[MaxN_BaseFunctions2D_Ersatz];
  }

  // ########################################################################
  // Arrays for Parameters
  // ########################################################################

  if (out==2)
      OutPut("parameters" << endl);
  N_Parameters = Parameters->GetN_Parameters();   // get number of parameters of equation
  aux = new double [MaxN_QuadPoints_2D*N_Parameters];
  for(j=0;j<MaxN_QuadPoints_2D;j++)
    Param[j] = aux + j*N_Parameters;

  // 20 <= number of term
  aux2 = new double [MaxN_QuadPoints_2D*20];
  for(j=0;j<MaxN_QuadPoints_2D;j++)
    Coeffs[j] = aux2 + j*20;

  aux4 = new double [MaxN_QuadPoints_2D*20];
  for(j=0;j<MaxN_QuadPoints_2D;j++)
    Coefficients1D[j] = aux4 + j*20;

  // ########################################################################
  // prepare loop over cells
  // ########################################################################

  // all spaces use same Coll
  Coll = fespaces[0]->GetCollection();            // all spaces use same Coll
  N_Cells = Coll->GetN_Cells();

  for(i=0;i<N_Cells;i++)                          // set clipboard of cells on finest
  {
    cell=Coll->GetCell(i);
    cell->SetClipBoard(i);
  }

  // ########################################################################
  // loop over all cells
  // ########################################################################
  for(i=0;i<N_Cells;i++)                          // for all cells on the finest level
  {
    cell = Coll->GetCell(i);                      // next cell

    if (out==2)
	OutPut("cell " << i << endl);
    for(n=0;n<n_sqmatrices;n++)
    {
      // calculate all needed derivatives of this FE function
      fespace = sqmatrices[n]->GetFESpace2D();
      CurrentElement = fespace->GetFE2D(i,cell);  // finite element on cell

      BaseFunctCell = BaseFuncts[CurrentElement]; // basis functions
      N_ = N_BaseFunct[CurrentElement];           // # basis functions
      DOF = GlobalNumbers[n] + BeginIndex[n][i];  // dof of current mesh cell

      LocalUsedElements[0] = CurrentElement;
      SecondDer[0] = false;
      RefTrans = TFEDatabase2D::GetOrig(1, LocalUsedElements,
        Coll, cell, SecondDer,
        N_Points, xi, eta, weights, X, Y, AbsDetjk);
      if(N_Parameters>0)                          // get parameters of equ.
        Parameters->GetParameters(N_Points, Coll, cell, i, xi, eta, X, Y, Param);

                                                  // get coefficients of pde
      if(Coeff) Coeff(N_Points, X, Y, Param, Coeffs);
      // prepare 1D quadrature formula
      l = TFEDatabase2D::GetPolynomialDegreeFromFE2D(CurrentElement);
      if(out>2){ OutPut("Polynomial degree on cell: " << l << endl);}
      LineQuadFormula = TFEDatabase2D::GetQFLineFromDegree(2*l);
      qf1D = TFEDatabase2D::GetQuadFormula1D(LineQuadFormula);
      qf1D->GetFormulaData(N_Points1D, weights1D, zeta);

      BoundaryCondition = BoundaryConditions[n];
      BoundaryValue = BoundaryValues[n];
      
      if(out>2)
      {
        for(j=0;j<N_Points1D; j++)
        {
          OutPut("weights1D["<<j<<"]:" <<  weights1D[j] << endl);
        }
        OutPut(endl);
      }

                                                  // update data base
      TFEDatabase2D::GetBaseFunct2DFromFE2D(CurrentElement)
        ->MakeRefElementData(LineQuadFormula);
      N_Edges=cell->GetN_Edges();                 // # edges

      if(out>2)
      {
        for(r=0;r<N_Edges;r++)
        {
          cell->GetVertex(r)->GetCoords(x0, y0);
          cell->GetVertex((r+1) % N_Edges)->GetCoords(x1, y1);
          if(out>2){OutPut("Local edge r: " << r << " Ecke A " << x0 << " " << y0 << " Ecke B " << x1 << " " << y1 << endl);}
        }
      }

      for(r=0;r<N_Edges;r++)                      // loop over all edges of cell
      {                                           // get original coordinates of edge quad. points
        TFEDatabase2D::GetOrigFromRef(RefTrans,N_Points1D, xi1D[BaseFunctCell][r],
          eta1D[BaseFunctCell][r],
          X1D[r], Y1D[r], AbsDetjk1D[r]);

        for(j=0;j<N_Points1D;j++)                 // get values and derivatives in original cell
        {
          TFEDatabase2D::GetOrigValues(RefTrans, xi1D[BaseFunctCell][r][j],
            eta1D[BaseFunctCell][r][j],
            TFEDatabase2D::GetBaseFunct2D(BaseFunctCell),
            Coll, (TGridCell *)cell,
            xietaval_ref1D[BaseFunctCell][r][j],
            xideriv_ref1D[BaseFunctCell][r][j],
            etaderiv_ref1D[BaseFunctCell][r][j],
            xyval_ref1D[r][j],
            xderiv_ref1D[r][j],
            yderiv_ref1D[r][j]);
        }

      }                                           // endfor r

      TFEDatabase2D::GetOrigFromRef(RefTrans,ref_n,x_pos_ref,y_pos_ref,x_pos,y_pos,dummy2);
      for(l=0;l<ref_n;l++)
      {
        TFEDatabase2D::GetOrigValues(RefTrans, x_pos_ref[l],
          y_pos_ref[l],
          TFEDatabase2D::GetBaseFunct2D(BaseFunctCell),
          Coll, (TGridCell *)cell,
          value_basefunct_ref1D[BaseFunctCell][l],
          xderiv_basefunct_ref1D[BaseFunctCell][l],
          yderiv_basefunct_ref1D[BaseFunctCell][l],
          value_basefunct_ori[l],
          xderiv_basefunct_ori[l],
          yderiv_basefunct_ori[l]);
        // OutPut("Hallo: x_pos_ref[l]: " << x_pos_ref[l] << "value_basefunct_ref1D[BaseFunctCell][l]: " << value_basefunct_ref1D[BaseFunctCell][l] << endl);
      }

      for(r=0;r<N_Edges;r++)
      {                                           // For each edge, get the corresponding neighbour cell.
        neigh=cell->GetJoint(r)->GetNeighbour(cell);
        //#######################################################################//
        // get coefficients on edges
        //only implemented for coeffs that do not depend on the params
        //#######################################################################//

        //  if(N_Parameters>0)                // get parameters of equ.
        // Parameters->GetParameters(N_Points1D, Coll, cell, i, xi1D[BaseFunctCell][r], eta1D[BaseFunctCell][r], X1D[r], Y1D[r], Param1D);

        if(Coeff) Coeff(N_Points1D, X1D[r], Y1D[r], Param, Coefficients1D);
        //#######################################################################//
        // If there is a neighbour to the edge, do...
        if(neigh)
        {                                         // Get the number of this neigbbour cell from the clipboard
          q = neigh->GetClipBoard();
          if(i<q)
          {

            // calculate all needed derivatives of this FE function
                                                  // finite element on neighbour
            CurrEleNeigh = fespaces[n]->GetFE2D(q,neigh);
            BaseFunctNeigh = BaseFuncts[CurrEleNeigh];
            eleNeigh =  TFEDatabase2D::GetFE2D(CurrEleNeigh);
            //BaseFunctNeigh = eleNeigh->GetBaseFunct2D_ID();    // basis functions on neighbour
            N_Neigh = eleNeigh->GetN_DOF();       // number of basis functions on neighbour
                                                  // dof of current mesh cell on neighbour cell
            DOF_neigh = GlobalNumbers[n] + BeginIndex[n][q];

            LocalUsedElements_neigh[0] = CurrEleNeigh;
                                                  // local basis functions
            RefTransNeigh = TFEDatabase2D::GetOrig(1, LocalUsedElements_neigh,
              Coll, neigh, SecondDer,
              N_Points, xi_neigh, eta_neigh, weights_neigh, X_neigh, Y_neigh, AbsDetjk_neigh);

            /* To do: Include this for FE-Spaces of which the polynomial degree
            of the basis fuctions depend on the cell
            RefTrans_neigh = TFEDatabase2D::GetOrig(N_LocalUsedElements, LocalUsedElements_neigh,
                                                    Coll, neigh, SecondDer,
                                                    N_Points_neigh, xi_neigh, eta_neigh, weights_neigh,
                                                X_neigh, Y_neigh,AbsDetjk_neigh);
            if(N_Parameters>0)                // get parameters of equ.
            Parameters->GetParameters(N_Points_neigh, Coll, neigh, q, xi_neigh, eta_neigh, X_neigh, Y_neigh, Param_neigh);

            if(Coeff)                               // get coefficients of pde in the neighbour cell
            Coeff(N_Points_neigh, X_neigh, Y_neigh, Param_neigh, );

            // prepare 1D quadrature formula in the neighbour cell
            l = TFEDatabase2D::GetPolynomialDegreeFromFE2D(CurrEleNeigh);
            LineQuadFormula = TFEDatabase2D::GetQFLineFromDegree(2*l);
            qf1D_neigh = TFEDatabase2D::GetQuadFormula1D(LineQuadFormula);
            qf1D_neigh->GetFormulaData(N_Points1D_neigh, weights1D_neigh, zeta_neigh)
            */
            // Get edge of the neighbour cell which is the edge r
            neigh_edge=0;
            while(neigh->GetJoint(neigh_edge)->GetNeighbour(neigh)!=cell) neigh_edge ++;

            //RefTransNeigh= eleNeigh->GetRefTransID();          // reftrafo of neighbour
            //TFEDatabase2D::SetCellForRefTrans(neigh,RefTransNeigh);
            //TFEDatabase2D::GetBaseFunct2DFromFE2D(CurrEleNeigh)  // update data base
            //->MakeRefElementData(LineQuadFormula);

            for(m=0;m<4;m++)                      // arrays for coordinates on neighbour cell
            {
              X1D_neigh[m] = new double[N_Points1D];
              Y1D_neigh[m] = new double[N_Points1D];
            }

            // get original coordinates of edge quad. points of neighbour cell
            TFEDatabase2D::GetOrigFromRef(RefTransNeigh,N_Points1D, xi1D[BaseFunctNeigh][neigh_edge],
              eta1D[BaseFunctNeigh][neigh_edge],X1D_neigh[neigh_edge], Y1D_neigh[neigh_edge], AbsDetjk1D[neigh_edge]);

            // get values and derivatives on original neighbour cell on edge neigh_edge
            for (j=0;j<N_Points1D;j++)
            {                                     //for (k=0; k< MaxN_BaseFunctions2D_Ersatz; k++)
              // OutPut(" xi1D " << xi1D[BaseFunctCell][r][j] << " eta1D " << eta1D[BaseFunctCell][r][j] << " BaseFunct: " << BaseFunctCell << "\n");
              // OutPut(" xi1D " << xi1D[BaseFunctNeigh][neigh_edge][j] << " eta1D " << eta1D[BaseFunctCell][r][j] << " BaseFunctNeigh: " << BaseFunctNeigh << "\n");
              if(out>2){  OutPut("X1D[r][j]: " << X1D[r][j] << " Y1D[r][j]: "  <<  Y1D[r][j] <<  " X1D[neigh_edge][j] " << X1D_neigh[neigh_edge][j] << " Y1D[neigh_edge][j]: " <<  Y1D_neigh[neigh_edge][j] <<  endl);}
            }

            if(X1D_neigh[neigh_edge][0] == X1D[r][0] && Y1D_neigh[neigh_edge][0] == Y1D[r][0] )
            {
              if(out>2)
              {
                OutPut("Quadrature points on neighbour edge in the correct order." << endl);
              }
              for (j=0;j<N_Points1D;j++)
              {
                TFEDatabase2D::GetOrigValues(RefTransNeigh, xi1D[BaseFunctNeigh][neigh_edge][j],
                  eta1D[BaseFunctNeigh][neigh_edge][j],
                  TFEDatabase2D::GetBaseFunct2D(BaseFunctNeigh),
                  Coll, (TGridCell *)neigh,
                  xietaval_ref1D[BaseFunctNeigh][neigh_edge][j],
                  xideriv_ref1D[BaseFunctNeigh][neigh_edge][j],
                  etaderiv_ref1D[BaseFunctNeigh][neigh_edge][j],
                  xyval_refNeigh1D[j],
                  xderiv_refNeigh1D[j],
                  yderiv_refNeigh1D[j]);
              }                                   //endfor j

            }                                     //endif
            else
            {
              if(out>2)
              {
                OutPut("Inverse the order of the quadrature oints on neighbour edge !" << endl);
              }
              for (j=0;j<N_Points1D;j++)
              {
                TFEDatabase2D::GetOrigValues(RefTransNeigh, xi1D[BaseFunctNeigh][neigh_edge][j],
                  eta1D[BaseFunctNeigh][neigh_edge][j],
                  TFEDatabase2D::GetBaseFunct2D(BaseFunctNeigh),
                  Coll, (TGridCell *)neigh,
                  xietaval_ref1D[BaseFunctNeigh][neigh_edge][N_Points1D-j-1],
                  xideriv_ref1D[BaseFunctNeigh][neigh_edge][N_Points1D-j-1],
                  etaderiv_ref1D[BaseFunctNeigh][neigh_edge][N_Points1D-j-1],
                  xyval_refNeigh1D[j],
                  xderiv_refNeigh1D[j],
                  yderiv_refNeigh1D[j]);

              }                                   //endfor j
            }                                     //endelse

            TFEDatabase2D::GetOrigFromRef(RefTransNeigh,ref_n,x_pos_ref,y_pos_ref,x_pos_neigh,y_pos_neigh,dummy2);
            for(l=0;l<ref_n;l++)
            {
              TFEDatabase2D::GetOrigValues(RefTrans, x_pos_ref[l],
                y_pos_ref[l],
                TFEDatabase2D::GetBaseFunct2D(BaseFunctNeigh),
                Coll, (TGridCell *)neigh,
                value_basefunct_ref1D[BaseFunctNeigh][l],
                xderiv_basefunct_ref1D[BaseFunctNeigh][l],
                yderiv_basefunct_ref1D[BaseFunctNeigh][l],
                value_basefunct_ori_neigh[l],
                xderiv_basefunct_ori_neigh[l],
                yderiv_basefunct_ori_neigh[l]);
            }

            for(k=0;k<N_; k++)
            {
              if (out>2)
              {
                for(l=0;l<ref_n;l++)
                {
                  if(out>2)
                  {
                    OutPut("Basisfkt: "<< DOF[k] <<"  (x,y)-coordinate: " << x_pos[l] << " " << y_pos[l] << " value: " <<  value_basefunct_ori[l][k] << endl);
                  }
                }
              }
            }                                     //endfor k

            for(k=0;k<N_Neigh; k++)
            {
              if (out>2)
              {
                for(l=0;l<ref_n;l++)
                {
                  if(out>2)
                  {
                    OutPut("Basisfkt neigh: "<< DOF_neigh[k] <<"  (x,y)-coordinate: " << x_pos_neigh[l] << " " << y_pos_neigh[l] << " value: " <<  value_basefunct_ori_neigh[l][k] << endl);
                  }
                }
              }
            }                                     //endfor k

            //Compute the jumps of the basis functions
            //and of their derivatives in the quadrature points on edge r
            //First for the basis functions of cell i

            for(k=0;k<N_; k++)
            {
              dummy = 0;
              l=0;
              // Check if basis function k of cell i is in the FE-Space of neighbour cell q
              while(l<N_Neigh && dummy == 0)
              {
                if(DOF[k] == DOF_neigh[l])dummy=1;
                l++;
              }
              l = l-1;
              // if basis function k of cell i is in the local FE-Space of neighbour cell q do
              if(dummy ==1 )
              {                                   // Assumption: N_Points1D cell =  N_Points1D neighbour !!!!
                for(j=0;j<N_Points1D;j++)
                {
                  jump_xyval[j][k] = xyval_ref1D[r][j][k]  -  xyval_refNeigh1D[j][l];
                  jump_xderiv[j][k] = xderiv_ref1D[r][j][k] - xderiv_refNeigh1D[j][l];
                  jump_yderiv[j][k] = yderiv_ref1D[r][j][k] - yderiv_refNeigh1D[j][l];
                  // OutPut(" k: " << k << " l: " << l << " DOF[k]: " << DOF[k] << " DOF_neigh[l]: " << DOF_neigh[l] << endl);
                  if(out>2)
                  {
                    OutPut("xyval_Zelle: "<< xyval_ref1D[r][j][k] <<" xyval_Neigh: " << xyval_refNeigh1D[j][l] << " jump= " <<  jump_xyval[j][k] << " of basefunction: "<< DOF[k] << " in cell: " << i << " on edge (local): " << r << " in quadrature point: " << j << endl);
                    OutPut("xderiv_Zelle: "<< xderiv_ref1D[r][j][k] <<  " xderiv_Neigh: " << xderiv_refNeigh1D[j][l] << " jump= " << jump_xderiv[j][k] << " of basefunction: "<< DOF[k] << " in cell: " << i <<  " on edge: " << r << " in quadrature point: " << j << endl);
                    OutPut("yderiv_Zelle: "<< yderiv_ref1D[r][j][k] <<  " yderiv_Neigh: " << yderiv_refNeigh1D[j][l] << " jump= " << jump_yderiv[j][k] << " of basefunction: "<< DOF[k]  << " in cell: " << i <<  " on edge: " << r << " in quadrature point: " << j << endl);
                    OutPut(endl);
                  }
                }
              }                                   //endif
              // if basis function k of cell i is NOT in the local FE-Space of neighbour cell q do
              if (dummy == 0)
              {
                for(j=0;j<N_Points1D;j++)
                {
                  jump_xyval[j][k]  = xyval_ref1D[r][j][k] ;
                  jump_xderiv[j][k] = xderiv_ref1D[r][j][k];
                  jump_yderiv[j][k] = yderiv_ref1D[r][j][k];

                  if(out>2)
                  {
                    OutPut(" No Neighbour: xyval_Zelle: "<< xyval_ref1D[r][j][k] << " jump= " <<  jump_xyval[j][k] <<  " of basefunction: "<< DOF[k] << " in cell: " << i << " on edge (local): " << r << " in quadrature point: " << j << endl);
                    OutPut("No Neighbour: x-deriv-jump= " <<  jump_xderiv[j][k] << " of basefunction: "<< DOF[k] << " in cell: " << i <<  " on edge: " << r << " in quadrature point: " << j << endl);
                    OutPut("No Neighbour: y-deriv-jump= " <<  jump_yderiv[j][k] << " of basefunction: "<< DOF[k] << " in cell: " << i <<  " on edge: " << r << " in quadrature point: " << j << "\n" << endl);
                    OutPut(endl);
                  }
                }                                 //endfor j
              }                                   //endif
            }                                     //endfor k

            // Then for the basis functions of neighbour cell q
            //which are not in the local FE-Space of cell i
            for(l=0;l<N_Neigh; l++)
            {
              dummy = 0;
              k=0;
              while(k<N_ && dummy == 0 )
              {
                if(DOF_neigh[l] == DOF[k]) dummy=1 ;
                k++;
              }
              k=k-1;
              // If basis function l of neighbour cell q is NOT  in the local FE-Space of cell i do

              if( dummy == 0)
              {

                for(j=0;j<N_Points1D;j++)
                {
                  jump_xyval[j][l+N_] = -xyval_refNeigh1D[j][l] ;
                  jump_xderiv[j][l+N_]= -xderiv_refNeigh1D[j][l];
                  jump_yderiv[j][l+N_]= -yderiv_refNeigh1D[j][l];
                  if(out>2)
                  {
                    OutPut("Neighbour!!" << "xyval_Neigh: " << xyval_refNeigh1D[j][l] << " jump= " <<  jump_xyval[j][l+N_]<<  " of basefunction: "<< DOF_neigh[l] << " in cell: " << q << " on edge (local): " << r << " in quadrature point: " << j << endl);
                    OutPut("Neighbour!! " << "x-deriv-jump: " << jump_xderiv[j][l+N_] << " of basefunction: "<< DOF_neigh[l] << " in cell: " << q <<  " on edge: " << r << " in quadrature point: " << j << endl);
                    OutPut("Neighbour!! y-deriv-jump= " <<  jump_yderiv[j][l+N_]<< " of basefunction: "<< DOF_neigh[l] << " in cell: " << q <<  " on edge: " << r << " in quadrature point: " << j << "\n" << endl);
                    OutPut(endl);
                  }
                }                                 //endfor j
              }                                   //endif
            }                                     //endfor l

            // #################################################################################
            // Compute the edge integrals with the jumps of the basis functions and their derivatives
            // #################################################################################

            //[0][4]: " << Coeffs[0][3]);
            // get vertices of boundary edge
#ifdef __3D__
            cell->GetVertex(r)->GetCoords(x0, y0, z0);
            cell->GetVertex((r+1) % N_Edges)->GetCoords(x1, y1, z1);
#else
            cell->GetVertex(r)->GetCoords(x0, y0);
            cell->GetVertex((r+1) % N_Edges)->GetCoords(x1, y1);
#endif
            if(out>2){  OutPut("Ecke A " << x0 << " " << y0 << " Ecke B " << x1 << " " << y1 << endl);}
            // compute length of the boundary edge
            hE = sqrt((x1-x0)*(x1-x0) + (y1-y0)*(y1-y0));
            // compute normal vector to this boundary (normalized)
            nx = (y1-y0)/hE;
            ny = (x0-x1)/hE;
            // tangential normal vector to this boundary (normalized)
            //double tx = (x1-x0)/hE;
            //double ty = (y1-y0)/hE;
            tau_par = TDatabase::ParamDB->FACE_SIGMA;
            tau_par = tau_par*hE*hE;
            if (out>2){ OutPut(" tau edge stabilization: " << tau_par << endl)};

            Entries1 = sqmatrices[n]->GetEntries();
            RowPtr1 = sqmatrices[n]->GetRowPtr();
            ColInd1 = sqmatrices[n]->GetKCol();
            fespace = sqmatrices[n]->GetFESpace2D();
            ActiveBound = fespace->GetActiveBound();
            if(out>2)
            {
              OutPut("ActiveBound von sqmatrix " << n << "  :" << ActiveBound  << endl);
              for(j=0;j<N_Points1D; j++)
              {
                OutPut("Det["<<j<<"]:" <<  AbsDetjk1D[r][j] <<" b1: "<<Coefficients1D[j][1] <<" b2: " << Coefficients1D[j][2] << endl);
              }
            }
            //edge integrals: test function from cell <-> ansatz function from cell
            if(out>2){  OutPut("testfct. cell<-> ansatzfct. cell Integral:" << endl);}
            for (ii=0;ii<N_;ii++)                 //ii - test function
            {
              // look for 'ii'-th row in all matrices
              dof_ii = DOF[ii];
              //OutPut("dof_ii" << dof_ii << endl);
              // Dirichlet node

              if (dof_ii>=ActiveBound)continue;

              // for all dof in the mesh cell
              // jj - ansatz function
              for (jj=0;jj<N_;jj++)
              {
                dof_jj = DOF[jj];
                // initialize the boundary integrals
                integral=0;
                for (j=0;j<N_Points1D;j++)        // compute edge integral
                {
                  // distinguish different types of the cip method
                  // 0 : Burman, Hansbo 2004, eq. (3)
                  // 1:  Burman, Hansbo 2004, eq. (5), without orthogonal term, ES in Section 3
                  // 2: do nothing
                  switch (TDatabase::ParamDB->CIP_TYPE)
                  {
                    case 0:
                      integrant = tau_par*fabs(nx*Coefficients1D[j][1] + ny*Coefficients1D[j][2])*
                        (jump_xderiv[j][jj]*nx + jump_yderiv[j][jj]*ny) *
                        (jump_xderiv[j][ii]*nx + jump_yderiv[j][ii]*ny);
                      break;
                    case 1:
                      integrant = tau_par*(jump_xderiv[j][jj]*Coefficients1D[j][1] + jump_yderiv[j][jj]*Coefficients1D[j][2]) *
                        (jump_xderiv[j][ii]*Coefficients1D[j][1] + jump_yderiv[j][ii]*Coefficients1D[j][2]);
                      break;
                    case 2:
                      integrant = 0;
                      break;
                  }

                  w = weights1D[j]*hE/2;
                  integral += w*integrant;        // integral on the edge
                }

                // update matrix
                found = 0;
                for (ll=RowPtr1[dof_ii];ll < RowPtr1[dof_ii+1]; ll++)
                {
                  if (ColInd1[ll] == dof_jj)
                  {
                    if(out>2)
                    {
                      OutPut("integral: " << integral << " DOF Testfkt: " << dof_ii
                        <<  " DOF Ansatzfkt: " << dof_jj << endl);
                    }

                    Entries1[ll] += integral;
                    found = 1;
                    break;
                  }
                }
                if (!found)
                {
                  OutPut("ERROR in Assemble_edge_integrals (test function cell - ansatz function cell) " << endl);
                  exit(4711);
                }
                // update second matrix
              }                                   // end inner loop over dof (jj)
            }                                     // end outer loop over dof (ii)
            if (out>2){  OutPut(endl);}

            //edge integrals: test function from cell <-> ansatz function from neighbour
            if(out>2){  OutPut("testfct. cell<-> ansatzfct. neighbour Integral:" << endl);}
            for (ii=0;ii<N_;ii++)                 //ii - test function
            {
              // look for 'ii'-th row in all matrices
              dof_ii = DOF[ii];

              // Dirichlet node
              if (dof_ii>=ActiveBound)
                continue;
              for (jj=0;jj<N_Neigh;jj++)
              {
                dof_jj = DOF_neigh[jj];

                //################################################################################################
                //#### Check if ansatz  function jj  of the neighbour cell is in the FE-Space of the cell  ####
                dummy = 0;
                l=0;
                while(l<N_ && dummy == 0)
                {
                  if(dof_jj == DOF[l])dummy=1;
                  l++;
                }
                if (dummy == 1) continue;
                //################################################################################################
                integral=0;
                for (j=0;j<N_Points1D;j++)        // compute edge integral
                {
                  // distinguish different types of the cip method
                  // 0 : Burman, Hansbo 2004, eq. (3)
                  // 1:  Burman, Hansbo 2004, eq. (5), without orthogonal term, ES in Section 3
                  // 2: do nothing
                  switch (TDatabase::ParamDB->CIP_TYPE)
                  {
                    case 0:
                      integrant = tau_par*fabs(nx*Coefficients1D[j][1] + ny*Coefficients1D[j][2]) *
                        (jump_xderiv[j][jj+N_]*nx + jump_yderiv[j][jj+N_]*ny) *
                        (jump_xderiv[j][ii]*nx + jump_yderiv[j][ii]*ny);
                      break;
                    case 1:
                      integrant = tau_par*(jump_xderiv[j][jj+N_]*Coefficients1D[j][1] + jump_yderiv[j][jj+N_]*Coefficients1D[j][2]) *
                        (jump_xderiv[j][ii]*Coefficients1D[j][1] + jump_yderiv[j][ii]*Coefficients1D[j][2]);
                      break;
                    case 2:
                      integrant = 0;
                      break;
                  }
                  w = weights1D[j]* hE/2;
                  integral+= w*integrant;         // integral on the edge
                }
                // update first matrix
                found = 0;
                for (ll=RowPtr1[dof_ii];ll < RowPtr1[dof_ii+1]; ll++)
                {
                  if (ColInd1[ll] == dof_jj)
                  {
                    if(out>2)
                    {
                      OutPut("integral: " << integral << " DOF Testfkt: " << dof_ii
                        <<  " DOF Ansatzfkt: " << dof_jj << endl);
                    }

                    Entries1[ll] += integral;
                    found = 1;
                    break;
                  }
                }
                if (!found)
                {
                  //OutPut("ERROR in Assemble_edge_integrals (test function cell - ansatz function neighbour)" << endl);
                  exit(4711);
                }
                // update second matrix
              }                                   // end inner loop over dof (jj)
            }                                     // end outer loop over dof (ii)
            if (out>2){  OutPut(endl);}

            //edge integrals: test function from neighbour <-> ansatz function from cell
            if(out>2){ OutPut("testfct. neighbour<-> ansatzfct. cell Integral:" << endl);}
            for (ii=0;ii<N_Neigh;ii++)            //ii - test function
            {
              // look for 'ii'-th row in all matrices
              dof_ii = DOF_neigh[ii];

              // Dirichlet node
              if (dof_ii>=ActiveBound)
                continue;

              //################################################################################################
              //#### Check if test function ii  of the neighbour cell is in the FE-Space of the cell    ####
              dummy = 0;
              l=0;

              while(l<N_ && dummy == 0)
              {
                if(dof_ii == DOF[l])dummy=1;
                l++;
              }
              if (dummy == 1) continue;
              //################################################################################################

              for (jj=0;jj<N_;jj++)
              {
                dof_jj = DOF[jj];

                integral=0;
                for (j=0;j<N_Points1D;j++)        // compute edge integral
                {
                  switch (TDatabase::ParamDB->CIP_TYPE)
                  {
                    case 0:
                      integrant = tau_par*fabs(nx*Coefficients1D[j][1] + ny*Coefficients1D[j][2])*
                        (jump_xderiv[j][jj]*nx + jump_yderiv[j][jj]*ny) *
                        (jump_xderiv[j][ii+N_]*nx + jump_yderiv[j][ii+N_]*ny);
                      break;
                    case 1:
                      integrant = tau_par*(jump_xderiv[j][jj]*Coefficients1D[j][1] + jump_yderiv[j][jj]*Coefficients1D[j][2]) *
                        (jump_xderiv[j][ii+N_]*Coefficients1D[j][1] + jump_yderiv[j][ii+N_]*Coefficients1D[j][2]);
                      break;
                    case 2:
                      integrant = 0;
                      break;
                  }
                  w = weights1D[j]* hE/2;
                  integral+= w*integrant;         // integral on the edge
                }
                // update first matrix
                found = 0;
                for (ll=RowPtr1[dof_ii];ll < RowPtr1[dof_ii+1]; ll++)
                {
                  if (ColInd1[ll] == dof_jj)
                  {
                    if(out>2)
                    {
                      OutPut("integral: " << integral << " DOF testfct: " << dof_ii
                        <<  " DOF ansatzfct: " << dof_jj << endl);
                    }

                    Entries1[ll] += integral;
                    found = 1;
                    break;
                  }
                }
                if (!found)
                {
                  OutPut("ERROR in Assemble_edge_integrals (test function neighbour - ansatz function cell)" << endl);
                  //exit(4711);
                }
                // update second matrix
              }                                   // end inner loop over dof (jj)
            }                                     // end outer loop over dof (ii)
            if (out>2){  OutPut(endl);}

            //edge integrals: test function from neighbour <-> ansatz function from neighbour
            if(out>2){     OutPut("testfct. neighbour <-> ansatzfct. neighbour Integral:" << endl);}
            for (ii=0;ii<N_Neigh;ii++)            //ii - test function
            {
              // look for 'ii'-th row in all matrices
              dof_ii = DOF_neigh[ii];

              // Dirichlet node
              if (dof_ii>=ActiveBound) continue;

              //################################################################################################
              //#### Check if test function ii  of the neighbour cell is in the FE-Space of the cell     ####
              dummy = 0;
              l=0;
              while(l<N_ && dummy == 0)
              {
                if(dof_ii == DOF[l])dummy=1;
                l++;
              }
              if (dummy == 1) continue;
              //################################################################################################

              for (jj=0;jj<N_Neigh;jj++)
              {
                dof_jj = DOF_neigh[jj];

                //################################################################################################
                //####  Check if ansatz  function jj  of the neighbour cell is in the FE-Space of the cell  ####
                dummy = 0;
                l=0;
                while(l<N_ && dummy == 0)
                {
                  if(dof_jj == DOF[l])dummy=1;
                  l++;
                }
                if (dummy == 1) continue;
                //################################################################################################

                if(dummy == 0)                    //
                  // OutPut("jj " << dof_jj << endl);
                  // initialize the boundary integrals
                  integral=0;
                for (j=0;j<N_Points1D;j++)        // compute edge integral
                {
                  switch (TDatabase::ParamDB->CIP_TYPE)
                  {
                    case 0:
                      integrant = tau_par*fabs(nx*Coefficients1D[j][1] + ny*Coefficients1D[j][2])*
                        (jump_xderiv[j][jj+N_]*nx + jump_yderiv[j][jj+N_]*ny) *
                        (jump_xderiv[j][ii+N_]*nx + jump_yderiv[j][ii+N_]*ny);
                      break;
                    case 1:
                      integrant = tau_par*(jump_xderiv[j][jj+N_]*Coefficients1D[j][1] + jump_yderiv[j][jj+N_]*Coefficients1D[j][2]) *
                        (jump_xderiv[j][ii+N_]*Coefficients1D[j][1] + jump_yderiv[j][ii+N_]*Coefficients1D[j][2]);
                      break;
                    case 2:
                      integrant = 0;
                      break;
                  }

                  w = weights1D[j]* hE/2;
                  integral+= w*integrant;         // integral on the edge
                }
                // update first matrix
                found = 0;
                for (ll=RowPtr1[dof_ii];ll < RowPtr1[dof_ii+1]; ll++)
                {
                  if (ColInd1[ll] == dof_jj)
                  {
                    if(out>2)
                    {
                      OutPut("integral: " << integral << " DOF testfct: " << dof_ii
                        <<  " DOF ansatzfct: " << dof_jj << endl);
                    }

                    Entries1[ll] += integral;
                    found = 1;
                    break;
                  }
                }
                if (!found)
                {
                  OutPut("ERROR in Assemble_edge_integrals (test function neighbour - ansatz function neighbour)" << endl);
                  //exit(4711);
                }
                // update second matrix
              }                                   // end inner loop over dof (jj)
            }                                     // end outer loop over dof (ii)

            for (m=0;m<4;m++)
            {
              delete X1D_neigh[m];
              delete Y1D_neigh[m];
            }                                     //endfor m
          }                                       //endif i<q
        }                                         //endif neigh

        else
        {
          weak = TDatabase::ParamDB->WEAK_BC;
          if(weak==1)
          {
            OutPut("weak" << r << endl);
            joint = cell->GetJoint(r);
            if(joint->GetType() == BoundaryEdge ||
              joint->GetType() == IsoBoundEdge)
            {
              if(joint->GetType() == BoundaryEdge)
              {
                boundedge = (TBoundEdge *)joint;
                BoundComp = boundedge->GetBoundComp();
                boundedge->GetParameters(t0, t1);
              }
              else
              {
                isoboundedge = (TIsoBoundEdge *)joint;
                BoundComp = isoboundedge->GetBoundComp();
                isoboundedge->GetParameters(t0, t1);
              }
              // get id of the boundary component
              OutPut("weak" << r << endl);
              comp=BoundComp->GetID();
              OutPut("weak" << comp << endl);
              // get type of the boundary condition at the beginning
              // and at the end of the current edge
              if (t0 < t1)
              {
                BoundaryCondition(comp, t0+eps, Cond0);
                BoundaryCondition(comp, t1-eps, Cond1);
              }
              else
              {
                BoundaryCondition(comp, t0-eps, Cond0);
                BoundaryCondition(comp, t1+eps, Cond1);
              }
              OutPut("weak" << r << endl);
              // only one boundary condition per edge allowed
              if(Cond0 == Cond1)
              {
                OutPut("weak" << r << endl);
                if(Cond0 != DIRICHLET)
                  continue;
              }
            }
            OutPut("weak" << r << endl);
#ifdef __3D__
            cell->GetVertex(r)->GetCoords(x0, y0, z0);
            cell->GetVertex((r+1) % N_Edges)->GetCoords(x1, y1, z1);
#else
            cell->GetVertex(r)->GetCoords(x0, y0);
            cell->GetVertex((r+1) % N_Edges)->GetCoords(x1, y1);
#endif
            if(out>2){  OutPut("Ecke A " << x0 << " " << y0 << " Ecke B " << x1 << " " << y1 << endl);}
            // compute length of the boundary edge
            hE = sqrt((x1-x0)*(x1-x0) + (y1-y0)*(y1-y0));
            // compute normal vector to this boundary (normalized)
            nx = (y1-y0)/hE;
            ny = (x0-x1)/hE;
            // tangential normal vector to this boundary (normalized)
            //double tx = (x1-x0)/hE;
            //double ty = (y1-y0)/hE;
            sigma_par = TDatabase::ParamDB->WEAK_BC_SIGMA;
            if(out>2){OutPut("weak_bc: tau edge stabilization: " << tau_par << endl)};

            Entries1 = sqmatrices[n]->GetEntries();
            RowPtr1 = sqmatrices[n]->GetRowPtr();
            ColInd1 = sqmatrices[n]->GetKCol();
            fespace = sqmatrices[n]->GetFESpace2D();
            ActiveBound = fespace->GetActiveBound();
            if(out>2)
            {
              OutPut("ActiveBound von sqmatrix " << n << "  :" << ActiveBound  << endl);
              for(j=0;j<N_Points1D; j++)
              {
                OutPut("Det["<<j<<"]:" <<  AbsDetjk1D[r][j] <<" b1: "<< Coeffs[j][1] <<" b2: " << Coeffs[j][2] << endl);
              }
            }

            //edge integrals: test function from cell <-> ansatz function from cell
            if(out>2){  OutPut("testfct. cell<-> ansatzfct. cell Integral:" << endl);}
            for (ii=0;ii<N_;ii++)                 //ii - test function
            {
              // look for 'ii'-th row in all matrices
              dof_ii = DOF[ii];
              //OutPut("dof_ii" << dof_ii << endl);
              // Dirichlet node

              if (dof_ii>=ActiveBound)continue;

              // for all dof in the mesh cell
              // jj - ansatz function
              for (jj=0;jj<N_;jj++)
              {
                dof_jj = DOF[jj];
                // initialize the boundary integrals
                integral=0;
                for (j=0;j<N_Points1D;j++)        // compute edge integral; Assumption: N_Points1D cell =  N_Points1D neighbour !!!!
                {
                  integrant = 0;
                                                  // contribution of diffusive term
                  integrant += Coeffs[j][0] * (-xyval_ref1D[r][j][ii]*(xderiv_ref1D[r][j][jj]*nx + yderiv_ref1D[r][j][jj]*ny) - xyval_ref1D[r][j][jj]*(xderiv_ref1D[r][j][ii]*nx + yderiv_ref1D[r][j][ii]*ny));
                                                  // penalty term to achieve coercitivity
                  integrant += sigma_par*Coeffs[j][0]*xyval_ref1D[r][j][ii]*xyval_ref1D[r][j][jj]/hE;
                                                  // contribution of convective term
                  if((Coeffs[j][1]*nx + Coeffs[j][2]*ny) < 0) integrant -= (Coeffs[j][1]*nx + Coeffs[j][2]*ny)*xyval_ref1D[r][j][ii]*xyval_ref1D[r][j][jj];
                  w = weights1D[j]*hE/2;
                  integral += w*integrant;        // integral on the edge
                }

                // update matrix
                found = 0;
                for (ll=RowPtr1[dof_ii];ll < RowPtr1[dof_ii+1]; ll++)
                {
                  if (ColInd1[ll] == dof_jj)
                  {
                    if(out>2)
                    {
                      OutPut("integral: " << integral << " DOF Testfkt: " << dof_ii
                        <<  " DOF Ansatzfkt: " << dof_jj << endl);
                    }

                    Entries1[ll] += integral;
                    found = 1;
                    break;
                  }
                }
                if (!found)
                {
                  OutPut("ERROR in Assemble_edge_integrals (test function cell - ansatz function cell) " << endl);
                  exit(4711);
                }
                // update second matrix
              }                                   // end inner loop over dof (jj)
            }                                     // end outer loop over dof (ii)
            if (out>2){  OutPut(endl);}
          }                                       //endif weak
        }                                         //endfor r (loop over edges)
      }                                           //endfor r (loop over edges)
    }                                             // endfor n (loop over sqmatrices)

    if(weak>=1)
    {
      for(n=0;n<n_rhs;n++)
      {
        fespace = ferhs[n];
        ActiveBound = fespace->GetActiveBound();
        CurrentElement = fespace->GetFE2D(i, cell);

        N_ = N_BaseFunct[CurrentElement];
        if(out>2){OutPut("N_BaseFunct " << N_ << endl);}

        RHS = rhs[n];
        // find space for this linear form

        // dof of the rhs nodes connected to this cell
        DOF = RhsGlobalNumbers[n] + RhsBeginIndex[n][i];
        if(out>2)
        {
          for(k=0; k<N_; k++)
          {
            OutPut("DOF[k]: k: " << k << " DOF: " << DOF[k]  << endl);
          }
        }

        BoundaryCondition = BoundaryConditions[n];
        BoundaryValue = BoundaryValues[n];

        N_Joints = cell->GetN_Edges();

        if(out>2)OutPut("N_Joints: " << N_Joints << endl);

        RefTrans = TFEDatabase2D::GetOrig(1, LocalUsedElements,
          Coll, cell, SecondDer,
          N_Points, xi, eta, weights, X, Y, AbsDetjk);
        if(N_Parameters>0)                        // get parameters of equ.
          Parameters->GetParameters(N_Points, Coll, cell, i, xi, eta, X, Y, Param);
                                                  // get coefficients of pde
        if(Coeff) Coeff(N_Points, X, Y, Param, Coeffs);

        for(m=0;m<N_Joints;m++)
        {
          joint = cell->GetJoint(m);
          if(joint->GetType() == BoundaryEdge||
           joint->GetType() == InterfaceJoint ||
            joint->GetType() == IsoBoundEdge)
          {
            if(joint->GetType() == BoundaryEdge||
            joint->GetType() == InterfaceJoint)
            {
              boundedge = (TBoundEdge *)joint;
              BoundComp = boundedge->GetBoundComp();
              boundedge->GetParameters(t0, t1);
            }
            else
            {
              isoboundedge = (TIsoBoundEdge *)joint;
              BoundComp = isoboundedge->GetBoundComp();
              isoboundedge->GetParameters(t0, t1);
            }
            // get id of the boundary component
            comp=BoundComp->GetID();
            // get type of the boundary condition at the beginning
            // and at the end of the current edge
            if (t0 < t1)
            {
              BoundaryCondition(comp, t0+eps, Cond0);
              BoundaryCondition(comp, t1-eps, Cond1);
            }
            else
            {
              BoundaryCondition(comp, t0-eps, Cond0);
              BoundaryCondition(comp, t1+eps, Cond1);
            }
            // only one boundary condition per edge allowed
            if(Cond0 == Cond1)
            {
              if(Cond0 == DIRICHLET)
              {
                // get polynomial degree of fe
                if(out>2){OutPut("Edge " << m << endl);}
                l = TFEDatabase2D::GetPolynomialDegreeFromFE2D
                  (CurrentElement);
                // get a suitable line quadrature formula
                LineQuadFormula = TFEDatabase2D::GetQFLineFromDegree(2*l);
                qf1D = TFEDatabase2D::GetQuadFormula1D(LineQuadFormula);
                if(out>2){OutPut("QuadFormula " << qf1D << endl);}
                qf1D->GetFormulaData(N_LinePoints, LineWeights, zeta);
                TFEDatabase2D::GetBaseFunct2DFromFE2D(CurrentElement)
                  ->MakeRefElementData(LineQuadFormula);

                TFEDatabase2D::GetOrigFromRef(RefTrans,N_Points1D, xi1D[BaseFunctCell][m],
                  eta1D[BaseFunctCell][m],
                  X1D[m], Y1D[m], AbsDetjk1D[m]);

                for(j=0;j<N_Points1D;j++)         // get values and derivatives in original cell
                {
                  TFEDatabase2D::GetOrigValues(RefTrans, xi1D[BaseFunctCell][m][j],
                    eta1D[BaseFunctCell][m][j],
                    TFEDatabase2D::GetBaseFunct2D(BaseFunctCell),
                    Coll, (TGridCell *)cell,
                    xietaval_ref1D[BaseFunctCell][m][j],
                    xideriv_ref1D[BaseFunctCell][m][j],
                    etaderiv_ref1D[BaseFunctCell][m][j],
                    xyval_ref1D[m][j],
                    xderiv_ref1D[m][j],
                    yderiv_ref1D[m][j]);
                }

                // get vertices of boundary edge
#ifdef __3D__
                cell->GetVertex(m)->GetCoords(x0, y0, z0);
                cell->GetVertex((m+1) % N_Joints)->GetCoords(x1, y1, z1);
#else
                cell->GetVertex(m)->GetCoords(x0, y0);
                cell->GetVertex((m+1) % N_Joints)->GetCoords(x1, y1);
#endif
                // compute the length of the boundary edge
                hE = sqrt((x1-x0)*(x1-x0) + (y1-y0)*(y1-y0));
                nx = (y1-y0)/hE;
                ny = (x0-x1)/hE;
                // tangential normal vector to this boundary (normalized)
                //double tx = (x1-x0)/hE;
                //double ty = (y1-y0)/hE;
                sigma_par = TDatabase::ParamDB->WEAK_BC_SIGMA;

                // compute boundary integral: ansatz function from cell with Dirichlet boundary value
                for(k=0;k<N_;k++)
                {
                  l3 = DOF[k];
                  integral=0;
                  for(l=0;l<N_LinePoints;l++)
                  {
                    if(out>2){OutPut("l:" << l << " normal vector: " << nx <<  " " << ny << endl);};
                    // get quadrature point on the boundary
                    t = t0 + 0.5*(t1-t0)*(zeta[l]+1);
                    if(out>2){OutPut("Quad formula data: Quadrature point[l]:" << zeta[l] <<  " weight: " << LineWeights[l] << endl);};
                    // get value in this quadrature point (in s)
                    BoundaryValue(comp, t, s);
                    if(out>2)
                    {
                      OutPut("Parameter Quadrature Point: " << t << " Boundary Value: " << s << endl);
                      OutPut("Function values Quadrature Point: " << k << " xyval " << xyval_ref1D[m][l][k] << " xderiv " << xderiv_ref1D[m][l][k] << " yderiv " << yderiv_ref1D[m][l][k] << endl);

                    };
                    // multiply value with weights from quadrature formula
                    // and determinant from integral transformation to the
                    // unit edge (-1,1)
                    integrant = 0;
                                                  // contribution of diffusive term
                    integrant += Coeffs[j][0]*(-s*(xderiv_ref1D[m][l][k]*nx + yderiv_ref1D[m][l][k]*ny));
                                                  // penalty term to achieve coercitivity
                    integrant += sigma_par*Coeffs[j][0]*s*xyval_ref1D[m][l][k]/hE;
                    if((Coeffs[l][1]*nx + Coeffs[l][2]*ny) < 0) integrant -= (Coeffs[l][1]*nx + Coeffs[l][2]*ny)*s*xyval_ref1D[m][l][k];
                    integral += hE/2 * LineWeights[l]*integrant;
                  }
                  if(l3 < ActiveBound) RHS[l3] += integral;
                  else
                  {
                    OutPut("Index l3 bigger than ActiveBound!");
                    exit(4711);
                  }
                  if(out>2) OutPut("DOF: " << l3 << " integral: " << integral << " RHS: " << RHS[l3] << endl);
                }
              }                                   // endif
            }                                     // endif (Cond0==Cond1)
            else
            {
              OutPut("different boundary condition on one edge ");
              OutPut("are not allowed!" << endl);
              exit(4711);
            }
          }                                       // endif (boundary joint)
        }                                         // endfor m (N_Joints)
      }                                           // endfor n (rhs)
    }                                             //endif WEAK
  }                                               // endfor i (loop over cells)

  if (out==2)
      OutPut("free memory " << endl);
  if(n_sqmatrices)
  {
    delete GlobalNumbers;
    delete BeginIndex;
  }

  if(n_matrices)
  {
    delete AnsatzGlobalNumbers;
    delete AnsatzBeginIndex;
    delete TestGlobalNumbers;
    delete TestBeginIndex;
  }

  if(N_AllMatrices)
  {
    delete LocMatrices;
    delete Matrices[0];
    delete Matrices;
  }

  delete SecondDer;

  delete UsedElements;
  for (i=0;i<4;i++)
  {
    delete X1D[i];
    delete Y1D[i];
    delete AbsDetjk1D[i];
    for (j=0;j<N_Points1D;j++)
    {
      delete xyval_ref1D[i][j];
      delete xderiv_ref1D[i][j];
      delete yderiv_ref1D[i][j];
    }
  }
  for(l=0;l<ref_n;l++)
  {
    delete value_basefunct_ori[l];
    delete xderiv_basefunct_ori[l];
    delete yderiv_basefunct_ori[l];
    delete value_basefunct_ori_neigh[l];
    delete xderiv_basefunct_ori_neigh[l];
    delete yderiv_basefunct_ori_neigh[l];
  }

  for (i=0;i<N_BaseFuncts2D;i++)
  {
      for (j=0;j<ref_n;j++)
      {
	  delete [] value_basefunct_ref1D[i][j];
	  delete [] xderiv_basefunct_ref1D[i][j];
	  delete [] yderiv_basefunct_ref1D[i][j];
      }
      delete [] value_basefunct_ref1D[i];
      delete [] xderiv_basefunct_ref1D[i];
      delete [] yderiv_basefunct_ref1D[i];
  }

  for (i=0;i<N_Points1D;i++)
  {
    delete xyval_refNeigh1D[i];
    delete xderiv_refNeigh1D[i];
    delete yderiv_refNeigh1D[i];
  }

  delete aux;
  delete aux2;
  delete aux4;

  if(n_rhs)
  {
    delete righthand;
    delete LocRhs;
    delete RhsBeginIndex;
    delete RhsGlobalNumbers;
  }

  for(i=0; i < N_BaseFuncts2D; i++)
  {
    for(j=0; j < 4; j++)
      {
	for(m=0; m < MaxN_QuadPoints_1D; m++)
          {
	    delete [] xietaval_ref1D[i][j][m];
	    delete [] xideriv_ref1D[i][j][m];
	    delete [] etaderiv_ref1D[i][j][m];
	  }
	delete [] xietaval_ref1D[i][j];
	delete [] xideriv_ref1D[i][j];
	delete [] etaderiv_ref1D[i][j];
      }
    delete [] xietaval_ref1D[i];
    delete [] xideriv_ref1D[i];
    delete [] etaderiv_ref1D[i];
  }

  delete [] value_basefunct_ref1D;
  delete [] xderiv_basefunct_ref1D;
  delete [] yderiv_basefunct_ref1D;

  delete [] xietaval_ref1D;
  delete [] xideriv_ref1D;
  delete [] etaderiv_ref1D;

  if (weak>=1) // ???
  {
    TDatabase::ParamDB->INTERNAL_DO_NOT_RESPECT_DIRICHLET_BC = 1;
    TDatabase::ParamDB->WEAK_BC = 2;
  }
  
  int N_Rows;
  // ####################################################################
  // print the whole matrix -- SECOND
  // ####################################################################
  if(out>2)
  {
    for(k=0;k<n_sqmatrices;k++)
    {
      cout << endl;
      cout << "sqmatrix: " << k << endl;
      RowPtr = sqmatrices[k]->GetRowPtr();
      Entries = sqmatrices[k]->GetEntries();
      ColInd = sqmatrices[k]->GetKCol();
      N_Rows = sqmatrices[k]->GetN_Rows();
      for(i=0;i<N_Rows;i++)
      {
        end=RowPtr[i+1];
        for(j=RowPtr[i];j<end;j++)
        {
          // cout << j << endl;
          cout << "Matrix: " << setw(5) << i << setw(5) << ColInd[j] << "   ";
          cout << setw(10) << Entries[j] << endl;
        }
      }
      cout << endl;
    }                                             // endfor k
  }                                               //endif

  /*  for(k=0;k<n_matrices;k++)
    {
      cout << endl;
      cout << "matrix: " << k << endl;
      RowPtr = matrices[k]->GetRowPtr();
      Entries = matrices[k]->GetEntries();
      ColInd = matrices[k]->GetKCol();
      N_Rows = matrices[k]->GetN_Rows();
      for(i=0;i<N_Rows;i++)
      {
        end=RowPtr[i+1];
  for(j=RowPtr[i];j<end;j++)
  {
  // cout << j << endl;
  cout << setw(5) << i << setw(5) << ColInd[j] << "   ";
  cout << setw(10) << Entries[j] << endl;
  }
  }
  cout << endl;
  } // endfor k

  for(k=0;k<n_rhs;k++)
  {
  cout << "rhs: " << k << endl;
  N_Rows = ferhs[k]->GetN_DegreesOfFreedom();
  RHS=rhs[k];
  for(i=0;i<N_Rows;i++)
  cout << setw(5) << i << setw(20) << RHS[i] << endl;
  }
  */

}                                                 // end of Assemble

 
#endif


// HIER /////////////////////////////////////////////////////////////////////////////////////////////////////

void Assemble2D(int n_fespaces, const TFESpace2D** fespaces, int n_sqmatrices,
                TSquareMatrix2D** sqmatrices, int n_matrices,
                TMatrix2D** matrices, int n_rhs, double** rhs,
                const TFESpace2D** ferhs, BoundCondFunct2D** BoundaryConditions,
                BoundValueFunct2D** BoundaryValues, LocalAssembling2D& la,
                int AssemblePhaseID, bool ignore_boundary_for_rhs)
{
  if(n_rhs != la.get_n_rhs())
  {
    ErrThrow("the number of right-hand-sides in Assemble2D does not match that "
             "in the LocalAssembling2D object, ", n_rhs, " != ",
             la.get_n_rhs());
  }
    
    FE2D LocalUsedElements[N_FEs2D];
    
    double *Param[MaxN_QuadPoints_2D];
    for(size_t i=0;i<MaxN_QuadPoints_2D;++i) //initialize Param
    {
        // NOTE: The number 10 is magic here.
        // In the current setup it may well happen, that a Coefficient function
        // expects to evaluate parameters, but the local assembling object
        // will not make use of them (N_Parameters = 0) - nevertheless the array
        // must be initialized to something.
        Param[i]=new double[10]{0.0};
    }
    
    double *righthand;
    double **Matrices;
    double ***LocMatrices, **LocRhs;
    int LocN_BF[N_BaseFuncts2D];
    BaseFunct2D LocBF[N_BaseFuncts2D];
    double *AuxArray[MaxN_QuadPoints_2D];
    double **HangingEntries, **HangingRhs;

#ifdef __3D__
    double z0, z1;
    ErrThrow("Assemble2D not working in 3D");
#endif
    

  // ########################################################################
  // store information in local arrays
  // ########################################################################
  BaseFunct2D *BaseFuncts = TFEDatabase2D::GetBaseFunct2D_IDFromFE2D();
  int *N_BaseFunct = TFEDatabase2D::GetN_BaseFunctFromFE2D();

  if(n_sqmatrices+n_matrices)
  {
    HangingEntries = new double *[n_sqmatrices+n_matrices];

    for(int i=0 ; i<n_sqmatrices ; i++)
    {
      if(sqmatrices[i] == nullptr)
      {
        HangingEntries[i] = nullptr;
        continue;
      }
      int j = sqmatrices[i]->GetHangingN_Entries();
      HangingEntries[i] = new double [j];
      memset(HangingEntries[i], 0, SizeOfDouble*j);
    }

    for(int i=0;i<n_matrices;i++)
    {
      if(matrices[i] == nullptr)
      {
        HangingEntries[i+n_sqmatrices] = nullptr;
        continue;
      }
      int j = matrices[i]->GetHangingN_Entries();
      HangingEntries[i+n_sqmatrices] = new double [j];
      memset(HangingEntries[i+n_sqmatrices], 0, SizeOfDouble*j);
    }
  }

  if(n_rhs)
  {
    HangingRhs = new double* [n_rhs];
    for(int i=0;i<n_rhs;i++)
    {
      const TFESpace2D *fespace = ferhs[i];
      int j = fespace->GetN_Hanging();
      HangingRhs[i] = new double [j];
      memset(HangingRhs[i], 0, SizeOfDouble*j);
    }                                             // endfor

    LocRhs = new double* [n_rhs];
    righthand = new double [n_rhs*MaxN_BaseFunctions2D];
    for(int i=0;i<n_rhs;i++)
      LocRhs[i] = righthand+i*MaxN_BaseFunctions2D;
  }                                               // endif n_rhs

  //N_Parameters = Parameters->GetN_Parameters();
  int N_Parameters = la.GetN_Parameters();
  
#ifdef __3D__
  N_Parameters += 7;                              // (u, ux, uy, uz, nx, ny, nz)
#endif

  if(N_Parameters)
  {
    double *aux = new double [MaxN_QuadPoints_2D*N_Parameters];
    for(int j=0;j<MaxN_QuadPoints_2D;j++)
    {
      delete[] Param[j]; //clear away the default initialized array
      Param[j] = aux + j*N_Parameters;
    }
  }

  // 40 <= number of terms in bilinear form
  // DUE NOTE CHANGE BELOW 20 SINCE THE ENTRY 19 IS USED IN GetLocalForms
  double *aux = new double [MaxN_QuadPoints_2D*40];
  for(int j=0;j<MaxN_QuadPoints_2D;j++)
    AuxArray[j] = aux + j*40;

  int N_AllMatrices = n_sqmatrices+n_matrices;
  if(N_AllMatrices)
  {
    aux = new double
      [N_AllMatrices*MaxN_BaseFunctions2D*MaxN_BaseFunctions2D];
    Matrices = new double* [N_AllMatrices*MaxN_BaseFunctions2D];
    for(int j=0;j<N_AllMatrices*MaxN_BaseFunctions2D;j++)
      Matrices[j] = aux+j*MaxN_BaseFunctions2D;

    LocMatrices = new double** [N_AllMatrices];
    for(int i=0;i<N_AllMatrices;i++)
      LocMatrices[i] = Matrices+i*MaxN_BaseFunctions2D;
  }                                               // endif N_AllMatrices

  //SecondDer = DiscreteForm->GetNeeds2ndDerivatives();
  bool *SecondDer = la.GetNeeds2ndDerivatives();
  
  // ########################################################################
  // loop over all cells
  // ########################################################################
  TCollection *Coll = fespaces[0]->GetCollection();            // all spaces use same Coll
  int N_Cells = Coll->GetN_Cells();
  for(int i=0;i<N_Cells;i++) // set the cell indices
  {
    TBaseCell *cell = Coll->GetCell(i);
    cell->SetCellIndex(i);
  }

  for(int i=0;i<N_Cells;i++)
  {
    TBaseCell *cell = Coll->GetCell(i);
    TDatabase::ParamDB->INTERNAL_CELL = i;

    // only for multiphase flows
    if(AssemblePhaseID >= 0)
    {
      if(AssemblePhaseID != cell->GetPhase_ID() )
        continue;
    }

    // ####################################################################
    // find local used elements on this cell
    // ####################################################################

    for(int j=0;j<n_fespaces;j++)
    {
      FE2D CurrentElement = fespaces[j]->GetFE2D(i, cell);
      LocalUsedElements[j] = CurrentElement;
      LocN_BF[j] = N_BaseFunct[CurrentElement];
      LocBF[j] = BaseFuncts[CurrentElement];
    }

    int N_LocalUsedElements = n_fespaces;

    // ####################################################################
    // calculate values on original element
    // ####################################################################
      int N_Points;
      double *weights, *xi, *eta;
      double X[MaxN_QuadPoints_2D],Y[MaxN_QuadPoints_2D];
      double AbsDetjk[MaxN_QuadPoints_2D];
      
    TFEDatabase2D::GetOrig(N_LocalUsedElements, LocalUsedElements,
                           Coll, cell, SecondDer,
                           N_Points, xi, eta, weights, X, Y, AbsDetjk);
    
    //Parameters->GetParameters(N_Points, Coll, cell, i, xi, eta, X, Y, Param);
    la.GetParameters(N_Points, Coll, cell, i, X, Y, Param);
    bool is_sdfem = (la.get_disctype() == SDFEM);

    if( is_sdfem || (TDatabase::ParamDB->BULK_REACTION_DISC == SDFEM)
      || (TDatabase::ParamDB->CELL_MEASURE == 4))
    {
      TDatabase::ParamDB->INTERNAL_LOCAL_DOF = i;
      int N_Edges = cell->GetN_Edges();
      for (int ij=0; ij<N_Edges;ij++)
      {
        TDatabase::ParamDB->INTERNAL_VERTEX_X[ij] = cell->GetVertex(ij)->GetX();
        TDatabase::ParamDB->INTERNAL_VERTEX_Y[ij] = cell->GetVertex(ij)->GetY();
      }
      if (N_Edges==3)
        TDatabase::ParamDB->INTERNAL_VERTEX_X[3] = -4711;
      TDatabase::ParamDB->INTERNAL_HK_CONVECTION = -1;
    }

    // use DiscreteForm to assemble a few matrices and
    // right-hand sides at once

    /*
    if(DiscreteForm)
    {
      DiscreteForm->GetLocalForms(N_Points, weights, AbsDetjk,
        hK, X, Y,
        LocN_BF, LocBF,
        Param, AuxArray,
        cell,
        N_AllMatrices, n_rhs,
        LocMatrices, LocRhs);
    }
    */
    la.GetLocalForms(N_Points, weights, AbsDetjk, X, Y, LocN_BF, LocBF,
                     Param, AuxArray, cell, N_AllMatrices, n_rhs, LocMatrices,
                     LocRhs);

    int N_Joints = cell->GetN_Joints();
    // ####################################################################
    // add local/cellwise matrices to global matrices (ansatz == test)
    // ####################################################################
    for(int j=0;j<n_sqmatrices;j++)
    {
      if(sqmatrices[j] == nullptr)
        continue;
      // find space for this bilinear form
      const TFESpace2D *fespace = sqmatrices[j]->GetFESpace2D();
      FE2D CurrentElement = fespace->GetFE2D(i, cell);
      int N_ = N_BaseFunct[CurrentElement];

      double **Matrix = LocMatrices[j];
//      double *Entries = sqmatrices[j]->GetEntries();
//      const int *RowPtr = sqmatrices[j]->GetRowPtr();
//      const int *ColInd = sqmatrices[j]->GetKCol();

      double *CurrentHangingEntries = HangingEntries[j];
      const int *HangingRowPtr = sqmatrices[j]->GetHangingRowPtr();
      const int *HangingColInd = sqmatrices[j]->GetHangingKCol();

      int ActiveBound = fespace->GetActiveBound();
      int DirichletBound = fespace->GetHangingBound();
      //int *DOF = GlobalNumbers[j] + BeginIndex[j][i];
      int * DOF = fespace->GetGlobalDOF(i);
      
      /*
      BoundaryCondition = BoundaryConditions[j];
      for(m=0;m<N_Joints;m++)
      {
      joint = cell->GetJoint(m);
        if(joint->GetType() == BoundaryEdge ||
           joint->GetType() == IsoBoundEdge)
        {
          if(joint->GetType() == BoundaryEdge)
          {
            boundedge = (TBoundEdge *)joint;
      BoundComp = boundedge->GetBoundComp();
      boundedge->GetParameters(t0, t1);
      }
      else
      {
      isoboundedge = (TIsoBoundEdge *)joint;
      BoundComp = isoboundedge->GetBoundComp();
      isoboundedge->GetParameters(t0, t1);
      }
      // get id of the boundary component
      comp = BoundComp->GetID();
      // get type of the boundary condition at the beginning
      // and at the end of the current edge
      BoundaryCondition(comp, t0, Cond0);
      //      cout << "bound1" << endl;
      if(Cond0 == ROBIN)
      {
      #ifdef __2D__
      //cout << "robin" << endl;
      // Robin
      lr = TFEDatabase2D::GetPolynomialDegreeFromFE2D(CurrentElement);

      // get a suitable line quadrature formula
      LineQuadFormula = TFEDatabase2D::GetQFLineFromDegree(2*lr);
      qf1 = TFEDatabase2D::GetQuadFormula1D(LineQuadFormula);
      qf1->GetFormulaData(N_LinePoints, LineWeights, zeta);

      TFEDatabase2D::GetBaseFunct2DFromFE2D(CurrentElement)
      ->MakeRefElementData(LineQuadFormula);

      JointValues=TFEDatabase2D::GetJointValues2D(
      BaseFuncts[CurrentElement], LineQuadFormula, m);
      // get vertices of boundary edge
      cell->GetVertex(m)->GetCoords(x0, y0);
      cell->GetVertex((m+1) % 4)->GetCoords(x1, y1);
      // compute (half of the) length of the boundary edge
      hE = sqrt((x1-x0)*(x1-x0) + (y1-y0)*(y1-y0))/2;
      // cout << "x0: " << x0 << " y0: " << y0 << endl;
      // cout << "x1: " << x1 << " y1: " << y1 << endl;
      // compute boundary integral
      for(n=0;n<N_LinePoints;n++)
      {
      // values of test functions in this quadrature point
      JointValue = JointValues[n];
      // cout << "Zeta  :" << zeta[n] << endl;

      // get quadrature point on the boundary
      for(l=0;l<N_;l++)
      {
      MatrixRow = Matrix[l];
      s = JointValue[l];
      // multiply value with weights from quadrature formula
      // and determinant from integral transformation to the
      // unit edge (-1,1)
      s *= hE * LineWeights[n];
      // !! hold the robin boundary values of
      // !! the function alpha from parameters
      // s *= alpha;
      // update rhs for all test functions
      for(k=0;k<N_;k++)
      MatrixRow[k] += s*JointValue[k]*RobinScale;
      } // endfor l
      } // endfor n
      #endif
      } // end Robin
      } // endif BoundEdge
      } // endfor m
      */

      // add local matrix to global
      for(int m=0;m<N_;m++)
      {
        int l=DOF[m];
        double *MatrixRow = Matrix[m];
        if(l < ActiveBound)
        {
          for(int k=0;k<N_;k++)
          {
            // DOF[k] is the global index of the k-th local degree of freedom
            // MatrixRow[k] is the assembled value corresponding to the m-th
            // local test function and k-th local ansatz function. That means it
            // corresponds to the l=DOF[m]-th global test function and the 
            // DOF[k]-th global ansatz function
             sqmatrices[j]->add(l, DOF[k], MatrixRow[k]);
          }
        }                                         // endif l
        else
        {
          if(l<DirichletBound)
          {
            // hanging node
            l -= ActiveBound;
            int end = HangingRowPtr[l+1];
            for(int n=HangingRowPtr[l];n<end;n++)
            {
              for(int k=0;k<N_;k++)
              {
                if(DOF[k] == HangingColInd[n])
                {
                  CurrentHangingEntries[n] += MatrixRow[k];
                  break;
                }                                 // endif
              }                                   // endfor k
            }                                     // endfor n
          }
          else
          {// Dirichlet node
        	  if(TDatabase::ParamDB->INTERNAL_FULL_MATRIX_STRUCTURE) //this is needed e.g. when applying FEM-FCT
        	  { // In that case, treat Dirichlet nodes like active dofs
        		// and add the calculated values to the square matrix
        		  for(int k=0;k<N_;k++)
        		  {
        			  sqmatrices[j]->add(l, DOF[k], MatrixRow[k]);
        		  }
        	  } else {
        		  //Dirichlet standard treatment
        		  sqmatrices[j]->set(l,l,1.0);
        	  }
          }
        }
      }                                           // endfor m
    }                                             // endfor j

    // ####################################################################
    // add local matrices to global matrices (ansatz != test)
    // ####################################################################
    for(int j=0;j<n_matrices;j++)
    {
      if(matrices[j] == nullptr)
        continue;
      const TFESpace2D *test_space = matrices[j]->GetTestSpace2D();
      const TFESpace2D *ansatz_space = matrices[j]->GetAnsatzSpace2D();
      FE2D TestElement = test_space->GetFE2D(i, cell);
      FE2D AnsatzElement = ansatz_space->GetFE2D(i, cell);
      // cout << "non square matrix: " << j << endl;
      // cout << "TestElement: " << TestElement << endl;
      // cout << "AnsatzElement: " << AnsatzElement << endl;

      int N_Test = N_BaseFunct[TestElement];
      int N_Ansatz = N_BaseFunct[AnsatzElement];

      double **Matrix = Matrices+(j+n_sqmatrices)*MaxN_BaseFunctions2D;

      double *Entries = matrices[j]->GetEntries();
      const int *RowPtr = matrices[j]->GetRowPtr();
      const int *ColInd = matrices[j]->GetKCol();

      int *TestDOF = test_space->GetGlobalDOF(i);
      int *AnsatzDOF = ansatz_space->GetGlobalDOF(i);

      int ActiveBound = test_space->GetActiveBound();
      int DirichletBound = test_space->GetHangingBound();

      double *CurrentHangingEntries = HangingEntries[j+n_sqmatrices];
      const int *HangingRowPtr = matrices[j]->GetHangingRowPtr();
      const int *HangingColInd = matrices[j]->GetHangingKCol();

      // add local matrix to global
      for(int m=0;m<N_Test;m++)
      {
        int l=TestDOF[m];
        double *MatrixRow = Matrix[m];
        // cout << "DOF: " << l << endl;
        if(l < ActiveBound ||  l>=DirichletBound)
        {
          int end=RowPtr[l+1];
          for(int n=RowPtr[l];n<end;n++)
          {
            for(int k=0;k<N_Ansatz;k++)
            {
              if(AnsatzDOF[k] == ColInd[n])
              {
                // cout << m << "   " << k << endl << n << endl;
                Entries[n] += MatrixRow[k];
                break;
              }                                   // endif
            }                                     // endfor k
          }                                       // endfor n
        }
        else
        {
          // hanging node
          l -= ActiveBound;
          int end = HangingRowPtr[l+1];
          for(int n=HangingRowPtr[l];n<end;n++)
          {
            // cout << l << " HangingColInd: " << HangingColInd[n] << endl;
            for(int k=0;k<N_Ansatz;k++)
            {
              // cout << "AnsatzDOF: " << AnsatzDOF[k] << endl;
              if(AnsatzDOF[k] == HangingColInd[n])
              {
                CurrentHangingEntries[n] += MatrixRow[k];
                break;
              }                                   // endif
            }                                     // endfor k
          }                                       // endfor n
        }
      }                                           // endfor m
    }                                             // endfor j  (n_matrices)

    // ####################################################################
    // add local right-hand sides to global right-hand side
    // ####################################################################
    for(int j=0;j<n_rhs;j++)
    {
      const TFESpace2D *fespace = ferhs[j];
      int ActiveBound = fespace->GetActiveBound();
      FE2D CurrentElement = fespace->GetFE2D(i, cell);
      BoundCond Cond0, Cond1;

      int N_ = N_BaseFunct[CurrentElement];

      double *local_rhs = LocRhs[j]; // == righthand+j*MaxN_BaseFunctions2D;
      double *RHS = rhs[j];
      if(RHS == nullptr)
      {
        continue;
      }
      double *CurrentHangingRhs = HangingRhs[j];
      // find space for this linear form

      ActiveBound = fespace->GetActiveBound();
      int DirichletBound = fespace->GetHangingBound();

      // dof of the rhs nodes connected to this cell
      int * DOF = fespace->GetGlobalDOF(i);

      // add local right-hand side to the global one
      for(int m=0;m<N_;m++)
      {
        if (TDatabase::ParamDB->INTERNAL_NO_ESTIMATE_DIRICHLET_CELLS)
        {
          int l = 0;
          int N_Edges=cell->GetN_Edges();
          for(int jj=0;jj<N_Edges;jj++)                        // loop over all edges of cell
          {
            TVertex *ver0 = cell->GetVertex(jj);
            double t0 =  ver0->GetClipBoard();
            // vertex not on the boundary
            if (t0<-1e-8)
              continue;
            // component of boundary
            int comp = floor(t0+1e-8);
            // parameter
            t0 -= comp;
            // get boundary condition
            BoundaryConditions[0](comp, t0, Cond0);
            // Dirichlet
            if (Cond0== DIRICHLET)
            {
              l = -4711;
            }
          }
          if (l==-4711) 
          break; // do nothing for this mesh cell
        }
    
        int l=DOF[m];
        //cout << "DOF: " << l << endl;
        if(l<ActiveBound || TDatabase::ParamDB->INTERNAL_FULL_MATRIX_STRUCTURE)
        {
          // node l is inner or Neumann node
          RHS[l] += local_rhs[m];
          // cout << l << " " << RHS[l] << " " << local_rhs[m]<< " "<<endl;;
        }                                         // endif l
        else
        {
          if(l<DirichletBound)
          {
            // hanging node
            l -= ActiveBound;
            CurrentHangingRhs[l] += local_rhs[m];
          }
        }
      }                                           // endfor m

      BoundCondFunct2D *BoundaryCondition = BoundaryConditions[j];
      BoundValueFunct2D *BoundaryValue = BoundaryValues[j];
      TFE2D *ele = TFEDatabase2D::GetFE2D(CurrentElement);
      double t0,t1;
      const TBoundComp *BoundComp;
      int N_EdgePoints;
      double *EdgePoints;
      double eps=1e-4;
        
      //if ((ele >= D_P1_2D_Q_A)&&(ele<= D_P3_2D_Q_M))
      //  continue;

      TNodalFunctional2D *nf = ele->GetNodalFunctional2D();

      if(TDatabase::ParamDB->SUPERCONVERGENCE_ORDER)
      {
        /* Superconvergence boundary interpolation */
        if(nf->GetID() == NF_C_Q_Q2_2D)
          nf = TFEDatabase2D::GetNodalFunctional2D(NF_S_Q_Q2_2D);
      }

      nf->GetPointsForEdge(N_EdgePoints, EdgePoints);

      TFEDesc2D *FEDesc_Obj = ele->GetFEDesc2D();
       int  N_EdgeDOF = FEDesc_Obj->GetN_JointDOF();
      // setting Dirichlet boundary condition
      N_Joints = cell->GetN_Edges();

      if(!ignore_boundary_for_rhs)
      for(int m=0;m<N_Joints;m++)
      {
        TJoint *joint = cell->GetJoint(m);

        if(joint->GetType() == BoundaryEdge ||
           joint->GetType() == IsoBoundEdge ||
           joint->GetType() == InterfaceJoint)
        {
          if(joint->GetType() == BoundaryEdge||
           joint->GetType() == InterfaceJoint)
          {
            TBoundEdge *boundedge = (TBoundEdge *)joint;
            BoundComp = boundedge->GetBoundComp();
            boundedge->GetParameters(t0, t1);
          }
          else
          {
            TIsoBoundEdge *isoboundedge = (TIsoBoundEdge *)joint;
            BoundComp = isoboundedge->GetBoundComp();
            isoboundedge->GetParameters(t0, t1);
          }
          // get id of the boundary component
          int comp=BoundComp->GetID();
          // get type of the boundary condition at the beginning
          // and at the end of the current edge
          if (t0 < t1)
          {
            BoundaryCondition(comp, t0+eps, Cond0);
            BoundaryCondition(comp, t1-eps, Cond1);
          }
          else
          {
            BoundaryCondition(comp, t0-eps, Cond0);
            BoundaryCondition(comp, t1+eps, Cond1);
          }

            // only one boundary condition per edge allowed
            int l,k,l3;
            QuadFormula1D LineQuadFormula;
            TQuadFormula1D *qf1;
            double s,t;
            int *EdgeDOF;
            double *LineWeights, *zeta;
            double x0, x1, y0,y1;
            double hE;
            double **JointValues;
            double *JointValue;
            double FunctionalValues[MaxN_BaseFunctions2D];
            double PointValues[MaxN_PointsForNodal2D];
            int N_LinePoints;
            
            if(Cond0 == Cond1)
            {
                switch(Cond0)
                {
              case DIRICHLET:
                // if DG
                if (N_EdgeDOF==0)
                  break;
                // read boundary values for each quadrature point
                for(l=0;l<N_EdgePoints;l++)
                {
                   s = EdgePoints[l];
                   t = 0.5*(t0*(1-s) + t1*(1+s));
                  BoundaryValue(comp, t, PointValues[l]);
                }                                 // endfor l
                // compute boundary values for each dof on the
                // boundary edge with the nodal functionals

                nf->GetEdgeFunctionals(Coll, cell, m, PointValues,
                  FunctionalValues);
                EdgeDOF = FEDesc_Obj->GetJointDOF(m);
                // save boundary values of each dof on the boundary
                // edge in the rhs
                for( l=0;l<N_EdgeDOF;l++)
                {
                  RHS[DOF[EdgeDOF[l]]] = FunctionalValues[l];
                }
                break;

              case NEUMANN:
                // get polynomial degree of fe
                 l = TFEDatabase2D::GetPolynomialDegreeFromFE2D(CurrentElement);
                // get a suitable line quadrature formula
                LineQuadFormula = TFEDatabase2D::GetQFLineFromDegree(2*l);
                qf1 = TFEDatabase2D::GetQuadFormula1D(LineQuadFormula);
                qf1->GetFormulaData(N_LinePoints, LineWeights, zeta);
                TFEDatabase2D::GetBaseFunct2DFromFE2D(CurrentElement)
                  ->MakeRefElementData(LineQuadFormula);
                JointValues=TFEDatabase2D::GetJointValues2D(
                  BaseFuncts[CurrentElement], LineQuadFormula, m);
                TFEDatabase2D::GetBaseFunct2D(BaseFuncts[CurrentElement])
                  ->ChangeBF(Coll, cell, N_LinePoints, JointValues);
                // get vertices of boundary edge
#ifdef __3D__
                cell->GetVertex(m)->GetCoords(x0, y0, z0);
                cell->GetVertex((m+1) % N_Joints)->GetCoords(x1, y1, z1);
#else
                cell->GetVertex(m)->GetCoords(x0, y0);
                cell->GetVertex((m+1) % N_Joints)->GetCoords(x1, y1);
#endif
                // compute (half of the) length of the boundary edge
                hE = sqrt((x1-x0)*(x1-x0) + (y1-y0)*(y1-y0))/2;
                // compute boundary integral
                for( l=0;l<N_LinePoints;l++)
                {
                  // values of test functions in this quadrature point
                  JointValue = JointValues[l];
                  // get quadrature point on the boundary
                  t = t0 + 0.5*(t1-t0)*(zeta[l]+1);
                  // get value in this quadrature point (in s)
                  BoundaryValue(comp, t, s);
                  // multiply value with weights from quadrature formula
                  // and determinant from integral transformation to the
                  // unit edge (-1,1)
                  s *= hE * LineWeights[l];
                  // update rhs for all test functions
                  for( k=0;k<N_;k++)
                    if((l3 = DOF[k])<ActiveBound)
                      RHS[l3] += s*JointValue[k];
                }
                TFEDatabase2D::GetBaseFunct2D(BaseFuncts[CurrentElement])
                  ->ChangeBF(Coll, cell, N_LinePoints, JointValues);
                break;
              case ROBIN:
#ifdef __2D__
                // get polynomial degree of fe
                l = TFEDatabase2D::GetPolynomialDegreeFromFE2D(CurrentElement);
                // get a suitable line quadrature formula
                LineQuadFormula = TFEDatabase2D::GetQFLineFromDegree(2*l);
                qf1 = TFEDatabase2D::GetQuadFormula1D(LineQuadFormula);
                qf1->GetFormulaData(N_LinePoints, LineWeights, zeta);
                TFEDatabase2D::GetBaseFunct2DFromFE2D(CurrentElement)
                  ->MakeRefElementData(LineQuadFormula);
                JointValues=TFEDatabase2D::GetJointValues2D(
                  BaseFuncts[CurrentElement], LineQuadFormula, m);
                // get vertices of boundary edge
                cell->GetVertex(m)->GetCoords(x0, y0);
                cell->GetVertex((m+1) % N_Joints)->GetCoords(x1, y1);
                // compute (half of the) length of the boundary edge
                hE = sqrt((x1-x0)*(x1-x0) + (y1-y0)*(y1-y0))/2;
                // compute boundary integral
                for(l=0;l<N_LinePoints;l++)
                {
                  // values of test functions in this quadrature point
                  JointValue = JointValues[l];
                  // get quadrature point on the boundary
                  t = t0 + 0.5*(t1-t0)*(zeta[l]+1);
                  // get value in this quadrature point (in s)
                  BoundaryValue(comp, t, s);
                  // multiply value with weights from quadrature formula
                  // and determinant from integral transformation to the
                  // unit edge (-1,1)
                  s *= hE * LineWeights[l];
                  // update rhs for all test functions
                  for(k=0;k<N_;k++)
                    if((l3 = DOF[k])<ActiveBound)
                      RHS[l3] += s*JointValue[k];
                }
#endif
                break;
              case SLIP:
                OutPut("Use SLIP_FRICTION_PENETRATION_RESISTANCE boundary condition !"<< endl);
                exit(4711);
                break;
              case SLIP_FRICTION_PENETRATION_RESISTANCE:
                // do nothing here
                // everything is done in Assemble2DSlipBC, see below
                break;

            case FREESURF:
            case INTERFACE:
              // do nothing here
              // everything is done in Freesurfint, see Freesurface2D.C
              break;
            case DIRICHLET_WEAK:
              break;
              default :
                OutPut("Unknown boundary condition !"<< endl);
                exit(4711);

            }                                     // endswitch Cond0
          }                                       // endif (Cond0==Cond1)
          else
          {
            OutPut("different boundary condition on one edge ");
            OutPut("are not allowed!" << endl);
            exit(4711);
          }
        }                                         // endif (boundary joint)
      }                                           // endfor m (N_Joints)
    }                                             // endfor j (n_rhs)
  }                                               // endfor i (N_Cells)
 
  // ####################################################################
  // modify matrix according to coupling
  // ####################################################################
  for(int j=0;j<n_sqmatrices;j++)
  {
    if(sqmatrices[j] == nullptr)
      continue;
    const TFESpace2D *fespace = sqmatrices[j]->GetFESpace2D();
    int N_ = fespace->GetN_Hanging();
    THangingNode **HangingNodes = fespace->GetHangingNodes();

    double *Entries = sqmatrices[j]->GetEntries();
    const int *RowPtr = sqmatrices[j]->GetRowPtr();
    const int *ColInd = sqmatrices[j]->GetKCol();

    double *CurrentHangingEntries = HangingEntries[j];
    const int *HangingRowPtr = sqmatrices[j]->GetHangingRowPtr();
    const int *HangingColInd = sqmatrices[j]->GetHangingKCol();

    int ActiveBound = fespace->GetActiveBound();

    for(int i=0;i<N_;i++)
    {
      THangingNode *hn = HangingNodes[i];
      HNDesc HNDescr = hn->GetType();
      THNDesc *HNDescr_Obj = TFEDatabase2D::GetHNDesc2D(HNDescr);
      int k = HNDescr_Obj->GetN_Nodes();
      double *Coupling = HNDescr_Obj->GetCoeff();
      int *DOF = hn->GetDOF();

      int end = HangingRowPtr[i+1];
      for(int n=HangingRowPtr[i];n<end;n++)
      {
        double v = CurrentHangingEntries[n];
        int m = HangingColInd[n];
        for(int l=0;l<k;l++)
        {
          int l1 = DOF[l];
          if(l1<ActiveBound)
          {
            int last=RowPtr[l1+1];
            for(int l2=RowPtr[l1];l2<last;l2++)
            {
              if(ColInd[l2] == m)
              {
                Entries[l2] += Coupling[l] * v;
              }
            }                                     // endfor l2
          }                                       // endif
        }                                         // endfor l
      }                                           // endfor n
    }                                             // endfor i
  }                                               // endfor j

  for(int j=0;j<n_matrices;j++)
  {
    if(matrices[j] == nullptr)
      continue;
    // hanging nodes in test space
    const TFESpace2D *fespace = (TFESpace2D *) (matrices[j]->GetTestSpace2D());
    int N_ = fespace->GetN_Hanging();
    THangingNode **HangingNodes = fespace->GetHangingNodes();

    double *Entries = matrices[j]->GetEntries();
    const int *RowPtr = matrices[j]->GetRowPtr();
    const int *ColInd = matrices[j]->GetKCol();

    double *CurrentHangingEntries = HangingEntries[j+n_sqmatrices];
    const int *HangingRowPtr = matrices[j]->GetHangingRowPtr();
    const int *HangingColInd = matrices[j]->GetHangingKCol();

    int ActiveBound = fespace->GetActiveBound();

    for(int i=0;i<N_;i++)
    {
      THangingNode *hn = HangingNodes[i];
      HNDesc HNDescr = hn->GetType();
      THNDesc *HNDescr_Obj = TFEDatabase2D::GetHNDesc2D(HNDescr);
      int k = HNDescr_Obj->GetN_Nodes();
      double *Coupling = HNDescr_Obj->GetCoeff();
      int *DOF = hn->GetDOF();

      int end = HangingRowPtr[i+1];
      for(int n=HangingRowPtr[i];n<end;n++)
      {
        double v = CurrentHangingEntries[n];
        int m = HangingColInd[n];
        for(int l=0;l<k;l++)
        {
          int l1 = DOF[l];
          if(l1<ActiveBound)
          {
            int last=RowPtr[l1+1];
            for(int l2=RowPtr[l1];l2<last;l2++)
            {
              if(ColInd[l2] == m)
              {
                Entries[l2] += Coupling[l] * v;
              }
            }                                     // endfor l2
          }                                       // endif
        }                                         // endfor l
      }                                           // endfor n
    }                                             // endfor i

    // hanging nodes in ansatz space
    int N_Rows =  matrices[j]->GetN_Rows();
    fespace = (TFESpace2D *) (matrices[j]->GetAnsatzSpace2D());

    N_ = fespace->GetN_Hanging();
    HangingNodes = fespace->GetHangingNodes();
     int AnsatzActiveBound = fespace->GetActiveBound();
     int AnsatzHangingBound = fespace->GetHangingBound();
    for(int i=0;i<N_Rows;i++)
    {
      int end = RowPtr[i+1];
      for(int k=RowPtr[i];k<end;k++)
      {
        int l = ColInd[k];
        if(l>=AnsatzActiveBound && l<AnsatzHangingBound)
        {
          // l is hanging node in ansatz space
          THangingNode *hn = HangingNodes[l-AnsatzActiveBound];
          HNDesc HNDescr = hn->GetType();
          THNDesc *HNDescr_Obj = TFEDatabase2D::GetHNDesc2D(HNDescr);
          int m = HNDescr_Obj->GetN_Nodes();
          double *Coupling = HNDescr_Obj->GetCoeff();
          int *DOF = hn->GetDOF();
          double v = Entries[k];
          for(int n=0;n<m;n++)
          {
            for(int l1=RowPtr[i];l1<end;l1++)
            {
              if(ColInd[l1] == DOF[n])
                Entries[l1] += v*Coupling[n];
            }
          }
          Entries[k] = 0;
        }                                         // endif l
      }                                           // endfor k
    }                                             // endfor i
  }                                               // endfor j

  for(int j=0;j<n_rhs;j++)
  {
    const TFESpace2D *fespace = ferhs[j];
    int N_Hanging = fespace->GetN_Hanging();
    THangingNode **HangingNodes = fespace->GetHangingNodes();

    double *RHS = rhs[j];
    if(RHS == nullptr)
      continue;
    double *CurrentHangingRhs = HangingRhs[j];

    int ActiveBound = fespace->GetActiveBound();

    for(int i=0;i<N_Hanging;i++)
    {
      THangingNode *hn = HangingNodes[i];
      HNDesc HNDescr = hn->GetType();
      THNDesc *HNDescr_Obj = TFEDatabase2D::GetHNDesc2D(HNDescr);
      int N_ = HNDescr_Obj->GetN_Nodes();
      double *Coupling = HNDescr_Obj->GetCoeff();
      int *DOF = hn->GetDOF();

      for(int k=0;k<N_;k++)
      {
        int l = DOF[k];
        if(l<ActiveBound)
        {
          RHS[l] += Coupling[k] * CurrentHangingRhs[i];
        }
      }                                           // endfor k
    }                                             // endfor i
  }                                               // endfor j

  // ####################################################################
  // write coupling into matrix
  // ####################################################################
  for(int j=0;j<n_sqmatrices;j++)
  {
    if(sqmatrices[j] == nullptr)
      continue;
    const TFESpace2D *fespace = sqmatrices[j]->GetFESpace2D();
    int N_ = fespace->GetN_Hanging();
    THangingNode **HangingNodes = fespace->GetHangingNodes();

    double *Entries = sqmatrices[j]->GetEntries();
    const int *RowPtr = sqmatrices[j]->GetRowPtr();
//    const int *ColInd = sqmatrices[j]->GetKCol();

    int ActiveBound = fespace->GetActiveBound();

    int n = RowPtr[ActiveBound];

    for(int i=0;i<N_;i++)
    {
      THangingNode *hn = HangingNodes[i];
      HNDesc HNDescr = hn->GetType();
      THNDesc *HNDescr_Obj = TFEDatabase2D::GetHNDesc2D(HNDescr);
      int k = HNDescr_Obj->GetN_Nodes();
      double *Coupling = HNDescr_Obj->GetCoeff();
//      int *DOF = hn->GetDOF();

      Entries[n] = 1.0;
      n++;

      for(int l=0;l<k;l++)
      {
        Entries[n] = - Coupling[l];
        n++;
      }                                           // endfor l
    }                                             // endfor i
  }

  if(n_sqmatrices+n_matrices)
  {
    for(int i=0;i<n_sqmatrices+n_matrices;i++)
    delete [] HangingEntries[i];
    delete [] HangingEntries;
  }

  if(n_rhs)
  {
    for(int i=0;i<n_rhs;i++)
    delete [] HangingRhs[i];
    delete [] HangingRhs;
    delete [] righthand;
    delete [] LocRhs;
  }

  if(N_Parameters)
  {//Param was used and has to be deleted
    delete [] Param[0];
  }
  else
  { //we have to delete the default initialized thing
    for(int j=0;j<MaxN_QuadPoints_2D;j++)
    {
      delete[] Param[j];
    }
  }

  if(N_AllMatrices)
  {
    delete [] LocMatrices;
    delete [] Matrices[0];
    delete [] Matrices;
  }

  delete [] AuxArray[0];
}                                                 // end of Assemble






<|MERGE_RESOLUTION|>--- conflicted
+++ resolved
@@ -1135,10 +1135,6 @@
   double *weights, *xi, *eta;
   double X[MaxN_QuadPoints_2D], Y[MaxN_QuadPoints_2D];
   double AbsDetjk[MaxN_QuadPoints_2D];
-<<<<<<< HEAD
-  //double *Param[MaxN_QuadPoints_2D];
-=======
->>>>>>> c8a32ca0
   double *righthand = nullptr;
   double **Matrices = nullptr;
   double *aux = nullptr;
@@ -1856,14 +1852,6 @@
     delete [] RhsGlobalNumbers;
   }
 
-<<<<<<< HEAD
-//   if(Param[0])
-//   {
-//     // delete [] Param[0];
-//   }
-
-=======
->>>>>>> c8a32ca0
   if(N_AllMatrices)
   {
     delete [] LocMatrices;
