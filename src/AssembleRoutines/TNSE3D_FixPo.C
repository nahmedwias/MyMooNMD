// ======================================================================
// @(#)TNSE3D_FixPo.C        1.3 05/05/00
//
// common declaration for all time dependent Navier-Stokes problems
// ======================================================================

#include <Database.h>
#include <Convolution.h>
#include <MooNMD_Io.h>
#include <Hotfixglobal_AssembleNSE.h> // a temporary hotfix - check documentation!

#include <stdlib.h>
#include <MainUtilities.h>

#include "../../include/AssembleRoutines/ConvDiff.h"
#include <CommonRoutineTNSE3D.h>

Hotfixglobal_AssembleNSE assemble_nse(Hotfixglobal_AssembleNSE::WITHOUT_CONVECTION);


// ======================================================================
// compute turbulent viscosity for LES 
// ======================================================================
double TurbulentViscosity3D(double delta, double* gradU, double* u, 
			    double* uConv, double* x, double* y, double* z, double proj_space)
{
  int nu_type = TDatabase::ParamDB->TURBULENT_VISCOSITY_TYPE;
  double nu_constant = TDatabase::ParamDB->TURBULENT_VISCOSITY_CONSTANT;
  int nu_tensor =  TDatabase::ParamDB->TURBULENT_VISCOSITY_TENSOR;
  double Re, zplus, eps = 1e-6, x0, y0;
  double Alpha, b11, b22, b33, b12, b13, b23, Bbeta;
  double nu_power, nu_sigma;
  double delta_x, delta_y, delta_z, hk;
  double mu_max, invariant_2, invariant_3;
  double frobenius_norm_tensor,nu,a11=0,a12=0,a13=0,a22=0,a23=0,a33=0;
  
  // van Driest damping, Do 09.02.06
  double A =26.0;
  //OutPut(proj_space << " ");
  // no turbulent viscosity
  if ((proj_space==2)||(nu_type==0))
  {
    nu = 0;
    //OutPut("ps "  << proj_space << " ");
    return(nu);
  }

  // compute square of the Frobenius norm of the tensor
  // use deformation tensor
  switch(nu_tensor)
  {
    case 0:
      // compute (grad(u)+grad(u)^T)/2
      
      a11 = gradU[0]+gradU[0];
      a12 = gradU[1]+gradU[3];
      a13 = gradU[2]+gradU[6];
      a22 = gradU[4]+gradU[4];
      a23 = gradU[5]+gradU[7];
      a33 = gradU[8]+gradU[8];
      frobenius_norm_tensor = 2*(a12*a12 + a13*a13 + a23*a23);
      frobenius_norm_tensor += a11*a11 + a22*a22 + a33*a33;
      frobenius_norm_tensor /= 4;
    
      break;

    case 1:
      // use grad u
      frobenius_norm_tensor =  gradU[0]*gradU[0] + gradU[1]*gradU[1] +
      gradU[2]*gradU[2] + gradU[3]*gradU[3]  + gradU[4]*gradU[4] + 
      gradU[5]*gradU[5] + gradU[6]*gradU[6] + gradU[7]*gradU[7] +
      gradU[8]*gradU[8];
  
      break;

    case 2:
    // deformation tensor of small scales
    // compute (grad(u)+grad(u)^T)/2 - G^H
    // works only with VMS methods
    if (uConv == nullptr)
    {
       OutPut("TURBULENT_VISCOSITY_TENSOR 2 works only with VMS methods !!!" << endl);
       exit(4711);
    }
    a11 = (gradU[0]+gradU[0])/2.0 - uConv[0];
    a12 = (gradU[1]+gradU[3])/2.0 - uConv[1];
    a13 = (gradU[2]+gradU[6])/2.0 - uConv[2];
    a22 = (gradU[4]+gradU[4])/2.0 - uConv[3];
    a23 = (gradU[5]+gradU[7])/2.0 - uConv[4];
    a33 = (gradU[8]+gradU[8])/2.0 - uConv[5];
    frobenius_norm_tensor = 2*(a12*a12 + a13*a13 + a23*a23);
    frobenius_norm_tensor += a11*a11 + a22*a22 + a33*a33;
    
    break;
    
    default:
      OutPut("TURBULENT_VISCOSITY_TENSOR " << TDatabase::ParamDB->TURBULENT_VISCOSITY_TENSOR  <<
             " not implemented !!!" << endl);
      exit(4711);
  }

  // compute turbulent viscosity
  switch(nu_type)
  {
  case 1: // Smagorinsky
  case 17: // Smagorinsky
    nu = nu_constant * delta * delta * sqrt(frobenius_norm_tensor);
    break;
  case 2: // p laplacian
    nu_power = TDatabase::ParamDB->TURBULENT_VISCOSITY_POWER;
    nu = nu_constant * delta * delta * pow(frobenius_norm_tensor, nu_power/2.0);
    break;
  case 3: // Layton SIAM J. Sci. Comput. 1996 
    // nu = nu_0 |ln(h)|^(-2/3*(p-1)) h^sigma \|\nabla u\|^(p-2)
    nu_power = TDatabase::ParamDB->TURBULENT_VISCOSITY_POWER;
    nu_sigma = TDatabase::ParamDB->TURBULENT_VISCOSITY_SIGMA;
    nu = nu_constant * pow(delta,nu_sigma) * 
      pow(frobenius_norm_tensor,(nu_power-2)/2.0) 
      /pow(fabs(log(delta)),2*(nu_power-1)/3);
    break;
  case 4: // \|u-g_\delta \ast u\|_2
    nu = nu_constant * delta * sqrt((u[0]-uConv[0])*(u[0]-uConv[0])+
                                    (u[1]-uConv[1])*(u[1]-uConv[1])
                                    +(u[2]-uConv[2])*(u[2]-uConv[2]));
//    OutPut(" nu " << nu << " " << fabs((u[0]-uConv[0])) << " " <<  fabs((u[1]-uConv[1]))
//           << " " << fabs((u[2]-uConv[2])) << endl);
    break;
  case 5: // \|Du^h-G^H\|_2
      // the values of the off diagonal entries of G^H has to be divided by 2
      // since the basis functions are l^H/2 !!!
      a11 = gradU[0] - uConv[0];
      a12 = (gradU[1]+gradU[3]-uConv[1])/2.0;
      a13 = (gradU[2]+gradU[6]-uConv[2])/2.0;
      a22 = gradU[4]-uConv[3];
      a23 = (gradU[5]+gradU[7]-uConv[4])/2.0;
      a33 = gradU[8]-uConv[5];
      nu = nu_constant * delta * delta * sqrt(a11*a11+2*a12*a12+2*a13*a13+a22*a22+2*a23*a23+a33*a33);
      //   OutPut(" nu " << nu);// << " " << fabs((u[0]-uConv[0])) << " " <<  fabs((u[1]-uConv[1]))
//           << " " << fabs((u[2]-uConv[2])) << endl);
    break;
  case 6: // all parameters free
    nu_power = TDatabase::ParamDB->TURBULENT_VISCOSITY_POWER;
    nu_sigma = TDatabase::ParamDB->TURBULENT_VISCOSITY_SIGMA;
    nu = nu_constant * pow(delta,nu_sigma) * 
      pow(frobenius_norm_tensor,nu_power/2.0) ;
    break;
  case 100: // van Driest damping for channel
 	Re = TDatabase::ParamDB->RE_NR;
	// walls at z=0 and z=2
	zplus = Re*(1-fabs(1-z[0]));
	if(zplus < 5)
	  {
	    nu = nu_constant * delta * delta * (1-exp(-zplus/A)) *
	     (1-exp(-zplus/A)) * sqrt(frobenius_norm_tensor);
	  }
	else
	  {
	    nu  =  nu_constant * delta * delta * sqrt(frobenius_norm_tensor);
	  }
	break;
  case 101: // van Driest damping for cylinder with squared cross--section
	  // left and right wall at the cylinder
	  zplus = 1000;
	  if ((x[0] > 0.45 - eps) && (x[0] < 0.55 + eps))
	  {
	      // distance to the wall
	      if (y[0] > 0.7)
		  y0 = y[0] - 0.75;
	      else
		  y0 = 0.65 - y[0];
	      // wall units 
	      zplus = TDatabase::ParamDB->CYLINDER_22000_YPLUS_SIDES * y0;
	  }
	  if ((y[0] > 0.65 - eps) && (y[0] < 0.75 + eps))
	  {
	      // distance to the wall
	      if (x[0] < 0.5)
	      {
		  x0 = 0.45 - x[0];
		  // wall units 
		  zplus = TDatabase::ParamDB->CYLINDER_22000_YPLUS_FRONT * x0;
	      }
	      else
	      {
		  x0 = x[0] - 0.55;
		  // wall units 
		  zplus = TDatabase::ParamDB->CYLINDER_22000_YPLUS_BACK * x0;
	      }
	  }
	  
	  if(zplus < 5)
	    {
	      nu = nu_constant * delta * delta * (1-exp(-zplus/A)) *
		(1-exp(-zplus/A)) * sqrt(frobenius_norm_tensor);
	      //OutPut("nu " << x[0] << " " << y[0] << " " << x0 << " " << y0 << " " << zplus << endl);
	    }
	  else
	    {
	      nu  =  nu_constant * delta * delta * sqrt(frobenius_norm_tensor);
	    }
	  /*    
	      
	  r = sqrt(x0*x0+y0*y0);
	  // find the distance of the center to the boundary of the cylinder
	  // in the direction of (x[0],y[0])
	  // compute the parameter of the line from the center to (x[0],y[0])
	  // which determines the intersection with the boundary of the cylinder
	  int found = 0;
	  if (fabs(x0)>eps)
	  {
	      lambda = 0.05/x0;
	      val = 0.5 + lambda * y0;
	      if ((val>0.45-eps)&&(val<0.55+eps)&&(lambda>0))
		  found = 1;
	  }
	  if ((fabs(x0)>eps)&&(!found))
	  {
	      lambda = -0.05/x0;
	      val = 0.5 + lambda * y0;
	      if ((val>0.45-eps)&&(val<0.55+eps)&&(lambda>0))
		  found = 1;
	  }
	  if ((fabs(y0)>eps)&&(!found))
	  {
	      lambda = 0.05/y0;
	      val = 0.5 + lambda * x0;
	      if ((val>0.45-eps)&&(val<0.55+eps)&&(lambda>0))
		  found = 1;
	  }
	  if ((fabs(y0)>eps)&&(!found))
	  {
	      lambda = -0.05/y0;
	      val = 0.5 + lambda * x0;
	      if ((val>0.45-eps)&&(val<0.55+eps)&&(!found))
		  found = 1;
	  }
	  if (!found)
	  {
	      OutPut("intersection not found !" << endl);
	      exit(4711);
	  }
	  // compute distance
	  r = (1-lambda)*r;
	  //OutPut("aft " << x[0] << " " << y[0] << " " << r <<endl);
 	  Re = TDatabase::ParamDB->RE_NR;
	  // THIS HAS TO BE CORRECTED
	  zplus = Re*r;
	  if(zplus < 5)
	    {
	      nu = nu_constant * delta * delta * (1-exp(-zplus/A)) *
		(1-exp(-zplus/A)) * sqrt(frobenius_norm_tensor);
	    }
	  else
	    {
	      nu  =  nu_constant * delta * delta * sqrt(frobenius_norm_tensor);
	      }*/
	  break;
  case 102:                                     // van Driest damping for channel flow (continuous)
      Re = TDatabase::ParamDB->RE_NR;
      // walls at z=0 and z=2
      zplus = Re*(1-fabs(1-z[0]));
      nu = nu_constant * delta * delta * (1-exp(-zplus/A)) *
        (1-exp(-zplus/A)) * sqrt(frobenius_norm_tensor);

      /*OutPut("Van Driest: " << (1-exp(-zplus/A)) *
      (1-exp(-zplus/A)) << endl);*/
    break;
  case 103:                                     // van Driest damping for channel flow (paper: Rudman, Blackburn'99)
      Re = TDatabase::ParamDB->RE_NR;
      // walls at z=0 and z=2
      zplus = Re*(1-fabs(1-z[0]));
      nu = nu_constant * delta * delta * (1-exp(-(zplus/A)*(zplus/A)*(zplus/A))) *  sqrt(frobenius_norm_tensor);

      /*OutPut("Van Driest: " << (1-exp(-zplus/A)) *
      (1-exp(-zplus/A)) << endl);*/
    break;
  case 104:                                     // van Driest damping for channel flow (paper: Rudman, Blackburn'99) with diff A+
      Re = TDatabase::ParamDB->RE_NR;
      A =17.0;
      // walls at z=0 and z=2
      zplus = Re*(1-fabs(1-z[0]));
      nu = nu_constant * delta * delta * (1-exp(-(zplus/A)*(zplus/A)*(zplus/A))) *  sqrt(frobenius_norm_tensor);

      /*OutPut("Van Driest: " << (1-exp(-zplus/A)) *
      (1-exp(-zplus/A)) << endl);*/
    break;

  case 105:
      // eddy viscosity model: Vreman, Phys. Fluids 16 (10), 3670 -3681, 2004
      // frobenius norm of gradient of velocity
      // use same notations as in paper
      
      Alpha = gradU[0]*gradU[0]+gradU[1]*gradU[1]+gradU[2]*gradU[2]+gradU[3]*gradU[3]
              +gradU[4]*gradU[4]+gradU[5]*gradU[5]
              +gradU[6]*gradU[6]+gradU[7]*gradU[7]+gradU[8]*gradU[8];
      if (fabs(Alpha)<1e-12)
      {
        nu = 0;
        break;
      }

      // compute filter width in coordinate directions
      // hk is just the value if the filter width would be zero (this should not happen)
      
      hk = delta/2.0;
      delta_x = Mesh_size_in_convection_direction<3>(hk, {{1,0,0}});
      delta_x *=delta_x;
      delta_y = Mesh_size_in_convection_direction<3>(hk, {{0,1,0}});
      delta_y *=delta_y;
      delta_z = Mesh_size_in_convection_direction<3>(hk, {{0,0,1}});
      delta_z *=delta_z;

      // compute second invariant of gradient of velocity, scaled with filter widht in coordinate directions
      b11 = delta_x*gradU[0]*gradU[0]+delta_y*gradU[3]*gradU[3]+delta_z*gradU[6]*gradU[6];
      b22 = delta_x*gradU[1]*gradU[1]+delta_y*gradU[4]*gradU[4]+delta_z*gradU[7]*gradU[7];
      b33 = delta_x*gradU[2]*gradU[2]+delta_y*gradU[5]*gradU[5]+delta_z*gradU[8]*gradU[8];
      b12 = delta_x*gradU[0]*gradU[1]+delta_y*gradU[3]*gradU[4]+delta_z*gradU[6]*gradU[7];
      b13 = delta_x*gradU[0]*gradU[2]+delta_y*gradU[3]*gradU[5]+delta_z*gradU[6]*gradU[8];
      b23 = delta_x*gradU[1]*gradU[2]+delta_y*gradU[4]*gradU[5]+delta_z*gradU[7]*gradU[8];
      Bbeta = b11*b22 - b12*b12 +b11*b33 - b13*b13 + b22*b33 - b23*b23;
      // check for round-off errors
      if (Bbeta<0)
      {
        Bbeta = 0;
      }

      // scale, in Vreman (2004) it is recommended to use 2.5 times Smagorinsky constant
      nu = nu_constant*sqrt(Bbeta/Alpha);

    break;
  case 106:                                     // van Driest damping (continuous, classical) for cylinder with squared cross--section
      // left and right wall at the cylinder
      zplus = 1000;
      if ((x[0] > 0.45 - eps) && (x[0] < 0.55 + eps))
      {
        // distance to the wall
        if (y[0] > 0.7)
          y0 = y[0] - 0.75;
        else
          y0 = 0.65 - y[0];
        // wall units
        zplus = TDatabase::ParamDB->CYLINDER_22000_YPLUS_SIDES * y0;
      }
      if ((y[0] > 0.65 - eps) && (y[0] < 0.75 + eps))
      {
        // distance to the wall
        if (x[0] < 0.5)
        {
          x0 = 0.45 - x[0];
          // wall units
          zplus = TDatabase::ParamDB->CYLINDER_22000_YPLUS_FRONT * x0;
        }
        else
        {
          x0 = x[0] - 0.55;
          // wall units
          zplus = TDatabase::ParamDB->CYLINDER_22000_YPLUS_BACK * x0;
        }
      }
      nu = nu_constant * delta * delta * (1-exp(-zplus/A)) *
        (1-exp(-zplus/A)) * sqrt(frobenius_norm_tensor);
      //OutPut("nu " << x[0] << " " << y[0] << " " << x0 << " " << y0 << " " << zplus << endl);
    break;
  case 107:                                     // van Driest damping (paper: Rudman, Blackburn'99) for cylinder with squared cross--section
      // left and right wall at the cylinder
      zplus = 1000;
      if ((x[0] > 0.45 - eps) && (x[0] < 0.55 + eps))
      {
        // distance to the wall
        if (y[0] > 0.7)
          y0 = y[0] - 0.75;
        else
          y0 = 0.65 - y[0];
        // wall units
        zplus = TDatabase::ParamDB->CYLINDER_22000_YPLUS_SIDES * y0;
      }
      if ((y[0] > 0.65 - eps) && (y[0] < 0.75 + eps))
      {
        // distance to the wall
        if (x[0] < 0.5)
        {
          x0 = 0.45 - x[0];
          // wall units
          zplus = TDatabase::ParamDB->CYLINDER_22000_YPLUS_FRONT * x0;
        }
        else
        {
          x0 = x[0] - 0.55;
          // wall units
          zplus = TDatabase::ParamDB->CYLINDER_22000_YPLUS_BACK * x0;
        }
      }
      nu = nu_constant * delta * delta * (1-exp(-(zplus/A)*(zplus/A)*(zplus/A))) *  sqrt(frobenius_norm_tensor);
      //OutPut("nu " << x[0] << " " << y[0] << " " << x0 << " " << y0 << " " << zplus << endl);
    break;
      
  case 108: /** Verstappen model (J Sci Comput'11) */
      
      /* C = 1/mu_max as on page 107 */
      
      // compute filter width in coordinate directions
      // hk is just the value if the filter width would be zero (this should not happen)
      hk = delta/2.0;
      delta_x = Mesh_size_in_convection_direction<3>(hk, {{1,0,0}});
      delta_x *= delta_x;
      delta_y = Mesh_size_in_convection_direction<3>(hk, {{0,1,0}});
      delta_y *= delta_y;
      delta_z = Mesh_size_in_convection_direction<3>(hk, {{0,0,1}});
      delta_z *= delta_z;
      
      mu_max = 4 * ( 1./delta_x + 1./delta_y + 1./delta_z );
      
      switch(nu_tensor)
      {
      case 0:
    	  a11 = a11/2.;
    	  a12 = a12/2.;
    	  a13 = a13/2.;
    	  a22 = a22/2.;
    	  a23 = a23/2.;
    	  a33 = a33/2.;
    	break;
    
      case 1:
    	  OutPut("ERROR: Verstappen model needs a symmetric stress tensor!" << endl);
        exit(0);
      }
      
      //invariant_3 = - det(D(u))
      invariant_3 = - (a11*a22*a33 + 2.*a12*a23*a13 - a12*a12*a33 - a23*a23*a11 - a13*a13*a22);
      invariant_2 = 0.5 * frobenius_norm_tensor;
      
      nu = (1.5 * fabs(invariant_3) ) / (mu_max * invariant_2);      
    break;
      
  case 109:  /** Verstappen model (J Sci Comput'11) */
      
      /* C = (h/pi)^2 as on page as on page 97, where Delta = (h_x*h_y*h_z)^(1/3) */
      
      // compute filter width in coordinate directions
      // hk is just the value if the filter width would be zero (this should not happen)
      hk = delta/2.0;
      delta_x = Mesh_size_in_convection_direction<3>(hk, {{1,0,0}});
      delta_y = Mesh_size_in_convection_direction<3>(hk, {{0,1,0}});
      delta_z = Mesh_size_in_convection_direction<3>(hk, {{0,0,1}});
      
      /* TODO: change cell width hk using CELL_MEASURE (more elegant), now too slow! */
      
      hk = delta_x*delta_y*delta_z;
      hk = pow(hk,1.0/3.0);
      
      switch(nu_tensor)
      {
  case 0:
    a11 = a11/2.;
    a12 = a12/2.;
    a13 = a13/2.;
    a22 = a22/2.;
    a23 = a23/2.;   
    a33 = a33/2.; 
    break;
    
  case 1:
    OutPut("ERROR: Verstappen model needs a symmetric stress tensor!" << endl);
    exit(0);
      }
      
      /* invariant_3 = - det(D(u)) */
      invariant_3 = - (a11*a22*a33 + 2.*a12*a23*a13 - a12*a12*a33 - a23*a23*a11 - a13*a13*a22);
      invariant_2 = 0.5 * frobenius_norm_tensor;
      
      nu = ( 1.5 * hk * hk * fabs(invariant_3) )  / ( Pi * Pi * invariant_2 );      
      
      break;
  default:
    OutPut("This type of turbulent viscosity is not implemented !!!" << endl);
    exit(4711);
  break;
  }
  
  return(nu);
}

/******************************************************************************/
//
// computation of SUPG parameter following 
// Bazilevs, Calo, Cottrell, Hughes, Reali, Scovazzi
//
/******************************************************************************/

void SUPG_Param3D(double u1, double u2, double u3, double* coeff, double* params)
{
  ErrThrow("not tested and/or adjusted yet: ");
    double x1, x2, x3, x0, y1, y2, y3, y0, z1, z2, z3, z0, x4, y4, z4;
    double d11, d12, d13, d21, d22, d23, d31, d32, d33, nu;
    double g11, g12, g13, g22, g23, g33;
    double rec_detjk, tau_c, tau_m;
    double eps  = 1e-12;
    double time_step = TDatabase::TimeDB->CURRENTTIMESTEPLENGTH;    
    double C_I = TDatabase::ParamDB->DELTA0;
    
    nu = coeff[0];             
    rec_detjk = coeff[19];
    rec_detjk = 1/rec_detjk;

    // tetrahedron
    if (TDatabase::ParamDB->INTERNAL_VERTEX_X[4] == -4711)
    {
	x0 = TDatabase::ParamDB->INTERNAL_VERTEX_X[0];
	y0 = TDatabase::ParamDB->INTERNAL_VERTEX_Y[0];
	z0 = TDatabase::ParamDB->INTERNAL_VERTEX_Z[0];
	x1 = TDatabase::ParamDB->INTERNAL_VERTEX_X[1];
	y1 = TDatabase::ParamDB->INTERNAL_VERTEX_Y[1];
	z1 = TDatabase::ParamDB->INTERNAL_VERTEX_Z[1];
	x2 = TDatabase::ParamDB->INTERNAL_VERTEX_X[2];
	y2 = TDatabase::ParamDB->INTERNAL_VERTEX_Y[2];
	z2 = TDatabase::ParamDB->INTERNAL_VERTEX_Z[2];
	x3 = TDatabase::ParamDB->INTERNAL_VERTEX_X[3];
	y3 = TDatabase::ParamDB->INTERNAL_VERTEX_Y[3];
	z3 = TDatabase::ParamDB->INTERNAL_VERTEX_Z[3];
	
	d11 = ((y2-y0)*(z3-z0)+(y3-y0)*(z0-z2)) * rec_detjk;  //dxi/dx
	d12 = ((x3-x0)*(z2-z0)+(x2-x0)*(z0-z3)) * rec_detjk;  //dxi/dy
	d13 = ((x2-x0)*(y3-y0)+(x3-x0)*(y0-y2)) * rec_detjk;  //dxi/dz
	
	d21 = ((y3-y0)*(z1-z0)+(y1-y0)*(z0-z3)) * rec_detjk;  //deta/dx
	d22 = ((x1-x0)*(z3-z0)+(x3-x0)*(z0-z1)) * rec_detjk;  //deta/dy
	d23 = ((x3-x0)*(y1-y0)+(x1-x0)*(y0-y3)) * rec_detjk;  //deta/dz
	
	d31 = ((y1-y0)*(z2-z0)+(y2-y0)*(z0-z1)) * rec_detjk;  //dzeta/dx
	d32 = ((x2-x0)*(z1-z0)+(x1-x0)*(z0-z2)) * rec_detjk;  //dzeta/dy
	d33 = ((x1-x0)*(y2-y0)+(x2-x0)*(y0-y1)) * rec_detjk;  //dzeta/dz	
    }
    else
    {
	// hexahedron
	x0 = TDatabase::ParamDB->INTERNAL_VERTEX_X[0];
	y0 = TDatabase::ParamDB->INTERNAL_VERTEX_Y[0];
	z0 = TDatabase::ParamDB->INTERNAL_VERTEX_Z[0];
	x1 = TDatabase::ParamDB->INTERNAL_VERTEX_X[1];
	y1 = TDatabase::ParamDB->INTERNAL_VERTEX_Y[1];
	z1 = TDatabase::ParamDB->INTERNAL_VERTEX_Z[1];
	x2 = TDatabase::ParamDB->INTERNAL_VERTEX_X[2];
	y2 = TDatabase::ParamDB->INTERNAL_VERTEX_Y[2];
	z2 = TDatabase::ParamDB->INTERNAL_VERTEX_Z[2];
	x4 = TDatabase::ParamDB->INTERNAL_VERTEX_X[4];
	y4 = TDatabase::ParamDB->INTERNAL_VERTEX_Y[4];
	z4 = TDatabase::ParamDB->INTERNAL_VERTEX_Z[4];
	
	d11 = ((y1-y0)*(z4-z0)+(y0-y4)*(z1-z0)) * 0.5 * rec_detjk;  //dxi/dx
	d12 = ((x4-x0)*(z1-z0)+(x1-x0)*(z0-z4)) * 0.5 * rec_detjk;  //dxi/dy
	d13 = ((x1-x0)*(y4-y0)+(x0-x4)*(y1-y0)) * 0.5 * rec_detjk;  //dxi/dz
	
	d21 = ((y4-y0)*(z1-z2)+(y1-y2)*(z0-z4)) * 0.5 * rec_detjk;  //deta/dx
	d22 = ((x1-x2)*(z4-z0)+(x0-x4)*(z1-z2)) * 0.5 * rec_detjk;  //deta/dy
	d23 = ((x4-x0)*(y1-y2)+(x1-x2)*(y0-y4)) * 0.5 * rec_detjk;  //deta/dz
	
	d31 = ((y1-y2)*(z1-z0)+(y1-y0)*(z2-z1)) * 0.5 * rec_detjk;  //dzeta/dx
	d32 = ((x1-x0)*(z1-z2)+(x1-x2)*(z0-z1)) * 0.5 * rec_detjk;  //dzeta/dy
	d33 = ((x1-x2)*(y1-y0)+(x1-x0)*(y2-y1)) * 0.5 * rec_detjk;  //dzeta/dz
    }

    g11 = d11*d11 + d21*d21 + d31*d31;
    g12 = d11*d12 + d21*d22 + d31*d32;
    g13 = d11*d13 + d21*d23 + d31*d33;
    g22 = d12*d12 + d22*d22 + d32*d32;
    g23 = d12*d13 + d22*d23 + d32*d33;
    g33 = d13*d13 + d23*d23 + d33*d33;
    
    tau_m = g11*g11 + 2*g12*g12 + 2*g13*g13 + g22*g22 + 2*g23*g23 + g33*g33; // G:G
    //OutPut("det "  << rec_detjk << " " << tau_m << endl);
   
    tau_m *= C_I*nu*nu;
    tau_m +=  4/(time_step*time_step); 
    tau_m += u1 * (g11*u1+g12*u2+g13*u3) + u2*(g12*u1+g22*u2+g23*u3)
	+ u3*(g13*u1+g23*u2+g33*u3);
    if (tau_m < eps)
    {
	params[0] = 0;
	params[1] = 0;
	return;
    }
    tau_m = 1/sqrt(tau_m); // this is the parameter for the momentum equation
    
    tau_c = (d11+d21+d31)*(d11+d21+d31)+(d12+d22+d32)*(d12+d22+d32)
	+(d13+d23+d33)*(d13+d23+d33);
//    OutPut(" taucbef " << tau_c << " "  << d11+d21+d31 << " " << d12+d22+d32 << " " << d13+d23+d33 <<
//	   " " << rec_detjk << ":");
    tau_c *= tau_m;
    if (tau_c < eps)
    {
	tau_c = 0;
    }
    else
	tau_c = 1/tau_c;

    //  OutPut(" tauc " << tau_c << " "  << tau_m);
    params[0] = tau_m;
    params[1] = tau_c;

/*
  delta = (d11*d11+d21*d21+d31*d31)*(d11*d11+d21*d21+d31*d31) + 2*(d11*d12+d21*d22+d31*d32)*(d11*d12+d21*d22+d31*d32) +  // G:G
          (d12*d12+d22*d22+d32*d32)*(d12*d12+d22*d22+d32*d32) + 2*(d11*d13+d21*d23+d31*d33)*(d11*d13+d21*d23+d31*d33) +
          2*(d12*d13+d22*d23+d32*d33)*(d12*d13+d22*d23+d32*d33) + (d13*d13+d23*d23+d33*d33)*(d13*d13+d23*d23+d33*d33);
  delta *= C_I*nu*nu;         
  delta += 4/(time_step*time_step);  
  delta += u1*u1*(d11*d11+d21*d21+d31*d31)+2*u1*u2*(d11*d12+d21*d22+d31*d32)+2*u1*u3*(d11*d13+d21*d23+d31*d33)+
           u2*u2*(d12*d12+d22*d22+d32d32)+2*u2*u3*(d12*d13+d22*d23+d32*d33)+u3*u3*(d13*d13+d23*d23+d33d33);            // uGu
  delta = sqrt(delta);
  
  delta /= (d11+d21+d31)*(d11+d21+d31)+(d12+d22+d32)*(d12+d22+d32)+(d13+d23+d33)*;   // gg
  
  return delta;
*/
}

// ======================================================================
// compute parameter for Leray-alpha model
// ======================================================================
double LerayAlpha_Param3D(double hK) 
{
  double c = TDatabase::ParamDB->DELTA0;
    
  return(c*hK);
}


// ======================================================================
// Type 1, Standard Galerkin
// Type 1, ClassicalLES
// Type 1, GL00Convolution
// ======================================================================
void TimeNSType1Galerkin3D(double Mult, double *coeff, 
                double *param, double hK, 
                double **OrigValues, int *N_BaseFuncts,
                double ***LocMatrices, double **LocRhs)
{
  double **MatrixA, **MatrixB1, **MatrixB2, **MatrixB3, **MatrixM;
  double *Rhs1, *Rhs2, *Rhs3, val, val1;
  double *MatrixRow, *MatrixRow1, *MatrixRow2, *MatrixRow3, *MatrixMRow;
  double ansatz100, ansatz010, ansatz001, ansatz000;
  double test000, test100, test010, test001;
  double *Orig0, *Orig1, *Orig2, *Orig3, *Orig4;
  int i,j, N_U, N_P;
  double c0, c1, c2, c3;
  double u1, u2, u3;

  MatrixA = LocMatrices[0];
  MatrixM = LocMatrices[1];
  MatrixB1 = LocMatrices[2];
  MatrixB2 = LocMatrices[3];
  MatrixB3 = LocMatrices[4];

  Rhs1 = LocRhs[0];
  Rhs2 = LocRhs[1];
  Rhs3 = LocRhs[2];

  N_U = N_BaseFuncts[0];
  N_P = N_BaseFuncts[1];

  Orig0 = OrigValues[0]; // u_x
  Orig1 = OrigValues[1]; // u_y
  Orig2 = OrigValues[2]; // u_z
  Orig3 = OrigValues[3]; // u
  Orig4 = OrigValues[4]; // p

  c0 = coeff[0]; // nu
  c1 = coeff[1]; // f1
  c2 = coeff[2]; // f2
  c3 = coeff[3]; // f2

  u1 = param[0]; // u1old
  u2 = param[1]; // u2old
  u3 = param[2]; // u3old

  for(i=0;i<N_U;i++)
  {
    MatrixRow = MatrixA[i];
    MatrixMRow = MatrixM[i];
    test100 = Orig0[i];
    test010 = Orig1[i];
    test001 = Orig2[i];
    test000 = Orig3[i];
    val1 = Mult*test000;
    
    Rhs1[i] += val1*c1;
    Rhs2[i] += val1*c2;
    Rhs3[i] += val1*c3;

    for(j=0;j<N_U;j++)
    {
      ansatz100 = Orig0[j];
      ansatz010 = Orig1[j];
      ansatz001 = Orig2[j];
      ansatz000 = Orig3[j];
       
      val  = c0*(test100*ansatz100+test010*ansatz010+
                 test001*ansatz001);
      //HOTFIX: Check the documentation!
      if(assemble_nse == Hotfixglobal_AssembleNSE::WITH_CONVECTION)
        val += (u1*ansatz100+u2*ansatz010+u3*ansatz001)*test000;

      MatrixRow[j] += Mult * val;

      val = ansatz000*test000;
      MatrixMRow[j] += Mult * val;
    } // endfor j
  } // endfor i

  for(i=0;i<N_P;i++)
  {
    MatrixRow1 = MatrixB1[i];
    MatrixRow2 = MatrixB2[i];
    MatrixRow3 = MatrixB3[i];

    test000 = Orig4[i];
    val1 = Mult*test000;
    
    for(j=0;j<N_U;j++)
    {
      ansatz100 = Orig0[j];
      ansatz010 = Orig1[j];
      ansatz001 = Orig2[j];

      val = -val1*ansatz100;
      MatrixRow1[j] += val;

      val = -val1*ansatz010;
      MatrixRow2[j] += val;

      val = -val1*ansatz001;
      MatrixRow3[j] += val;
    } // endfor j
  } // endfor i
}

// ======================================================================
// for Type 1 is no SDFEM available
// ======================================================================

// ======================================================================
// Type 1, for upwind (only laplacian in A block)
// ======================================================================
void TimeNSType1Upwind3D(double Mult, double *coeff, 
                double *param, double hK, 
                double **OrigValues, int *N_BaseFuncts,
                double ***LocMatrices, double **LocRhs)
{
  double **MatrixA, **MatrixB1, **MatrixB2, **MatrixB3, **MatrixM;
  double *Rhs1, *Rhs2, *Rhs3, val, val1;
  double *MatrixRow, *MatrixRow1, *MatrixRow2, *MatrixRow3, *MatrixMRow;
  double ansatz000, ansatz100, ansatz010, ansatz001;
  double test000, test100, test010, test001;
  double *Orig0, *Orig1, *Orig2, *Orig3, *Orig4;
  int i,j, N_U, N_P;
  double c0, c1, c2, c3;

  MatrixA = LocMatrices[0];
  MatrixM = LocMatrices[1];
  MatrixB1 = LocMatrices[2];
  MatrixB2 = LocMatrices[3];
  MatrixB3 = LocMatrices[4];

  Rhs1 = LocRhs[0];
  Rhs2 = LocRhs[1];
  Rhs3 = LocRhs[2];

  N_U = N_BaseFuncts[0];
  N_P = N_BaseFuncts[1];

  Orig0 = OrigValues[0]; // u_x
  Orig1 = OrigValues[1]; // u_y
  Orig2 = OrigValues[2]; // u_y
  Orig3 = OrigValues[3]; // u
  Orig4 = OrigValues[4]; // p

  c0 = coeff[0]; // nu
  c1 = coeff[1]; // f1
  c2 = coeff[2]; // f2
  c3 = coeff[3]; // f3

  for(i=0;i<N_U;i++)
  {
    MatrixRow = MatrixA[i];
    MatrixMRow = MatrixM[i];
    test100 = Orig0[i];
    test010 = Orig1[i];
    test001 = Orig2[i];
    test000 = Orig3[i];
    val1 = Mult*test000;

    Rhs1[i] += val1*c1;
    Rhs2[i] += val1*c2;
    Rhs3[i] += val1*c3;

    for(j=0;j<N_U;j++)
    {
      ansatz100 = Orig0[j];
      ansatz010 = Orig1[j];
      ansatz001 = Orig2[j];
      ansatz000 = Orig3[j];
      
      val  = c0*(test100*ansatz100+test010*ansatz010+
        test001*ansatz001);

      MatrixRow[j] += Mult * val;

      val = ansatz000*test000;
      MatrixMRow[j] += Mult * val;
    } // endfor j
  } // endfor i

  for(i=0;i<N_P;i++)
  {
    MatrixRow1 = MatrixB1[i];
    MatrixRow2 = MatrixB2[i];
    MatrixRow3 = MatrixB3[i];

    test000 = Orig4[i];
    val1 = Mult*test000;

    for(j=0;j<N_U;j++)
    {
      ansatz100 = Orig0[j];
      ansatz010 = Orig1[j];
      ansatz001 = Orig2[j];

      val = -val1*ansatz100;
      MatrixRow1[j] += val;

      val = -val1*ansatz010;
      MatrixRow2[j] += val;

      val = -val1*ansatz001;
      MatrixRow3[j] += val;
    } // endfor j
  } // endfor i
}

// ======================================================================
// Type 1, Galdi-Layton 98 Model auxiliary problem
// ======================================================================
void TimeNSType1GL00AuxProblem3D(double Mult, double *coeff, 
                double *param, double hK, 
                double **OrigValues, int *N_BaseFuncts,
                double ***LocMatrices, double **LocRhs)
{
  double **MatrixA, **MatrixB1, **MatrixB2, **MatrixB3, **MatrixM, **AuxMatrix;
  double *Rhs1, *Rhs2, *Rhs3, val;
  double *MatrixRow, *MatrixRow1, *MatrixRow2, *MatrixRow3, *MatrixMRow;
  double *AuxMatrixRow;
  double ansatz100, ansatz010, ansatz001, ansatz000;
  double test000, test100, test010, test001;
  double *Orig0, *Orig1, *Orig2, *Orig3, *Orig4;
  int i,j, N_U, N_P;
  double c0, c1, c2, c3;
  double u1, u2, u3, mu, mu2, delta;
  double gamma = TDatabase::ParamDB->GAUSSIAN_GAMMA;

  MatrixA = LocMatrices[0];
  MatrixM = LocMatrices[1];
  MatrixB1 = LocMatrices[3];
  MatrixB2 = LocMatrices[4];
  MatrixB3 = LocMatrices[5];
  AuxMatrix = LocMatrices[2];

  Rhs1 = LocRhs[0];
  Rhs2 = LocRhs[1];
  Rhs3 = LocRhs[2];

  N_U = N_BaseFuncts[0];
  N_P = N_BaseFuncts[1];

  Orig0 = OrigValues[0]; // u_x
  Orig1 = OrigValues[1]; // u_y
  Orig2 = OrigValues[2]; // u_y
  Orig3 = OrigValues[3]; // u
  Orig4 = OrigValues[4]; // p

  c0 = coeff[0]; // nu
  c1 = coeff[1]; // f1
  c2 = coeff[2]; // f2
  c3 = coeff[3]; // f3

  u1 = param[0]; // u1old
  u2 = param[1]; // u2old
  u3 = param[2]; // u3old

  // filter width
  delta =  CharacteristicFilterWidth(hK);

  // delta^2/(4 gamma)
  mu2 = 0.25*delta*delta/gamma;

  mu = TurbulentViscosity3D(delta,&param[3],&param[0],&param[0],&param[12],&param[13],&param[14],
                           -4711);
  Output::print("Please adjust 'TurbulentViscosity3D to the turbulentViscosity3D'" 
   " and check the matrices as well espcially in NSTYPE 3 and 4");
  ErrThrow("not tested and/or adjusted yet: ");

  for(i=0;i<N_U;i++)
  {
    MatrixRow = MatrixA[i];
    MatrixMRow = MatrixM[i];
    AuxMatrixRow = AuxMatrix[i];

    test100 = Orig0[i];
    test010 = Orig1[i];
    test001 = Orig2[i];
    test000 = Orig3[i];

    Rhs1[i] += Mult*test000*c1;
    Rhs2[i] += Mult*test000*c2;
    Rhs3[i] += Mult*test000*c3;

    for(j=0;j<N_U;j++)
    {
      ansatz100 = Orig0[j];
      ansatz010 = Orig1[j];
      ansatz001 = Orig2[j];
      ansatz000 = Orig3[j];
      
      val  = (c0+mu)*(test100*ansatz100+test010*ansatz010+
                      test001*ansatz001);
      val += (u1*ansatz100+u2*ansatz010+u3*ansatz001)*test000;
      MatrixRow[j] += Mult * val;

      val = ansatz000*test000;
      MatrixMRow[j] += Mult * val;

      val  = mu2*(test100*ansatz100+test010*ansatz010+test001*ansatz001);
      val += ansatz000*test000;
      AuxMatrixRow[j] += Mult * val;
            
    } // endfor j
  } // endfor i

  for(i=0;i<N_P;i++)
  {
    MatrixRow1 = MatrixB1[i];
    MatrixRow2 = MatrixB2[i];
    MatrixRow3 = MatrixB3[i];

    test000 = Orig4[i];

    for(j=0;j<N_U;j++)
    {
      ansatz100 = Orig0[j];
      ansatz010 = Orig1[j];
      ansatz001 = Orig2[j];

      val = -Mult*test000*ansatz100;
      MatrixRow1[j] += val;

      val = -Mult*test000*ansatz010;
      MatrixRow2[j] += val;

      val = -Mult*test000*ansatz001;
      MatrixRow3[j] += val;
    } // endfor j
  } // endfor i
}

// ======================================================================
// Type 2, Standard Galerkin
// Type 2, ClassicalLES
// Type 2, GL00Convolution
// ======================================================================
void TimeNSType2Galerkin3D(double Mult, double *coeff, 
                double *param, double hK, 
                double **OrigValues, int *N_BaseFuncts,
                double ***LocMatrices, double **LocRhs)
{
  double **MatrixA, **MatrixB1, **MatrixB2, **MatrixB3, **MatrixM;
  double **MatrixB1T, **MatrixB2T, **MatrixB3T;
  double *Rhs1, *Rhs2, *Rhs3, val;
  double *MatrixRow, *MatrixRow1, *MatrixRow2, *MatrixRow3, *MatrixMRow;
  double ansatz100, ansatz010, ansatz001, ansatz000;
  double test000, test100, test010, test001;
  double *Orig0, *Orig1, *Orig2, *Orig3, *Orig4;
  int i,j, N_U, N_P;
  double c0, c1, c2, c3;
  double u1, u2, u3;

  MatrixA = LocMatrices[0];
  MatrixM = LocMatrices[1];
  MatrixB1 = LocMatrices[2];
  MatrixB2 = LocMatrices[3];
  MatrixB3 = LocMatrices[4];
  MatrixB1T = LocMatrices[5];
  MatrixB2T = LocMatrices[6];
  MatrixB3T = LocMatrices[7];

  Rhs1 = LocRhs[0];
  Rhs2 = LocRhs[1];
  Rhs3 = LocRhs[2];

  N_U = N_BaseFuncts[0];
  N_P = N_BaseFuncts[1];

  Orig0 = OrigValues[0]; // u_x
  Orig1 = OrigValues[1]; // u_y
  Orig2 = OrigValues[2]; // u_z
  Orig3 = OrigValues[3]; // u
  Orig4 = OrigValues[4]; // p

  c0 = coeff[0]; // nu
  c1 = coeff[1]; // f1
  c2 = coeff[2]; // f2
  c3 = coeff[3]; // f2

  u1 = param[0]; // u1old
  u2 = param[1]; // u2old
  u3 = param[2]; // u3old

  for(i=0;i<N_U;i++)
  {
    MatrixRow = MatrixA[i];
    MatrixMRow = MatrixM[i];
    test100 = Orig0[i];
    test010 = Orig1[i];
    test001 = Orig2[i];
    test000 = Orig3[i];

    Rhs1[i] += Mult*test000*c1;
    Rhs2[i] += Mult*test000*c2;
    Rhs3[i] += Mult*test000*c3;

    for(j=0;j<N_U;j++)
    {
      ansatz100 = Orig0[j];
      ansatz010 = Orig1[j];
      ansatz001 = Orig2[j];
      ansatz000 = Orig3[j];
      
      val  = c0*(test100*ansatz100+test010*ansatz010+
                 test001*ansatz001);
      //HOTFIX: Check the documentation!
      if(assemble_nse == Hotfixglobal_AssembleNSE::WITH_CONVECTION)
        val += (u1*ansatz100+u2*ansatz010+u3*ansatz001)*test000;

      MatrixRow[j] += Mult * val;

      val = ansatz000*test000;
      MatrixMRow[j] += Mult * val;
    } // endfor j

    MatrixRow1 = MatrixB1T[i];
    MatrixRow2 = MatrixB2T[i];
    MatrixRow3 = MatrixB3T[i];
    for(j=0;j<N_P;j++)
    {
      ansatz000 = Orig4[j];

      val = -Mult*ansatz000*test100;
      MatrixRow1[j] += val;
      val = -Mult*ansatz000*test010;
      MatrixRow2[j] += val;
      val = -Mult*ansatz000*test001;
      MatrixRow3[j] += val;
    }
  } // endfor i

  for(i=0;i<N_P;i++)
  {
    MatrixRow1 = MatrixB1[i];
    MatrixRow2 = MatrixB2[i];
    MatrixRow3 = MatrixB3[i];

    test000 = Orig4[i];

    for(j=0;j<N_U;j++)
    {
      ansatz100 = Orig0[j];
      ansatz010 = Orig1[j];
      ansatz001 = Orig2[j];

      val = -Mult*test000*ansatz100;
      MatrixRow1[j] += val;

      val = -Mult*test000*ansatz010;
      MatrixRow2[j] += val;

      val = -Mult*test000*ansatz001;
      MatrixRow3[j] += val;
    } // endfor j
  } // endfor i
}

// ======================================================================
// for Type 2 SDFEM is not available
// ======================================================================

// ======================================================================
// Type 2, Upwind (only Laplacian in A block)
// ======================================================================
void TimeNSType2Upwind3D(double Mult, double *coeff, 
                double *param, double hK, 
                double **OrigValues, int *N_BaseFuncts,
                double ***LocMatrices, double **LocRhs)
{
  double **MatrixA, **MatrixB1, **MatrixB2, **MatrixB3, **MatrixM;
  double **MatrixB1T, **MatrixB2T, **MatrixB3T;
  double *Rhs1, *Rhs2, *Rhs3, val;
  double *MatrixRow, *MatrixRow1, *MatrixRow2, *MatrixRow3, *MatrixMRow;
  double ansatz100, ansatz010, ansatz001, ansatz000;
  double test000, test100, test010, test001;
  double *Orig0, *Orig1, *Orig2, *Orig3, *Orig4;
  int i,j, N_U, N_P;
  double c0, c1, c2, c3;

  MatrixA = LocMatrices[0];
  MatrixM = LocMatrices[1];
  MatrixB1 = LocMatrices[2];
  MatrixB2 = LocMatrices[3];
  MatrixB3 = LocMatrices[4];
  MatrixB1T = LocMatrices[5];
  MatrixB2T = LocMatrices[6];
  MatrixB3T = LocMatrices[7];

  Rhs1 = LocRhs[0];
  Rhs2 = LocRhs[1];
  Rhs3 = LocRhs[2];

  N_U = N_BaseFuncts[0];
  N_P = N_BaseFuncts[1];

  Orig0 = OrigValues[0]; // u_x
  Orig1 = OrigValues[1]; // u_y
  Orig2 = OrigValues[2]; // u_z
  Orig3 = OrigValues[3]; // u
  Orig4 = OrigValues[4]; // p

  c0 = coeff[0]; // nu
  c1 = coeff[1]; // f1
  c2 = coeff[2]; // f2
  c3 = coeff[3]; // f2

  for(i=0;i<N_U;i++)
  {
    MatrixRow = MatrixA[i];
    MatrixMRow = MatrixM[i];
    test100 = Orig0[i];
    test010 = Orig1[i];
    test001 = Orig2[i];
    test000 = Orig3[i];

    Rhs1[i] += Mult*test000*c1;
    Rhs2[i] += Mult*test000*c2;
    Rhs3[i] += Mult*test000*c3;

    for(j=0;j<N_U;j++)
    {
      ansatz100 = Orig0[j];
      ansatz010 = Orig1[j];
      ansatz001 = Orig2[j];
      ansatz000 = Orig3[j];
      
      val  = c0*(test100*ansatz100+test010*ansatz010+
                 test001*ansatz001);
      MatrixRow[j] += Mult * val;

      val = ansatz000*test000;
      MatrixMRow[j] += Mult * val;
    } // endfor j

    MatrixRow1 = MatrixB1T[i];
    MatrixRow2 = MatrixB2T[i];
    MatrixRow3 = MatrixB3T[i];
    for(j=0;j<N_P;j++)
    {
      ansatz000 = Orig4[j];

      val = -Mult*ansatz000*test100;
      MatrixRow1[j] += val;
      val = -Mult*ansatz000*test010;
      MatrixRow2[j] += val;
      val = -Mult*ansatz000*test001;
      MatrixRow3[j] += val;
    }
  } // endfor i

  for(i=0;i<N_P;i++)
  {
    MatrixRow1 = MatrixB1[i];
    MatrixRow2 = MatrixB2[i];
    MatrixRow3 = MatrixB3[i];

    test000 = Orig4[i];

    for(j=0;j<N_U;j++)
    {
      ansatz100 = Orig0[j];
      ansatz010 = Orig1[j];
      ansatz001 = Orig2[j];

      val = -Mult*test000*ansatz100;
      MatrixRow1[j] += val;

      val = -Mult*test000*ansatz010;
      MatrixRow2[j] += val;

      val = -Mult*test000*ansatz001;
      MatrixRow3[j] += val;
    } // endfor j
  } // endfor i
}

// ======================================================================
// Type 2, GL00AuxProblem
// ======================================================================
void TimeNSType2GL00AuxProblem3D(double Mult, double *coeff, 
                double *param, double hK, 
                double **OrigValues, int *N_BaseFuncts,
                double ***LocMatrices, double **LocRhs)
{
  double **MatrixA, **MatrixB1, **MatrixB2, **MatrixB3, **MatrixM, **AuxMatrix;
  double **MatrixB1T, **MatrixB2T, **MatrixB3T;
  double *Rhs1, *Rhs2, *Rhs3, val;
  double *MatrixRow, *MatrixRow1, *MatrixRow2, *MatrixRow3, *MatrixMRow;
  double *AuxMatrixRow;
  double ansatz100, ansatz010, ansatz001, ansatz000;
  double test000, test100, test010, test001;
  double *Orig0, *Orig1, *Orig2, *Orig3, *Orig4;
  int i,j, N_U, N_P;
  double c0, c1, c2, c3;
  double u1, u2, u3, mu, mu2, delta;
  double gamma = TDatabase::ParamDB->GAUSSIAN_GAMMA;

  MatrixA = LocMatrices[0];
  MatrixM = LocMatrices[1];
  MatrixB1 = LocMatrices[3];
  MatrixB2 = LocMatrices[4];
  MatrixB3 = LocMatrices[5];
  MatrixB1T = LocMatrices[6];
  MatrixB2T = LocMatrices[7];
  MatrixB3T = LocMatrices[8];
  AuxMatrix = LocMatrices[2];

  Rhs1 = LocRhs[0];
  Rhs2 = LocRhs[1];
  Rhs3 = LocRhs[2];

  N_U = N_BaseFuncts[0];
  N_P = N_BaseFuncts[1];

  Orig0 = OrigValues[0]; // u_x
  Orig1 = OrigValues[1]; // u_y
  Orig2 = OrigValues[2]; // u_z
  Orig3 = OrigValues[3]; // u
  Orig4 = OrigValues[4]; // p

  c0 = coeff[0]; // nu
  c1 = coeff[1]; // f1
  c2 = coeff[2]; // f2
  c3 = coeff[3]; // f2

  u1 = param[0]; // u1old
  u2 = param[1]; // u2old
  u3 = param[2]; // u3old

  // filter width
  delta =  CharacteristicFilterWidth(hK);

  // delta^2/(4 gamma)
  mu2 = 0.25*delta*delta/gamma;

  mu = TurbulentViscosity3D(delta,&param[3],&param[0],&param[0],&param[12],&param[13],&param[14],
                           -4711);

  for(i=0;i<N_U;i++)
  {
    MatrixRow = MatrixA[i];
    MatrixMRow = MatrixM[i];
    AuxMatrixRow = AuxMatrix[i];
    test100 = Orig0[i];
    test010 = Orig1[i];
    test001 = Orig2[i];
    test000 = Orig3[i];

    Rhs1[i] += Mult*test000*c1;
    Rhs2[i] += Mult*test000*c2;
    Rhs3[i] += Mult*test000*c3;

    for(j=0;j<N_U;j++)
    {
      ansatz100 = Orig0[j];
      ansatz010 = Orig1[j];
      ansatz001 = Orig2[j];
      ansatz000 = Orig3[j];
      
      val  = (c0+mu)*(test100*ansatz100+test010*ansatz010+
                      test001*ansatz001);
      val += (u1*ansatz100+u2*ansatz010+u3*ansatz001)*test000;
      MatrixRow[j] += Mult * val;

      val = ansatz000*test000;
      MatrixMRow[j] += Mult * val;

      val  = mu2*(test100*ansatz100+test010*ansatz010+test001*ansatz001);
      val += ansatz000*test000;
      AuxMatrixRow[j] += Mult * val;
            
    } // endfor j
    
    MatrixRow1 = MatrixB1T[i];
    MatrixRow2 = MatrixB2T[i];
    MatrixRow3 = MatrixB3T[i];
    for(j=0;j<N_P;j++)
    {
      ansatz000 = Orig4[j];

      val = -Mult*ansatz000*test100;
      MatrixRow1[j] += val;
      val = -Mult*ansatz000*test010;
      MatrixRow2[j] += val;
      val = -Mult*ansatz000*test001;
      MatrixRow3[j] += val;
    }
  } // endfor i

  for(i=0;i<N_P;i++)
  {
    MatrixRow1 = MatrixB1[i];
    MatrixRow2 = MatrixB2[i];
    MatrixRow3 = MatrixB3[i];

    test000 = Orig4[i];

    for(j=0;j<N_U;j++)
    {
      ansatz100 = Orig0[j];
      ansatz010 = Orig1[j];
      ansatz001 = Orig2[j];

      val = -Mult*test000*ansatz100;
      MatrixRow1[j] += val;

      val = -Mult*test000*ansatz010;
      MatrixRow2[j] += val;

      val = -Mult*test000*ansatz001;
      MatrixRow3[j] += val;
    } // endfor j
  } // endfor i
}

// ======================================================================
// Type 3, Standard Galerkin, (grad u, grad v)
// Type 3, ClassicalLES, (grad u, grad v)
// Type 3, GL00Convolution, (grad u, grad v)`
// ======================================================================
void TimeNSType3Galerkin3D(double Mult, double *coeff, 
                double *param, double hK, 
                double **OrigValues, int *N_BaseFuncts,
                double ***LocMatrices, double **LocRhs)
{
  double **MatrixA11, **MatrixA22, **MatrixA33;
  double **MatrixM11; // **MatrixM22, **MatrixM33;
  double **MatrixB1, **MatrixB2, **MatrixB3;
  double *Rhs1, *Rhs2, *Rhs3, val;
  double *Matrix11Row, *Matrix22Row, *Matrix33Row;
  double *MatrixRow1, *MatrixRow2, *MatrixRow3;
  double *MatrixM11Row, *MatrixM22Row, *MatrixM33Row;
  double ansatz100, ansatz010, ansatz001, ansatz000;
  double test000, test100, test010, test001;
  double *Orig0, *Orig1, *Orig2, *Orig3, *Orig4;
  int i,j,N_U, N_P;
  double c0, c1, c2, c3;
  double u1, u2, u3;

  MatrixA11 = LocMatrices[0];
  MatrixA22 = LocMatrices[4];
  MatrixA33 = LocMatrices[8];
  MatrixM11 = LocMatrices[9];
  double **MatrixM22 = LocMatrices[10];
  double **MatrixM33 = LocMatrices[11];
  MatrixB1  = LocMatrices[12];
  MatrixB2  = LocMatrices[13];
  MatrixB3  = LocMatrices[14];

  Rhs1 = LocRhs[0];
  Rhs2 = LocRhs[1];
  Rhs3 = LocRhs[2];

  N_U = N_BaseFuncts[0];
  N_P = N_BaseFuncts[1];

  Orig0 = OrigValues[0]; // u_x
  Orig1 = OrigValues[1]; // u_y
  Orig2 = OrigValues[2]; // u_y
  Orig3 = OrigValues[3]; // u
  Orig4 = OrigValues[4]; // p

  c0 = coeff[0]; // nu
  c1 = coeff[1]; // f1
  c2 = coeff[2]; // f2
  c3 = coeff[3]; // f3

  u1 = param[0]; // u1old
  u2 = param[1]; // u2old
  u3 = param[2]; // u3old

  for(i=0;i<N_U;i++)
  {
    Matrix11Row = MatrixA11[i];
    Matrix22Row = MatrixA22[i];
    Matrix33Row = MatrixA33[i];
    MatrixM11Row  = MatrixM11[i];
    MatrixM22Row  = MatrixM22[i];
    MatrixM33Row  = MatrixM33[i];

    test100 = Orig0[i];
    test010 = Orig1[i];
    test001 = Orig2[i];
    test000 = Orig3[i];

    Rhs1[i] += Mult*test000*c1;
    Rhs2[i] += Mult*test000*c2;
    Rhs3[i] += Mult*test000*c3;

    for(j=0;j<N_U;j++)
    {
      ansatz100 = Orig0[j];
      ansatz010 = Orig1[j];
      ansatz001 = Orig2[j];
      ansatz000 = Orig3[j];
      
      val  = c0*(test100*ansatz100+test010*ansatz010+
                 test001*ansatz001);
      //HOTFIX: Check the documentation!
      if(assemble_nse == Hotfixglobal_AssembleNSE::WITH_CONVECTION)
        val += (u1*ansatz100+u2*ansatz010+u3*ansatz001)*test000;

      val *= Mult;
      Matrix11Row[j] += val;
      Matrix22Row[j] += val;
      Matrix33Row[j] += val;

      val = Mult*(ansatz000*test000);
      MatrixM11Row[j] += val;
      MatrixM22Row[j] += val;
      MatrixM33Row[j] += val;
    } // endfor j
  } // endfor i

  for(i=0;i<N_P;i++)
  {
    MatrixRow1 = MatrixB1[i];
    MatrixRow2 = MatrixB2[i];
    MatrixRow3 = MatrixB3[i];

    test000 = Orig4[i];

    for(j=0;j<N_U;j++)
    {
      ansatz100 = Orig0[j];
      ansatz010 = Orig1[j];
      ansatz001 = Orig2[j];

      val = -Mult*test000*ansatz100;
      MatrixRow1[j] += val;

      val = -Mult*test000*ansatz010;
      MatrixRow2[j] += val;

      val = -Mult*test000*ansatz001;
      MatrixRow3[j] += val;
    } // endfor j
  } // endfor i
}

// ======================================================================
// Type 3, Standard Galerkin, D(u):D(v)
// Type 3, ClassicalLES, D(u):D(v)
// Type 3, GL00Convolution, D(u):D(v)
// ======================================================================
void TimeNSType3GalerkinDD3D(double Mult, double *coeff, 
                double *param, double hK, 
                double **OrigValues, int *N_BaseFuncts,
                double ***LocMatrices, double **LocRhs)
{
  double **MatrixA11, **MatrixA12, **MatrixA13, **MatrixA21;
  double **MatrixA22, **MatrixA23, **MatrixA31, **MatrixA32;
  double **MatrixA33;
  double **MatrixM11, **MatrixM22, **MatrixM33;
  double **MatrixB1, **MatrixB2,  **MatrixB3;
  double *Rhs1, *Rhs2, *Rhs3, val, val1;
  double *Matrix11Row, *Matrix12Row, *Matrix13Row, *Matrix21Row;
  double *Matrix22Row, *Matrix23Row, *Matrix31Row, *Matrix32Row;
  double *Matrix33Row;
  double *MatrixM11Row, *MatrixM22Row, *MatrixM33Row;
  double *MatrixRow1, *MatrixRow2, *MatrixRow3;
  double ansatz000, ansatz100, ansatz010, ansatz001;
  double test000, test100, test010, test001;
  double *Orig0, *Orig1, *Orig2, *Orig3, *Orig4;
  int i,j,N_U, N_P;
  double c0, c1, c2, c3;
  double u1, u2, u3;

  MatrixA11 = LocMatrices[0];
  MatrixA12 = LocMatrices[1];
  MatrixA13 = LocMatrices[2];
  MatrixA21 = LocMatrices[3];
  MatrixA22 = LocMatrices[4];
  MatrixA23 = LocMatrices[5];
  MatrixA31 = LocMatrices[6];
  MatrixA32 = LocMatrices[7];
  MatrixA33 = LocMatrices[8];
  MatrixM11 = LocMatrices[9];
  MatrixM22 = LocMatrices[10];
  MatrixM33 = LocMatrices[11];
  MatrixB1  = LocMatrices[12];
  MatrixB2  = LocMatrices[13];
  MatrixB3  = LocMatrices[14];

  Rhs1 = LocRhs[0];
  Rhs2 = LocRhs[1];
  Rhs3 = LocRhs[2];

  N_U = N_BaseFuncts[0];
  N_P = N_BaseFuncts[1];

  Orig0 = OrigValues[0]; // u_x
  Orig1 = OrigValues[1]; // u_y
  Orig2 = OrigValues[2]; // u_y
  Orig3 = OrigValues[3]; // u
  Orig4 = OrigValues[4]; // p

  c0 = coeff[0]; // nu
  c1 = coeff[1]; // f1
  c2 = coeff[2]; // f2
  c3 = coeff[3]; // f3

  u1 = param[0]; // u1old
  u2 = param[1]; // u2old
  u3 = param[2]; // u3old

  for(i=0;i<N_U;i++)
  {
    Matrix11Row = MatrixA11[i];
    Matrix12Row = MatrixA12[i];
    Matrix13Row = MatrixA13[i];
    Matrix21Row = MatrixA21[i];
    Matrix22Row = MatrixA22[i];
    Matrix23Row = MatrixA23[i];
    Matrix31Row = MatrixA31[i];
    Matrix32Row = MatrixA32[i];
    Matrix33Row = MatrixA33[i];
    MatrixM11Row  = MatrixM11[i];
    MatrixM22Row  = MatrixM22[i];
    MatrixM33Row  = MatrixM33[i];

    test100 = Orig0[i];
    test010 = Orig1[i];
    test001 = Orig2[i];
    test000 = Orig3[i];

    Rhs1[i] += Mult*test000*c1;
    Rhs2[i] += Mult*test000*c2;
    Rhs3[i] += Mult*test000*c3;

    for(j=0;j<N_U;j++)
    {
      ansatz100 = Orig0[j];
      ansatz010 = Orig1[j];
      ansatz001 = Orig2[j];
      ansatz000 = Orig3[j];
      
      //HOTFIX: Check the documentation!
      if(assemble_nse == Hotfixglobal_AssembleNSE::WITH_CONVECTION)
        val1 = (u1*ansatz100+u2*ansatz010+u3*ansatz001)*test000;

      val  = c0*(2*test100*ansatz100+test010*ansatz010
                   +test001*ansatz001);
      val += val1;
      Matrix11Row[j] += Mult * val;

      val  = c0*(test010*ansatz100);
      Matrix12Row[j] += Mult * val;

      val  = c0*(test001*ansatz100);
      Matrix13Row[j] += Mult * val;

      val  = c0*(test100*ansatz010);
      Matrix21Row[j] += Mult * val;

      val  = c0*(test100*ansatz100+2*test010*ansatz010
                   +test001*ansatz001);
      val += val1;
      Matrix22Row[j] += Mult * val;

      val  = c0*(test001*ansatz010);
      Matrix23Row[j] += Mult * val;

      val  = c0*(test100*ansatz001);
      Matrix31Row[j] += Mult * val;

      val  = c0*(test010*ansatz001);
      Matrix32Row[j] += Mult * val;

      val  = c0*(test100*ansatz100+test010*ansatz010
                   +2*test001*ansatz001);
      val += val1;
      Matrix33Row[j] += Mult * val;

      val = Mult*(ansatz000*test000);
      MatrixM11Row[j] += val;
      MatrixM22Row[j] += val;
      MatrixM33Row[j] += val;
    } // endfor j
  } // endfor i

  for(i=0;i<N_P;i++)
  {
    MatrixRow1 = MatrixB1[i];
    MatrixRow2 = MatrixB2[i];
    MatrixRow3 = MatrixB3[i];

    test000 = Orig4[i];

    for(j=0;j<N_U;j++)
    {
      ansatz100 = Orig0[j];
      ansatz010 = Orig1[j];
      ansatz001 = Orig2[j];

      val = -Mult*test000*ansatz100;
      MatrixRow1[j] += val;

      val = -Mult*test000*ansatz010;
      MatrixRow2[j] += val;

      val = -Mult*test000*ansatz001;
      MatrixRow3[j] += val;
    } // endfor j
  } // endfor i
}

// ======================================================================
// for Type 3 is SDFEM not available
// ======================================================================

// ======================================================================
// Type 3, Upwind (no convection term), (grad u, grad v)
// ======================================================================
void TimeNSType3Upwind3D(double Mult, double *coeff, 
                double *param, double hK, 
                double **OrigValues, int *N_BaseFuncts,
                double ***LocMatrices, double **LocRhs)
{
  double **MatrixA11, **MatrixA22, **MatrixA33;
  double **MatrixM11, **MatrixM22, **MatrixM33;
  double **MatrixB1, **MatrixB2,  **MatrixB3;
  double *Rhs1, *Rhs2, *Rhs3, val;
  double *Matrix11Row, *Matrix22Row, *Matrix33Row;
  double *MatrixRow1, *MatrixRow2, *MatrixRow3;
  double *MatrixM11Row, *MatrixM22Row, *MatrixM33Row;
  double ansatz100, ansatz010, ansatz001, ansatz000;
  double test000, test100, test010, test001;
  double *Orig0, *Orig1, *Orig2, *Orig3, *Orig4;
  int i,j,N_U, N_P;
  double c0, c1, c2, c3;

  MatrixA11 = LocMatrices[0];
  MatrixA22 = LocMatrices[4];
  MatrixA33 = LocMatrices[8];
  MatrixM11 = LocMatrices[9];
  MatrixM22 = LocMatrices[10];
  MatrixM33 = LocMatrices[11];
  MatrixB1  = LocMatrices[12];
  MatrixB2  = LocMatrices[13];
  MatrixB3  = LocMatrices[14];

  Rhs1 = LocRhs[0];
  Rhs2 = LocRhs[1];
  Rhs3 = LocRhs[2];

  N_U = N_BaseFuncts[0];
  N_P = N_BaseFuncts[1];

  Orig0 = OrigValues[0]; // u_x
  Orig1 = OrigValues[1]; // u_y
  Orig2 = OrigValues[2]; // u_y
  Orig3 = OrigValues[3]; // u
  Orig4 = OrigValues[4]; // p

  c0 = coeff[0]; // nu
  c1 = coeff[1]; // f1
  c2 = coeff[2]; // f2
  c3 = coeff[3]; // f3

  for(i=0;i<N_U;i++)
  {
    Matrix11Row = MatrixA11[i];
    Matrix22Row = MatrixA22[i];
    Matrix33Row = MatrixA33[i];
    MatrixM11Row  = MatrixM11[i];
    MatrixM22Row  = MatrixM22[i];
    MatrixM33Row  = MatrixM33[i];

    test100 = Orig0[i];
    test010 = Orig1[i];
    test001 = Orig2[i];
    test000 = Orig3[i];

    Rhs1[i] += Mult*test000*c1;
    Rhs2[i] += Mult*test000*c2;
    Rhs3[i] += Mult*test000*c3;

    for(j=0;j<N_U;j++)
    {
      ansatz100 = Orig0[j];
      ansatz010 = Orig1[j];
      ansatz001 = Orig2[j];
      ansatz000 = Orig3[j];
      
      val  = Mult*c0*(test100*ansatz100+test010*ansatz010+
                 test001*ansatz001);
      Matrix11Row[j] += val;
      Matrix22Row[j] += val;
      Matrix33Row[j] += val;

      val = Mult*(ansatz000*test000);
      MatrixM11Row[j] += val;
      MatrixM22Row[j] += val;
      MatrixM33Row[j] += val;

    } // endfor j
  } // endfor i

  for(i=0;i<N_P;i++)
  {
    MatrixRow1 = MatrixB1[i];
    MatrixRow2 = MatrixB2[i];
    MatrixRow3 = MatrixB3[i];

    test000 = Orig4[i];

    for(j=0;j<N_U;j++)
    {
      ansatz100 = Orig0[j];
      ansatz010 = Orig1[j];
      ansatz001 = Orig2[j];

      val = -Mult*test000*ansatz100;
      MatrixRow1[j] += val;

      val = -Mult*test000*ansatz010;
      MatrixRow2[j] += val;

      val = -Mult*test000*ansatz001;
      MatrixRow3[j] += val;
    } // endfor j
  } // endfor i
}

// ======================================================================
// Type 3, Upwind (no convection term), D(u):D(v)
// ======================================================================
void TimeNSType3UpwindDD3D(double Mult, double *coeff, 
                double *param, double hK, 
                double **OrigValues, int *N_BaseFuncts,
                double ***LocMatrices, double **LocRhs)
{
  double **MatrixA11, **MatrixA12, **MatrixA13, **MatrixA21;
  double **MatrixA22, **MatrixA23, **MatrixA31, **MatrixA32;
  double **MatrixA33;
  double **MatrixM11, **MatrixM22, **MatrixM33;
  double **MatrixB1, **MatrixB2,  **MatrixB3;
  double *Rhs1, *Rhs2, *Rhs3, val;
  double *Matrix11Row, *Matrix12Row, *Matrix13Row, *Matrix21Row;
  double *Matrix22Row, *Matrix23Row, *Matrix31Row, *Matrix32Row;
  double *Matrix33Row;
  double *MatrixM11Row, *MatrixM22Row, *MatrixM33Row;
  double *MatrixRow1, *MatrixRow2, *MatrixRow3;
  double ansatz000, ansatz100, ansatz010, ansatz001;
  double test000, test100, test010, test001;
  double *Orig0, *Orig1, *Orig2, *Orig3, *Orig4;
  int i,j,N_U, N_P;
  double c0, c1, c2, c3;

  MatrixA11 = LocMatrices[0];
  MatrixA12 = LocMatrices[1];
  MatrixA13 = LocMatrices[2];
  MatrixA21 = LocMatrices[3];
  MatrixA22 = LocMatrices[4];
  MatrixA23 = LocMatrices[5];
  MatrixA31 = LocMatrices[6];
  MatrixA32 = LocMatrices[7];
  MatrixA33 = LocMatrices[8];
  MatrixM11 = LocMatrices[9];
  MatrixM22 = LocMatrices[10];
  MatrixM33 = LocMatrices[11];
  MatrixB1  = LocMatrices[12];
  MatrixB2  = LocMatrices[13];
  MatrixB3  = LocMatrices[14];

  Rhs1 = LocRhs[0];
  Rhs2 = LocRhs[1];
  Rhs3 = LocRhs[2];

  N_U = N_BaseFuncts[0];
  N_P = N_BaseFuncts[1];

  Orig0 = OrigValues[0]; // u_x
  Orig1 = OrigValues[1]; // u_y
  Orig2 = OrigValues[2]; // u_y
  Orig3 = OrigValues[3]; // u
  Orig4 = OrigValues[4]; // p

  c0 = coeff[0]; // nu
  c1 = coeff[1]; // f1
  c2 = coeff[2]; // f2
  c3 = coeff[3]; // f3

  for(i=0;i<N_U;i++)
  {
    Matrix11Row = MatrixA11[i];
    Matrix12Row = MatrixA12[i];
    Matrix13Row = MatrixA13[i];
    Matrix21Row = MatrixA21[i];
    Matrix22Row = MatrixA22[i];
    Matrix23Row = MatrixA23[i];
    Matrix31Row = MatrixA31[i];
    Matrix32Row = MatrixA32[i];
    Matrix33Row = MatrixA33[i];
    MatrixM11Row  = MatrixM11[i];
    MatrixM22Row  = MatrixM22[i];
    MatrixM33Row  = MatrixM33[i];

    test100 = Orig0[i];
    test010 = Orig1[i];
    test001 = Orig2[i];
    test000 = Orig3[i];

    Rhs1[i] += Mult*test000*c1;
    Rhs2[i] += Mult*test000*c2;
    Rhs3[i] += Mult*test000*c3;

    for(j=0;j<N_U;j++)
    {
      ansatz100 = Orig0[j];
      ansatz010 = Orig1[j];
      ansatz001 = Orig2[j];
      ansatz000 = Orig3[j];
      
      val  = c0*(2*test100*ansatz100+test010*ansatz010
                   +test001*ansatz001);
      Matrix11Row[j] += Mult * val;

      val  = c0*(test010*ansatz100);
      Matrix12Row[j] += Mult * val;

      val  = c0*(test001*ansatz100);
      Matrix13Row[j] += Mult * val;

      val  = c0*(test100*ansatz010);
      Matrix21Row[j] += Mult * val;

      val  = c0*(test100*ansatz100+2*test010*ansatz010
                   +test001*ansatz001);
      Matrix22Row[j] += Mult * val;

      val  = c0*(test001*ansatz010);
      Matrix23Row[j] += Mult * val;

      val  = c0*(test100*ansatz001);
      Matrix31Row[j] += Mult * val;

      val  = c0*(test010*ansatz001);
      Matrix32Row[j] += Mult * val;

      val  = c0*(test100*ansatz100+test010*ansatz010
                   +2*test001*ansatz001);
      Matrix33Row[j] += Mult * val;

      val = Mult*(ansatz000*test000);
      MatrixM11Row[j] += val;
      MatrixM22Row[j] += val;
      MatrixM33Row[j] += val;
    } // endfor j
  } // endfor i

  for(i=0;i<N_P;i++)
  {
    MatrixRow1 = MatrixB1[i];
    MatrixRow2 = MatrixB2[i];
    MatrixRow3 = MatrixB3[i];

    test000 = Orig4[i];

    for(j=0;j<N_U;j++)
    {
      ansatz100 = Orig0[j];
      ansatz010 = Orig1[j];
      ansatz001 = Orig2[j];

      val = -Mult*test000*ansatz100;
      MatrixRow1[j] += val;

      val = -Mult*test000*ansatz010;
      MatrixRow2[j] += val;

      val = -Mult*test000*ansatz001;
      MatrixRow3[j] += val;
    } // endfor j
  } // endfor i
}
// ======================================================================
// Type 3, GL00AuxProblem (grad u, grad v)
// ======================================================================
void TimeNSType3GL00AuxProblem3D(double Mult, double *coeff, 
                double *param, double hK, 
                double **OrigValues, int *N_BaseFuncts,
                double ***LocMatrices, double **LocRhs)
{
  double **MatrixA11, **MatrixA22, **MatrixA33, **AuxMatrix;
  double **MatrixM11, **MatrixM22, **MatrixM33;
  double **MatrixB1, **MatrixB2,  **MatrixB3;
  double *Rhs1, *Rhs2, *Rhs3, val;
  double *Matrix11Row, *Matrix22Row, *Matrix33Row;
  double *AuxMatrixRow;
  double *MatrixRow1, *MatrixRow2, *MatrixRow3;
  double *MatrixM11Row, *MatrixM22Row, *MatrixM33Row;
  double ansatz100, ansatz010, ansatz001, ansatz000;
  double test000, test100, test010, test001;
  double *Orig0, *Orig1, *Orig2, *Orig3, *Orig4;
  int i,j,N_U, N_P;
  double c0, c1, c2, c3;
  double u1, u2, u3;
  double delta, mu, mu2;
  double gamma = TDatabase::ParamDB->GAUSSIAN_GAMMA;  

  MatrixA11 = LocMatrices[0];
  MatrixA22 = LocMatrices[4];
  MatrixA33 = LocMatrices[8];
  MatrixM11 = LocMatrices[9];
  MatrixM22 = LocMatrices[10];
  MatrixM33 = LocMatrices[11];
  MatrixB1  = LocMatrices[13];
  MatrixB2  = LocMatrices[14];
  MatrixB3  = LocMatrices[15];
  AuxMatrix = LocMatrices[12];

  Rhs1 = LocRhs[0];
  Rhs2 = LocRhs[1];
  Rhs3 = LocRhs[2];

  N_U = N_BaseFuncts[0];
  N_P = N_BaseFuncts[1];

  Orig0 = OrigValues[0]; // u_x
  Orig1 = OrigValues[1]; // u_y
  Orig2 = OrigValues[2]; // u_y
  Orig3 = OrigValues[3]; // u
  Orig4 = OrigValues[4]; // p

  c0 = coeff[0]; // nu
  c1 = coeff[1]; // f1
  c2 = coeff[2]; // f2
  c3 = coeff[3]; // f3

  u1 = param[0]; // u1old
  u2 = param[1]; // u2old
  u3 = param[2]; // u3old

  // filter width
  delta =  CharacteristicFilterWidth(hK);

  // delta^2/(4 gamma)
  mu2 = 0.25*delta*delta/gamma;
 
  mu = TurbulentViscosity3D(delta,&param[3],&param[0],&param[0],&param[12],&param[13],&param[14],
                           -4711);
  Output::print("Please adjust 'TurbulentViscosity3D to the turbulentViscosity3D'" 
   " and check the matrices as well espcially in NSTYPE 3 and 4");
  ErrThrow("not tested and/or adjusted yet: ");
  for(i=0;i<N_U;i++)
  {
    Matrix11Row = MatrixA11[i];
    Matrix22Row = MatrixA22[i];
    Matrix33Row = MatrixA33[i];
    MatrixM11Row  = MatrixM11[i];
    MatrixM22Row  = MatrixM22[i];
    MatrixM33Row  = MatrixM33[i];
    AuxMatrixRow = AuxMatrix[i];
    test100 = Orig0[i];
    test010 = Orig1[i];
    test001 = Orig2[i];
    test000 = Orig3[i];

    Rhs1[i] += Mult*test000*c1;
    Rhs2[i] += Mult*test000*c2;
    Rhs3[i] += Mult*test000*c3;

    for(j=0;j<N_U;j++)
    {
      ansatz100 = Orig0[j];
      ansatz010 = Orig1[j];
      ansatz001 = Orig2[j];
      ansatz000 = Orig3[j];
      
      val  = (c0+mu)*(test100*ansatz100+test010*ansatz010+
                 test001*ansatz001);
      val += (u1*ansatz100+u2*ansatz010+u3*ansatz001)*test000;
      val *= Mult;
      Matrix11Row[j] += val;
      Matrix22Row[j] += val;
      Matrix33Row[j] += val;

      val = Mult*(ansatz000*test000);
      MatrixM11Row[j] += val;
      MatrixM22Row[j] += val;
      MatrixM33Row[j] += val;

      val  = mu2*(test100*ansatz100+test010*ansatz010+test001*ansatz001);
      val += ansatz000*test000;
      AuxMatrixRow[j] += Mult * val;
    } // endfor j
  } // endfor i

  for(i=0;i<N_P;i++)
  {
    MatrixRow1 = MatrixB1[i];
    MatrixRow2 = MatrixB2[i];
    MatrixRow3 = MatrixB3[i];

    test000 = Orig4[i];

    for(j=0;j<N_U;j++)
    {
      ansatz100 = Orig0[j];
      ansatz010 = Orig1[j];
      ansatz001 = Orig2[j];

      val = -Mult*test000*ansatz100;
      MatrixRow1[j] += val;

      val = -Mult*test000*ansatz010;
      MatrixRow2[j] += val;

      val = -Mult*test000*ansatz001;
      MatrixRow3[j] += val;
    } // endfor j
  } // endfor i
}

// ======================================================================
// Type 3, GL00AuxProblem, D(u):D(v)
// ======================================================================
void TimeNSType3GL00AuxProblemDD3D(double Mult, double *coeff, 
                double *param, double hK, 
                double **OrigValues, int *N_BaseFuncts,
                double ***LocMatrices, double **LocRhs)
{
  double **MatrixA11, **MatrixA12, **MatrixA13, **MatrixA21;
  double **MatrixA22, **MatrixA23, **MatrixA31, **MatrixA32;
  double **MatrixA33, **AuxMatrix;
  double **MatrixM11, **MatrixM22, **MatrixM33;
  double **MatrixB1, **MatrixB2,  **MatrixB3;
  double *Rhs1, *Rhs2, *Rhs3, val;
  double *Matrix11Row, *Matrix12Row, *Matrix13Row, *Matrix21Row;
  double *Matrix22Row, *Matrix23Row, *Matrix31Row, *Matrix32Row;
  double *Matrix33Row, *AuxMatrixRow;
  double *MatrixM11Row, *MatrixM22Row, *MatrixM33Row;
  double *MatrixRow1, *MatrixRow2, *MatrixRow3;
  double ansatz000, ansatz100, ansatz010, ansatz001;
  double test000, test100, test010, test001;
  double *Orig0, *Orig1, *Orig2, *Orig3, *Orig4;
  int i,j,N_U, N_P;
  double c0, c1, c2, c3;
  double u1, u2, u3, mu;
  double delta, mu2, viscosity;
  double gamma = TDatabase::ParamDB->GAUSSIAN_GAMMA;

  MatrixA11 = LocMatrices[0];
  MatrixA12 = LocMatrices[1];
  MatrixA13 = LocMatrices[2];
  MatrixA21 = LocMatrices[3];
  MatrixA22 = LocMatrices[4];
  MatrixA23 = LocMatrices[5];
  MatrixA31 = LocMatrices[6];
  MatrixA32 = LocMatrices[7];
  MatrixA33 = LocMatrices[8];
  MatrixM11 = LocMatrices[9];
  MatrixM22 = LocMatrices[10];
  MatrixM33 = LocMatrices[11];
  MatrixB1  = LocMatrices[13];
  MatrixB2  = LocMatrices[14];
  MatrixB3  = LocMatrices[15];
  AuxMatrix = LocMatrices[12];

  Rhs1 = LocRhs[0];
  Rhs2 = LocRhs[1];
  Rhs3 = LocRhs[2];

  N_U = N_BaseFuncts[0];
  N_P = N_BaseFuncts[1];

  Orig0 = OrigValues[0]; // u_x
  Orig1 = OrigValues[1]; // u_y
  Orig2 = OrigValues[2]; // u_y
  Orig3 = OrigValues[3]; // u
  Orig4 = OrigValues[4]; // p

  c0 = coeff[0]; // nu
  c1 = coeff[1]; // f1
  c2 = coeff[2]; // f2
  c3 = coeff[3]; // f3

  u1 = param[0]; // u1old
  u2 = param[1]; // u2old
  u3 = param[2]; // u3old

  // filter width
  delta =  CharacteristicFilterWidth(hK);

  // delta^2/(4 gamma)
  mu2 = 0.25*delta*delta/gamma;

  mu = TurbulentViscosity3D(delta,&param[3],&param[0],&param[0],&param[12],&param[13],&param[14],
                           -4711);
  Output::print("Please adjust 'TurbulentViscosity3D to the turbulentViscosity3D'" 
   " and check the matrices as well espcially in NSTYPE 3 and 4");
  ErrThrow("not tested and/or adjusted yet: ");
  
  mu = mu/2.0;
  viscosity = c0+mu;

  for(i=0;i<N_U;i++)
  {
    Matrix11Row = MatrixA11[i];
    Matrix12Row = MatrixA12[i];
    Matrix13Row = MatrixA13[i];
    Matrix21Row = MatrixA21[i];
    Matrix22Row = MatrixA22[i];
    Matrix23Row = MatrixA23[i];
    Matrix31Row = MatrixA31[i];
    Matrix32Row = MatrixA32[i];
    Matrix33Row = MatrixA33[i];
    MatrixM11Row  = MatrixM11[i];
    MatrixM22Row  = MatrixM22[i];
    MatrixM33Row  = MatrixM33[i];
    AuxMatrixRow = AuxMatrix[i];

    test100 = Orig0[i];
    test010 = Orig1[i];
    test001 = Orig2[i];
    test000 = Orig3[i];

    Rhs1[i] += Mult*test000*c1;
    Rhs2[i] += Mult*test000*c2;
    Rhs3[i] += Mult*test000*c3;

    for(j=0;j<N_U;j++)
    {
      ansatz100 = Orig0[j];
      ansatz010 = Orig1[j];
      ansatz001 = Orig2[j];
      ansatz000 = Orig3[j];
      
      val  = viscosity*(2*test100*ansatz100+test010*ansatz010
                   +test001*ansatz001);
      val += (u1*ansatz100+u2*ansatz010+u3*ansatz001)*test000;
      Matrix11Row[j] += Mult * val;

      val  = viscosity*(test010*ansatz100);
      Matrix12Row[j] += Mult * val;

      val  = viscosity*(test001*ansatz100);
      Matrix13Row[j] += Mult * val;

      val  = viscosity*(test100*ansatz010);
      Matrix21Row[j] += Mult * val;

      val  = viscosity*(test100*ansatz100+2*test010*ansatz010
                   +test001*ansatz001);
      val += (u1*ansatz100+u2*ansatz010+u3*ansatz001)*test000;
      Matrix22Row[j] += Mult * val;

      val  = viscosity*(test001*ansatz010);
      Matrix23Row[j] += Mult * val;

      val  = viscosity*(test100*ansatz001);
      Matrix31Row[j] += Mult * val;

      val  = c0*(test010*ansatz001);
      Matrix32Row[j] += Mult * val;

      val  = viscosity*(test100*ansatz100+test010*ansatz010
                   +2*test001*ansatz001);
      val += (u1*ansatz100+u2*ansatz010+u3*ansatz001)*test000;
      Matrix33Row[j] += Mult * val;

      val = Mult*(ansatz000*test000);
      MatrixM11Row[j] += val;
      MatrixM22Row[j] += val;
      MatrixM33Row[j] += val;
 
      val  = mu2*(test100*ansatz100+test010*ansatz010+test001*ansatz001);
      val += ansatz000*test000;
      AuxMatrixRow[j] += Mult * val;
            
   } // endfor j
  } // endfor i

  for(i=0;i<N_P;i++)
  {
    MatrixRow1 = MatrixB1[i];
    MatrixRow2 = MatrixB2[i];
    MatrixRow3 = MatrixB3[i];

    test000 = Orig4[i];

    for(j=0;j<N_U;j++)
    {
      ansatz100 = Orig0[j];
      ansatz010 = Orig1[j];
      ansatz001 = Orig2[j];

      val = -Mult*test000*ansatz100;
      MatrixRow1[j] += val;

      val = -Mult*test000*ansatz010;
      MatrixRow2[j] += val;

      val = -Mult*test000*ansatz001;
      MatrixRow3[j] += val;
    } // endfor j
  } // endfor i
}

// ======================================================================
// Type 4, Standard Galerkin, (grad u, grad v)
// Type 4, ClassicalLES, (grad u, grad v)
// Type 4, GL00Convolution, (grad u, grad v)
// ======================================================================
void TimeNSType4Galerkin3D(double Mult, double *coeff, 
                double *param, double hK, 
                double **OrigValues, int *N_BaseFuncts,
                double ***LocMatrices, double **LocRhs)
{
  double **MatrixA11, **MatrixA22, **MatrixA33;
  double **MatrixM11; // **MatrixM22, **MatrixM33;
  double **MatrixB1, **MatrixB2, **MatrixB3;
  double **MatrixB1T, **MatrixB2T, **MatrixB3T;
  double *Rhs1, *Rhs2, *Rhs3, val;
  double *Matrix11Row, *Matrix22Row, *Matrix33Row;
  double *MatrixRow1, *MatrixRow2, *MatrixRow3;
  double *MatrixM11Row, *MatrixM22Row, *MatrixM33Row;
  double ansatz100, ansatz010, ansatz001, ansatz000;
  double test000, test100, test010, test001;
  double *Orig0, *Orig1, *Orig2, *Orig3, *Orig4;
  int i,j,N_U, N_P;
  double c0, c1, c2, c3;
  double u1, u2, u3;

  MatrixA11 = LocMatrices[0];
  MatrixA22 = LocMatrices[4];
  MatrixA33 = LocMatrices[8];
  MatrixM11 = LocMatrices[9];
  double **MatrixM22 = LocMatrices[10];
  double **MatrixM33 = LocMatrices[11];
  MatrixB1  = LocMatrices[12];
  MatrixB2  = LocMatrices[13];
  MatrixB3  = LocMatrices[14];
  MatrixB1T  = LocMatrices[15];
  MatrixB2T  = LocMatrices[16];
  MatrixB3T  = LocMatrices[17];

  Rhs1 = LocRhs[0];
  Rhs2 = LocRhs[1];
  Rhs3 = LocRhs[2];

  N_U = N_BaseFuncts[0];
  N_P = N_BaseFuncts[1];

  Orig0 = OrigValues[0]; // u_x
  Orig1 = OrigValues[1]; // u_y
  Orig2 = OrigValues[2]; // u_y
  Orig3 = OrigValues[3]; // u
  Orig4 = OrigValues[4]; // p

  c0 = coeff[0]; // nu
  c1 = coeff[1]; // f1
  c2 = coeff[2]; // f2
  c3 = coeff[3]; // f3

  u1 = param[0]; // u1old
  u2 = param[1]; // u2old
  u3 = param[2]; // u3old

  for(i=0;i<N_U;i++)
  {
    Matrix11Row = MatrixA11[i];
    Matrix22Row = MatrixA22[i];
    Matrix33Row = MatrixA33[i];
    MatrixM11Row  = MatrixM11[i];
    MatrixM22Row  = MatrixM22[i];
    MatrixM33Row  = MatrixM33[i];

    test100 = Orig0[i];
    test010 = Orig1[i];
    test001 = Orig2[i];
    test000 = Orig3[i];

    Rhs1[i] += Mult*test000*c1;
    Rhs2[i] += Mult*test000*c2;
    Rhs3[i] += Mult*test000*c3;

    for(j=0;j<N_U;j++)
    {
      ansatz100 = Orig0[j];
      ansatz010 = Orig1[j];
      ansatz001 = Orig2[j];
      ansatz000 = Orig3[j];
      
      val  = c0*(test100*ansatz100+test010*ansatz010+
                 test001*ansatz001);
      //HOTFIX: Check the documentation!
      if(assemble_nse == Hotfixglobal_AssembleNSE::WITH_CONVECTION)
        val += (u1*ansatz100+u2*ansatz010+u3*ansatz001)*test000;

      Matrix11Row[j] += Mult * val;
      Matrix22Row[j] += Mult * val;
      Matrix33Row[j] += Mult * val;

      val = Mult*(ansatz000*test000);
      MatrixM11Row[j] += val;
      MatrixM22Row[j] += val;
      MatrixM33Row[j] += val;
    } // endfor j

    MatrixRow1 = MatrixB1T[i];
    MatrixRow2 = MatrixB2T[i];
    MatrixRow3 = MatrixB3T[i];
    for(j=0;j<N_P;j++)
    {
      ansatz000 = Orig4[j];

      val = -Mult*ansatz000*test100;
      MatrixRow1[j] += val;
      val = -Mult*ansatz000*test010;
      MatrixRow2[j] += val;
      val = -Mult*ansatz000*test001;
      MatrixRow3[j] += val;
    }
  } // endfor i

  for(i=0;i<N_P;i++)
  {
    MatrixRow1 = MatrixB1[i];
    MatrixRow2 = MatrixB2[i];
    MatrixRow3 = MatrixB3[i];

    test000 = Orig4[i];

    for(j=0;j<N_U;j++)
    {
      ansatz100 = Orig0[j];
      ansatz010 = Orig1[j];
      ansatz001 = Orig2[j];

      val = -Mult*test000*ansatz100;
      MatrixRow1[j] += val;

      val = -Mult*test000*ansatz010;
      MatrixRow2[j] += val;

      val = -Mult*test000*ansatz001;
      MatrixRow3[j] += val;
    } // endfor j
  } // endfor i
}

// ======================================================================
// Type 4, Standard Galerkin, D(u):D(v)
// Type 4, ClassicalLES, D(u):D(v)
// Type 4, GL00Convolution, D(u):D(v)
// ======================================================================
void TimeNSType4GalerkinDD3D(double Mult, double *coeff, 
                double *param, double hK, 
                double **OrigValues, int *N_BaseFuncts,
                double ***LocMatrices, double **LocRhs)
{
  double **MatrixA11, **MatrixA12, **MatrixA13, **MatrixA21;
  double **MatrixA22, **MatrixA23, **MatrixA31, **MatrixA32;
  double **MatrixA33;
  double **MatrixM11, **MatrixM22, **MatrixM33;
  double **MatrixB1, **MatrixB2,  **MatrixB3;
  double **MatrixB1T, **MatrixB2T,  **MatrixB3T;
  double *Rhs1, *Rhs2, *Rhs3, val;
  double *Matrix11Row, *Matrix12Row, *Matrix13Row, *Matrix21Row;
  double *Matrix22Row, *Matrix23Row, *Matrix31Row, *Matrix32Row;
  double *Matrix33Row;
  double *MatrixM11Row, *MatrixM22Row, *MatrixM33Row;
  double *MatrixRow1, *MatrixRow2, *MatrixRow3;
  double ansatz000, ansatz100, ansatz010, ansatz001;
  double test000, test100, test010, test001;
  double *Orig0, *Orig1, *Orig2, *Orig3, *Orig4;
  int i,j,N_U, N_P;
  double c0, c1, c2, c3;
  double u1, u2, u3;

  MatrixA11 = LocMatrices[0];
  MatrixA12 = LocMatrices[1];
  MatrixA13 = LocMatrices[2];
  MatrixA21 = LocMatrices[3];
  MatrixA22 = LocMatrices[4];
  MatrixA23 = LocMatrices[5];
  MatrixA31 = LocMatrices[6];
  MatrixA32 = LocMatrices[7];
  MatrixA33 = LocMatrices[8];
  MatrixM11 = LocMatrices[9];
  MatrixM22 = LocMatrices[10];
  MatrixM33 = LocMatrices[11];
  MatrixB1  = LocMatrices[12];
  MatrixB2  = LocMatrices[13];
  MatrixB3  = LocMatrices[14];
  MatrixB1T = LocMatrices[15];
  MatrixB2T = LocMatrices[16];
  MatrixB3T = LocMatrices[17];

  Rhs1 = LocRhs[0];
  Rhs2 = LocRhs[1];
  Rhs3 = LocRhs[2];

  N_U = N_BaseFuncts[0];
  N_P = N_BaseFuncts[1];

  Orig0 = OrigValues[0]; // u_x
  Orig1 = OrigValues[1]; // u_y
  Orig2 = OrigValues[2]; // u_y
  Orig3 = OrigValues[3]; // u
  Orig4 = OrigValues[4]; // p

  c0 = coeff[0]; // nu
  c1 = coeff[1]; // f1
  c2 = coeff[2]; // f2
  c3 = coeff[3]; // f3

  u1 = param[0]; // u1old
  u2 = param[1]; // u2old
  u3 = param[2]; // u3old

  for(i=0;i<N_U;i++)
  {
    Matrix11Row = MatrixA11[i];
    Matrix12Row = MatrixA12[i];
    Matrix13Row = MatrixA13[i];
    Matrix21Row = MatrixA21[i];
    Matrix22Row = MatrixA22[i];
    Matrix23Row = MatrixA23[i];
    Matrix31Row = MatrixA31[i];
    Matrix32Row = MatrixA32[i];
    Matrix33Row = MatrixA33[i];
    MatrixM11Row  = MatrixM11[i];
    MatrixM22Row  = MatrixM22[i];
    MatrixM33Row  = MatrixM33[i];

    test100 = Orig0[i];
    test010 = Orig1[i];
    test001 = Orig2[i];
    test000 = Orig3[i];

    Rhs1[i] += Mult*test000*c1;
    Rhs2[i] += Mult*test000*c2;
    Rhs3[i] += Mult*test000*c3;

    for(j=0;j<N_U;j++)
    {
      ansatz100 = Orig0[j];
      ansatz010 = Orig1[j];
      ansatz001 = Orig2[j];
      ansatz000 = Orig3[j];
      
      val  = c0*(2*test100*ansatz100+test010*ansatz010
                   +test001*ansatz001);
      //HOTFIX: Check the documentation!
      if(assemble_nse == Hotfixglobal_AssembleNSE::WITH_CONVECTION)
        val += (u1*ansatz100+u2*ansatz010+u3*ansatz001)*test000;

      Matrix11Row[j] += Mult * val;

      val  = c0*(test010*ansatz100);
      Matrix12Row[j] += Mult * val;

      val  = c0*(test001*ansatz100);
      Matrix13Row[j] += Mult * val;

      val  = c0*(test100*ansatz010);
      Matrix21Row[j] += Mult * val;

      val  = c0*(test100*ansatz100+2*test010*ansatz010
                   +test001*ansatz001);
      //HOTFIX: Check the documentation!
      if(assemble_nse == Hotfixglobal_AssembleNSE::WITH_CONVECTION)
        val += (u1*ansatz100+u2*ansatz010+u3*ansatz001)*test000;

      Matrix22Row[j] += Mult * val;

      val  = c0*(test001*ansatz010);
      Matrix23Row[j] += Mult * val;

      val  = c0*(test100*ansatz001);
      Matrix31Row[j] += Mult * val;

      val  = c0*(test010*ansatz001);
      Matrix32Row[j] += Mult * val;

      val  = c0*(test100*ansatz100+test010*ansatz010
                   +2*test001*ansatz001);
      //HOTFIX: Check the documentation!
      if(assemble_nse == Hotfixglobal_AssembleNSE::WITH_CONVECTION)
        val += (u1*ansatz100+u2*ansatz010+u3*ansatz001)*test000;

      Matrix33Row[j] += Mult * val;

      val = Mult*(ansatz000*test000);
      MatrixM11Row[j] += val;
      MatrixM22Row[j] += val;
      MatrixM33Row[j] += val;
    } // endfor j

    MatrixRow1 = MatrixB1T[i];
    MatrixRow2 = MatrixB2T[i];
    MatrixRow3 = MatrixB3T[i];
    for(j=0;j<N_P;j++)
    {
      ansatz000 = Orig4[j];

      val = -Mult*ansatz000*test100;
      MatrixRow1[j] += val;
      val = -Mult*ansatz000*test010;
      MatrixRow2[j] += val;
      val = -Mult*ansatz000*test001;
      MatrixRow3[j] += val;
    }
  } // endfor i

  for(i=0;i<N_P;i++)
  {
    MatrixRow1 = MatrixB1[i];
    MatrixRow2 = MatrixB2[i];
    MatrixRow3 = MatrixB3[i];

    test000 = Orig4[i];

    for(j=0;j<N_U;j++)
    {
      ansatz100 = Orig0[j];
      ansatz010 = Orig1[j];
      ansatz001 = Orig2[j];

      val = -Mult*test000*ansatz100;
      MatrixRow1[j] += val;

      val = -Mult*test000*ansatz010;
      MatrixRow2[j] += val;

      val = -Mult*test000*ansatz001;
      MatrixRow3[j] += val;
    } // endfor j
  } // endfor i
}

// ======================================================================
// for Type 4 SDFEM is not available
// ======================================================================

// ======================================================================
// Type 4, Upwind (no convection terms), (grad u, grad v)
// ======================================================================
void TimeNSType4Upwind3D(double Mult, double *coeff, 
                double *param, double hK, 
                double **OrigValues, int *N_BaseFuncts,
                double ***LocMatrices, double **LocRhs)
{
  double **MatrixA11, **MatrixA22, **MatrixA33;
  double **MatrixM11, **MatrixM22, **MatrixM33;
  double **MatrixB1, **MatrixB2,  **MatrixB3;
  double **MatrixB1T, **MatrixB2T, **MatrixB3T;
  double *Rhs1, *Rhs2, *Rhs3, val;
  double *Matrix11Row, *Matrix22Row, *Matrix33Row;
  double *MatrixRow1, *MatrixRow2, *MatrixRow3;
  double *MatrixM11Row, *MatrixM22Row, *MatrixM33Row;
  double ansatz100, ansatz010, ansatz001, ansatz000;
  double test000, test100, test010, test001;
  double *Orig0, *Orig1, *Orig2, *Orig3, *Orig4;
  int i,j,N_U, N_P;
  double c0, c1, c2, c3;

  MatrixA11 = LocMatrices[0];
  MatrixA22 = LocMatrices[4];
  MatrixA33 = LocMatrices[8];
  MatrixM11 = LocMatrices[9];
  MatrixM22 = LocMatrices[10];
  MatrixM33 = LocMatrices[11];
  MatrixB1  = LocMatrices[12];
  MatrixB2  = LocMatrices[13];
  MatrixB3  = LocMatrices[14];
  MatrixB1T  = LocMatrices[15];
  MatrixB2T  = LocMatrices[16];
  MatrixB3T  = LocMatrices[17];

  Rhs1 = LocRhs[0];
  Rhs2 = LocRhs[1];
  Rhs3 = LocRhs[2];

  N_U = N_BaseFuncts[0];
  N_P = N_BaseFuncts[1];

  Orig0 = OrigValues[0]; // u_x
  Orig1 = OrigValues[1]; // u_y
  Orig2 = OrigValues[2]; // u_y
  Orig3 = OrigValues[3]; // u
  Orig4 = OrigValues[4]; // p

  c0 = coeff[0]; // nu
  c1 = coeff[1]; // f1
  c2 = coeff[2]; // f2
  c3 = coeff[3]; // f3

  for(i=0;i<N_U;i++)
  {
    Matrix11Row = MatrixA11[i];
    Matrix22Row = MatrixA22[i];
    Matrix33Row = MatrixA33[i];
    MatrixM11Row  = MatrixM11[i];
    MatrixM22Row  = MatrixM22[i];
    MatrixM33Row  = MatrixM33[i];

    test100 = Orig0[i];
    test010 = Orig1[i];
    test001 = Orig2[i];
    test000 = Orig3[i];

    Rhs1[i] += Mult*test000*c1;
    Rhs2[i] += Mult*test000*c2;
    Rhs3[i] += Mult*test000*c3;

    for(j=0;j<N_U;j++)
    {
      ansatz100 = Orig0[j];
      ansatz010 = Orig1[j];
      ansatz001 = Orig2[j];
      ansatz000 = Orig3[j];
      
      val  = c0*(test100*ansatz100+test010*ansatz010+
                 test001*ansatz001);
      Matrix11Row[j] += Mult * val;
      Matrix22Row[j] += Mult * val;
      Matrix33Row[j] += Mult * val;

      val = Mult*(ansatz000*test000);
      MatrixM11Row[j] += val;
      MatrixM22Row[j] += val;
      MatrixM33Row[j] += val;
    } // endfor j

    MatrixRow1 = MatrixB1T[i];
    MatrixRow2 = MatrixB2T[i];
    MatrixRow3 = MatrixB3T[i];
    for(j=0;j<N_P;j++)
    {
      ansatz000 = Orig4[j];

      val = -Mult*ansatz000*test100;
      MatrixRow1[j] += val;
      val = -Mult*ansatz000*test010;
      MatrixRow2[j] += val;
      val = -Mult*ansatz000*test001;
      MatrixRow3[j] += val;
    }
  } // endfor i

  for(i=0;i<N_P;i++)
  {
    MatrixRow1 = MatrixB1[i];
    MatrixRow2 = MatrixB2[i];
    MatrixRow3 = MatrixB3[i];

    test000 = Orig4[i];

    for(j=0;j<N_U;j++)
    {
      ansatz100 = Orig0[j];
      ansatz010 = Orig1[j];
      ansatz001 = Orig2[j];

      val = -Mult*test000*ansatz100;
      MatrixRow1[j] += val;

      val = -Mult*test000*ansatz010;
      MatrixRow2[j] += val;

      val = -Mult*test000*ansatz001;
      MatrixRow3[j] += val;
    } // endfor j
  } // endfor i
}

// ======================================================================
// Type 4, Upwind (no convection terms), D(u):D(v)
// ======================================================================
void TimeNSType4UpwindDD3D(double Mult, double *coeff, 
                double *param, double hK, 
                double **OrigValues, int *N_BaseFuncts,
                double ***LocMatrices, double **LocRhs)
{
  double **MatrixA11, **MatrixA12, **MatrixA13, **MatrixA21;
  double **MatrixA22, **MatrixA23, **MatrixA31, **MatrixA32;
  double **MatrixA33;
  double **MatrixM11, **MatrixM22, **MatrixM33;
  double **MatrixB1, **MatrixB2,  **MatrixB3;
  double **MatrixB1T, **MatrixB2T,  **MatrixB3T;
  double *Rhs1, *Rhs2, *Rhs3, val;
  double *Matrix11Row, *Matrix12Row, *Matrix13Row, *Matrix21Row;
  double *Matrix22Row, *Matrix23Row, *Matrix31Row, *Matrix32Row;
  double *Matrix33Row;
  double *MatrixM11Row, *MatrixM22Row, *MatrixM33Row;
  double *MatrixRow1, *MatrixRow2, *MatrixRow3;
  double ansatz000, ansatz100, ansatz010, ansatz001;
  double test000, test100, test010, test001;
  double *Orig0, *Orig1, *Orig2, *Orig3, *Orig4;
  int i,j,N_U, N_P;
  double c0, c1, c2, c3;

  MatrixA11 = LocMatrices[0];
  MatrixA12 = LocMatrices[1];
  MatrixA13 = LocMatrices[2];
  MatrixA21 = LocMatrices[3];
  MatrixA22 = LocMatrices[4];
  MatrixA23 = LocMatrices[5];
  MatrixA31 = LocMatrices[6];
  MatrixA32 = LocMatrices[7];
  MatrixA33 = LocMatrices[8];
  MatrixM11 = LocMatrices[9];
  MatrixM22 = LocMatrices[10];
  MatrixM33 = LocMatrices[11];
  MatrixB1  = LocMatrices[12];
  MatrixB2  = LocMatrices[13];
  MatrixB3  = LocMatrices[14];
  MatrixB1T = LocMatrices[15];
  MatrixB2T = LocMatrices[16];
  MatrixB3T = LocMatrices[17];

  Rhs1 = LocRhs[0];
  Rhs2 = LocRhs[1];
  Rhs3 = LocRhs[2];

  N_U = N_BaseFuncts[0];
  N_P = N_BaseFuncts[1];

  Orig0 = OrigValues[0]; // u_x
  Orig1 = OrigValues[1]; // u_y
  Orig2 = OrigValues[2]; // u_y
  Orig3 = OrigValues[3]; // u
  Orig4 = OrigValues[4]; // p

  c0 = coeff[0]; // nu
  c1 = coeff[1]; // f1
  c2 = coeff[2]; // f2
  c3 = coeff[3]; // f3

  for(i=0;i<N_U;i++)
  {
    Matrix11Row = MatrixA11[i];
    Matrix12Row = MatrixA12[i];
    Matrix13Row = MatrixA13[i];
    Matrix21Row = MatrixA21[i];
    Matrix22Row = MatrixA22[i];
    Matrix23Row = MatrixA23[i];
    Matrix31Row = MatrixA31[i];
    Matrix32Row = MatrixA32[i];
    Matrix33Row = MatrixA33[i];
    MatrixM11Row  = MatrixM11[i];
    MatrixM22Row  = MatrixM22[i];
    MatrixM33Row  = MatrixM33[i];

    test100 = Orig0[i];
    test010 = Orig1[i];
    test001 = Orig2[i];
    test000 = Orig3[i];

    Rhs1[i] += Mult*test000*c1;
    Rhs2[i] += Mult*test000*c2;
    Rhs3[i] += Mult*test000*c3;

    for(j=0;j<N_U;j++)
    {
      ansatz100 = Orig0[j];
      ansatz010 = Orig1[j];
      ansatz001 = Orig2[j];
      ansatz000 = Orig3[j];
      
      val  = c0*(2*test100*ansatz100+test010*ansatz010
                   +test001*ansatz001);
      Matrix11Row[j] += Mult * val;

      val  = c0*(test010*ansatz100);
      Matrix12Row[j] += Mult * val;

      val  = c0*(test001*ansatz100);
      Matrix13Row[j] += Mult * val;

      val  = c0*(test100*ansatz010);
      Matrix21Row[j] += Mult * val;

      val  = c0*(test100*ansatz100+2*test010*ansatz010
                   +test001*ansatz001);
      Matrix22Row[j] += Mult * val;

      val  = c0*(test001*ansatz010);
      Matrix23Row[j] += Mult * val;

      val  = c0*(test100*ansatz001);
      Matrix31Row[j] += Mult * val;

      val  = c0*(test010*ansatz001);
      Matrix32Row[j] += Mult * val;

      val  = c0*(test100*ansatz100+test010*ansatz010
                   +2*test001*ansatz001);
      Matrix33Row[j] += Mult * val;

      val = Mult*(ansatz000*test000);
      MatrixM11Row[j] += val;
      MatrixM22Row[j] += val;
      MatrixM33Row[j] += val;
    } // endfor j

    MatrixRow1 = MatrixB1T[i];
    MatrixRow2 = MatrixB2T[i];
    MatrixRow3 = MatrixB3T[i];
    for(j=0;j<N_P;j++)
    {
      ansatz000 = Orig4[j];

      val = -Mult*ansatz000*test100;
      MatrixRow1[j] += val;
      val = -Mult*ansatz000*test010;
      MatrixRow2[j] += val;
      val = -Mult*ansatz000*test001;
      MatrixRow3[j] += val;
    }
  } // endfor i

  for(i=0;i<N_P;i++)
  {
    MatrixRow1 = MatrixB1[i];
    MatrixRow2 = MatrixB2[i];
    MatrixRow3 = MatrixB3[i];

    test000 = Orig4[i];

    for(j=0;j<N_U;j++)
    {
      ansatz100 = Orig0[j];
      ansatz010 = Orig1[j];
      ansatz001 = Orig2[j];

      val = -Mult*test000*ansatz100;
      MatrixRow1[j] += val;

      val = -Mult*test000*ansatz010;
      MatrixRow2[j] += val;

      val = -Mult*test000*ansatz001;
      MatrixRow3[j] += val;
    } // endfor j
  } // endfor i
}
// ======================================================================
// Type 4, GL00AuxProblem, (grad u, grad v)
// ======================================================================
void TimeNSType4GL00AuxProblem3D(double Mult, double *coeff, 
                double *param, double hK, 
                double **OrigValues, int *N_BaseFuncts,
                double ***LocMatrices, double **LocRhs)
{
  double **MatrixA11, **MatrixA22, **MatrixA33, **AuxMatrix;
  double **MatrixM11, **MatrixM22, **MatrixM33;
  double **MatrixB1, **MatrixB2,  **MatrixB3;
  double **MatrixB1T, **MatrixB2T,  **MatrixB3T;
  double *Rhs1, *Rhs2, *Rhs3, val;
  double *Matrix11Row, *Matrix22Row, *Matrix33Row;
  double *AuxMatrixRow;
  double *MatrixRow1, *MatrixRow2, *MatrixRow3;
  double *MatrixM11Row, *MatrixM22Row, *MatrixM33Row;
  double ansatz000, ansatz100, ansatz010, ansatz001;
  double test000, test100, test010, test001;
  double *Orig0, *Orig1, *Orig2, *Orig3, *Orig4;
  int i,j,N_U, N_P;
  double c0, c1, c2, c3;
  double u1, u2, u3;
  double delta, mu, mu2;
  double gamma = TDatabase::ParamDB->GAUSSIAN_GAMMA;  

  MatrixA11 = LocMatrices[0];
  MatrixA22 = LocMatrices[4];
  MatrixA33 = LocMatrices[8];
  MatrixM11 = LocMatrices[9];
  MatrixM22 = LocMatrices[10];
  MatrixM33 = LocMatrices[11];
  MatrixB1  = LocMatrices[13];
  MatrixB2  = LocMatrices[14];
  MatrixB3  = LocMatrices[15];
  MatrixB1T = LocMatrices[16];
  MatrixB2T = LocMatrices[17];
  MatrixB3T = LocMatrices[18];
  AuxMatrix = LocMatrices[12];

  Rhs1 = LocRhs[0];
  Rhs2 = LocRhs[1];
  Rhs3 = LocRhs[2];

  N_U = N_BaseFuncts[0];
  N_P = N_BaseFuncts[1];

  Orig0 = OrigValues[0]; // u_x
  Orig1 = OrigValues[1]; // u_y
  Orig2 = OrigValues[2]; // u_y
  Orig3 = OrigValues[3]; // u
  Orig4 = OrigValues[4]; // p

  c0 = coeff[0]; // nu
  c1 = coeff[1]; // f1
  c2 = coeff[2]; // f2
  c3 = coeff[3]; // f3

  u1 = param[0]; // u1old
  u2 = param[1]; // u2old
  u3 = param[2]; // u3old

  // filter width
  delta =  CharacteristicFilterWidth(hK);

  // delta^2/(4 gamma)
  mu2 = 0.25*delta*delta/gamma;
 
  mu = TurbulentViscosity3D(delta,&param[3],&param[0],&param[0],&param[12],&param[13],&param[14],
                           -4711);
  Output::print("Please adjust 'TurbulentViscosity3D to the turbulentViscosity3D'" 
   " and check the matrices as well espcially in NSTYPE 3 and 4");
  ErrThrow("not tested and/or adjusted yet: ");
  for(i=0;i<N_U;i++)
  {
    Matrix11Row = MatrixA11[i];
    Matrix22Row = MatrixA22[i];
    Matrix33Row = MatrixA33[i];
    MatrixM11Row  = MatrixM11[i];
    MatrixM22Row  = MatrixM22[i];
    MatrixM33Row  = MatrixM33[i];
    AuxMatrixRow = AuxMatrix[i];
    test100 = Orig0[i];
    test010 = Orig1[i];
    test001 = Orig2[i];
    test000 = Orig3[i];

    Rhs1[i] += Mult*test000*c1;
    Rhs2[i] += Mult*test000*c2;
    Rhs3[i] += Mult*test000*c3;

    for(j=0;j<N_U;j++)
    {
      ansatz100 = Orig0[j];
      ansatz010 = Orig1[j];
      ansatz001 = Orig2[j];
      ansatz000 = Orig3[j];
      
      val  = (c0+mu)*(test100*ansatz100+test010*ansatz010+
                 test001*ansatz001);
      val += (u1*ansatz100+u2*ansatz010+u3*ansatz001)*test000;
      Matrix11Row[j] += Mult * val;
      Matrix22Row[j] += Mult * val;
      Matrix33Row[j] += Mult * val;

      val = Mult*(ansatz000*test000);
      MatrixM11Row[j] += val;
      MatrixM22Row[j] += val;
      MatrixM33Row[j] += val;

      val  = mu2*(test100*ansatz100+test010*ansatz010+test001*ansatz001);
      val += ansatz000*test000;
      AuxMatrixRow[j] += Mult * val;
    } // endfor j

    MatrixRow1 = MatrixB1T[i];
    MatrixRow2 = MatrixB2T[i];
    MatrixRow3 = MatrixB3T[i];
    for(j=0;j<N_P;j++)
    {
      ansatz000 = Orig4[j];

      val = -Mult*ansatz000*test100;
      MatrixRow1[j] += val;
      val = -Mult*ansatz000*test010;
      MatrixRow2[j] += val;
      val = -Mult*ansatz000*test001;
      MatrixRow3[j] += val;
    }
  } // endfor i

  for(i=0;i<N_P;i++)
  {
    MatrixRow1 = MatrixB1[i];
    MatrixRow2 = MatrixB2[i];
    MatrixRow3 = MatrixB3[i];

    test000 = Orig4[i];

    for(j=0;j<N_U;j++)
    {
      ansatz100 = Orig0[j];
      ansatz010 = Orig1[j];
      ansatz001 = Orig2[j];

      val = -Mult*test000*ansatz100;
      MatrixRow1[j] += val;

      val = -Mult*test000*ansatz010;
      MatrixRow2[j] += val;

      val = -Mult*test000*ansatz001;
      MatrixRow3[j] += val;
    } // endfor j
  } // endfor i
}

// ======================================================================
// Type 4, GL00AuxProblem, D(u):D(v)
// ======================================================================
void TimeNSType4GL00AuxProblemDD3D(double Mult, double *coeff, 
                double *param, double hK, 
                double **OrigValues, int *N_BaseFuncts,
                double ***LocMatrices, double **LocRhs)
{
  double **MatrixA11, **MatrixA12, **MatrixA13, **MatrixA21;
  double **MatrixA22, **MatrixA23, **MatrixA31, **MatrixA32;
  double **MatrixA33, **AuxMatrix;
  double **MatrixM11, **MatrixM22, **MatrixM33;
  double **MatrixB1, **MatrixB2,  **MatrixB3;
  double **MatrixB1T, **MatrixB2T,  **MatrixB3T;
  double *Rhs1, *Rhs2, *Rhs3, val;
  double *Matrix11Row, *Matrix12Row, *Matrix13Row, *Matrix21Row;
  double *Matrix22Row, *Matrix23Row, *Matrix31Row, *Matrix32Row;
  double *Matrix33Row, *AuxMatrixRow;
  double *MatrixM11Row, *MatrixM22Row, *MatrixM33Row;
  double *MatrixRow1, *MatrixRow2, *MatrixRow3;
  double ansatz000, ansatz100, ansatz010, ansatz001;
  double test000, test100, test010, test001;
  double *Orig0, *Orig1, *Orig2, *Orig3, *Orig4;
  int i,j,N_U, N_P;
  double c0, c1, c2, c3;
  double u1, u2, u3, mu;
  double delta, mu2, viscosity;
  double gamma = TDatabase::ParamDB->GAUSSIAN_GAMMA;

  MatrixA11 = LocMatrices[0];
  MatrixA12 = LocMatrices[1];
  MatrixA13 = LocMatrices[2];
  MatrixA21 = LocMatrices[3];
  MatrixA22 = LocMatrices[4];
  MatrixA23 = LocMatrices[5];
  MatrixA31 = LocMatrices[6];
  MatrixA32 = LocMatrices[7];
  MatrixA33 = LocMatrices[8];
  MatrixM11 = LocMatrices[9];
  MatrixM22 = LocMatrices[10];
  MatrixM33 = LocMatrices[11];
  MatrixB1  = LocMatrices[13];
  MatrixB2  = LocMatrices[14];
  MatrixB3  = LocMatrices[15];
  MatrixB1T = LocMatrices[16];
  MatrixB2T = LocMatrices[17];
  MatrixB3T = LocMatrices[18];
  AuxMatrix = LocMatrices[12];

  Rhs1 = LocRhs[0];
  Rhs2 = LocRhs[1];
  Rhs3 = LocRhs[2];

  N_U = N_BaseFuncts[0];
  N_P = N_BaseFuncts[1];

  Orig0 = OrigValues[0]; // u_x
  Orig1 = OrigValues[1]; // u_y
  Orig2 = OrigValues[2]; // u_y
  Orig3 = OrigValues[3]; // u
  Orig4 = OrigValues[4]; // p

  c0 = coeff[0]; // nu
  c1 = coeff[1]; // f1
  c2 = coeff[2]; // f2
  c3 = coeff[3]; // f3

  u1 = param[0]; // u1old
  u2 = param[1]; // u2old
  u3 = param[2]; // u3old

  // filter width
  delta =  CharacteristicFilterWidth(hK);

  // delta^2/(4 gamma)
  mu2 = 0.25*delta*delta/gamma;

  mu = TurbulentViscosity3D(delta,&param[3],&param[0],&param[0],&param[12],&param[13],&param[14],
                           -4711);
  mu = mu/2.0;
  viscosity = c0+mu;
  
  Output::print("Please adjust 'TurbulentViscosity3D to the turbulentViscosity3D'" 
   " and check the matrices as well espcially in NSTYPE 3 and 4");
  ErrThrow("not tested and/or adjusted yet: ");

  for(i=0;i<N_U;i++)
  {
    Matrix11Row = MatrixA11[i];
    Matrix12Row = MatrixA12[i];
    Matrix13Row = MatrixA13[i];
    Matrix21Row = MatrixA21[i];
    Matrix22Row = MatrixA22[i];
    Matrix23Row = MatrixA23[i];
    Matrix31Row = MatrixA31[i];
    Matrix32Row = MatrixA32[i];
    Matrix33Row = MatrixA33[i];
    MatrixM11Row  = MatrixM11[i];
    MatrixM22Row  = MatrixM22[i];
    MatrixM33Row  = MatrixM33[i];
    AuxMatrixRow = AuxMatrix[i];

    test100 = Orig0[i];
    test010 = Orig1[i];
    test001 = Orig2[i];
    test000 = Orig3[i];

    Rhs1[i] += Mult*test000*c1;
    Rhs2[i] += Mult*test000*c2;
    Rhs3[i] += Mult*test000*c3;

    for(j=0;j<N_U;j++)
    {
      ansatz100 = Orig0[j];
      ansatz010 = Orig1[j];
      ansatz001 = Orig2[j];
      ansatz000 = Orig3[j];
      
      val  = viscosity*(2*test100*ansatz100+test010*ansatz010
                   +test001*ansatz001);
      val += (u1*ansatz100+u2*ansatz010+u3*ansatz001)*test000;
      Matrix11Row[j] += Mult * val;

      val  = viscosity*(test010*ansatz100);
      Matrix12Row[j] += Mult * val;

      val  = viscosity*(test001*ansatz100);
      Matrix13Row[j] += Mult * val;

      val  = viscosity*(test100*ansatz010);
      Matrix21Row[j] += Mult * val;

      val  = viscosity*(test100*ansatz100+2*test010*ansatz010
                   +test001*ansatz001);
      val += (u1*ansatz100+u2*ansatz010+u3*ansatz001)*test000;
      Matrix22Row[j] += Mult * val;

      val  = viscosity*(test001*ansatz010);
      Matrix23Row[j] += Mult * val;

      val  = viscosity*(test100*ansatz001);
      Matrix31Row[j] += Mult * val;

      val  = viscosity*(test010*ansatz001);
      Matrix32Row[j] += Mult * val;

      val  = viscosity*(test100*ansatz100+test010*ansatz010
                   +2*test001*ansatz001);
      val += (u1*ansatz100+u2*ansatz010+u3*ansatz001)*test000;
      Matrix33Row[j] += Mult * val;

      val = Mult*(ansatz000*test000);
      MatrixM11Row[j] += val;
      MatrixM22Row[j] += val;
      MatrixM33Row[j] += val;
 
      val  = mu2*(test100*ansatz100+test010*ansatz010+test001*ansatz001);
      val += ansatz000*test000;
      AuxMatrixRow[j] += Mult * val;            
   } // endfor j 

    MatrixRow1 = MatrixB1T[i];
    MatrixRow2 = MatrixB2T[i];
    MatrixRow3 = MatrixB3T[i];
    for(j=0;j<N_P;j++)
    {
      ansatz000 = Orig4[j];

      val = -Mult*ansatz000*test100;
      MatrixRow1[j] += val;
      val = -Mult*ansatz000*test010;
      MatrixRow2[j] += val;
      val = -Mult*ansatz000*test001;
      MatrixRow3[j] += val;
    }
  } // endfor i

  for(i=0;i<N_P;i++)
  {
    MatrixRow1 = MatrixB1[i];
    MatrixRow2 = MatrixB2[i];
    MatrixRow3 = MatrixB3[i];

    test000 = Orig4[i];

    for(j=0;j<N_U;j++)
    {
      ansatz100 = Orig0[j];
      ansatz010 = Orig1[j];
      ansatz001 = Orig2[j];

      val = -Mult*test000*ansatz100;
      MatrixRow1[j] += val;

      val = -Mult*test000*ansatz010;
      MatrixRow2[j] += val;

      val = -Mult*test000*ansatz001;
      MatrixRow3[j] += val;
    } // endfor j
  } // endfor i
}


// ======================================================================
// Type 4, VMS_Projection with streamline formulation D(u):D(v)
// ======================================================================

void TimeNSType4VMS_ProjectionStreamlineDD3D(double Mult, double *coeff, 
                double *param, double hK, 
                double **OrigValues, int *N_BaseFuncts,
                double ***LocMatrices, double **LocRhs)
{
  double **MatrixA11, **MatrixA12, **MatrixA13, **MatrixA21;
  double **MatrixA22, **MatrixA23, **MatrixA31, **MatrixA32;
  double **MatrixA33;
  double **MatrixM11, **MatrixM22, **MatrixM33;
  double **MatrixB1, **MatrixB2,  **MatrixB3;
  double **MatrixB1T, **MatrixB2T,  **MatrixB3T;
  double **MatrixL, **Matrix_tilde_G11, **Matrix_tilde_G22, **Matrix_tilde_G33;
  double **Matrix_G11, **Matrix_G22,   **Matrix_G33;
  double *Rhs1, *Rhs2, *Rhs3, val, val1, test_stream, ansatz_stream, conv;
  double *Matrix11Row, *Matrix12Row, *Matrix13Row, *Matrix21Row;
  double *Matrix22Row, *Matrix23Row, *Matrix31Row, *Matrix32Row;
  double *Matrix33Row;
  double *MatrixM11Row, *MatrixM22Row, *MatrixM33Row;
  double *MatrixRow1, *MatrixRow2, *MatrixRow3;
  double ansatz000, ansatz100, ansatz010, ansatz001;
  double test000, test100, test010, test001;
  double *Orig0, *Orig1, *Orig2, *Orig3, *Orig4, *Orig5;
  int i,j,N_U, N_P, N_L;
  double c0, c1, c2, c3, delta;
  double u1, u2, u3, mu;

  MatrixA11 = LocMatrices[0];
  MatrixA12 = LocMatrices[1];
  MatrixA13 = LocMatrices[2];
  MatrixA21 = LocMatrices[3];
  MatrixA22 = LocMatrices[4];
  MatrixA23 = LocMatrices[5];
  MatrixA31 = LocMatrices[6];
  MatrixA32 = LocMatrices[7];
  MatrixA33 = LocMatrices[8];
  MatrixM11 = LocMatrices[9];
  MatrixM22 = LocMatrices[10];
  MatrixM33 = LocMatrices[11];
  MatrixL   = LocMatrices[12];
  MatrixB1  = LocMatrices[13];
  MatrixB2  = LocMatrices[14];
  MatrixB3  = LocMatrices[15];
  MatrixB1T = LocMatrices[16];
  MatrixB2T = LocMatrices[17];
  MatrixB3T = LocMatrices[18];
  Matrix_tilde_G11  = LocMatrices[19];
  Matrix_tilde_G22  = LocMatrices[20];
  Matrix_tilde_G33  = LocMatrices[21];
  Matrix_G11  = LocMatrices[22];
  Matrix_G22  = LocMatrices[23];
  Matrix_G33  = LocMatrices[24];

  Rhs1 = LocRhs[0];
  Rhs2 = LocRhs[1];
  Rhs3 = LocRhs[2];

  N_U = N_BaseFuncts[0];
  N_P = N_BaseFuncts[1];
  N_L = N_BaseFuncts[2];

  Orig0 = OrigValues[0]; // u_x
  Orig1 = OrigValues[1]; // u_y
  Orig2 = OrigValues[2]; // u_y
  Orig3 = OrigValues[3]; // u
  Orig4 = OrigValues[4]; // p
  Orig5 = OrigValues[5]; // l
  
  c0 = coeff[0]; // nu
  c1 = coeff[1]; // f1
  c2 = coeff[2]; // f2
  c3 = coeff[3]; // f3

  u1 = param[0]; // u1old
  u2 = param[1]; // u2old
  u3 = param[2]; // u3old

  delta =  CharacteristicFilterWidth(hK);
  mu = TurbulentViscosity3D(delta,&param[3],&param[0],&param[0],&param[12],&param[13],&param[14],
                           param[21]);
Output::print("Please adjust 'TurbulentViscosity3D to the turbulentViscosity3D'" 
   " and check the matrices as well espcially in NSTYPE 3 and 4");
  ErrThrow("not tested and/or adjusted yet: ");
  for(i=0;i<N_U;i++)
  {
    Matrix11Row = MatrixA11[i];
    Matrix12Row = MatrixA12[i];
    Matrix13Row = MatrixA13[i];
    Matrix21Row = MatrixA21[i];
    Matrix22Row = MatrixA22[i];
    Matrix23Row = MatrixA23[i];
    Matrix31Row = MatrixA31[i];
    Matrix32Row = MatrixA32[i];
    Matrix33Row = MatrixA33[i];
    MatrixM11Row  = MatrixM11[i];
    MatrixM22Row  = MatrixM22[i];
    MatrixM33Row  = MatrixM33[i];

    test100 = Orig0[i];
    test010 = Orig1[i];
    test001 = Orig2[i];
    test000 = Orig3[i];
    val1 = Mult*test000;

    Rhs1[i] += val1*c1;
    Rhs2[i] += val1*c2;
    Rhs3[i] += val1*c3;
    test_stream = (u1*test100+u2*test010+u3*test001);

    for(j=0;j<N_U;j++)
    {
      ansatz100 = Orig0[j];
      ansatz010 = Orig1[j];
      ansatz001 = Orig2[j];
      ansatz000 = Orig3[j];
      ansatz_stream = (u1*ansatz100+u2*ansatz010+u3*ansatz001);
      conv = ansatz_stream * test000;
      ansatz_stream *= mu*test_stream;     // sd projection term 

      val  = c0*(2*test100*ansatz100+test010*ansatz010
                   +test001*ansatz001);
      val += conv + ansatz_stream;
      Matrix11Row[j] += Mult * val;

      val  = c0*(test010*ansatz100);
      Matrix12Row[j] += Mult * val;

      val  = c0*(test001*ansatz100);
      Matrix13Row[j] += Mult * val;

      val  = c0*(test100*ansatz010);
      Matrix21Row[j] += Mult * val;

      val  = c0*(test100*ansatz100+2*test010*ansatz010
                   +test001*ansatz001);
      val += conv + ansatz_stream;
      Matrix22Row[j] += Mult * val;

      val  = c0*(test001*ansatz010);
      Matrix23Row[j] += Mult * val;

      val  = c0*(test100*ansatz001);
      Matrix31Row[j] += Mult * val;

      val  = c0*(test010*ansatz001);
      Matrix32Row[j] += Mult * val;

      val  = c0*(test100*ansatz100+test010*ansatz010
                   +2*test001*ansatz001);
      val += conv + ansatz_stream;
      Matrix33Row[j] += Mult * val;

      val = Mult*(ansatz000*test000);
      MatrixM11Row[j] += val;
      MatrixM22Row[j] += val;
      MatrixM33Row[j] += val;
    } // endfor j

    MatrixRow1 = MatrixB1T[i];
    MatrixRow2 = MatrixB2T[i];
    MatrixRow3 = MatrixB3T[i];
    for(j=0;j<N_P;j++)
    {
      ansatz000 = Orig4[j];
      val1 = Mult*ansatz000;
      
      val = -val1*test100;
      MatrixRow1[j] += val;
      val = -val1*test010;
      MatrixRow2[j] += val;
      val = -val1*test001;
      MatrixRow3[j] += val;
    }
  } // endfor i

  for(i=0;i<N_P;i++)
  {
    MatrixRow1 = MatrixB1[i];
    MatrixRow2 = MatrixB2[i];
    MatrixRow3 = MatrixB3[i];

    test000 = Orig4[i];
    val1 = Mult*test000;

    for(j=0;j<N_U;j++)
    {
      ansatz100 = Orig0[j];
      ansatz010 = Orig1[j];
      ansatz001 = Orig2[j];

      val = -val1*ansatz100;
      MatrixRow1[j] += val;

      val = -val1*ansatz010;
      MatrixRow2[j] += val;

      val = -val1*ansatz001;
      MatrixRow3[j] += val;
    } // endfor j
  } // endfor i

  for(i=0;i<N_U;i++)
  {
     Matrix11Row = Matrix_tilde_G11[i];
     Matrix22Row = Matrix_tilde_G22[i];
     Matrix33Row = Matrix_tilde_G33[i];
     test100 = Orig0[i];
     test010 = Orig1[i];
     test001 = Orig2[i];
     val1 =u1*test100+u2*test010+u3*test001;

     for(j=0;j<N_L;j++)
     {       
        ansatz000 = Orig5[j];

        val =  Mult * mu * ansatz000 *val1;
        Matrix11Row[j] -= val * u1;
        Matrix22Row[j] -= val * u2;
        Matrix33Row[j] -= val * u3;
     }
  }   

  for(i=0;i<N_L;i++)
  {
     Matrix11Row = Matrix_G11[i];
     Matrix22Row = Matrix_G22[i];
     Matrix33Row = Matrix_G33[i];
     test000 = Orig5[i];     
     val =  Mult * test000;

     for(j=0;j<N_U;j++)
     {        
        ansatz100 = Orig0[j];
        ansatz010 = Orig1[j];
        ansatz001 = Orig2[j];

        Matrix11Row[j] -= val * ansatz100;
        Matrix22Row[j] -= val * ansatz010;
        Matrix33Row[j] -= val * ansatz001;
     }
  }   

  for(i=0;i<N_L;i++)
  {
     test000 = Orig5[i];     
     MatrixRow1 = MatrixL[i];
     for(j=0;j<N_L;j++)
     {
        ansatz000 = Orig5[j];
        MatrixRow1[j] += Mult * test000 * ansatz000;
     }
  }
}

// ======================================================================
// Type 4, LerayAlpha, D(u):D(v)
// ======================================================================
void TimeNSType4LerayAlphaDD3D(double Mult, double *coeff, 
                double *param, double hK, 
                double **OrigValues, int *N_BaseFuncts,
                double ***LocMatrices, double **LocRhs)
{
  double **MatrixA11, **MatrixA12, **MatrixA13, **MatrixA21;
  double **MatrixA22, **MatrixA23, **MatrixA31, **MatrixA32;
  double **MatrixA33, **AuxMatrix;
  double **MatrixM11, **MatrixM22, **MatrixM33;
  double **MatrixB1, **MatrixB2,  **MatrixB3;
  double **MatrixB1T, **MatrixB2T,  **MatrixB3T;
  double *Rhs1, *Rhs2, *Rhs3, val;
  double *Matrix11Row, *Matrix12Row, *Matrix13Row, *Matrix21Row;
  double *Matrix22Row, *Matrix23Row, *Matrix31Row, *Matrix32Row;
  double *Matrix33Row, *AuxMatrixRow;
  double *MatrixM11Row, *MatrixM22Row, *MatrixM33Row;
  double *MatrixRow1, *MatrixRow2, *MatrixRow3;
  double ansatz000, ansatz100, ansatz010, ansatz001;
  double test000, test100, test010, test001;
  double *Orig0, *Orig1, *Orig2, *Orig3, *Orig4;
  int i,j,N_U, N_P;
  double c0, c1, c2, c3;
  double u1, u2, u3, alpha;

  MatrixA11 = LocMatrices[0];
  MatrixA12 = LocMatrices[1];
  MatrixA13 = LocMatrices[2];
  MatrixA21 = LocMatrices[3];
  MatrixA22 = LocMatrices[4];
  MatrixA23 = LocMatrices[5];
  MatrixA31 = LocMatrices[6];
  MatrixA32 = LocMatrices[7];
  MatrixA33 = LocMatrices[8];
  MatrixM11 = LocMatrices[9];
  MatrixM22 = LocMatrices[10];
  MatrixM33 = LocMatrices[11];
  MatrixB1  = LocMatrices[13];
  MatrixB2  = LocMatrices[14];
  MatrixB3  = LocMatrices[15];
  MatrixB1T = LocMatrices[16];
  MatrixB2T = LocMatrices[17];
  MatrixB3T = LocMatrices[18];
  AuxMatrix = LocMatrices[12];

  Rhs1 = LocRhs[0];
  Rhs2 = LocRhs[1];
  Rhs3 = LocRhs[2];

  N_U = N_BaseFuncts[0];
  N_P = N_BaseFuncts[1];

  Orig0 = OrigValues[0]; // u_x
  Orig1 = OrigValues[1]; // u_y
  Orig2 = OrigValues[2]; // u_y
  Orig3 = OrigValues[3]; // u
  Orig4 = OrigValues[4]; // p

  c0 = coeff[0]; // nu
  c1 = coeff[1]; // f1
  c2 = coeff[2]; // f2
  c3 = coeff[3]; // f3
 
  u1 = param[0]; // u1 filtered
  u2 = param[1]; // u2 filtered
  u3 = param[2]; // u3 filtered
  
  alpha = LerayAlpha_Param3D(hK);
 Output::print("check the matrices as well espcially in NSTYPE 3 and 4");
  ErrThrow("not tested and/or adjusted yet: ");
  for(i=0;i<N_U;i++)
  {
    Matrix11Row = MatrixA11[i];
    Matrix12Row = MatrixA12[i];
    Matrix13Row = MatrixA13[i];
    Matrix21Row = MatrixA21[i];
    Matrix22Row = MatrixA22[i];
    Matrix23Row = MatrixA23[i];
    Matrix31Row = MatrixA31[i];
    Matrix32Row = MatrixA32[i];
    Matrix33Row = MatrixA33[i];
    MatrixM11Row  = MatrixM11[i];
    MatrixM22Row  = MatrixM22[i];
    MatrixM33Row  = MatrixM33[i];
    AuxMatrixRow = AuxMatrix[i];

    test100 = Orig0[i];
    test010 = Orig1[i];
    test001 = Orig2[i];
    test000 = Orig3[i];

    Rhs1[i] += Mult*test000*c1;
    Rhs2[i] += Mult*test000*c2;
    Rhs3[i] += Mult*test000*c3;

    for(j=0;j<N_U;j++)
    {
      ansatz100 = Orig0[j];
      ansatz010 = Orig1[j];
      ansatz001 = Orig2[j];
      ansatz000 = Orig3[j];
      
      val  = c0*(2*test100*ansatz100+test010*ansatz010
                   +test001*ansatz001);
      val += (u1*ansatz100+u2*ansatz010+u3*ansatz001)*test000;
      Matrix11Row[j] += Mult * val;

      val  = c0*(test010*ansatz100);
      Matrix12Row[j] += Mult * val;

      val  = c0*(test001*ansatz100);
      Matrix13Row[j] += Mult * val;

      val  = c0*(test100*ansatz010);
      Matrix21Row[j] += Mult * val;

      val  = c0*(test100*ansatz100+2*test010*ansatz010
                   +test001*ansatz001);
      val += (u1*ansatz100+u2*ansatz010+u3*ansatz001)*test000;
      Matrix22Row[j] += Mult * val;

      val  = c0*(test001*ansatz010);
      Matrix23Row[j] += Mult * val;

      val  = c0*(test100*ansatz001);
      Matrix31Row[j] += Mult * val;

      val  = c0*(test010*ansatz001);
      Matrix32Row[j] += Mult * val;

      val  = c0*(test100*ansatz100+test010*ansatz010
                   +2*test001*ansatz001);
      val += (u1*ansatz100+u2*ansatz010+u3*ansatz001)*test000;
      Matrix33Row[j] += Mult * val;

      val = Mult*(ansatz000*test000);
      MatrixM11Row[j] += val;
      MatrixM22Row[j] += val;
      MatrixM33Row[j] += val;
 
      val  = alpha*(test100*ansatz100+test010*ansatz010+test001*ansatz001);
      val += ansatz000*test000;
      AuxMatrixRow[j] += Mult * val;            
   } // endfor j

    MatrixRow1 = MatrixB1T[i];
    MatrixRow2 = MatrixB2T[i];
    MatrixRow3 = MatrixB3T[i];
    for(j=0;j<N_P;j++)
    {
      ansatz000 = Orig4[j];

      val = -Mult*ansatz000*test100;
      MatrixRow1[j] += val;
      val = -Mult*ansatz000*test010;
      MatrixRow2[j] += val;
      val = -Mult*ansatz000*test001;
      MatrixRow3[j] += val;
    }
  } // endfor i

  for(i=0;i<N_P;i++)
  {
    MatrixRow1 = MatrixB1[i];
    MatrixRow2 = MatrixB2[i];
    MatrixRow3 = MatrixB3[i];

    test000 = Orig4[i];

    for(j=0;j<N_U;j++)
    {
      ansatz100 = Orig0[j];
      ansatz010 = Orig1[j];
      ansatz001 = Orig2[j];

      val = -Mult*test000*ansatz100;
      MatrixRow1[j] += val;

      val = -Mult*test000*ansatz010;
      MatrixRow2[j] += val;

      val = -Mult*test000*ansatz001;
      MatrixRow3[j] += val;
    } // endfor j
  } // endfor i
}


// ======================================================================
// assemble matrix for auxiliary problem
// ======================================================================

void MatrixAuxiliaryProblem(double Mult, double *coeff, 
                            double *param, double hK, 
                            double **OrigValues, int *N_BaseFuncts,
                            double ***LocMatrices, double **LocRhs)
{
  double *AuxMatrixRow, **AuxMatrix;;
  double ansatz000, ansatz100, ansatz010, ansatz001;
  double test000, test100, test010, test001;
  double *Orig0, *Orig1, *Orig2, *Orig3;
  int i,j, N_U; 
  double delta, mu2, val;
  double gamma = TDatabase::ParamDB->GAUSSIAN_GAMMA;
 
  // solution does not need to be convolved
  AuxMatrix = LocMatrices[0];
  N_U = N_BaseFuncts[0];
     
  Orig0 = OrigValues[0]; // u_x
  Orig1 = OrigValues[1]; // u_y
  Orig2 = OrigValues[2]; // u_y
  Orig3 = OrigValues[3]; // u
    
  // filter width
  delta =  CharacteristicFilterWidth(hK);
  // delta^2/(4 gamma)
  mu2 = 0.25*delta*delta/gamma;
  ErrThrow("not tested and/or adjusted yet: ");
  for(i=0;i<N_U;i++)
  {
    AuxMatrixRow = AuxMatrix[i];
    test100 = Orig0[i];
    test010 = Orig1[i];
    test001 = Orig2[i];
    test000 = Orig3[i];

    for(j=0;j<N_U;j++)
    {
      ansatz100 = Orig0[j];
      ansatz010 = Orig1[j];
      ansatz001 = Orig2[j];
      ansatz000 = Orig3[j];
       
      val  = mu2*(test100*ansatz100+test010*ansatz010+test001*ansatz001);
      val += ansatz000*test000;
      AuxMatrixRow[j] += Mult * val;
      
    } // endfor j
  } // endfor i
}

// ======================================================================
// Assembling routine for all nonlinear matrices
// ======================================================================

// ======================================================================
// Type 1, Standard Galerkin, only nonlinear part
// Type 2, Standard Galerkin, only nonlinear part
// ======================================================================
void TimeNSType1_2NLGalerkin3D(double Mult, double *coeff, 
                double *param, double hK, 
                double **OrigValues, int *N_BaseFuncts,
                double ***LocMatrices, double **LocRhs)
{
  double **MatrixA;
  double val;
  double *MatrixRow;
  double ansatz100, ansatz010, ansatz001;
  double test000, test100, test010, test001;
  double *Orig0, *Orig1, *Orig2, *Orig3;
  int i,j,N_U;
  double c0;
  double u1, u2, u3;

  MatrixA = LocMatrices[0];

  N_U = N_BaseFuncts[0];

  Orig0 = OrigValues[0]; // u_x
  Orig1 = OrigValues[1]; // u_y
  Orig2 = OrigValues[2]; // u_z
  Orig3 = OrigValues[3]; // u

  c0 = coeff[0]; // nu
 
  u1 = param[0]; // u1old
  u2 = param[1]; // u2old
  u3 = param[2]; // u3old

  for(i=0;i<N_U;i++)
  {
    MatrixRow = MatrixA[i];
    test100 = Orig0[i];
    test010 = Orig1[i];
    test001 = Orig2[i];
    test000 = Orig3[i];

    for(j=0;j<N_U;j++)
    {
      ansatz100 = Orig0[j];
      ansatz010 = Orig1[j];
      ansatz001 = Orig2[j];
      
      val  = c0*(test100*ansatz100+test010*ansatz010+
                 test001*ansatz001);
      //HOTFIX: Check the documentation!
      if(assemble_nse == Hotfixglobal_AssembleNSE::WITH_CONVECTION)
        val += (u1*ansatz100+u2*ansatz010+u3*ansatz001)*test000;

      MatrixRow[j] += Mult * val;
    } // endfor j
  } // endfor i
}

// ======================================================================
// Type 1, for upwind (only laplacian in A block)
// Type 2, for upwind (only laplacian in A block)
// ======================================================================
void TimeNSType1_2NLUpwind3D(double Mult, double *coeff, 
                double *param, double hK, 
                double **OrigValues, int *N_BaseFuncts,
                double ***LocMatrices, double **LocRhs)
{
  double **MatrixA;
  double val;
  double *MatrixRow;
  double ansatz100, ansatz010, ansatz001;
  double test100, test010, test001;
  double *Orig0, *Orig1, *Orig2;
  int i,j,N_U;
  double c0;

  MatrixA = LocMatrices[0];

  N_U = N_BaseFuncts[0];

  Orig0 = OrigValues[0]; // u_x
  Orig1 = OrigValues[1]; // u_y
  Orig2 = OrigValues[2]; // u_z

  c0 = coeff[0]; // nu

  for(i=0;i<N_U;i++)
  {
    MatrixRow = MatrixA[i];
    test100 = Orig0[i];
    test010 = Orig1[i];
    test001 = Orig2[i];

    for(j=0;j<N_U;j++)
    {
      ansatz100 = Orig0[j];
      ansatz010 = Orig1[j];
      ansatz001 = Orig2[j];
      
      val  = c0*(test100*ansatz100+test010*ansatz010+
                 test001*ansatz001);
      MatrixRow[j] += Mult * val;
    } // endfor j
  } // endfor i
}

// ======================================================================
// Type 3, Standard Galerkin, (grad u, grad v), only nonlinear part
// Type 4, Standard Galerkin, (grad u, grad v), only nonlinear part
// ======================================================================
void TimeNSType3_4NLGalerkin3D(double Mult, double *coeff, 
                double *param, double hK, 
                double **OrigValues, int *N_BaseFuncts,
                double ***LocMatrices, double **LocRhs)
{
  double **MatrixA11, **MatrixA22, **MatrixA33;
  double val;
  double *Matrix11Row, *Matrix22Row,  *Matrix33Row;
  double ansatz100, ansatz010, ansatz001;
  double test000, test100, test010, test001;
  double *Orig0, *Orig1, *Orig2, *Orig3;
  int i,j, N_U;
  double c0;
  double u1, u2, u3;

  MatrixA11 = LocMatrices[0];
  MatrixA22 = LocMatrices[1];
  MatrixA33 = LocMatrices[2];

  N_U = N_BaseFuncts[0];

  Orig0 = OrigValues[0]; // u_x
  Orig1 = OrigValues[1]; // u_y
  Orig2 = OrigValues[2]; // u_z
  Orig3 = OrigValues[3]; // u

  c0 = coeff[0]; // nu

  u1 = param[0]; // u1old
  u2 = param[1]; // u2old
  u3 = param[2]; // u3old

  for(i=0;i<N_U;i++)
  {
    Matrix11Row = MatrixA11[i];
    Matrix22Row = MatrixA22[i];
    Matrix33Row = MatrixA33[i];
    test100 = Orig0[i];
    test010 = Orig1[i];
    test001 = Orig2[i];
    test000 = Orig3[i];

    for(j=0;j<N_U;j++)
    {
      ansatz100 = Orig0[j];
      ansatz010 = Orig1[j];
      ansatz001 = Orig2[j];
      
      val  = c0*(test100*ansatz100+test010*ansatz010+
                 test001*ansatz001);
      //HOTFIX: Check the documentation!
      if(assemble_nse == Hotfixglobal_AssembleNSE::WITH_CONVECTION)
        val += (u1*ansatz100+u2*ansatz010+u3*ansatz001)*test000;

      val *= Mult;
      Matrix11Row[j] += val;
      Matrix22Row[j] += val;
      Matrix33Row[j] += val;
    } // endfor j
  } // endfor i
}

// ======================================================================
// Type 3, Standard Galerkin, D(u):D(v), only nonlinear diagonal blocks
// Type 4, Standard Galerkin, D(u):D(v), only nonlinear diagonal blocks
// ======================================================================
void TimeNSType3_4NLGalerkinDD3D(double Mult, double *coeff, 
                double *param, double hK, 
                double **OrigValues, int *N_BaseFuncts,
                double ***LocMatrices, double **LocRhs)
{
  double **MatrixA11, **MatrixA22, **MatrixA33;
  double val, val1;
  double *Matrix11Row, *Matrix22Row,  *Matrix33Row;
  double ansatz100, ansatz010, ansatz001;
  double test000, test100, test010, test001;
  double *Orig0, *Orig1, *Orig2, *Orig3;
  int i,j, N_U;
  double c0;
  double u1, u2, u3;

  MatrixA11 = LocMatrices[0];
  MatrixA22 = LocMatrices[1];
  MatrixA33 = LocMatrices[2];

  N_U = N_BaseFuncts[0];

  Orig0 = OrigValues[0]; // u_x
  Orig1 = OrigValues[1]; // u_y
  Orig2 = OrigValues[2]; // u_z
  Orig3 = OrigValues[3]; // u

  c0 = coeff[0]; // nu

  u1 = param[0]; // u1old
  u2 = param[1]; // u2old
  u3 = param[2]; // u3old

  for(i=0;i<N_U;i++)
  {
    Matrix11Row = MatrixA11[i];
    Matrix22Row = MatrixA22[i];
    Matrix33Row = MatrixA33[i];
    test100 = Orig0[i];
    test010 = Orig1[i];
    test001 = Orig2[i];
    test000 = Orig3[i];

    for(j=0;j<N_U;j++)
    {
      ansatz100 = Orig0[j];
      ansatz010 = Orig1[j];
      ansatz001 = Orig2[j];
      if(assemble_nse == Hotfixglobal_AssembleNSE::WITH_CONVECTION)
	val1 = (u1*ansatz100+u2*ansatz010+u3*ansatz001)*test000;
      else
	val1 = 0.;
      
      val = c0*(2.*test100*ansatz100+test010*ansatz010 +test001*ansatz001);
      Matrix11Row[j] += Mult*(val+val1);
      
      val = c0*(test100*ansatz100+2.*test010*ansatz010 +test001*ansatz001);
      Matrix22Row[j] += Mult*(val + val1);
      
      val  = c0*(test100*ansatz100+test010*ansatz010 +2.*test001*ansatz001);
      Matrix33Row[j] += Mult*(val + val1);
    } // endfor j
  } // endfor i
}

// ======================================================================
// Type 3, Upwind (no convection term), (grad u, grad v)
// Type 4, Upwind (no convection term), (grad u, grad v)
// ======================================================================
void TimeNSType3_4NLUpwind3D(double Mult, double *coeff, 
                double *param, double hK, 
                double **OrigValues, int *N_BaseFuncts,
                double ***LocMatrices, double **LocRhs)
{
  double **MatrixA11, **MatrixA22, **MatrixA33;
  double val;
  double *Matrix11Row, *Matrix22Row,  *Matrix33Row;
  double ansatz100, ansatz010, ansatz001;
  double test100, test010, test001;
  double *Orig0, *Orig1, *Orig2;
  int i,j, N_U;
  double c0;

  MatrixA11 = LocMatrices[0];
  MatrixA22 = LocMatrices[1];
  MatrixA33 = LocMatrices[2];

  N_U = N_BaseFuncts[0];

  Orig0 = OrigValues[0]; // u_x
  Orig1 = OrigValues[1]; // u_y
  Orig2 = OrigValues[2]; // u_z

  c0 = coeff[0]; // nu

  for(i=0;i<N_U;i++)
  {
    Matrix11Row = MatrixA11[i];
    Matrix22Row = MatrixA22[i];
    Matrix33Row = MatrixA33[i];
    test100 = Orig0[i];
    test010 = Orig1[i];
    test001 = Orig2[i];

    for(j=0;j<N_U;j++)
    {
      ansatz100 = Orig0[j];
      ansatz010 = Orig1[j];
      ansatz001 = Orig2[j];
      
      val  = Mult*c0*(test100*ansatz100+test010*ansatz010+
                      test001*ansatz001);
      Matrix11Row[j] += val;
      Matrix22Row[j] += val;
      Matrix33Row[j] += val;
    } // endfor j
  } // endfor i
}

// ======================================================================
// Type 3, Upwind (no convection term), D(u):D(v)
// Type 4, Upwind (no convection term), D(u):D(v)
// ======================================================================
void TimeNSType3_4NLUpwindDD3D(double Mult, double *coeff, 
                double *param, double hK, 
                double **OrigValues, int *N_BaseFuncts,
                double ***LocMatrices, double **LocRhs)
{
  double **MatrixA11, **MatrixA22, **MatrixA33;
  double val;
  double *Matrix11Row, *Matrix22Row,  *Matrix33Row;
  double ansatz100, ansatz010, ansatz001;
  double test100, test010, test001;
  double *Orig0, *Orig1, *Orig2;
  int i,j, N_U;
  double c0;

  MatrixA11 = LocMatrices[0];
  MatrixA22 = LocMatrices[1];
  MatrixA33 = LocMatrices[2];

  N_U = N_BaseFuncts[0];

  Orig0 = OrigValues[0]; // u_x
  Orig1 = OrigValues[1]; // u_y
  Orig2 = OrigValues[2]; // u_z

  c0 = coeff[0]; // nu

  for(i=0;i<N_U;i++)
  {
    Matrix11Row = MatrixA11[i];
    Matrix22Row = MatrixA22[i];
    Matrix33Row = MatrixA33[i];
    test100 = Orig0[i];
    test010 = Orig1[i];
    test001 = Orig2[i];

    for(j=0;j<N_U;j++)
    {
      ansatz100 = Orig0[j];
      ansatz010 = Orig1[j];
      ansatz001 = Orig2[j];
      
      val  = c0*(2*test100*ansatz100+test010*ansatz010
                   +test001*ansatz001);
      Matrix11Row[j] += Mult * val;
      val  = c0*(test100*ansatz100+2*test010*ansatz010
                   +test001*ansatz001);
      Matrix22Row[j] += Mult * val;
      val  = c0*(test100*ansatz100+test010*ansatz010
                   +2*test001*ansatz001);
      Matrix33Row[j] += Mult * val;
    } // endfor j
  } // endfor i
}

// ======================================================================
// Type 3, VMS_Projection, D(u):D(v), adaptive coarse space
// Type 4, VMS_Projection, D(u):D(v), adaptive coarse space
// ======================================================================
void TimeNSType3_4NL_Adap_VMS_ProjectionDD3D(double Mult, double *coeff, 
                double *param, double hK, 
                double **OrigValues, int *N_BaseFuncts,
                double ***LocMatrices, double **LocRhs)
{
  double **MatrixA11, **MatrixA12, **MatrixA13, **MatrixA21;
  double **MatrixA22, **MatrixA23, **MatrixA31, **MatrixA32;
  double **MatrixA33;
  double **MatrixL, **Matrix_tilde_G11, **Matrix_tilde_G22, **Matrix_tilde_G33;
  double **Matrix_G11, **Matrix_G22,   **Matrix_G33;
  double *Matrix11Row, *Matrix12Row, *Matrix13Row, *Matrix21Row;
  double *Matrix22Row, *Matrix23Row, *Matrix31Row, *Matrix32Row;
  double *Matrix33Row;
  double *MatrixRow1; // double *MatrixRow2, *MatrixRow3;
  double ansatz000, ansatz100, ansatz010, ansatz001;
  double test000, test100, test010, test001;
  double *Orig0, *Orig1, *Orig2, *Orig3, *Orig4;  // double *Orig5;
  int i,j,N_U, N_L;  // int N_P;
  double c0, delta, val, val1;  // double c1,c2,c3;
  double u1, u2, u3, mu, viscosity;

  MatrixA11 = LocMatrices[0];
  MatrixA12 = LocMatrices[1];
  MatrixA13 = LocMatrices[2];
  MatrixA21 = LocMatrices[3];
  MatrixA22 = LocMatrices[4];
  MatrixA23 = LocMatrices[5];
  MatrixA31 = LocMatrices[6];
  MatrixA32 = LocMatrices[7];
  MatrixA33 = LocMatrices[8];
  MatrixL   = LocMatrices[9];
  Matrix_tilde_G11  = LocMatrices[10];
  Matrix_tilde_G22  = LocMatrices[11];
  Matrix_tilde_G33  = LocMatrices[12];
  Matrix_G11  = LocMatrices[13];
  Matrix_G22  = LocMatrices[14];
  Matrix_G33  = LocMatrices[15];

  N_U = N_BaseFuncts[0];
  N_L = N_BaseFuncts[2];

  Orig0 = OrigValues[0]; // u_x
  Orig1 = OrigValues[1]; // u_y
  Orig2 = OrigValues[2]; // u_z
  Orig3 = OrigValues[3]; // u
  Orig4 = OrigValues[4]; // l
  
  c0 = coeff[0]; // nu

  u1 = param[0]; // u1old
  u2 = param[1]; // u2old
  u3 = param[2]; // u3old

  delta =  CharacteristicFilterWidth(hK);
  mu = TurbulentViscosity3D(delta,&param[3],&param[0],&param[0],&param[12],&param[13],&param[14],
                           param[21]);
  mu = mu/2.0;
  viscosity = c0+mu;
Output::print("Please adjust 'TurbulentViscosity3D to the turbulentViscosity3D'" 
   " and check the matrices as well espcially in NSTYPE 3 and 4");
  ErrThrow("not tested and/or adjusted yet: ");
  for(i=0;i<N_U;i++)
  {
    Matrix11Row = MatrixA11[i];
    Matrix12Row = MatrixA12[i];
    Matrix13Row = MatrixA13[i];
    Matrix21Row = MatrixA21[i];
    Matrix22Row = MatrixA22[i];
    Matrix23Row = MatrixA23[i];
    Matrix31Row = MatrixA31[i];
    Matrix32Row = MatrixA32[i];
    Matrix33Row = MatrixA33[i];

    test100 = Orig0[i];
    test010 = Orig1[i];
    test001 = Orig2[i];
    test000 = Orig3[i];
 
    for(j=0;j<N_U;j++)
    {
      ansatz100 = Orig0[j];
      ansatz010 = Orig1[j];
      ansatz001 = Orig2[j];
      ansatz000 = Orig3[j];
      val1 = (u1*ansatz100+u2*ansatz010+u3*ansatz001)*test000;

      val  = viscosity*(2*test100*ansatz100+test010*ansatz010
                   +test001*ansatz001);
      val += val1;
      Matrix11Row[j] += Mult * val;

      val  = viscosity*(test010*ansatz100);
      Matrix12Row[j] += Mult * val;

      val  = viscosity*(test001*ansatz100);
      Matrix13Row[j] += Mult * val;

      val  = viscosity*(test100*ansatz010);
      Matrix21Row[j] += Mult * val;

      val  = viscosity*(test100*ansatz100+2*test010*ansatz010
                   +test001*ansatz001);
      val += val1;
      Matrix22Row[j] += Mult * val;

      val  = viscosity*(test001*ansatz010);
      Matrix23Row[j] += Mult * val;

      val  = viscosity*(test100*ansatz001);
      Matrix31Row[j] += Mult * val;

      val  = viscosity*(test010*ansatz001);
      Matrix32Row[j] += Mult * val;

      val  = viscosity*(test100*ansatz100+test010*ansatz010
                   +2*test001*ansatz001);
      val += val1;
      Matrix33Row[j] += Mult * val;
    } // endfor j
  } // endfor i

  for(i=0;i<N_U;i++)
  {
     Matrix11Row = Matrix_tilde_G11[i];
     Matrix22Row = Matrix_tilde_G22[i];
     Matrix33Row = Matrix_tilde_G33[i];
     test100 = Orig0[i];
     test010 = Orig1[i];
     test001 = Orig2[i];

     for(j=0;j<N_L;j++)
     {       
        ansatz000 = Orig4[j];
        val =  Mult * 2*mu * ansatz000;
        Matrix11Row[j] -= val * test100;
        Matrix22Row[j] -= val * test010;
        Matrix33Row[j] -= val * test001;
     }
  }   

  for(i=0;i<N_L;i++)
  {
     Matrix11Row = Matrix_G11[i];
     Matrix22Row = Matrix_G22[i];
     Matrix33Row = Matrix_G33[i];
     test000 = Orig4[i];     
     val =  Mult * test000;

     for(j=0;j<N_U;j++)
     {        
        ansatz100 = Orig0[j];
        ansatz010 = Orig1[j];
        ansatz001 = Orig2[j];

        Matrix11Row[j] -= val * ansatz100;
        Matrix22Row[j] -= val * ansatz010;
        Matrix33Row[j] -= val * ansatz001;
     }
  }   

  for(i=0;i<N_L;i++)
  {
     test000 = Orig4[i];     
     MatrixRow1 = MatrixL[i];
     for(j=0;j<N_L;j++)
     {
        ansatz000 = Orig4[j];
        MatrixRow1[j] += Mult * test000 * ansatz000;
     }
  }
}

// ======================================================================
// Type 3, VMS_Projection explicit, only Matrix_tilde_G??
// Type 4, VMS_Projection explicit, only Matrix_tilde_G??
// ======================================================================
void TimeNSType3_4VMS_ProjectionExpl3D(double Mult, double *coeff, 
                double *param, double hK, 
                double **OrigValues, int *N_BaseFuncts,
                double ***LocMatrices, double **LocRhs)
{
  double val1;
  double **Matrix_tilde_G11, **Matrix_tilde_G22, **Matrix_tilde_G33; 
  double *Matrix11Row, *Matrix22Row, *Matrix33Row;
  double ansatz000;
  double test100, test010, test001;
  double *Orig0, *Orig1, *Orig2, *Orig4;
  int i,j,N_U, N_L;
  double delta, mu;

  Matrix_tilde_G11  = LocMatrices[0];
  Matrix_tilde_G22  = LocMatrices[1];
  Matrix_tilde_G33  = LocMatrices[2];

  N_U = N_BaseFuncts[0];
  N_L = N_BaseFuncts[1];

  Orig0 = OrigValues[0]; // u_x
  Orig1 = OrigValues[1]; // u_y
  Orig2 = OrigValues[2]; // u_z
  Orig4 = OrigValues[3]; // l
 //OutPut(param[12] << " "<< param[13] << " " <<param[14] << " ");
 //OutPut(param[0] << " "<< param[1] << " " <<param[2] << " "<<endl);
  OutPut("CHECK IF PARAM[21] IS SET !!!"<<endl);
  exit(4711);
  delta =  CharacteristicFilterWidth(hK);
  mu = TurbulentViscosity3D(delta,&param[3],&param[0],&param[15],&param[12],&param[13],&param[14],
                           param[21]);
  Output::print("Please adjust 'TurbulentViscosity3D to the turbulentViscosity3D'" 
   " and check the matrices as well espcially in NSTYPE 3 and 4");
  ErrThrow("not tested and/or adjusted yet: ");
  for(i=0;i<N_U;i++)
  {
     Matrix11Row = Matrix_tilde_G11[i];
     Matrix22Row = Matrix_tilde_G22[i];
     Matrix33Row = Matrix_tilde_G33[i];
     test100 = Orig0[i];
     test010 = Orig1[i];
     test001 = Orig2[i];

     for(j=0;j<N_L;j++)
     {       
        ansatz000 = Orig4[j];
        val1 = Mult * mu * ansatz000;
        Matrix11Row[j] -= val1 * test100;
        Matrix22Row[j] -= val1 * test010;
        Matrix33Row[j] -= val1 * test001;
     }
  }   
}

// ======================================================================
// Type 3, VMS_Projection, D(u):D(v), only nonlinear diagonal blocks
// Type 4, VMS_Projection, D(u):D(v), only nonlinear diagonal blocks
// streamline projection
// ======================================================================
void TimeNSType3_4NLVMS_ProjectionStreamlineDD3D(double Mult, double *coeff, 
                double *param, double hK, 
                double **OrigValues, int *N_BaseFuncts,
                double ***LocMatrices, double **LocRhs)
{
  double **MatrixA11, **MatrixA12, **MatrixA13, **MatrixA21;
  double **MatrixA22, **MatrixA23, **MatrixA31, **MatrixA32;
  double **MatrixA33;
  double val1,val2, val3, val4;
  double **Matrix_tilde_G11, **Matrix_tilde_G22, **Matrix_tilde_G33; 
  double *Matrix11Row, *Matrix12Row, *Matrix13Row, *Matrix21Row;
  double *Matrix22Row, *Matrix23Row, *Matrix31Row, *Matrix32Row;
  double *Matrix33Row;
  double ansatz000, ansatz100, ansatz010, ansatz001;
  double test000, test100, test010, test001;
  double *Orig0, *Orig1, *Orig2, *Orig3, *Orig4;
  int i,j,N_U,N_L;  // int N_P;
  double c0, delta, test_stream, ansatz_stream;
  double u1, u2, u3, mu, val;

  MatrixA11 = LocMatrices[0];
  MatrixA12 = LocMatrices[1];
  MatrixA13 = LocMatrices[2];
  MatrixA21 = LocMatrices[3];
  MatrixA22 = LocMatrices[4];
  MatrixA23 = LocMatrices[5];
  MatrixA31 = LocMatrices[6];
  MatrixA32 = LocMatrices[7];
  MatrixA33 = LocMatrices[8];
  Matrix_tilde_G11  = LocMatrices[9];
  Matrix_tilde_G22  = LocMatrices[10];
  Matrix_tilde_G33  = LocMatrices[11];

  N_U = N_BaseFuncts[0];
  N_L = N_BaseFuncts[2];

  Orig0 = OrigValues[0]; // u_x
  Orig1 = OrigValues[1]; // u_y
  Orig2 = OrigValues[2]; // u_y
  Orig3 = OrigValues[3]; // u
  Orig4 = OrigValues[4]; // l

  c0 = coeff[0]; // nu

  u1 = param[0]; // u1old
  u2 = param[1]; // u2old
  u3 = param[2]; // u3old

  delta =  CharacteristicFilterWidth(hK);
  mu = TurbulentViscosity3D(delta,&param[3],&param[0],&param[12],&param[12],&param[13],&param[14],
                           param[21]);
Output::print("Please adjust 'TurbulentViscosity3D to the turbulentViscosity3D'" 
   " and check the matrices as well espcially in NSTYPE 3 and 4");
  ErrThrow("not tested and/or adjusted yet: ");
  for(i=0;i<N_U;i++)
  {
    Matrix11Row = MatrixA11[i];
    Matrix12Row = MatrixA12[i];
    Matrix13Row = MatrixA13[i];
    Matrix21Row = MatrixA21[i];
    Matrix22Row = MatrixA22[i];
    Matrix23Row = MatrixA23[i];
    Matrix31Row = MatrixA31[i];
    Matrix32Row = MatrixA32[i];
    Matrix33Row = MatrixA33[i];
    test100 = Orig0[i];
    test010 = Orig1[i];
    test001 = Orig2[i];
    test_stream = Mult*(u1*test100+u2*test010+u3*test001);
    test100 *= Mult*c0;
    test010 *= Mult*c0;
    test001 *= Mult*c0;
    test000 = Mult*Orig3[i];

    for(j=0;j<N_U;j++)
    {      
      ansatz100 = Orig0[j];
      ansatz010 = Orig1[j];
      ansatz001 = Orig2[j];
      ansatz_stream = (u1*ansatz100+u2*ansatz010+u3*ansatz001); // sd direction
      val1 = ansatz_stream*test000;           // convective term
      ansatz_stream *= mu * test_stream;      // sd projection term 

      val2 = test100*ansatz100;
      val3 = test010*ansatz010;
      val4 = test001*ansatz001;
      val1 += val2+val3+val4;
      Matrix11Row[j] += val2+val1+ansatz_stream;
      Matrix12Row[j] += test010*ansatz100; 
      Matrix13Row[j] += test001*ansatz100;
      Matrix21Row[j] += test100*ansatz010;
      Matrix22Row[j] += val3+val1+ansatz_stream;
      Matrix23Row[j] += test001*ansatz010;
      Matrix31Row[j] += test100*ansatz001;
      Matrix32Row[j] += test010*ansatz001;
      Matrix33Row[j] += val4+val1+ansatz_stream;
    } // endfor j
  } // endfor i

  for(i=0;i<N_U;i++)
  {
     Matrix11Row = Matrix_tilde_G11[i];
     Matrix22Row = Matrix_tilde_G22[i];
     Matrix33Row = Matrix_tilde_G33[i];
     test100 = Orig0[i];
     test010 = Orig1[i];
     test001 = Orig2[i];
     val1 =u1*test100+u2*test010+u3*test001;

     for(j=0;j<N_L;j++)
     {       
        ansatz000 = Orig4[j];
        val = Mult * mu * ansatz000 * val1;
        Matrix11Row[j] -= val * u1;
        Matrix22Row[j] -= val * u2;
        Matrix33Row[j] -= val * u3;
     }
  }   
}

// ======================================================================
// Type 3, div-div stabilization
// Type 4, div-div stabilization
// ======================================================================
void TimeNSType3_4NLDivDivDD3D(double Mult, double *coeff, 
                double *param, double hK, 
                double **OrigValues, int *N_BaseFuncts,
                double ***LocMatrices, double **LocRhs)
{
  double **MatrixA11, **MatrixA12, **MatrixA13, **MatrixA21;
  double **MatrixA22, **MatrixA23, **MatrixA31, **MatrixA32;
  double **MatrixA33;
  double val1;   // double val2, val3, val4;
  double *Matrix11Row, *Matrix12Row, *Matrix13Row, *Matrix21Row;
  double *Matrix22Row, *Matrix23Row, *Matrix31Row, *Matrix32Row;
  double *Matrix33Row;
  double ansatz100, ansatz010, ansatz001;
  double test000, test100, test010, test001;
  double tautest100, tautest010, tautest001;
  double c0test100, c0test010, c0test001;
  double *Orig0, *Orig1, *Orig2, *Orig3;  // double *Orig4;
  int i,j,N_U; // int N_P;
  double c0, tau;
  double u1, u2, u3; // double mu;
  double val;
  double theta1 = TDatabase::TimeDB->THETA1;
  
  MatrixA11 = LocMatrices[0];
  MatrixA12 = LocMatrices[1];
  MatrixA13 = LocMatrices[2];
  MatrixA21 = LocMatrices[3];
  MatrixA22 = LocMatrices[4];
  MatrixA23 = LocMatrices[5];
  MatrixA31 = LocMatrices[6];
  MatrixA32 = LocMatrices[7];
  MatrixA33 = LocMatrices[8];

  N_U = N_BaseFuncts[0];

  Orig0 = OrigValues[0]; // u_x
  Orig1 = OrigValues[1]; // u_y
  Orig2 = OrigValues[2]; // u_z
  Orig3 = OrigValues[3]; // u

  c0 = coeff[0]; // nu

  u1 = param[0]; // u1old
  u2 = param[1]; // u2old
  u3 = param[2]; // u3old

  tau = 0;//DivDivStab3D(u1,u2,u3,hK,c0);
  //OutPut(" "<<tau);
  // for time-dependent problems, the div-div term is incorporated
  // into the matrix A which will be multiplied with theta1
  if (theta1 > 0)
      tau /= theta1;

  for(i=0;i<N_U;i++)
  {
    Matrix11Row = MatrixA11[i];
    Matrix12Row = MatrixA12[i];
    Matrix13Row = MatrixA13[i];
    Matrix21Row = MatrixA21[i];
    Matrix22Row = MatrixA22[i];
    Matrix23Row = MatrixA23[i];
    Matrix31Row = MatrixA31[i];
    Matrix32Row = MatrixA32[i];
    Matrix33Row = MatrixA33[i];
    test100 = Orig0[i];
    test010 = Orig1[i];
    test001 = Orig2[i];
    test000 = Orig3[i];

    tautest100 = tau*test100;
    tautest010 = tau*test010;
    tautest001 = tau*test001;
    c0test100 = c0*test100;
    c0test010 = c0*test010;
    c0test001 = c0*test001;


    for(j=0;j<N_U;j++)
    {      
      ansatz100 = Orig0[j];
      ansatz010 = Orig1[j];
      ansatz001 = Orig2[j];
      // convection term
      val1 = (u1*ansatz100+u2*ansatz010+u3*ansatz001)*test000;

      val  = c0*(2*test100*ansatz100+test010*ansatz010
                   +test001*ansatz001)+tautest100*ansatz100;
      val += val1;
      Matrix11Row[j] += Mult * val;

      val  = c0test010*ansatz100+tautest100*ansatz010;
      Matrix12Row[j] += Mult * val;

      val  = c0test001*ansatz100+tautest100*ansatz001;
      Matrix13Row[j] += Mult * val;

      val  = c0test100*ansatz010+tautest010*ansatz100;
      Matrix21Row[j] += Mult * val;

      val  = c0*(test100*ansatz100+2*test010*ansatz010
                   +test001*ansatz001)+tautest010*ansatz010;
      val += val1;
      Matrix22Row[j] += Mult * val;

      val  = c0test001*ansatz010+tautest010*ansatz001;
      Matrix23Row[j] += Mult * val;

      val  = c0test100*ansatz001+tautest001*ansatz100;
      Matrix31Row[j] += Mult * val;

      val  = c0test010*ansatz001+tautest001*ansatz010;
      Matrix32Row[j] += Mult * val;

      val  = c0*(test100*ansatz100+test010*ansatz010
                   +2*test001*ansatz001)+tautest001*ansatz001;
      val += val1;
      Matrix33Row[j] += Mult * val;

    } // endfor j
  } // endfor i
}

// ======================================================================
// Type 14, Extra terms in Hughes D(u):D(v)
//         div-div, SUPG
// ======================================================================
void TimeNSType14VMS_SUPGDD3D(double Mult, double *coeff,
              double *param, double hK,
              double **OrigValues, int *N_BaseFuncts,
              double ***LocMatrices, double **LocRhs)
{
  Output::print("Nothing has been tested yet!! :( ");
  ErrThrow("not tested and/or adjusted yet: ");
  double **MatrixA11, **MatrixA12, **MatrixA13, **MatrixA21;
  double **MatrixA22, **MatrixA23, **MatrixA31, **MatrixA32;
  double **MatrixA33, **MatrixK11, **MatrixK12, **MatrixK13;
  double **MatrixK21, **MatrixK22, **MatrixK23, **MatrixK31;
  double **MatrixK32, **MatrixK33;
  double **MatrixS11, **MatrixS12, **MatrixS13, **MatrixS21;
  double **MatrixS22, **MatrixS23, **MatrixS31, **MatrixS32, **MatrixS33;
  double **MatrixM11, **MatrixM22, **MatrixM33, **MatrixC;
  double **MatrixB1, **MatrixB2,  **MatrixB3;
  double **MatrixBT1, **MatrixBT2,  **MatrixBT3;
  double *Rhs1, *Rhs2, *Rhs3, *Rhs4, *Rhs5, *Rhs6, *Rhs7, val;
  double *Matrix11Row, *Matrix12Row, *Matrix13Row, *Matrix21Row;
  double *Matrix22Row, *Matrix23Row, *Matrix31Row, *Matrix32Row;
  double *Matrix33Row;
  double *MatrixK11Row, *MatrixK12Row, *MatrixK13Row, *MatrixK21Row;
  double *MatrixK22Row, *MatrixK23Row, *MatrixK31Row, *MatrixK32Row;
  double *MatrixK33Row;
  double *MatrixS11Row, *MatrixS12Row, *MatrixS13Row, *MatrixS21Row;
  double *MatrixS22Row, *MatrixS23Row, *MatrixS31Row, *MatrixS32Row;
  double *MatrixS33Row;
  double *MatrixM11Row, *MatrixM22Row, *MatrixM33Row, *MatrixCRow;
  double *MatrixB1Row, *MatrixB2Row, *MatrixB3Row;
  double *MatrixBT1Row, *MatrixBT2Row, *MatrixBT3Row;
  double ansatz000, ansatz100, ansatz010, ansatz001;
  //double ansatz200, ansatz020, ansatz002;
  double test000, test100, test010, test001;
  double tautest001, tautest100, tautest010;
  double sh1, sh2, ah, bth1, h1, m1, m2, ah2, bh1;  // double temp1, norm_u;
  //OutPut("supg");
  double *Orig0, *Orig1, *Orig2;
  double *Orig3, *Orig4, *Orig5;
  double *Orig6, *Orig7;  // double *Orig8, *Orig9, *Orig10;
  int i,j,N_U, N_P;
  double c0, c1, c2, c3;
  double u1, u2, u3; // double px, py, pz;
  double supg_params[2];

  double time_step = TDatabase::TimeDB->CURRENTTIMESTEPLENGTH;
//  double theta1 = TDatabase::TimeDB->THETA1;
//  double theta2 = TDatabase::TimeDB->THETA2;
//  double theta3 = TDatabase::TimeDB->THETA3;
//  double theta4 = TDatabase::TimeDB->THETA4;

  // matrices for vicous and convective term
  MatrixA11 = LocMatrices[0];
  MatrixA12 = LocMatrices[1];
  MatrixA13 = LocMatrices[2];
  MatrixA21 = LocMatrices[3];
  MatrixA22 = LocMatrices[4];
  MatrixA23 = LocMatrices[5];
  MatrixA31 = LocMatrices[6];
  MatrixA32 = LocMatrices[7];
  MatrixA33 = LocMatrices[8]; 
  // mass matrix
  MatrixM11 = LocMatrices[9];
  MatrixM22 = LocMatrices[10];
  MatrixM33 = LocMatrices[11];
  // matrices for SUPG
  MatrixK11 = LocMatrices[12];
  MatrixK12 = LocMatrices[13];
  MatrixK13 = LocMatrices[14];
  MatrixK21 = LocMatrices[15];
  MatrixK22 = LocMatrices[16];
  MatrixK23 = LocMatrices[17];
  MatrixK31 = LocMatrices[18];
  MatrixK32 = LocMatrices[19];
  MatrixK33 = LocMatrices[20];
  // matrices for div-div term + extra terms
  MatrixS11 = LocMatrices[21];
  MatrixS12 = LocMatrices[22];
  MatrixS13 = LocMatrices[23];
  MatrixS21 = LocMatrices[24];
  MatrixS22 = LocMatrices[25];
  MatrixS23 = LocMatrices[26];
  MatrixS31 = LocMatrices[27];
  MatrixS32 = LocMatrices[28];
  MatrixS33 = LocMatrices[29]; 

  MatrixC   = LocMatrices[30];

  // matrices for divergence constraint + extra
  MatrixB1  = LocMatrices[31];
  MatrixB2  = LocMatrices[32];
  MatrixB3  = LocMatrices[33];
  // matrices for pressure term in momentum equations +extra
  MatrixBT1 = LocMatrices[34];
  MatrixBT2 = LocMatrices[35];
  MatrixBT3 = LocMatrices[36];

  // right hand sides
  // for velocity space test functions 
  Rhs1 = LocRhs[0];
  Rhs2 = LocRhs[1];
  Rhs3 = LocRhs[2];
  Rhs4 = LocRhs[3];
  Rhs5 = LocRhs[4];
  Rhs6 = LocRhs[5];
  // for pressure space test functions
  Rhs7 = LocRhs[6];

  N_U = N_BaseFuncts[0];
  N_P = N_BaseFuncts[1];

  Orig0 = OrigValues[0];         // u_x
  Orig1 = OrigValues[1];         // u_y
  Orig2 = OrigValues[2];         // u_z
  Orig3 = OrigValues[3];         // u
  Orig4 = OrigValues[4];         // p_x
  Orig5 = OrigValues[5];         // p_y
  Orig6 = OrigValues[6];         // p_z
  Orig7 = OrigValues[7];         // p
//   Orig8 = OrigValues[8];         // u_xx
//   Orig9 = OrigValues[9];         // u_yy
//   Orig10 = OrigValues[10];       // u_zz

  c0 = coeff[0];                 // nu
  c1 = coeff[1];                 // f1
  c2 = coeff[2];                 // f2
  c3 = coeff[3];                 // f3

  u1 = param[0];                 // u1old
  u2 = param[1];                 // u2old
  u3 = param[2];                 // u3old
  
  // second order derivatives in the residual will be neglected
  // method is for flows with small viscosity



  //SUPG parameter   
  // supg_params[0] -> for momentum balance tau_m
  // supg_params[1] -> for continuum equ.   tau_c
  SUPG_Param3D(u1, u2, u3, coeff, supg_params);


///////////////////////////////////////////////////////////////////////////////////////////////////////  
//calculation of modified stab. parameters  
///////////////////////////////////////////////////////////////////////////////////////////////////////
//    norm_u = sqrt(u1*u1+u2*u2+u3*u3);
//    temp1  = (0.5*hK*norm_u)*(0.5*hK*norm_u);
//    if(TDatabase::TimeDB->CURRENTTIME > 1.0)
//      supg_params[0] = TDatabase::ParamDB->DELTA0*hK*hK;
//    else
//      supg_params[0] = 0;
//    //graddiv par. (John/Kindl,2010)
//    supg_params[1] = 0.5*sqrt(c0*c0 + temp1);
supg_params[0] = hK;
supg_params[1] = 0.0;
////////////////////////////////////////////////////////////////////////////////////////////////////////
//end of calculation of modified stab. parameters  
/////////////////////////////////////////////////////////////////////////////////////////////////////////



   
   
   // assembling for velocity test functions
  
  // dummy parameter
  

  for(i=0;i<N_U;i++)
  {
    Matrix11Row = MatrixA11[i];
    Matrix12Row = MatrixA12[i];
    Matrix13Row = MatrixA13[i];
    Matrix21Row = MatrixA21[i];
    Matrix22Row = MatrixA22[i];
    Matrix23Row = MatrixA23[i];
    Matrix31Row = MatrixA31[i];
    Matrix32Row = MatrixA32[i];
    Matrix33Row = MatrixA33[i];
    MatrixM11Row = MatrixM11[i];
    MatrixM22Row = MatrixM22[i];
    MatrixM33Row = MatrixM33[i];
    MatrixK11Row = MatrixK11[i];
    MatrixK12Row = MatrixK12[i];
    MatrixK13Row = MatrixK13[i];
    MatrixK21Row = MatrixK21[i];
    MatrixK22Row = MatrixK22[i];
    MatrixK23Row = MatrixK23[i];
    MatrixK31Row = MatrixK31[i];
    MatrixK32Row = MatrixK32[i];
    MatrixK33Row = MatrixK33[i];
    MatrixS11Row = MatrixS11[i];
    MatrixS12Row = MatrixS12[i];
    MatrixS13Row = MatrixS13[i];
    MatrixS21Row = MatrixS21[i];
    MatrixS22Row = MatrixS22[i];
    MatrixS23Row = MatrixS23[i];
    MatrixS31Row = MatrixS31[i];
    MatrixS32Row = MatrixS32[i];
    MatrixS33Row = MatrixS33[i];

    test100 = Orig0[i];
    test010 = Orig1[i];
    test001 = Orig2[i];
    test000 = Orig3[i];

    //for Rhsi, i=4,5,6
    h1 = c1*test100 + c2*test010 + c3*test001;

    //for matrices Sij, Kij, BTi, Rhs
    sh2 = u1*test100+u2*test010+u3*test001;
    
    m1 = Mult*test000;
    m2 = Mult*supg_params[0];
      
    // rhs, this is the part of the term which will be multiplied by theta4*tau
    Rhs1[i] += m1*c1;
    Rhs2[i] += m1*c2;
    Rhs3[i] += m1*c3;
    Rhs4[i] += m2*(u1*h1 + c1*sh2);
    Rhs5[i] += m2*(u2*h1 + c2*sh2); 
    Rhs6[i] += m2*(u3*h1 + c3*sh2);
   

    // test functions for div-div term
    tautest100 = supg_params[1]*test100;
    tautest010 = supg_params[1]*test010;
    tautest001 = supg_params[1]*test001;
    
    // velocity-velocity block
    for(j=0;j<N_U;j++)
    {
      ansatz100 = Orig0[j];
      ansatz010 = Orig1[j];
      ansatz001 = Orig2[j];
      ansatz000 = Orig3[j];
//       ansatz200 = Orig8[j];
//       ansatz020 = Orig9[j];
//       ansatz002 = Orig10[j];

      //for matrices Sij, Aij, Bi
      sh1 = u1*ansatz100+u2*ansatz010+u3*ansatz001;
      
//       //for laplace term in S
//       sh3 = ansatz200 + ansatz020 + ansatz002; 
      
      
      
      // matrices Aij
      // this block will be multiplied with theta1*Delta t
      // convection 
      ah = sh1 * test000;
      ah2 = test100*ansatz100+test010*ansatz010+test001*ansatz001;
      // diffusion
      val  = c0*(test100*ansatz100+ah2);
      // add everything
      val += ah;
      Matrix11Row[j] += Mult * val;

      val  = c0*(test010*ansatz100);
      Matrix12Row[j] += Mult * val;

      val  = c0*(test001*ansatz100);
      Matrix13Row[j] += Mult * val;

      val  = c0*(test100*ansatz010);
      Matrix21Row[j] += Mult * val;

      val  = c0*(test010*ansatz010+ah2);
      val += ah;
      Matrix22Row[j] += Mult * val;

      val  = c0*(test001*ansatz010);
      Matrix23Row[j] += Mult * val;

      val  = c0*(test100*ansatz001);
      Matrix31Row[j] += Mult * val;

      val  = c0*(test010*ansatz001);
      Matrix32Row[j] += Mult * val;

      val  = c0*(ah2+test001*ansatz001);
      val += ah;
      Matrix33Row[j] += Mult * val;

      // mass matrix M
      val = ansatz000*test000;
      MatrixM11Row[j] += Mult * val;
      MatrixM22Row[j] += Mult * val;
      MatrixM33Row[j] += Mult * val;
      
      // div-div term + extras
      // store in matrices S
      MatrixS11Row[j] += Mult * (tautest100*ansatz100+supg_params[0]*sh1*(u1*test100+sh2));
      MatrixS12Row[j] += Mult * (tautest100*ansatz010+supg_params[0]*sh1*u1*test010);
      MatrixS13Row[j] += Mult * (tautest100*ansatz001+supg_params[0]*sh1*u1*test001);
      MatrixS21Row[j] += Mult * (tautest010*ansatz100+supg_params[0]*sh1*u2*test100);
      MatrixS22Row[j] += Mult * (tautest010*ansatz010+supg_params[0]*sh1*(u2*test010+sh2));
      MatrixS23Row[j] += Mult * (tautest010*ansatz001+supg_params[0]*sh1*u2*test001);
      MatrixS31Row[j] += Mult * (tautest001*ansatz100+supg_params[0]*sh1*u3*test100);
      MatrixS32Row[j] += Mult * (tautest001*ansatz010+supg_params[0]*sh1*u3*test010);
      MatrixS33Row[j] += Mult * (tautest001*ansatz001+supg_params[0]*sh1*(u3*test001+sh2));
      
//       // laplace term in S
//       if(TDatabase::ParamDB->DELTA1 == 100){
//  OutPut("LAPLACEEEEEEEEEEEEEEEEEEEE");
//  MatrixS11Row[j] += Mult * (-supg_params[0]*c0*sh3*(sh2+u1*test100));
//  MatrixS12Row[j] += Mult * (-supg_params[0]*c0*sh3*u1*test010);
//  MatrixS13Row[j] += Mult * (-supg_params[0]*c0*sh3*u1*test001);
//  MatrixS21Row[j] += Mult * (-supg_params[0]*c0*sh3*u2*test100);
//  MatrixS22Row[j] += Mult * (-supg_params[0]*c0*sh3*(sh2+u2*test010));
//  MatrixS23Row[j] += Mult * (-supg_params[0]*c0*sh3*u2*test001);
//  MatrixS31Row[j] += Mult * (-supg_params[0]*c0*sh3*u3*test100);
//  MatrixS32Row[j] += Mult * (-supg_params[0]*c0*sh3*u3*test010);
//  MatrixS33Row[j] += Mult * (-supg_params[0]*c0*sh3*(sh2+u3*test001));
//       }
      
      // SUPG terms 
      // store in matrices K
      MatrixK11Row[j] += m2 * ansatz000 * (u1*test100+sh2);
      MatrixK12Row[j] += m2 * u1 * ansatz000 * test010;
      MatrixK13Row[j] += m2 * u1 * ansatz000 * test001;
      MatrixK21Row[j] += m2 * u2 * ansatz000 * test100;
      MatrixK22Row[j] += m2 * ansatz000 * (u2*test010+sh2);
      MatrixK23Row[j] += m2 * u2 * ansatz000 * test001;
      MatrixK31Row[j] += m2 * u3 * ansatz000 * test100;
      MatrixK32Row[j] += m2 * u3 * ansatz000 * test010;
      MatrixK33Row[j] += m2 * ansatz000 * (u3*test001+sh2);

    }                            // endfor j

    // pressure-velocity block, these blocks will be multiplied with Delta t
    MatrixBT1Row = MatrixBT1[i];
    MatrixBT2Row = MatrixBT2[i];
    MatrixBT3Row = MatrixBT3[i];
    for(j=0;j<N_P;j++)
    {
      // pressure ansatz functions
      ansatz100 = Orig4[j];
      ansatz010 = Orig5[j];
      ansatz001 = Orig6[j];
      ansatz000 = Orig7[j];

      // for matrices BTi
      bth1 = ansatz100*test100 + ansatz010*test010 + ansatz001*test001;
     
      // matrices BTi
      MatrixBT1Row[j] += Mult*(-ansatz000*test100+supg_params[0]*(u1*bth1+ansatz100*sh2));
      MatrixBT2Row[j] += Mult*(-ansatz000*test010+supg_params[0]*(u2*bth1+ansatz010*sh2));
      MatrixBT3Row[j] += Mult*(-ansatz000*test001+supg_params[0]*(u3*bth1+ansatz001*sh2));
      
    }        // endfor j
  }                              // endfor i

  // assembling for pressure test functions
  for(i=0;i<N_P;i++)
  {
    MatrixB1Row = MatrixB1[i];
    MatrixB2Row = MatrixB2[i];
    MatrixB3Row = MatrixB3[i];
    MatrixCRow = MatrixC[i];

    test100 = Orig4[i];
    test010 = Orig5[i];
    test001 = Orig6[i];
    test000 = Orig7[i];

    Rhs7[i] += Mult*time_step*supg_params[0]*(((1.0/time_step)*u1 + c1)*test100 
            + ((1.0/time_step)*u2 + c2)*test010 + ((1.0/time_step)*u3 + c3)*test001);

  
    // velocity-pressure block
    for(j=0;j<N_U;j++)
    {
      ansatz100 = Orig0[j];
      ansatz010 = Orig1[j];
      ansatz001 = Orig2[j];
      ansatz000 = Orig3[j];
//       ansatz200 = Orig8[j];
//       ansatz020 = Orig9[j];
//       ansatz002 = Orig10[j];
      
      sh1 = u1*ansatz100+u2*ansatz010+u3*ansatz001;
      
      //for laplace term in S
      bh1 = time_step*supg_params[0]*((1./time_step)*ansatz000+sh1);
      
      // matrices Bi
      MatrixB1Row[j] += Mult*(ansatz100*test000+bh1*test100);
      MatrixB2Row[j] += Mult*(ansatz010*test000+bh1*test010);
      MatrixB3Row[j] += Mult*(ansatz001*test000+bh1*test001);
      
      
//       //laplace term in B 
//       if(TDatabase::ParamDB->DELTA1 == 100){
//  MatrixB1Row[j] += Mult*(-supg_params[0]*c0*sh3*test100);
//  MatrixB2Row[j] += Mult*(-supg_params[0]*c0*sh3*test010);
//  MatrixB3Row[j] += Mult*(-supg_params[0]*c0*sh3*test001);
//       }
    
    }
    
    
    

    // pressure-pressure block
    for(j=0;j<N_P;j++)
    {
   
      ansatz100 = Orig4[j];
      ansatz010 = Orig5[j];
      ansatz001 = Orig6[j];

      //matrix C
      MatrixCRow[j] +=  m2 * time_step * (ansatz100*test100 + ansatz010*test010 + ansatz001*test001);
    }                   // endfor j
  }     // endfor i
}


// ======================================================================
// Type 4, Extra terms in Hughes D(u):D(v)
//         div-div, SUPG
// ======================================================================
void TimeNSType14NLVMS_SUPGDD3D(double Mult, double *coeff,
              double *param, double hK,
              double **OrigValues, int *N_BaseFuncts,
              double ***LocMatrices, double **LocRhs)
{
  Output::print("Nothing has been tested yer: !! :( ");
  ErrThrow("not tested and/or adjusted yet: ");
  
  double **MatrixA11, **MatrixA12, **MatrixA13, **MatrixA21;
  double **MatrixA22, **MatrixA23, **MatrixA31, **MatrixA32;
  double **MatrixA33, **MatrixK11, **MatrixK12, **MatrixK13;
  double **MatrixK21, **MatrixK22, **MatrixK23, **MatrixK31;
  double **MatrixK32, **MatrixK33;
  double **MatrixS11, **MatrixS12, **MatrixS13, **MatrixS21;
  double **MatrixS22, **MatrixS23, **MatrixS31, **MatrixS32, **MatrixS33;
  double **MatrixC;
  double **MatrixB1, **MatrixB2,  **MatrixB3;
  double **MatrixBT1, **MatrixBT2,  **MatrixBT3;
  double *Rhs4, *Rhs5, *Rhs6, val;
  double *Matrix11Row, *Matrix12Row, *Matrix13Row, *Matrix21Row;
  double *Matrix22Row, *Matrix23Row, *Matrix31Row, *Matrix32Row;
  double *Matrix33Row;
  double *MatrixK11Row, *MatrixK12Row, *MatrixK13Row, *MatrixK21Row;
  double *MatrixK22Row, *MatrixK23Row, *MatrixK31Row, *MatrixK32Row;
  double *MatrixK33Row;
  double *MatrixS11Row, *MatrixS12Row, *MatrixS13Row, *MatrixS21Row;
  double *MatrixS22Row, *MatrixS23Row, *MatrixS31Row, *MatrixS32Row;
  double *MatrixS33Row;
  double *MatrixCRow;
  double *MatrixB1Row, *MatrixB2Row, *MatrixB3Row;
  double *MatrixBT1Row, *MatrixBT2Row, *MatrixBT3Row;
  double ansatz000, ansatz100, ansatz010, ansatz001;
  //double ansatz200, ansatz020, ansatz002;
  double test000, test100, test010, test001;
  double tautest001, tautest100, tautest010;
  double sh1, sh2, ah, bth1, h1, m2, ah2, bh1; // double norm_u;
  //OutPut("supg");
  double *Orig0, *Orig1, *Orig2;
  double *Orig3, *Orig4, *Orig5;
  double *Orig6, *Orig7; // double *Orig8, *Orig9, *Orig10;
  int i,j,N_U, N_P;
  double c0, c1, c2, c3;
  double u1, u2, u3;   // double px, py, pz;
  double supg_params[2]   ;

  double time_step = TDatabase::TimeDB->CURRENTTIMESTEPLENGTH;
//  double theta1 = TDatabase::TimeDB->THETA1;
//  double theta2 = TDatabase::TimeDB->THETA2;
//  double theta3 = TDatabase::TimeDB->THETA3;
//  double theta4 = TDatabase::TimeDB->THETA4;

  // matrices for vicous and convective term
  MatrixA11 = LocMatrices[0];
  MatrixA12 = LocMatrices[1];
  MatrixA13 = LocMatrices[2];
  MatrixA21 = LocMatrices[3];
  MatrixA22 = LocMatrices[4];
  MatrixA23 = LocMatrices[5];
  MatrixA31 = LocMatrices[6];
  MatrixA32 = LocMatrices[7];
  MatrixA33 = LocMatrices[8]; 
  // matrix for SUPG
  MatrixK11 = LocMatrices[9];
  MatrixK12 = LocMatrices[10];
  MatrixK13 = LocMatrices[11];
  MatrixK21 = LocMatrices[12];
  MatrixK22 = LocMatrices[13];
  MatrixK23 = LocMatrices[14];
  MatrixK31 = LocMatrices[15];
  MatrixK32 = LocMatrices[16];
  MatrixK33 = LocMatrices[17];
  // matrices for div-div term + extra terms
  MatrixS11 = LocMatrices[18];
  MatrixS12 = LocMatrices[19];
  MatrixS13 = LocMatrices[20];
  MatrixS21 = LocMatrices[21];
  MatrixS22 = LocMatrices[22];
  MatrixS23 = LocMatrices[23];
  MatrixS31 = LocMatrices[24];
  MatrixS32 = LocMatrices[25];
  MatrixS33 = LocMatrices[26]; 

  MatrixC   = LocMatrices[27];

  // matrices for divergence constraint + extra
  MatrixB1  = LocMatrices[28];
  MatrixB2  = LocMatrices[29];
  MatrixB3  = LocMatrices[30];
  // matrices for pressure term in momentum equations +extra
  MatrixBT1 = LocMatrices[31];
  MatrixBT2 = LocMatrices[32];
  MatrixBT3 = LocMatrices[33];

  // right hand sides
  Rhs4 = LocRhs[0];
  Rhs5 = LocRhs[1];
  Rhs6 = LocRhs[2];

  N_U = N_BaseFuncts[0];
  N_P = N_BaseFuncts[1];

  Orig0 = OrigValues[0];         // u_x
  Orig1 = OrigValues[1];         // u_y
  Orig2 = OrigValues[2];         // u_z
  Orig3 = OrigValues[3];         // u
  Orig4 = OrigValues[4];         // p_x
  Orig5 = OrigValues[5];         // p_y
  Orig6 = OrigValues[6];         // p_z
  Orig7 = OrigValues[7];         // p
//   Orig8 = OrigValues[8];         // u_xx
//   Orig9 = OrigValues[9];         // u_yy
//   Orig10 = OrigValues[10];       // u_zz

  c0 = coeff[0];                 // nu
  c1 = coeff[1];                 // f1
  c2 = coeff[2];                 // f2
  c3 = coeff[3];                 // f3

  u1 = param[0];                 // u1old
  u2 = param[1];                 // u2old
  u3 = param[2];                 // u3old
  
  // second order derivatives in the residual will be neglected
  // method is for flows with small viscosity

  //SUPG parameter   
  // supg_params[0] -> for momentum balance tau_m
  // supg_params[1] -> for continuum equ.   tau_c
  SUPG_Param3D(u1, u2, u3, coeff, supg_params);

  
///////////////////////////////////////////////////////////////////////////////////////////////////////  
//calculation of modified stab. parameters  
///////////////////////////////////////////////////////////////////////////////////////////////////////
//    norm_u = sqrt(u1*u1+u2*u2+u3*u3);
//    temp1  = (0.5*hK*norm_u)*(0.5*hK*norm_u);
//    if(TDatabase::TimeDB->CURRENTTIME > 1.0)
//      supg_params[0] = TDatabase::ParamDB->DELTA0*hK*hK;
//    else
//      supg_params[0] = 0;
//    //graddiv par. (John/Kindl,2010)  
//    supg_params[1] = 0.5*sqrt(c0*c0 + temp1);
supg_params[0] = hK;
supg_params[1] = 0.0;
////////////////////////////////////////////////////////////////////////////////////////////////////////
//end of calculation of modified stab. parameters  
/////////////////////////////////////////////////////////////////////////////////////////////////////////



  

  for(i=0;i<N_U;i++)
  {
    Matrix11Row = MatrixA11[i];
    Matrix12Row = MatrixA12[i];
    Matrix13Row = MatrixA13[i];
    Matrix21Row = MatrixA21[i];
    Matrix22Row = MatrixA22[i];
    Matrix23Row = MatrixA23[i];
    Matrix31Row = MatrixA31[i];
    Matrix32Row = MatrixA32[i];
    Matrix33Row = MatrixA33[i];
    MatrixK11Row = MatrixK11[i];
    MatrixK12Row = MatrixK12[i];
    MatrixK13Row = MatrixK13[i];
    MatrixK21Row = MatrixK21[i];
    MatrixK22Row = MatrixK22[i];
    MatrixK23Row = MatrixK23[i];
    MatrixK31Row = MatrixK31[i];
    MatrixK32Row = MatrixK32[i];
    MatrixK33Row = MatrixK33[i];
    MatrixS11Row = MatrixS11[i];
    MatrixS12Row = MatrixS12[i];
    MatrixS13Row = MatrixS13[i];
    MatrixS21Row = MatrixS21[i];
    MatrixS22Row = MatrixS22[i];
    MatrixS23Row = MatrixS23[i];
    MatrixS31Row = MatrixS31[i];
    MatrixS32Row = MatrixS32[i];
    MatrixS33Row = MatrixS33[i];

    test100 = Orig0[i];
    test010 = Orig1[i];
    test001 = Orig2[i];
    test000 = Orig3[i];
//     // SUPG term for the time derivative, with scaling, theta1 already scaled with Delta t
//     ugradu  = (u1*test100+u2*test010+u3*test001)*supg_params[0]*theta1;

    //for Rhsi, i=4,5,6
    h1 = c1*test100 + c2*test010 + c3*test001;

    //for matrices Sij, Kij, BTi, Rhs, Sij
    sh2 = u1*test100+u2*test010+u3*test001;
    
    m2 = Mult*supg_params[0];   
    // rhs, this is part of the term which will be multiplied with theta4
    
    Rhs4[i] += m2*(u1*h1 + c1*sh2);
    Rhs5[i] += m2*(u2*h1 + c2*sh2); 
    Rhs6[i] += m2*(u3*h1 + c3*sh2);
    
    // test functions for div-div term
    tautest100 = supg_params[1]*test100;
    tautest010 = supg_params[1]*test010;
    tautest001 = supg_params[1]*test001;

    // velocity-velocity block
    for(j=0;j<N_U;j++)
    {
      ansatz100 = Orig0[j];
      ansatz010 = Orig1[j];
      ansatz001 = Orig2[j];
      ansatz000 = Orig3[j];
//       ansatz200 = Orig8[j];
//       ansatz020 = Orig9[j];
//       ansatz002 = Orig10[j];

      //for matrices Sij, Aij, Bi
      sh1 = u1*ansatz100+u2*ansatz010+u3*ansatz001;
      
//       //for laplace term in S
//       sh3 = ansatz200 + ansatz020 + ansatz002;

      // matrices Aij
      // this block will be multiplied with theta1*Delta t
      // convection 
      ah = sh1 * test000;
      ah2 = test100*ansatz100+test010*ansatz010+test001*ansatz001;
      // diffusion
      val  = c0*(test100*ansatz100+ah2);
      // add everything
      val += ah;
      Matrix11Row[j] += Mult * val;

      val  = c0*(test010*ansatz100);
      Matrix12Row[j] += Mult * val;

      val  = c0*(test001*ansatz100);
      Matrix13Row[j] += Mult * val;

      val  = c0*(test100*ansatz010);
      Matrix21Row[j] += Mult * val;

      val  = c0*(ah2 + test010*ansatz010);
      val += ah;
      Matrix22Row[j] += Mult * val;

      val  = c0*(test001*ansatz010);
      Matrix23Row[j] += Mult * val;

      val  = c0*(test100*ansatz001);
      Matrix31Row[j] += Mult * val;

      val  = c0*(test010*ansatz001);
      Matrix32Row[j] += Mult * val;

      val  = c0*(ah2 + test001*ansatz001);
      val += ah;
      Matrix33Row[j] += Mult * val;
      
      // div-div term + extras
      // store in matrices S
      MatrixS11Row[j] += Mult * (tautest100*ansatz100+supg_params[0]*sh1*(u1*test100+sh2));
      MatrixS12Row[j] += Mult * (tautest100*ansatz010+supg_params[0]*sh1*u1*test010);
      MatrixS13Row[j] += Mult * (tautest100*ansatz001+supg_params[0]*sh1*u1*test001);
      MatrixS21Row[j] += Mult * (tautest010*ansatz100+supg_params[0]*sh1*u2*test100);
      MatrixS22Row[j] += Mult * (tautest010*ansatz010+supg_params[0]*sh1*(u2*test010+sh2));
      MatrixS23Row[j] += Mult * (tautest010*ansatz001+supg_params[0]*sh1*u2*test001);
      MatrixS31Row[j] += Mult * (tautest001*ansatz100+supg_params[0]*sh1*u3*test100);
      MatrixS32Row[j] += Mult * (tautest001*ansatz010+supg_params[0]*sh1*u3*test010);
      MatrixS33Row[j] += Mult * (tautest001*ansatz001+supg_params[0]*sh1*(u3*test001+sh2));
      
//       // laplace term in S
//       if(TDatabase::ParamDB->DELTA1 == 100){
//  MatrixS11Row[j] += Mult * (-supg_params[0]*c0*sh3*(sh2+u1*test100));
//  MatrixS12Row[j] += Mult * (-supg_params[0]*c0*sh3*u1*test010);
//  MatrixS13Row[j] += Mult * (-supg_params[0]*c0*sh3*u1*test001);
//  MatrixS21Row[j] += Mult * (-supg_params[0]*c0*sh3*u2*test100);
//  MatrixS22Row[j] += Mult * (-supg_params[0]*c0*sh3*(sh2+u2*test010));
//  MatrixS23Row[j] += Mult * (-supg_params[0]*c0*sh3*u2*test001);
//  MatrixS31Row[j] += Mult * (-supg_params[0]*c0*sh3*u3*test100);
//  MatrixS32Row[j] += Mult * (-supg_params[0]*c0*sh3*u3*test010);
//  MatrixS33Row[j] += Mult * (-supg_params[0]*c0*sh3*(sh2+u3*test001));
//       }
      
      // SUPG terms 
      // store in matrices K
      MatrixK11Row[j] += m2 * ansatz000 * (u1*test100+sh2);
      MatrixK12Row[j] += m2 * u1 * ansatz000 * test010;
      MatrixK13Row[j] += m2 * u1 * ansatz000 * test001;
      MatrixK21Row[j] += m2 * u2 * ansatz000 * test100;
      MatrixK22Row[j] += m2 * ansatz000 * (u2*test010+sh2);
      MatrixK23Row[j] += m2 * u2 * ansatz000 * test001;
      MatrixK31Row[j] += m2 * u3 * ansatz000 * test100;
      MatrixK32Row[j] += m2 * u3 * ansatz000 * test010;
      MatrixK33Row[j] += m2 * ansatz000 * (u3*test001+sh2);

    }                            // endfor j

    // pressure-velocity block, these blocks will be multiplied with Delta t
    MatrixBT1Row = MatrixBT1[i];
    MatrixBT2Row = MatrixBT2[i];
    MatrixBT3Row = MatrixBT3[i];
    for(j=0;j<N_P;j++)
    {
      // pressure ansatz functions
      ansatz100 = Orig4[j];
      ansatz010 = Orig5[j];
      ansatz001 = Orig6[j];
      ansatz000 = Orig7[j];

      // for matrices BTi
      bth1 = ansatz100*test100 + ansatz010*test010 + ansatz001*test001;
     
      // matrices BTi
      MatrixBT1Row[j] += Mult*(-ansatz000*test100+supg_params[0]*(u1*bth1+ansatz100*sh2));
      MatrixBT2Row[j] += Mult*(-ansatz000*test010+supg_params[0]*(u2*bth1+ansatz010*sh2));
      MatrixBT3Row[j] += Mult*(-ansatz000*test001+supg_params[0]*(u3*bth1+ansatz001*sh2));
      
    }        // endfor j
  }                              // endfor i

  // assembling for pressure test functions
  for(i=0;i<N_P;i++)
  {
    MatrixB1Row = MatrixB1[i];
    MatrixB2Row = MatrixB2[i];
    MatrixB3Row = MatrixB3[i];
    MatrixCRow = MatrixC[i];

    test100 = Orig4[i];
    test010 = Orig5[i];
    test001 = Orig6[i];
    test000 = Orig7[i];
  
    // velocity-pressure block
    for(j=0;j<N_U;j++)
    {
      ansatz100 = Orig0[j];
      ansatz010 = Orig1[j];
      ansatz001 = Orig2[j];
      ansatz000 = Orig3[j];
//       ansatz200 = Orig8[j];
//       ansatz020 = Orig9[j];
//       ansatz002 = Orig10[j];
      
      sh1 = u1*ansatz100+u2*ansatz010+u3*ansatz001;
      
      //for laplace term in S
      bh1 = time_step*supg_params[0]*((1./time_step)*ansatz000+sh1);
      
      // matrices Bi
      MatrixB1Row[j] += Mult*(ansatz100*test000+bh1*test100);
      MatrixB2Row[j] += Mult*(ansatz010*test000+bh1*test010);
      MatrixB3Row[j] += Mult*(ansatz001*test000+bh1*test001);
  /*    
      //laplace term in B 
      if(TDatabase::ParamDB->DELTA1 == 100){
  MatrixB1Row[j] += Mult*(-supg_params[0]*c0*sh3*test100);
  MatrixB2Row[j] += Mult*(-supg_params[0]*c0*sh3*test010);
  MatrixB3Row[j] += Mult*(-supg_params[0]*c0*sh3*test001);
      }
      */
      
    }      

    // pressure-pressure block
    for(j=0;j<N_P;j++)
    {
   
      ansatz100 = Orig4[j];
      ansatz010 = Orig5[j];
      ansatz001 = Orig6[j];

      //matrix C
      MatrixCRow[j] += Mult * time_step * supg_params[0] * (ansatz100*test100 + ansatz010*test010 + ansatz001*test001);
    }                   // endfor j
  }     // endfor i
}




// ======================================================================
// Type 4, Extra terms in Hughes D(u):D(v)
//         div-div, SUPG
// ======================================================================
void TimeNSType4VMS_SUPGDD3D(double Mult, double *coeff,
              double *param, double hK,
              double **OrigValues, int *N_BaseFuncts,
              double ***LocMatrices, double **LocRhs)
{
  Output::print("Nothing has been tested yer: !! :( ");
  ErrThrow("not tested and/or adjusted yet: ");
  
  double **MatrixA11, **MatrixA12, **MatrixA13, **MatrixA21;
  double **MatrixA22, **MatrixA23, **MatrixA31, **MatrixA32;
  double **MatrixA33, **MatrixK;
  double **MatrixS11, **MatrixS12, **MatrixS13, **MatrixS21;
  double **MatrixS22, **MatrixS23, **MatrixS31, **MatrixS32, **MatrixS33;
  double **MatrixM11, **MatrixM22, **MatrixM33;
  double **MatrixB1, **MatrixB2,  **MatrixB3;
  double **MatrixB1T, **MatrixB2T,  **MatrixB3T;
  double *Rhs1, *Rhs2, *Rhs3, val, val1;
  double *Matrix11Row, *Matrix12Row, *Matrix13Row, *Matrix21Row;
  double *Matrix22Row, *Matrix23Row, *Matrix31Row, *Matrix32Row;
  double *Matrix33Row, *MatrixKRow;
  double *MatrixS11Row, *MatrixS12Row, *MatrixS13Row, *MatrixS21Row;
  double *MatrixS22Row, *MatrixS23Row, *MatrixS31Row, *MatrixS32Row;
  double *MatrixS33Row;
  double *MatrixM11Row, *MatrixM22Row, *MatrixM33Row;
  double *MatrixRow1, *MatrixRow2, *MatrixRow3;
  double ansatz000, ansatz100, ansatz010, ansatz001;
  //double ansatz200, ansatz020, ansatz002;
  double test000, test100, test010, test001;
  double tautest001, tautest100, tautest010;
  //OutPut("supg");
  double *Orig0, *Orig1, *Orig2;
  double *Orig3, *Orig4, *Orig5;
  double *Orig6, *Orig7;
  int i,j,N_U, N_P;
  double c0, c1, c2, c3;
  double u1, u2, u3; //  double px, py, pz;
  double supg_params[2], ugradu;

  double time_step = TDatabase::TimeDB->CURRENTTIMESTEPLENGTH;
  double theta1 = TDatabase::TimeDB->THETA1;
  double theta2 = TDatabase::TimeDB->THETA2;
  double theta3 = TDatabase::TimeDB->THETA3;
  double theta4 = TDatabase::TimeDB->THETA4;

  theta1 *=time_step;
  theta2 *=time_step;
  theta3 *=time_step;
  theta4 *=time_step;

  // matrices for vicous and convective term
  MatrixA11 = LocMatrices[0];
  MatrixA12 = LocMatrices[1];
  MatrixA13 = LocMatrices[2];
  MatrixA21 = LocMatrices[3];
  MatrixA22 = LocMatrices[4];
  MatrixA23 = LocMatrices[5];
  MatrixA31 = LocMatrices[6];
  MatrixA32 = LocMatrices[7];
  MatrixA33 = LocMatrices[8]; 
  // mass matrix
  MatrixM11 = LocMatrices[9];
  MatrixM22 = LocMatrices[10];
  MatrixM33 = LocMatrices[11];
  // matrix for SUPG
  MatrixK = LocMatrices[12];
  // matrices for div-div term + 1st extra term
  MatrixS11 = LocMatrices[13];
  MatrixS12 = LocMatrices[14];
  MatrixS13 = LocMatrices[15];
  MatrixS21 = LocMatrices[16];
  MatrixS22 = LocMatrices[17];
  MatrixS23 = LocMatrices[18];
  MatrixS31 = LocMatrices[19];
  MatrixS32 = LocMatrices[20];
  MatrixS33 = LocMatrices[21]; 

  // matrices for divergence constraint
  MatrixB1  = LocMatrices[22];
  MatrixB2  = LocMatrices[23];
  MatrixB3  = LocMatrices[24];
  // matrices for pressure term in momentum equations
  MatrixB1T = LocMatrices[25];
  MatrixB2T = LocMatrices[26];
  MatrixB3T = LocMatrices[27];

  // right hand sides
  Rhs1 = LocRhs[0];
  Rhs2 = LocRhs[1];
  Rhs3 = LocRhs[2];

  N_U = N_BaseFuncts[0];
  N_P = N_BaseFuncts[1];

  Orig0 = OrigValues[0];         // u_x
  Orig1 = OrigValues[1];         // u_y
  Orig2 = OrigValues[2];         // u_z
  Orig3 = OrigValues[3];         // u
  Orig4 = OrigValues[4];         // p_x
  Orig5 = OrigValues[5];         // p_y
  Orig6 = OrigValues[6];         // p_z
  Orig7 = OrigValues[7];         // p

  c0 = coeff[0];                 // nu
  c1 = coeff[1];                 // f1
  c2 = coeff[2];                 // f2
  c3 = coeff[3];                 // f3

  u1 = param[0];                 // u1old
  u2 = param[1];                 // u2old
  u3 = param[2];                 // u3old
  
  // second order derivatives in the residual will be neglected
  // method is for flows with small viscosity

  //SUPG parameter   
  // supg_params[0] -> for momentum balance tau_m
  // supg_params[1] -> for continuum equ.   tau_c
  SUPG_Param3D(u1, u2, u3, coeff, supg_params);
  //OutPut(supg_params[0] << " " << supg_params[1] << " : " << endl);
  //supg_params[0] = 0;
  // assembling for velocity test functions
  for(i=0;i<N_U;i++)
  {
    Matrix11Row = MatrixA11[i];
    Matrix12Row = MatrixA12[i];
    Matrix13Row = MatrixA13[i];
    Matrix21Row = MatrixA21[i];
    Matrix22Row = MatrixA22[i];
    Matrix23Row = MatrixA23[i];
    Matrix31Row = MatrixA31[i];
    Matrix32Row = MatrixA32[i];
    Matrix33Row = MatrixA33[i];
    MatrixM11Row  = MatrixM11[i];
    MatrixM22Row  = MatrixM22[i];
    MatrixM33Row  = MatrixM33[i];
    MatrixKRow  = MatrixK[i];
    MatrixS11Row = MatrixS11[i];
    MatrixS12Row = MatrixS12[i];
    MatrixS13Row = MatrixS13[i];
    MatrixS21Row = MatrixS21[i];
    MatrixS22Row = MatrixS22[i];
    MatrixS23Row = MatrixS23[i];
    MatrixS31Row = MatrixS31[i];
    MatrixS32Row = MatrixS32[i];
    MatrixS33Row = MatrixS33[i];

    test100 = Orig0[i];
    test010 = Orig1[i];
    test001 = Orig2[i];
    test000 = Orig3[i];
    // SUPG term for the time derivative, with scaling, theta1 already scaled with Delta t
    ugradu  = (u1*test100+u2*test010+u3*test001)*supg_params[0]*theta1;
  	
    // rhs, this is part of the term which will be multiplied with theta4
    Rhs1[i] += Mult*test000*c1;
    Rhs2[i] += Mult*test000*c2;
    Rhs3[i] += Mult*test000*c3;

    // test functions for div-div term
    tautest100 = supg_params[1]*test100;
    tautest010 = supg_params[1]*test010;
    tautest001 = supg_params[1]*test001;
    // velocity-velocity block
    for(j=0;j<N_U;j++)
    {
      ansatz100 = Orig0[j];
      ansatz010 = Orig1[j];
      ansatz001 = Orig2[j];
      ansatz000 = Orig3[j];

      // this block will be multiplied with theta1*Delta t
      // convection 
      val1 = (u1*ansatz100+u2*ansatz010+u3*ansatz001)*test000;
      // diffusion
      val  = c0*(2*test100*ansatz100+test010*ansatz010
                   +test001*ansatz001);
      // add everything
      val += val1;
      Matrix11Row[j] += Mult * val;

      val  = c0*(test010*ansatz100);
      Matrix12Row[j] += Mult * val;

      val  = c0*(test001*ansatz100);
      Matrix13Row[j] += Mult * val;

      val  = c0*(test100*ansatz010);
      Matrix21Row[j] += Mult * val;

      val  = c0*(test100*ansatz100+2*test010*ansatz010
                   +test001*ansatz001);
      val += val1;
      Matrix22Row[j] += Mult * val;

      val  = c0*(test001*ansatz010);
      Matrix23Row[j] += Mult * val;

      val  = c0*(test100*ansatz001);
      Matrix31Row[j] += Mult * val;

      val  = c0*(test010*ansatz001);
      Matrix32Row[j] += Mult * val;

      val  = c0*(test100*ansatz100+test010*ansatz010
                   +2*test001*ansatz001);
      val += val1;
      Matrix33Row[j] += Mult * val;

      // mass matrix
      val = Mult*(ansatz000*test000);
      MatrixM11Row[j] += val;
      MatrixM22Row[j] += val;
      MatrixM33Row[j] += val;
      
      // div-div term
      // store in matrices S
      MatrixS11Row[j] += Mult * tautest100*ansatz100;
      MatrixS12Row[j] += Mult * tautest100*ansatz010;
      MatrixS13Row[j] += Mult * tautest100*ansatz001;
      MatrixS21Row[j] += Mult * tautest010*ansatz100;
      MatrixS22Row[j] += Mult * tautest010*ansatz010;
      MatrixS23Row[j] += Mult * tautest010*ansatz001;
      MatrixS31Row[j] += Mult * tautest001*ansatz100;
      MatrixS32Row[j] += Mult * tautest001*ansatz010;
      MatrixS33Row[j] += Mult * tautest001*ansatz001;
      
      // SUPG term for the time derivative
      // store in matrices K
      MatrixKRow[j] += Mult * ansatz000 * ugradu;
      
      // 1st extra term for the time derivative
      // store in matrices S
      // tau_m * (u\nabla v + u) 
      val1 = supg_params[0]*theta1*(u1*ansatz100+u2*ansatz010+u3*ansatz001)+ansatz000;
      val = Mult*val1*u1*test100;
      MatrixS11Row[j] += val;
      val = Mult*val1*u1*test010;
      MatrixS12Row[j] += val;
      val = Mult*val1*u1*test001;
      MatrixS13Row[j] += val;
      val = Mult*val1*u2*test100;
      MatrixS21Row[j] += val;
      val = Mult*val1*u2*test010;
      MatrixS22Row[j] += val;
      val = Mult*val1*u2*test001;
      MatrixS23Row[j] += val;
      val = Mult*val1*u3*test100;
      MatrixS31Row[j] += val;
      val = Mult*val1*u3*test010;
      MatrixS32Row[j] += val;
      val = Mult*val1*u3*test001;
      MatrixS33Row[j] += val;
    }                            // endfor j

    // pressure-velocity block, these blocks will be multiplied with Delta t
    MatrixRow1 = MatrixB1T[i];
    MatrixRow2 = MatrixB2T[i];
    MatrixRow3 = MatrixB3T[i];
    for(j=0;j<N_P;j++)
    {
      // pressure ansatz functions
      ansatz100 = Orig4[j];
      ansatz010 = Orig5[j];
      ansatz001 = Orig6[j];
      ansatz000 = Orig7[j];
     
      // pressure term 
      val  = -ansatz000 * test100;
      MatrixRow1[j] += Mult*val;

      val  = -ansatz000 * test010;
      MatrixRow2[j] += Mult*val;
	  
      val  = -ansatz000 * test001;
      MatrixRow3[j] += Mult*val;
      
    }
  }                              // endfor i

  // assembling for pressure test functions
  for(i=0;i<N_P;i++)
  {
    MatrixRow1 = MatrixB1[i];
    MatrixRow2 = MatrixB2[i];
    MatrixRow3 = MatrixB3[i];

    test100 = Orig4[i];
    test010 = Orig5[i];
    test001 = Orig6[i];
    test000 = Orig7[i];
	
    // velocity-pressure block
    for(j=0;j<N_U;j++)
    {
      ansatz100 = Orig0[j];
      ansatz010 = Orig1[j];
      ansatz001 = Orig2[j];
      
      // divergence constraint
      val = -test000*ansatz100;
      MatrixRow1[j] += Mult*val;

      val = -test000*ansatz010;
      MatrixRow2[j] += Mult*val;
	  
      val = -test000*ansatz001;
      MatrixRow3[j] += Mult*val;	  	  
    }                            // endfor j
  }                              // endfor i
}

void TimeNSType4VMS_SUPGDD3D_old(double Mult, double *coeff,
              double *param, double hK,
              double **OrigValues, int *N_BaseFuncts,
              double ***LocMatrices, double **LocRhs)
{
  Output::print("Nothing has been tested yer: !! :( ");
  ErrThrow("not tested and/or adjusted yet: ");
  
  double **MatrixA11, **MatrixA12, **MatrixA13, **MatrixA21;
  double **MatrixA22, **MatrixA23, **MatrixA31, **MatrixA32;
  double **MatrixA33, **MatrixK, **MatrixC;
  double **MatrixM11, **MatrixM22, **MatrixM33;
  double **MatrixB1, **MatrixB2,  **MatrixB3;
  double **MatrixB1T, **MatrixB2T,  **MatrixB3T;
  double *Rhs1, *Rhs2, *Rhs3, *Rhs4, val, val1;
  double *Matrix11Row, *Matrix12Row, *Matrix13Row, *Matrix21Row;
  double *Matrix22Row, *Matrix23Row, *Matrix31Row, *Matrix32Row;
  double *Matrix33Row, *MatrixKRow;
  double *MatrixM11Row, *MatrixM22Row, *MatrixM33Row;
  double *MatrixRow1, *MatrixRow2, *MatrixRow3, *MatrixRowC;
  double ansatz000, ansatz100, ansatz010, ansatz001;
  //double ansatz200, ansatz020, ansatz002;
  double test000, test100, test010, test001;
  double tautest001, tautest100, tautest010;
  //OutPut("supg");
  double *Orig0, *Orig1, *Orig2;
  double *Orig3, *Orig4, *Orig5;
  double *Orig6, *Orig7;  // double *Orig8, *Orig9, *Orig10;
  int i,j,N_U, N_P;
  double c0, c1, c2, c3, c4, c5, c6;
  double u1, u2, u3;   // double px, py, pz;
  double u1_x, u1_y, u1_z;
  double u2_x, u2_y, u2_z;
  double u3_x, u3_y, u3_z;
  double supg_params[2], ugradu;

  double time_step = TDatabase::TimeDB->CURRENTTIMESTEPLENGTH;
  double theta1 = TDatabase::TimeDB->THETA1;
  double theta2 = TDatabase::TimeDB->THETA2;
  double theta3 = TDatabase::TimeDB->THETA3;
  double theta4 = TDatabase::TimeDB->THETA4;

  theta1 *=time_step;
  theta2 *=time_step;
  theta3 *=time_step;
  theta4 *=time_step;

  // matrices for vicous and convective term
  MatrixA11 = LocMatrices[0];
  MatrixA12 = LocMatrices[1];
  MatrixA13 = LocMatrices[2];
  MatrixA21 = LocMatrices[3];
  MatrixA22 = LocMatrices[4];
  MatrixA23 = LocMatrices[5];
  MatrixA31 = LocMatrices[6];
  MatrixA32 = LocMatrices[7];
  MatrixA33 = LocMatrices[8]; 
  // mass matrix
  MatrixM11 = LocMatrices[9];
  MatrixM22 = LocMatrices[10];
  MatrixM33 = LocMatrices[11];
  // matrix for PSPG
  MatrixC = LocMatrices[12];
  // matrix for SUPG
  MatrixK = LocMatrices[13];
  // matrices for divergence constraint
  MatrixB1  = LocMatrices[14];
  MatrixB2  = LocMatrices[15];
  MatrixB3  = LocMatrices[16];
  // matrices for pressure term in momentum equations
  MatrixB1T = LocMatrices[17];
  MatrixB2T = LocMatrices[18];
  MatrixB3T = LocMatrices[19];

  // right hand sides
  Rhs1 = LocRhs[0];
  Rhs2 = LocRhs[1];
  Rhs3 = LocRhs[2];
  Rhs4 = LocRhs[3];

  N_U = N_BaseFuncts[0];
  N_P = N_BaseFuncts[1];

  Orig0 = OrigValues[0];         // u_x
  Orig1 = OrigValues[1];         // u_y
  Orig2 = OrigValues[2];         // u_z
  Orig3 = OrigValues[3];         // u
  Orig4 = OrigValues[4];         // p_x
  Orig5 = OrigValues[5];         // p_y
  Orig6 = OrigValues[6];         // p_z
  Orig7 = OrigValues[7];         // p

  c0 = coeff[0];                 // nu
  c1 = coeff[1];                 // f1
  c2 = coeff[2];                 // f2
  c3 = coeff[3];                 // f3
  c4 = coeff[4];                 // f1_old
  c5 = coeff[5];                 // f2_old
  c6 = coeff[6];                 // f3_old

  u1 = param[0];                 // u1old
  u2 = param[1];                 // u2old
  u3 = param[2];                 // u3old
  u1_x = param[3];             // u1old_x
  u2_x = param[4];             // u2old_x
  u3_x = param[5];             // u3old_x
  u1_y = param[6];             // u1old_y
  u2_y = param[7];             // u2old_y
  u3_y = param[8];             // u3old_y
  u1_z = param[9];             // u1old_z
  u2_z = param[10];            // u2old_z
  u3_z = param[11];            // u3old_z
  
  // second order derivatives in the residual will be neglected
  // method is for flows with small viscosity


  //SUPG parameter   
  // supg_params[0] -> for momentum balance tau_m
  // supg_params[1] -> for continuum equ.   tau_c
  SUPG_Param3D(u1, u2, u3, coeff, supg_params);
  //OutPut(supg_params[0] << " " << supg_params[1] << " : " << endl);
  //supg_params[0] = 0;
  // assembling for velocity test functions
  for(i=0;i<N_U;i++)
  {
    Matrix11Row = MatrixA11[i];
    Matrix12Row = MatrixA12[i];
    Matrix13Row = MatrixA13[i];
    Matrix21Row = MatrixA21[i];
    Matrix22Row = MatrixA22[i];
    Matrix23Row = MatrixA23[i];
    Matrix31Row = MatrixA31[i];
    Matrix32Row = MatrixA32[i];
    Matrix33Row = MatrixA33[i];
    MatrixM11Row  = MatrixM11[i];
    MatrixM22Row  = MatrixM22[i];
    MatrixM33Row  = MatrixM33[i];
    MatrixKRow  = MatrixK[i];
    test100 = Orig0[i];
    test010 = Orig1[i];
    test001 = Orig2[i];
    test000 = Orig3[i];
    // SUPG term, with scaling, theta1 already with scaled with Delta t
    ugradu  = (u1*test100+u2*test010+u3*test001)*supg_params[0]*theta1;
	
    // rhs, this is part of the term which will be multiplied with theta4
    Rhs1[i] += Mult*(test000+ugradu)*c1;
    Rhs2[i] += Mult*(test000+ugradu)*c2;
    Rhs3[i] += Mult*(test000+ugradu)*c3;

    // test functions for div-div term
    tautest100 = supg_params[1]*test100;
    tautest010 = supg_params[1]*test010;
    tautest001 = supg_params[1]*test001;
    // velocity-velocity block
    for(j=0;j<N_U;j++)
    {
      ansatz100 = Orig0[j];
      ansatz010 = Orig1[j];
      ansatz001 = Orig2[j];
      ansatz000 = Orig3[j];

      // this block will be multiplied with theta1*Delta t
      // convection 
      val1 = (u1*ansatz100+u2*ansatz010+u3*ansatz001)*test000;
      // diffusion + div-div term
      val  = c0*(2*test100*ansatz100+test010*ansatz010
                   +test001*ansatz001)+tautest100*ansatz100;
      // add everything
      val += val1;
      Matrix11Row[j] += Mult * val;

      val  = c0*(test010*ansatz100)+tautest100*ansatz010;
      Matrix12Row[j] += Mult * val;

      val  = c0*(test001*ansatz100)+tautest100*ansatz001;
      Matrix13Row[j] += Mult * val;

      val  = c0*(test100*ansatz010)+tautest010*ansatz100;
      Matrix21Row[j] += Mult * val;

      val  = c0*(test100*ansatz100+2*test010*ansatz010
                   +test001*ansatz001)+tautest010*ansatz010;
      val += val1;
      Matrix22Row[j] += Mult * val;

      val  = c0*(test001*ansatz010)+tautest010*ansatz001;
      Matrix23Row[j] += Mult * val;

      val  = c0*(test100*ansatz001)+tautest001*ansatz100;
      Matrix31Row[j] += Mult * val;

      val  = c0*(test010*ansatz001)+tautest001*ansatz010;
      Matrix32Row[j] += Mult * val;

      val  = c0*(test100*ansatz100+test010*ansatz010
                   +2*test001*ansatz001)+tautest001*ansatz001;
      val += val1;
      Matrix33Row[j] += Mult * val;

      // mass matrix
      val = Mult*(ansatz000*test000);
      MatrixM11Row[j] += val;
      MatrixM22Row[j] += val;
      MatrixM33Row[j] += val;

      // SUPG block, without second order derivative 
      // convection 
      val = u1*ansatz100+u2*ansatz010+u3*ansatz001;
      // test with streamline derivative
      val *= ugradu * Mult;
      // term in the diagonal blocks
      Matrix11Row[j] += val;
      Matrix22Row[j] += val;
      Matrix33Row[j] += val;
      // SUPG term for the time derivative
      // store in matrices K
      MatrixKRow[j] += Mult * ansatz000 * ugradu;
    }                            // endfor j

    // pressure-velocity block, these blocks will be multiplied with Delta t
    MatrixRow1 = MatrixB1T[i];
    MatrixRow2 = MatrixB2T[i];
    MatrixRow3 = MatrixB3T[i];
    for(j=0;j<N_P;j++)
    {
      // pressure ansatz functions
      ansatz100 = Orig4[j];
      ansatz010 = Orig5[j];
      ansatz001 = Orig6[j];
      ansatz000 = Orig7[j];
     
      // pressure term 
      val  = -ansatz000 * test100;
      // SUPG term
      val +=  ansatz100 * ugradu;
      MatrixRow1[j] += Mult*val;

      val  = -ansatz000 * test010;
      // SUPG term
      val +=  ansatz010 * ugradu;
      MatrixRow2[j] += Mult*val;
	  
      val  = -ansatz000 * test001;
      // SUPG term
      val +=  ansatz001 * ugradu;
      MatrixRow3[j] += Mult*val;
    }
  }                              // endfor i
  //supg_params[0] = 0;
  // assembling for pressure test functions
  for(i=0;i<N_P;i++)
  {
    MatrixRow1 = MatrixB1[i];
    MatrixRow2 = MatrixB2[i];
    MatrixRow3 = MatrixB3[i];
    MatrixRowC = MatrixC[i];

    test100 = Orig4[i];
    test010 = Orig5[i];
    test001 = Orig6[i];
    test000 = Orig7[i];
	
    // rhs
    // thetas already multiplied with time_step
    val = u1-theta2*(u1*u1_x+u2*u1_y+u3*u1_z);
    val += theta3*c4 + theta4*c1;
    Rhs4[i] = val*test100;
    val = u2-theta2*(u1*u2_x+u2*u2_y+u3*u2_z);
    val += theta3*c5 + theta4*c2;
    Rhs4[i] += val*test010;
    val = u3-theta2*(u1*u3_x+u2*u3_y+u3*u3_z);
    val += theta3*c6 + theta4*c3;
    Rhs4[i] += val*test001;
    Rhs4[i] *= Mult*time_step*supg_params[0];

    // pressure-pressure block
    for(j=0;j<N_P;j++)
    {
      ansatz100 = Orig4[j];
      ansatz010 = Orig5[j];
      ansatz001 = Orig6[j];
	
      val = supg_params[0] * time_step * time_step *
	  (ansatz100*test100+ansatz010*test010+ansatz001*test001);
      MatrixRowC[j] += Mult*val;
    }

    // velocity-pressure block
    for(j=0;j<N_U;j++)
    {
      ansatz100 = Orig0[j];
      ansatz010 = Orig1[j];
      ansatz001 = Orig2[j];
      
      // divergence constraint
      //val1 =  -c0*(ansatz200+ansatz020+ansatz002);
      val1 = u1*ansatz100+u2*ansatz010+u3*ansatz001;
      val1 *= theta1;
      val1 += u1;
      val1 *= time_step * supg_params[0];

      val = -test000*ansatz100 + val1*test100;
      MatrixRow1[j] += Mult*val;

      val = -test000*ansatz010 + val1*test010;
      MatrixRow2[j] += Mult*val;
	  
      val = -test000*ansatz001 + val1*test001;
      MatrixRow3[j] += Mult*val;	  	  
    }                            // endfor j
  }                              // endfor i
}

// ======================================================================
// Type 4, Extra terms in Hughes D(u):D(v)
//         div-div, SUPG
// ======================================================================
void TimeNSType4VMS_Rhs_SUPGDD3D(double Mult, double *coeff,
              double *param, double hK,
              double **OrigValues, int *N_BaseFuncts,
              double ***LocMatrices, double **LocRhs)
{
  Output::print("Nothing has been tested yer: !! :( ");
  ErrThrow("not tested and/or adjusted yet: ");
  
  double *Rhs1, *Rhs2, *Rhs3; // double val, val1, val2;
  //double ansatz000, ansatz100, ansatz010, ansatz001;
  //double ansatz200, ansatz020, ansatz002;
  double test000;
  //double tautest001, tautest100, tautest010;
  //OutPut("supg_rhs");
  double *Orig3;
  int i,N_U;
  double c1, c2, c3;
  double u1, u2, u3;  // double px, py, pz;
  double supg_params[2];

  double time_step = TDatabase::TimeDB->CURRENTTIMESTEPLENGTH;
  double theta1 = TDatabase::TimeDB->THETA1;
  double theta2 = TDatabase::TimeDB->THETA2;
  double theta3 = TDatabase::TimeDB->THETA3;
  double theta4 = TDatabase::TimeDB->THETA4;

  theta1 *=time_step;
  theta2 *=time_step;
  theta3 *=time_step;
  theta4 *=time_step;

  // right hand sides
  Rhs1 = LocRhs[0];
  Rhs2 = LocRhs[1];
  Rhs3 = LocRhs[2];

  N_U = N_BaseFuncts[0];

  Orig3 = OrigValues[3];         // u

  c1 = coeff[1];                 // f1
  c2 = coeff[2];                 // f2
  c3 = coeff[3];                 // f3

  u1 = param[0];                 // u1old
  u2 = param[1];                 // u2old
  u3 = param[2];                 // u3old


  //SUPG parameter   
  // supg_params[0] -> for momentum balance tau_m
  // supg_params[1] -> for continuum equ.   tau_c
  SUPG_Param3D(u1, u2, u3, coeff, supg_params);
  //OutPut(supg_params[0] << " " << supg_params[1] << " : " << endl);
  //supg_params[0] = 0;
  // assembling for velocity test functions
  for(i=0;i<N_U;i++)
  {
    test000 = Orig3[i];
	
    // rhs, this is part of the term which will be multiplied with theta4
    Rhs1[i] += Mult*test000*c1;
    Rhs2[i] += Mult*test000*c2;
    Rhs3[i] += Mult*test000*c3;
  }                              // endfor i
}

void TimeNSType4VMS_Rhs_SUPGDD3D_old(double Mult, double *coeff,
              double *param, double hK,
              double **OrigValues, int *N_BaseFuncts,
              double ***LocMatrices, double **LocRhs)
{
  Output::print("Nothing has been tested yer: !! :( ");
  ErrThrow("not tested and/or adjusted yet: ");
  
  double *Rhs1, *Rhs2, *Rhs3, *Rhs4, val;
  //double ansatz000, ansatz100, ansatz010, ansatz001;
  //double ansatz200, ansatz020, ansatz002;
  double test000, test100, test010, test001;
  //double tautest001, tautest100, tautest010;
  //OutPut("supg_rhs");
  double *Orig0, *Orig1, *Orig2;
  double *Orig3, *Orig4, *Orig5;
  double *Orig6;
  int i,N_U, N_P;
  double c1, c2, c3, c4, c5, c6;
  double u1, u2, u3;  // double px, py, pz;
  double u1_x, u1_y, u1_z;
  double u2_x, u2_y, u2_z;
  double u3_x, u3_y, u3_z;
  double supg_params[2], ugradu;

  double time_step = TDatabase::TimeDB->CURRENTTIMESTEPLENGTH;
  double theta1 = TDatabase::TimeDB->THETA1;
  double theta2 = TDatabase::TimeDB->THETA2;
  double theta3 = TDatabase::TimeDB->THETA3;
  double theta4 = TDatabase::TimeDB->THETA4;

  theta1 *=time_step;
  theta2 *=time_step;
  theta3 *=time_step;
  theta4 *=time_step;

  // right hand sides
  Rhs1 = LocRhs[0];
  Rhs2 = LocRhs[1];
  Rhs3 = LocRhs[2];
  Rhs4 = LocRhs[3];

  N_U = N_BaseFuncts[0];
  N_P = N_BaseFuncts[1];

  Orig0 = OrigValues[0];         // u_x
  Orig1 = OrigValues[1];         // u_y
  Orig2 = OrigValues[2];         // u_z
  Orig3 = OrigValues[3];         // u
  Orig4 = OrigValues[4];         // p_x
  Orig5 = OrigValues[5];         // p_y
  Orig6 = OrigValues[6];         // p_z

  c1 = coeff[1];                 // f1
  c2 = coeff[2];                 // f2
  c3 = coeff[3];                 // f3
  c4 = coeff[4];                 // f1_old
  c5 = coeff[5];                 // f2_old
  c6 = coeff[6];                 // f3_old

  u1 = param[0];                 // u1old
  u2 = param[1];                 // u2old
  u3 = param[2];                 // u3old
  u1_x = param[3];             // u1old_x
  u2_x = param[4];             // u2old_x
  u3_x = param[5];             // u3old_x
  u1_y = param[6];             // u1old_y
  u2_y = param[7];             // u2old_y
  u3_y = param[8];             // u3old_y
  u1_z = param[9];             // u1old_z
  u2_z = param[10];            // u2old_z
  u3_z = param[11];            // u3old_z
  
  //SUPG parameter   
  // supg_params[0] -> for momentum balance tau_m
  // supg_params[1] -> for continuum equ.   tau_c
  SUPG_Param3D(u1, u2, u3, coeff, supg_params);
  //OutPut(supg_params[0] << " " << supg_params[1] << " : " << endl);
  //supg_params[0] = 0;
  // assembling for velocity test functions
  for(i=0;i<N_U;i++)
  {
    test100 = Orig0[i];
    test010 = Orig1[i];
    test001 = Orig2[i];
    test000 = Orig3[i];
    // SUPG term, with scaling, theta1 already with scaled with Delta t
    ugradu  = (u1*test100+u2*test010+u3*test001)*supg_params[0]*theta1;
	
    // rhs, this is part of the term which will be multiplied with theta4
    Rhs1[i] += Mult*(test000+ugradu)*c1;
    Rhs2[i] += Mult*(test000+ugradu)*c2;
    Rhs3[i] += Mult*(test000+ugradu)*c3;
  }                              // endfor i
  //supg_params[0] = 0;

  // assembling for pressure test functions
  for(i=0;i<N_P;i++)
  {
    test100 = Orig4[i];
    test010 = Orig5[i];
    test001 = Orig6[i];
	
    // rhs
    // thetas already multiplied with time_step
    val = u1-theta2*(u1*u1_x+u2*u1_y+u3*u1_z);
    val += theta3*c4 + theta4*c1;
    Rhs4[i] = val*test100;
    val = u2-theta2*(u1*u2_x+u2*u2_y+u3*u2_z);
    val += theta3*c5 + theta4*c2;
    Rhs4[i] += val*test010;
    val = u3-theta2*(u1*u3_x+u2*u3_y+u3*u3_z);
    val += theta3*c6 + theta4*c3;
    Rhs4[i] += val*test001;
    Rhs4[i] *= Mult*time_step*supg_params[0];
  }                              // endfor i
}

// ======================================================================
// Type 4, Extra terms in Hughes D(u):D(v)
//         div-div, SUPG
// ======================================================================
void TimeNSType4NLVMS_SUPGDD3D(double Mult, double *coeff,
              double *param, double hK,
              double **OrigValues, int *N_BaseFuncts,
              double ***LocMatrices, double **LocRhs)
{
  Output::print("Nothing has been tested yer: !! :( ");
  ErrThrow("not tested and/or adjusted yet: ");
  
  double **MatrixA11, **MatrixA12, **MatrixA13, **MatrixA21;
  double **MatrixA22, **MatrixA23, **MatrixA31, **MatrixA32;
  double **MatrixA33, **MatrixK;
  double **MatrixS11, **MatrixS12, **MatrixS13, **MatrixS21;
  double **MatrixS22, **MatrixS23, **MatrixS31, **MatrixS32, **MatrixS33;
  double val, val1;
  double *Matrix11Row, *Matrix12Row, *Matrix13Row, *Matrix21Row;
  double *Matrix22Row, *Matrix23Row, *Matrix31Row, *Matrix32Row;
  double *Matrix33Row, *MatrixKRow;
  double *MatrixS11Row, *MatrixS12Row, *MatrixS13Row, *MatrixS21Row;
  double *MatrixS22Row, *MatrixS23Row, *MatrixS31Row, *MatrixS32Row;
  double *MatrixS33Row;
  double ansatz000, ansatz100, ansatz010, ansatz001;
  //double ansatz200, ansatz020, ansatz002;
  double test000, test100, test010, test001;
  double tautest001, tautest100, tautest010;
  //OutPut("supg");
  double *Orig0, *Orig1, *Orig2, *Orig3;
  int i,j,N_U;
  double c0, u1, u2, u3;   // double px, py, pz;
  double supg_params[2], ugradu;

  double time_step = TDatabase::TimeDB->CURRENTTIMESTEPLENGTH;
  double theta1 = TDatabase::TimeDB->THETA1;
  double theta2 = TDatabase::TimeDB->THETA2;
  double theta3 = TDatabase::TimeDB->THETA3;
  double theta4 = TDatabase::TimeDB->THETA4;

  theta1 *=time_step;
  theta2 *=time_step;
  theta3 *=time_step;
  theta4 *=time_step;

  // matrices for vicous and convective term
  MatrixA11 = LocMatrices[0];
  MatrixA12 = LocMatrices[1];
  MatrixA13 = LocMatrices[2];
  MatrixA21 = LocMatrices[3];
  MatrixA22 = LocMatrices[4];
  MatrixA23 = LocMatrices[5];
  MatrixA31 = LocMatrices[6];
  MatrixA32 = LocMatrices[7];
  MatrixA33 = LocMatrices[8]; 
    // matrix for SUPG
  MatrixK = LocMatrices[12];
  // matrices for div-div term + 1st extra term
  MatrixS11 = LocMatrices[13];
  MatrixS12 = LocMatrices[14];
  MatrixS13 = LocMatrices[15];
  MatrixS21 = LocMatrices[16];
  MatrixS22 = LocMatrices[17];
  MatrixS23 = LocMatrices[18];
  MatrixS31 = LocMatrices[19];
  MatrixS32 = LocMatrices[20];
  MatrixS33 = LocMatrices[21]; 

  N_U = N_BaseFuncts[0];


  Orig0 = OrigValues[0];         // u_x
  Orig1 = OrigValues[1];         // u_y
  Orig2 = OrigValues[2];         // u_z
  Orig3 = OrigValues[3];         // u

  c0 = coeff[0];                 // nu

  u1 = param[0];                 // u1old
  u2 = param[1];                 // u2old
  u3 = param[2];                 // u3old
  
  // second order derivatives in the residual will be neglected
  // method is for flows with small viscosity

  //SUPG parameter   
  // supg_params[0] -> for momentum balance tau_m
  // supg_params[1] -> for continuum equ.   tau_c
  SUPG_Param3D(u1, u2, u3, coeff, supg_params);
  //OutPut(supg_params[0] << " " << supg_params[1] << " : " << endl);
  //supg_params[0] = 0;
  // assembling for velocity test functions
  for(i=0;i<N_U;i++)
  {
    Matrix11Row = MatrixA11[i];
    Matrix12Row = MatrixA12[i];
    Matrix13Row = MatrixA13[i];
    Matrix21Row = MatrixA21[i];
    Matrix22Row = MatrixA22[i];
    Matrix23Row = MatrixA23[i];
    Matrix31Row = MatrixA31[i];
    Matrix32Row = MatrixA32[i];
    Matrix33Row = MatrixA33[i];
    MatrixKRow  = MatrixK[i];
    MatrixS11Row = MatrixS11[i];
    MatrixS12Row = MatrixS12[i];
    MatrixS13Row = MatrixS13[i];
    MatrixS21Row = MatrixS21[i];
    MatrixS22Row = MatrixS22[i];
    MatrixS23Row = MatrixS23[i];
    MatrixS31Row = MatrixS31[i];
    MatrixS32Row = MatrixS32[i];
    MatrixS33Row = MatrixS33[i];

    test100 = Orig0[i];
    test010 = Orig1[i];
    test001 = Orig2[i];
    test000 = Orig3[i];

    // test functions for div-div term
    tautest100 = supg_params[1]*test100;
    tautest010 = supg_params[1]*test010;
    tautest001 = supg_params[1]*test001;

    // SUPG term for the time derivative, with scaling, theta1 already scaled with Delta t
    ugradu  = (u1*test100+u2*test010+u3*test001)*supg_params[0]*theta1;
    // velocity-velocity block
    for(j=0;j<N_U;j++)
    {
      ansatz100 = Orig0[j];
      ansatz010 = Orig1[j];
      ansatz001 = Orig2[j];
      ansatz000 = Orig3[j];

      // this block will be multiplied with theta1*Delta t
      // convection 
      val1 = (u1*ansatz100+u2*ansatz010+u3*ansatz001)*test000;
      // diffusion
      val  = c0*(2*test100*ansatz100+test010*ansatz010
                   +test001*ansatz001);
      // add everything
      val += val1;
      Matrix11Row[j] += Mult * val;

      val  = c0*(test010*ansatz100);
      Matrix12Row[j] += Mult * val;

      val  = c0*(test001*ansatz100);
      Matrix13Row[j] += Mult * val;

      val  = c0*(test100*ansatz010);
      Matrix21Row[j] += Mult * val;

      val  = c0*(test100*ansatz100+2*test010*ansatz010
                   +test001*ansatz001);
      val += val1;
      Matrix22Row[j] += Mult * val;

      val  = c0*(test001*ansatz010);
      Matrix23Row[j] += Mult * val;

      val  = c0*(test100*ansatz001);
      Matrix31Row[j] += Mult * val;

      val  = c0*(test010*ansatz001);
      Matrix32Row[j] += Mult * val;

      val  = c0*(test100*ansatz100+test010*ansatz010
                   +2*test001*ansatz001);
      val += val1;
      Matrix33Row[j] += Mult * val;

      
      // div-div term
      // store in matrices S
      MatrixS11Row[j] += Mult * tautest100*ansatz100;
      MatrixS12Row[j] += Mult * tautest100*ansatz010;
      MatrixS13Row[j] += Mult * tautest100*ansatz001;
      MatrixS21Row[j] += Mult * tautest010*ansatz100;
      MatrixS22Row[j] += Mult * tautest010*ansatz010;
      MatrixS23Row[j] += Mult * tautest010*ansatz001;
      MatrixS31Row[j] += Mult * tautest001*ansatz100;
      MatrixS32Row[j] += Mult * tautest001*ansatz010;
      MatrixS33Row[j] += Mult * tautest001*ansatz001;
      
      // store in matrices K     
      MatrixKRow[j] += Mult * ansatz000 * ugradu;
      
      // 1st extra term for the time derivative
      // store in matrices S
      val1 = supg_params[0]*theta1*(u1*ansatz100+u2*ansatz010+u3*ansatz001)+ansatz000;
      val = Mult*val1*u1*test100;
      MatrixS11Row[j] += val;
      val = Mult*val1*u1*test010;
      MatrixS12Row[j] += val;
      val = Mult*val1*u1*test001;
      MatrixS13Row[j] += val;
      val = Mult*val1*u2*test100;
      MatrixS21Row[j] += val;
      val = Mult*val1*u2*test010;
      MatrixS22Row[j] += val;
      val = Mult*val1*u2*test001;
      MatrixS23Row[j] += val;
      val = Mult*val1*u3*test100;
      MatrixS31Row[j] += val;
      val = Mult*val1*u3*test010;
      MatrixS32Row[j] += val;
      val = Mult*val1*u3*test001;
      MatrixS33Row[j] += val;

    }                            // endfor j
  }                              // endfor i
}

void TimeNSType4NLVMS_SUPGDD3D_old(double Mult, double *coeff,
              double *param, double hK,
              double **OrigValues, int *N_BaseFuncts,
              double ***LocMatrices, double **LocRhs)
{
  Output::print("Nothing has been tested yer: !! :( ");
  ErrThrow("not tested and/or adjusted yet: ");
  
  double **MatrixA11, **MatrixA12, **MatrixA13, **MatrixA21;
  double **MatrixA22, **MatrixA23, **MatrixA31, **MatrixA32;
  double **MatrixA33, **MatrixK, **MatrixC;
  double **MatrixB1, **MatrixB2,  **MatrixB3;
  double **MatrixB1T, **MatrixB2T,  **MatrixB3T;
  double val, val1;
  // double *Rhs1, *Rhs2, *Rhs3, *Rhs4, val2;
  double *Matrix11Row, *Matrix12Row, *Matrix13Row, *Matrix21Row;
  double *Matrix22Row, *Matrix23Row, *Matrix31Row, *Matrix32Row;
  double *Matrix33Row, *MatrixKRow;
  double *MatrixRow1, *MatrixRow2, *MatrixRow3, *MatrixRowC;
  double ansatz000, ansatz100, ansatz010, ansatz001;
  //double ansatz200, ansatz020, ansatz002;
  double test000, test100, test010, test001;
  double tautest001, tautest100, tautest010;
  //OutPut("supgnl");
  double *Orig0, *Orig1, *Orig2;
  double *Orig3, *Orig4, *Orig5;
  double *Orig6, *Orig7; // double *Orig8, *Orig9, *Orig10;
  int i,j,N_U, N_P;
  double c0;
  double u1, u2, u3;  // double px, py, pz;
  double supg_params[2], ugradu;

  double time_step = TDatabase::TimeDB->CURRENTTIMESTEPLENGTH;
  double theta1 = TDatabase::TimeDB->THETA1;
  double theta2 = TDatabase::TimeDB->THETA2;
  double theta3 = TDatabase::TimeDB->THETA3;
  double theta4 = TDatabase::TimeDB->THETA4;

  theta1 *=time_step;
  theta2 *=time_step;
  theta3 *=time_step;
  theta4 *=time_step;

  // matrices for vicous and convective term
  MatrixA11 = LocMatrices[0];
  MatrixA12 = LocMatrices[1];
  MatrixA13 = LocMatrices[2];
  MatrixA21 = LocMatrices[3];
  MatrixA22 = LocMatrices[4];
  MatrixA23 = LocMatrices[5];
  MatrixA31 = LocMatrices[6];
  MatrixA32 = LocMatrices[7];
  MatrixA33 = LocMatrices[8]; 

  // matrix for PSPG
  MatrixC = LocMatrices[12];
  // matrix for SUPG
  MatrixK = LocMatrices[13];
  // matrices for divergence constraint
  MatrixB1  = LocMatrices[14];
  MatrixB2  = LocMatrices[15];
  MatrixB3  = LocMatrices[16];
  // matrices for pressure term in momentum equations
  MatrixB1T = LocMatrices[17];
  MatrixB2T = LocMatrices[18];
  MatrixB3T = LocMatrices[19];

  N_U = N_BaseFuncts[0];
  N_P = N_BaseFuncts[1];

  Orig0 = OrigValues[0];         // u_x
  Orig1 = OrigValues[1];         // u_y
  Orig2 = OrigValues[2];         // u_z
  Orig3 = OrigValues[3];         // u
  Orig4 = OrigValues[4];         // p_x
  Orig5 = OrigValues[5];         // p_y
  Orig6 = OrigValues[6];         // p_z
  Orig7 = OrigValues[7];         // p

  c0 = coeff[0];                 // nu

  u1 = param[0];                 // u1old
  u2 = param[1];                 // u2old
  u3 = param[2];                 // u3old

  
  // second order derivatives in the residual will be neglected
  // method is for flows with small viscosity

  //SUPG parameter   
  // supg_params[0] -> for momentum balance tau_m
  // supg_params[1] -> for continuum equ.   tau_c
  SUPG_Param3D(u1, u2, u3, coeff, supg_params);
  //OutPut(supg_params[0] << " " << supg_params[1] << " : " << endl);
  //supg_params[0] = 0;
  // assembling for velocity test functions
  for(i=0;i<N_U;i++)
  {
    Matrix11Row = MatrixA11[i];
    Matrix12Row = MatrixA12[i];
    Matrix13Row = MatrixA13[i];
    Matrix21Row = MatrixA21[i];
    Matrix22Row = MatrixA22[i];
    Matrix23Row = MatrixA23[i];
    Matrix31Row = MatrixA31[i];
    Matrix32Row = MatrixA32[i];
    Matrix33Row = MatrixA33[i];
    MatrixKRow  = MatrixK[i];
    test100 = Orig0[i];
    test010 = Orig1[i];
    test001 = Orig2[i];
    test000 = Orig3[i];
    // SUPG term, with scaling, theta1 already with scaled with Delta t
    ugradu  = (u1*test100+u2*test010+u3*test001)*supg_params[0]*theta1;
	
    // test functions for div-div term
    tautest100 = supg_params[1]*test100;
    tautest010 = supg_params[1]*test010;
    tautest001 = supg_params[1]*test001;
    // velocity-velocity block
    for(j=0;j<N_U;j++)
    {
      ansatz100 = Orig0[j];
      ansatz010 = Orig1[j];
      ansatz001 = Orig2[j];
      ansatz000 = Orig3[j];

      // this block will be multiplied with theta1*Delta t
      // convection 
      val1 = (u1*ansatz100+u2*ansatz010+u3*ansatz001)*test000;
      // diffusion + div-div term
      val  = c0*(2*test100*ansatz100+test010*ansatz010
                   +test001*ansatz001)+tautest100*ansatz100;
      // add everything
      val += val1;
      Matrix11Row[j] += Mult * val;

      val  = c0*(test010*ansatz100)+tautest100*ansatz010;
      Matrix12Row[j] += Mult * val;

      val  = c0*(test001*ansatz100)+tautest100*ansatz001;
      Matrix13Row[j] += Mult * val;

      val  = c0*(test100*ansatz010)+tautest010*ansatz100;
      Matrix21Row[j] += Mult * val;

      val  = c0*(test100*ansatz100+2*test010*ansatz010
                   +test001*ansatz001)+tautest010*ansatz010;
      val += val1;
      Matrix22Row[j] += Mult * val;

      val  = c0*(test001*ansatz010)+tautest010*ansatz001;
      Matrix23Row[j] += Mult * val;

      val  = c0*(test100*ansatz001)+tautest001*ansatz100;
      Matrix31Row[j] += Mult * val;

      val  = c0*(test010*ansatz001)+tautest001*ansatz010;
      Matrix32Row[j] += Mult * val;

      val  = c0*(test100*ansatz100+test010*ansatz010
                   +2*test001*ansatz001)+tautest001*ansatz001;
      val += val1;
      Matrix33Row[j] += Mult * val;

      // mass matrix
      //val = Mult*(ansatz000*test000);
      //MatrixM11Row[j] += val;
      //MatrixM22Row[j] += val;
      //MatrixM33Row[j] += val;

      // SUPG block, without second order derivative 
      // convection 
      val = u1*ansatz100+u2*ansatz010+u3*ansatz001;
      // test with streamline derivative
      val *= ugradu * Mult;
      // term in the diagonal blocks
      Matrix11Row[j] += val;
      Matrix22Row[j] += val;
      Matrix33Row[j] += val;
      // SUPG term for the time derivative
      // store in matrices K
      MatrixKRow[j] += Mult * ansatz000 * ugradu;
    }                            // endfor j

    // pressure-velocity block, these blocks will be multiplied with Delta t
    MatrixRow1 = MatrixB1T[i];
    MatrixRow2 = MatrixB2T[i];
    MatrixRow3 = MatrixB3T[i];
    for(j=0;j<N_P;j++)
    {
      // pressure ansatz functions
      ansatz100 = Orig4[j];
      ansatz010 = Orig5[j];
      ansatz001 = Orig6[j];
      ansatz000 = Orig7[j];
     
      // pressure term 
      val  = -ansatz000 * test100;
      // SUPG term
      val +=  ansatz100 * ugradu;
      MatrixRow1[j] += Mult*val;

      val  = -ansatz000 * test010;
      // SUPG term
      val +=  ansatz010 * ugradu;
      MatrixRow2[j] += Mult*val;
	  
      val  = -ansatz000 * test001;
      // SUPG term
      val +=  ansatz001 * ugradu;
      MatrixRow3[j] += Mult*val;
    }
  }                              // endfor i

  //supg_params[0] = 0;
  // assembling for pressure test functions
  for(i=0;i<N_P;i++)
  {
    MatrixRow1 = MatrixB1[i];
    MatrixRow2 = MatrixB2[i];
    MatrixRow3 = MatrixB3[i];
    MatrixRowC = MatrixC[i];

    test100 = Orig4[i];
    test010 = Orig5[i];
    test001 = Orig6[i];
    test000 = Orig7[i];
	
    // pressure-pressure block
    for(j=0;j<N_P;j++)
    {
      ansatz100 = Orig4[j];
      ansatz010 = Orig5[j];
      ansatz001 = Orig6[j];
	
      val = supg_params[0] * time_step * time_step *
	  (ansatz100*test100+ansatz010*test010+ansatz001*test001);
      MatrixRowC[j] += Mult*val;
    }

    // velocity-pressure block
    for(j=0;j<N_U;j++)
    {
      ansatz100 = Orig0[j];
      ansatz010 = Orig1[j];
      ansatz001 = Orig2[j];
      
      // divergence constraint
      //val1 =  -c0*(ansatz200+ansatz020+ansatz002);
      val1 = u1*ansatz100+u2*ansatz010+u3*ansatz001;
      val1 *= theta1;
      val1 += u1;
      val1 *= time_step * supg_params[0];

      val = -test000*ansatz100 + val1*test100;
      MatrixRow1[j] += Mult*val;

      val = -test000*ansatz010 + val1*test010;
      MatrixRow2[j] += Mult*val;
	  
      val = -test000*ansatz001 + val1*test001;
      MatrixRow3[j] += Mult*val;	  	  
    }                            // endfor j
  }                              // endfor i
}

// ======================================================================
// ROSENBROCK
// ======================================================================
void TimeNSType1GalerkinJ3D(double Mult, double *coeff, 
                double *param, double hK, 
                double **OrigValues, int *N_BaseFuncts,
                double ***LocMatrices, double **LocRhs)
{
  Output::print("Nothing has been tested yer: !! :( ");
  ErrThrow("not tested and/or adjusted yet: ");
  
  double **MatrixA;
  double val;
  double *MatrixRow;  // double *MatrixRow1, *MatrixRow2, *MatrixMRow;
  double ansatz100, ansatz010, ansatz001;  // douible ansatz000;
  double test000, test100, test010, test001;
  double *Orig0, *Orig1, *Orig2, *Orig3;
  int i,j,N_U;  // int N_P;
  double c0;
  double u1, u2, u3;
  
  MatrixA = LocMatrices[0];
     
  N_U = N_BaseFuncts[0];
  //N_P = N_BaseFuncts[1];
  
  Orig0 = OrigValues[0]; // u_x
  Orig1 = OrigValues[1]; // u_y
  Orig2 = OrigValues[2]; // u_z
  Orig3 = OrigValues[3]; // u
     
  c0 = coeff[0]; // nu
  
  u1 = param[0]; // u1old
  u2 = param[1]; // u2old
  u3 = param[2]; // u3old

  for(i=0;i<N_U;i++)
  {
    MatrixRow = MatrixA[i];
    test100 = Orig0[i];
    test010 = Orig1[i];
    test001 = Orig2[i];
    test000 = Orig3[i];

    for(j=0;j<N_U;j++)
    {
      ansatz100 = Orig0[j];
      ansatz010 = Orig1[j];
      ansatz001 = Orig2[j];
      
      val  = c0*(test100*ansatz100+test010*ansatz010+
                 test001*ansatz001);
      val += (u1*ansatz100+u2*ansatz010+u3*ansatz001)*test000;
      MatrixRow[j] += Mult * val;
    } // endfor j
  } // endfor i
}

void TimeNSGalerkinC3D(double Mult, double *coeff, 
                double *param, double hK, 
                double **OrigValues, int *N_BaseFuncts,
                double ***LocMatrices, double **LocRhs)
{
  Output::print("Nothing has been tested yer: !! :( ");
  ErrThrow("not tested and/or adjusted yet: ");
  
  double *Rhs1, *Rhs2, *Rhs3;
  double test000;
  double *Orig3;
  int i, N_U;
  double c4, c5, c6;
  
  //cout << "TimeNSType1GalerkinC" << endl;
  
  Rhs1 = LocRhs[0];
  Rhs2 = LocRhs[1];
  Rhs3 = LocRhs[2];
  
  N_U = N_BaseFuncts[0];
  
  Orig3 = OrigValues[0]; // u
     
  c4 = coeff[4]; // dot f1
  c5 = coeff[5]; // dot f2
  c6 = coeff[6]; // dot f3
  
  for(i=0;i<N_U;i++)
  {
    test000 = Orig3[i];

    Rhs1[i] += Mult*test000*c4;
    Rhs2[i] += Mult*test000*c5;
    Rhs3[i] += Mult*test000*c6;
  } 
}
void TimeNSType3GalerkinJ3D(double Mult, double *coeff, 
                double *param, double hK, 
                double **OrigValues, int *N_BaseFuncts,
                double ***LocMatrices, double **LocRhs)
{
  Output::print("Nothing has been tested yer: !! :( ");
  ErrThrow("not tested and/or adjusted yet: ");
  
  double **MatrixA11, **MatrixA12, **MatrixA13;
  double **MatrixA21, **MatrixA22, **MatrixA23;
  double **MatrixA31, **MatrixA32, **MatrixA33;
  double val;
  double *Matrix11Row, *Matrix12Row, *Matrix13Row, *Matrix21Row;
  double *Matrix22Row, *Matrix23Row, *Matrix31Row, *Matrix32Row;
  double *Matrix33Row;
  double ansatz000, ansatz100, ansatz010, ansatz001;
  double test000, test100, test010, test001;
  double *Orig0, *Orig1, *Orig2, *Orig3;
  int i,j, N_U;  // int N_P;
  double c0;
  double u1, u2, u3, u1_x, u1_y, u1_z, u2_x, u2_y, u2_z, u3_x, u3_y, u3_z;

  MatrixA11 = LocMatrices[0];
  MatrixA12 = LocMatrices[1];
  MatrixA13 = LocMatrices[2];
  MatrixA21 = LocMatrices[3];
  MatrixA22 = LocMatrices[4];
  MatrixA23 = LocMatrices[5];
  MatrixA31 = LocMatrices[6];
  MatrixA32 = LocMatrices[7];
  MatrixA33 = LocMatrices[8];
  
  N_U = N_BaseFuncts[0];
  //N_P = N_BaseFuncts[1];

  Orig0 = OrigValues[0]; // u_x
  Orig1 = OrigValues[1]; // u_y
  Orig2 = OrigValues[2]; // u_y
  Orig3 = OrigValues[3]; // u
  //Orig4 = OrigValues[4]; // l

  c0 = coeff[0]; // nu
  
  u1 = param[0]; // u1old
  u2 = param[1]; // u2old
  u3 = param[2]; // u2old
  u1_x = param[3]; // u1old
  u2_x = param[4]; // u2old
  u3_x = param[5]; // u2old
  u1_y = param[6]; // u1old
  u2_y = param[7]; // u2old
  u3_y = param[8]; // u2old
  u1_z = param[9]; // u1old
  u2_z = param[10]; // u2old
  u3_z = param[11]; // u2old
  

  for(i=0;i<N_U;i++)
  {
    Matrix11Row = MatrixA11[i];
    Matrix12Row = MatrixA12[i];
    Matrix13Row = MatrixA13[i];
    Matrix21Row = MatrixA21[i];
    Matrix22Row = MatrixA22[i];
    Matrix23Row = MatrixA23[i];
    Matrix31Row = MatrixA31[i];
    Matrix32Row = MatrixA32[i];
    Matrix33Row = MatrixA33[i];
    
    test100 = Orig0[i];
    test010 = Orig1[i];
    test001 = Orig2[i];
    test000 = Orig3[i];

    for(j=0;j<N_U;j++)
    {
      ansatz100 = Orig0[j];
      ansatz010 = Orig1[j];
      ansatz001 = Orig2[j];
      ansatz000 = Orig3[j];
      
      val  = c0*(test100*ansatz100+test010*ansatz010+test001*ansatz001);
      val += (u1*ansatz100+u2*ansatz010+u3*ansatz001)*test000;
      val += u1_x*ansatz000*test000;
      Matrix11Row[j] += Mult * val;

      val  = u1_y*ansatz000*test000;
      Matrix12Row[j] += Mult * val;
      
      val  = u1_z*ansatz000*test000;
      Matrix13Row[j] += Mult * val;
      

      val  = u2_x*ansatz000*test000;
      Matrix21Row[j] += Mult * val;
      
      val  = c0*(test100*ansatz100+test010*ansatz010+test001*ansatz001);
      val += (u1*ansatz100+u2*ansatz010+u3*ansatz001)*test000;
      val += u2_y*ansatz000*test000;
      Matrix22Row[j] += Mult * val;
      
      val  = u2_z*ansatz000*test000;
      Matrix23Row[j] += Mult * val;
      
      
      val  = u3_x*ansatz000*test000;
      Matrix31Row[j] += Mult * val;
      
      val  = u3_y*ansatz000*test000;
      Matrix32Row[j] += Mult * val;
      
      val  = c0*(test100*ansatz100+test010*ansatz010+test001*ansatz001);
      val += (u1*ansatz100+u2*ansatz010+u3*ansatz001)*test000;
      val += u3_z*ansatz000*test000;
      Matrix33Row[j] += Mult * val;
    } // endfor j
  } // endfor i
}

// ======================================================================
// Assembling routine for right-hand sides only
// ======================================================================

// ======================================================================
// right-hand side for NSE ONLY
// ======================================================================
void TimeNSRHS3D(double Mult, double *coeff, 
               double *param, double hK, 
               double **OrigValues, int *N_BaseFuncts,
               double ***LocMatrices, double **LocRhs)
{
  double *Rhs1, *Rhs2, *Rhs3;
  double test000;
  double *Orig0;
  int i, N_U;
  double c1, c2, c3;

  Rhs1 = LocRhs[0];
  Rhs2 = LocRhs[1];
  Rhs3 = LocRhs[2];

  N_U = N_BaseFuncts[0];

  Orig0 = OrigValues[0]; // u

  c1 = coeff[1]; // f1
  c2 = coeff[2]; // f2
  c3 = coeff[3]; // f3

  for(i=0;i<N_U;i++)
  {
    test000 = Orig0[i];

    Rhs1[i] += Mult*test000*c1;
    Rhs2[i] += Mult*test000*c2;
    Rhs3[i] += Mult*test000*c3;
    //cout <<  Rhs1[i] << " " <<  Rhs2[i] << " "; 
  } // endfor i
}

// ======================================================================
// right-hand side for NSE ONLY 
// ClassicalLES model
// ======================================================================
void TimeNSRHSClassicalLES3D(double Mult, double *coeff,
               double *param, double hK,
               double **OrigValues, int *N_BaseFuncts,
               double ***LocMatrices, double **LocRhs)
{
  Output::print("Nothing has been tested yer: !! :( ");
  ErrThrow("not tested and/or adjusted yet: ");
  
  double *Rhs1, *Rhs2, *Rhs3;
  double test100, test010, test001;
  double *Orig0, *Orig1, *Orig2;
  int i, N_U;

  double delta, val1, mu1;
  double D1u1, D2u1, D3u1, D1u2, D2u2, D3u2, D1u3, D2u3, D3u3;
  double a[3][3];
  double gamma = TDatabase::ParamDB->GAUSSIAN_GAMMA;

  Rhs1 = LocRhs[0];
  Rhs2 = LocRhs[1];
  Rhs3 = LocRhs[2];

  N_U = N_BaseFuncts[0];

  Orig0 = OrigValues[0]; // u_x
  Orig1 = OrigValues[1]; // u_y
  Orig2 = OrigValues[2]; // u_z

  D1u1 = param[3]; // D1u1
  D1u2 = param[4]; // D1u2;
  D1u3 = param[5]; // D1u3;
  D2u1 = param[6]; // D2u1
  D2u2 = param[7]; // D2u2;
  D2u3 = param[8]; // D2u2;
  D3u1 = param[9]; // D3u1
  D3u2 = param[10]; // D3u2;
  D3u3 = param[11]; // D3u2;

  // compute Du Du^T
  a[0][0] = D1u1*D1u1 + D2u1*D2u1 + D3u1*D3u1;
  a[0][1] = D1u1*D1u2 + D2u1*D2u2 + D3u1*D3u2;
  a[0][2] = D1u1*D1u3 + D2u1*D2u3 + D3u1*D3u3;
  a[1][0] = a[0][1];
  a[1][1] = D1u2*D1u2 + D2u2*D2u2 + D3u2*D3u2;
  a[1][2] = D1u2*D1u3 + D2u2*D2u3 + D3u2*D3u3;
  a[2][0] = a[0][2];
  a[2][1] = a[1][2];
  a[2][2] = D1u3*D1u3 + D2u3*D2u3 + D3u3*D3u3;
  

  // filter width
  delta =  CharacteristicFilterWidth(hK);
 
  // (delta^2)/(2 gamma) 
  mu1 = 0.5*delta*delta/gamma;
  val1 =  Mult * mu1;

  for(i=0;i<N_U;i++)
  {
    test100 = Orig0[i];
    test010 = Orig1[i];
    test001 = Orig2[i];

    // LES term
    Rhs1[i] += val1*( test100 * a[0][0] + test010 * a[0][1] 
                      + test001 * a[0][2]);
    Rhs2[i] += val1*( test100 * a[1][0] + test010 * a[1][1] 
                      + test001 * a[1][2]);
    Rhs3[i] += val1*( test100 * a[2][0] + test010 * a[2][1] 
                      + test001 * a[2][2]);
  } // endfor i
}

// ======================================================================
// right-hand side for NSE ONLY
// Galdi-Layton model with convolution and auxiliary problem
// ======================================================================
void TimeNSRHSLESModel3D(double Mult, double *coeff,
                         double *param, double hK,
                         double **OrigValues, int *N_BaseFuncts,
                         double ***LocMatrices, double **LocRhs)
{
  Output::print("Nothing has been tested yer: !! :( ");
  ErrThrow("not tested and/or adjusted yet: ");
  
  double *Rhs1, *Rhs2, *Rhs3;
  double test100, test010, test001;
  double *Orig0, *Orig1, *Orig2;
  int i, N_U;

  double delta, val1,  mu1;
  double gamma = TDatabase::ParamDB->GAUSSIAN_GAMMA;
  double gdT11, gdT12, gdT13, gdT22, gdT23, gdT33;

  Rhs1 = LocRhs[0];
  Rhs2 = LocRhs[1];
  Rhs3 = LocRhs[2];

  N_U = N_BaseFuncts[0];

  Orig0 = OrigValues[0]; // u_x
  Orig1 = OrigValues[1]; // u_y
  Orig2 = OrigValues[2]; // u_z

  gdT11 = param[0]; // gDeltaT11 or 11 - component of auxiliary problem
  gdT12 = param[1]; // gDeltaT12 or 12 - and 21 - component
  gdT13 = param[2]; // gDeltaT13 or 13 - and 31 - component
  gdT22 = param[3]; // gDeltaT22 or 22 - component of auxiliary problem
  gdT23 = param[4]; // gDeltaT23 or 23 - component of auxiliary problem
  gdT33 = param[5]; // gDeltaT33 or 33 - component of auxiliary problem

  // filter width
  delta =  CharacteristicFilterWidth(hK);
  mu1 = 0.5*delta*delta/gamma;
  val1 =  Mult* mu1;

  for(i=0;i<N_U;i++)
  {
    test100 = Orig0[i];
    test010 = Orig1[i];
    test001 = Orig2[i];

    // LES term
    Rhs1[i] += val1*( test100* gdT11 + test010* gdT12 + test001 * gdT13);
    Rhs2[i] += val1*( test100* gdT12 + test010* gdT22 + test001 * gdT23);
    Rhs3[i] += val1*( test100* gdT13 + test010* gdT23 + test001 * gdT33);
  } // endfor i
}

// ======================================================================
// right-hand side for auxiliary problem 
// Galdi-Layton model with auxiliary problem
// ======================================================================
void TimeNSGL00AuxProblemRHS3D(double Mult, double *coeff,
               double *param, double hK,
               double **OrigValues, int *N_BaseFuncts,
               double ***LocMatrices, double **LocRhs)
{
  Output::print("Nothing has been tested yer: !! :( ");
  ErrThrow("not tested and/or adjusted yet: ");
  
  double *Rhs1, *Rhs2, *Rhs3, *Rhs4, *Rhs5, *Rhs6, val;
  double mat11, mat12, mat13, mat22, mat23, mat33;
  double test000;
  double *Orig0;
  int i, N_U;
  double D1u1, D2u1, D3u1, D1u2, D2u2, D3u2, D1u3, D2u3, D3u3;

  Rhs1 = LocRhs[0];
  Rhs2 = LocRhs[1];
  Rhs3 = LocRhs[2];
  Rhs4 = LocRhs[3];
  Rhs5 = LocRhs[4];
  Rhs6 = LocRhs[5];

  N_U = N_BaseFuncts[0];

  Orig0 = OrigValues[0]; // u

  D1u1 = param[0]; // D1u1
  D1u2 = param[1]; // D1u2;
  D1u3 = param[2]; // D1u3;
  D2u1 = param[3]; // D2u1
  D2u2 = param[4]; // D2u2;
  D2u3 = param[5]; // D2u2;
  D3u1 = param[6]; // D3u1
  D3u2 = param[7]; // D3u2;
  D3u3 = param[8]; // D3u2;
  
  // compute Du Du^T
  mat11 = D1u1*D1u1 + D2u1*D2u1 + D3u1*D3u1;
  mat12 = D1u1*D1u2 + D2u1*D2u2 + D3u1*D3u2;
  mat13 = D1u1*D1u3 + D2u1*D2u3 + D3u1*D3u3;
  mat22 = D1u2*D1u2 + D2u2*D2u2 + D3u2*D3u2;
  mat23 = D1u2*D1u3 + D2u2*D2u3 + D3u2*D3u3;
  mat33 = D1u3*D1u3 + D2u3*D2u3 + D3u3*D3u3;

  for(i=0;i<N_U;i++)
  {
    test000 = Orig0[i];

    val = Mult*test000;

    Rhs1[i] += val* mat11;
    Rhs2[i] += val* mat12;
    Rhs3[i] += val* mat13;
    Rhs4[i] += val* mat22;
    Rhs5[i] += val* mat23;
    Rhs6[i] += val* mat33;
  } // endfor i
}

// ======================================================================
// right-hand side ONLY for auxiliary problem applied to velocity
// ======================================================================
void TimeNSRHSAuxProblemU(double Mult, double *coeff, 
               double *param, double hK, 
               double **OrigValues, int *N_BaseFuncts,
               double ***LocMatrices, double **LocRhs)
{
  Output::print("Nothing has been tested yer: !! :( ");
  ErrThrow("not tested and/or adjusted yet: ");
  
  double *Rhs1, *Rhs2, *Rhs3;
  double test000;
  double *Orig0;
  int i, N_U;
  double c1, c2, c3;

  Rhs1 = LocRhs[0];
  Rhs2 = LocRhs[1];
  Rhs3 = LocRhs[2];

  N_U = N_BaseFuncts[0];

  Orig0 = OrigValues[0]; // u

  c1 = param[0]; // u1
  c2 = param[1]; // u2
  c3 = param[2]; // u3

  for(i=0;i<N_U;i++)
  {
    test000 = Orig0[i];

    Rhs1[i] += Mult*test000*c1;
    Rhs2[i] += Mult*test000*c2;
    Rhs3[i] += Mult*test000*c3;
    //cout <<  Rhs1[i] << " " <<  Rhs2[i] << " "; 
  } // endfor i
}

// ======================================================================
// right-hand side for additional terms in rhs of small scale systems
// for VMS
// ======================================================================
void TimeNS_VMS_SmallRhs3D(double Mult, double *coeff, 
                           double *param, double hK, 
                           double **OrigValues, int *N_BaseFuncts,
                           double ***LocMatrices, double **LocRhs)
{
  Output::print("Nothing has been tested yer: !! :( ");
  ErrThrow("not tested and/or adjusted yet: ");
  
  double *Rhs1, *Rhs2, *Rhs3;
  double test000, test100, test010, test001;
  double *Orig0, *Orig1, *Orig2, *Orig3;
  double u1, u2, u3,  ho_u1, ho_u2, ho_u3;
  double D1u1, D2u1, D3u1, D1u2, D2u2, D3u2, D1u3, D2u3, D3u3;
  double ho_D1u1, ho_D2u1, ho_D3u1, ho_D1u2, ho_D2u2, ho_D3u2;
  double ho_D1u3, ho_D2u3, ho_D3u3, p, c0;
  int i, N_U;

  Rhs1 = LocRhs[0];
  Rhs2 = LocRhs[1];
  Rhs3 = LocRhs[2];

  N_U = N_BaseFuncts[0];

  Orig0 = OrigValues[0]; // u_x
  Orig1 = OrigValues[1]; // u_y
  Orig2 = OrigValues[2]; // u_z
  Orig3 = OrigValues[3]; // u

  // large scales
  u1 = param[0];
  u2 = param[1];
  u3 = param[2];
  D1u1 = param[3]; // D1u1
  D1u2 = param[4]; // D1u2;
  D1u3 = param[5]; // D1u3;
  D2u1 = param[6]; // D2u1
  D2u2 = param[7]; // D2u2;
  D2u3 = param[8]; // D2u2;
  D3u1 = param[9]; // D3u1
  D3u2 = param[10]; // D3u2;
  D3u3 = param[11]; // D3u2;
  // small scales
  ho_u1 = param[12];
  ho_u2 = param[13];
  ho_u3 = param[14];
  ho_D1u1 = param[15]; // D1u1
  ho_D1u2 = param[16]; // D1u2;
  ho_D1u3 = param[17]; // D1u3;
  ho_D2u1 = param[18]; // D2u1
  ho_D2u2 = param[19]; // D2u2;
  ho_D2u3 = param[20]; // D2u2;
  ho_D3u1 = param[21]; // D3u1
  ho_D3u2 = param[22]; // D3u2;
  ho_D3u3 = param[23]; // D3u2;
  // pressure
  p = param[24];

  c0 = coeff[0];
  
  for(i=0;i<N_U;i++)
  {
    test100 = Orig0[i];
    test010 = Orig1[i];
    test001 = Orig2[i];
    test000 = Orig3[i];

    Rhs1[i] += 2*c0*(D1u1*test100+(D1u2+D2u1)*test010/4+(D1u3+D3u1)*test001/4);
    Rhs1[i] += (u1*D1u1+u2*D2u1+u3*D3u1) * test000;
    Rhs1[i] += (u1*ho_D1u1+u2*ho_D2u1+u3*ho_D3u1) * test000;
    Rhs1[i] += (ho_u1*D1u1+ho_u2*D2u1+ho_u3*D3u1) * test000;
    Rhs1[i] -= p * test100;
    Rhs1[i] *= Mult;
    Rhs2[i] += 2*c0*(D2u2*test010+(D1u2+D2u1)*test100/4+(D2u3+D3u2)*test001/4);
    Rhs2[i] += (u1*D1u2+u2*D2u2+u3*D3u2) * test000;
    Rhs2[i] += (u1*ho_D1u2+u2*ho_D2u2+u3*ho_D3u2) * test000;
    Rhs2[i] += (ho_u1*D1u2+ho_u2*D2u2+ho_u3*D3u2) * test000;
    Rhs2[i] -= p * test010;
    Rhs2[i] *= Mult;
    Rhs3[i] += 2*c0*(D3u3*test001+(D1u3+D3u1)*test100/4+(D2u3+D3u2)*test010/4);
    Rhs3[i] += (u1*D1u3+u2*D2u3+u3*D3u3) * test000;
    Rhs3[i] += (u1*ho_D1u3+u2*ho_D2u3+u3*ho_D3u3) * test000;
    Rhs3[i] += (ho_u1*D1u3+ho_u2*D2u3+ho_u3*D3u3) * test000;
    Rhs3[i] -= p * test001;
    Rhs3[i] *= Mult;
  } // endfor i
}

// ========================================================================
// parameter routines
// ========================================================================

// ========================================================================
// parameters: u1old, u2old
// used for : GALERKIN
//            COLETTI (non linear steps)
// ========================================================================
void TimeNSParamsVelo3D(const double *in, double *out)
{
  out[0] = in[3]; // u1old
  out[1] = in[4]; // u2old
  out[2] = in[5]; // u3old
}

// ========================================================================
// parameters: u1old, u2old,
// used for : COLETTI, Smagorinsky
// ========================================================================
void TimeNSParamsVelo_GradVelo3D(const double *in, double *out)
{
  out[0] = in[3]; // u1old
  out[1] = in[4]; // u2old
  out[2] = in[5]; // u3old

  out[3] = in[6]; // D1u1
  out[4] = in[7]; // D1u2
  out[5] = in[8]; // D1u3
  out[6] = in[9]; // D2u1
  out[7] = in[10]; // D2u2
  out[8] = in[11]; // D2u3
  out[9] = in[12]; // D3u1
  out[10] = in[13]; // D3u2
  out[11] = in[14]; // D3u3

  out[12] = in[0]; // x - coordinate for van Driest damping
  out[13] = in[1]; // y - coordinate for van Driest damping
  out[14] = in[2]; // z - coordinate for van Driest damping
}

// ========================================================================
// parameters: gradient(u1), gradient(u2)
// ========================================================================
void TimeNSParamsGradVelo3D(double *in, double *out)
{
  //cout << "GRAD" << endl;
  out[0] = in[6]; // D100(u1old)
  out[1] = in[7]; // D100(u2old)
  out[2] = in[8]; // D100(u3old)
  out[3] = in[9]; // D010(u1old)
  out[4] = in[10]; // D010(u2old)
  out[5] = in[11]; // D010(u3old)
  out[6] = in[12]; // D001(u1old)
  out[7] = in[13]; // D001(u2old)
  out[8] = in[14]; // D001(u3old)
  // cout << in[4] << " E " << in[5] << " " << in[6] << " " << in[7] << endl;
}

// ========================================================================
// parameters: u1old, u2old, u3old
// all partial derivatives
// convolution of u1old, u2old, u3old
// ========================================================================
void TimeNSParamsVelo_GradVelo_ConvVelo3D(const double *in, double *out)
{
  out[0] = in[3]; // u1old
  out[1] = in[4]; // u2old
  out[2] = in[5]; // u3old

  out[3] = in[6]; // D1u1
  out[4] = in[7]; // D1u2
  out[5] = in[8]; // D1u3
  out[6] = in[9]; // D2u1
  out[7] = in[10]; // D2u2
  out[8] = in[11]; // D2u3
  out[9] = in[12]; // D3u1
  out[10] = in[13]; // D3u2
  out[11] = in[14]; // D3u3

  out[12] = in[15]; // convolution of u1old
  out[13] = in[16]; // convolution of u2old
  out[14] = in[17]; // convolution of u3old

  out[15] = in[2]; // z - coordinate for van Driest damping
}

// ========================================================================
// used for assembling of term coming from the LES model
// GL00AuxProb and GL00Conv
// parameters used in TimeNSRHSLESModel3D
// ========================================================================
void TimeNSParamsRHSLES3D(double *in, double *out)
{
  // components of convolved tensor
  out[0] = in[3]; // g_d\ast(D1u1*D1u1+D2u1*D2u1+D3u1*D3u1)
  out[1] = in[4]; // g_d\ast(D1u1*D1u2+D2u1*D2u2+D3u1*D3u2)
  out[2] = in[5]; // g_d\ast(D1u1*D1u3+D2u1*D2u3+D3u1*D3u3)
  out[3] = in[6]; // g_d\ast(D1u2*D1u2+D2u2*D2u2+D3u2*D3u2)
  out[4] = in[7]; // g_d\ast(D1u2*D1u3+D2u2*D2u3+D3u2*D3u3)
  out[5] = in[8]; // g_d\ast(D3u1*D3u1+D3u2*D3u2+D3u3*D3u3)

}

// ========================================================================
// used for : classical LES, first iteration step, viscosity type = 4
// ========================================================================
void TimeNSParamsVelo_GradVeloNuT4_3D(double *in, double *out)
{
  out[0] = in[3]; // u1old
  out[1] = in[4]; // u2old
  out[2] = in[5]; // u3old

  out[3] = in[6]; // D1u1
  out[4] = in[7]; // D1u2
  out[5] = in[8]; // D1u3
  out[6] = in[9]; // D2u1
  out[7] = in[10]; // D2u2
  out[8] = in[11]; // D2u3
  out[9] = in[12]; // D3u1
  out[10] = in[13]; // D3u2
  out[11] = in[14]; // D3u3

  // convolution of the solution
  out[12] = in[15]; // g_\delta \ast u1
  out[13] = in[16]; // g_\delta \ast u2
  out[14] = in[17]; // g_\delta \ast u3
}

// ========================================================================
// used for : GL00Convolution, rhs assembling, viscosity type = 4
// ========================================================================
void TimeNSParamsRHSGL00ConvolutionNuT4_3D(double *in, double *out)
{
  // grad u
  out[0] = in[6]; // D1u1
  out[1] = in[7]; // D1u2
  out[2] = in[8]; // D1u3
  out[3] = in[9]; // D2u1
  out[4] = in[10]; // D2u2
  out[5] = in[11]; // D2u3
  out[6] = in[12]; // D3u1
  out[7] = in[13]; // D3u2
  out[8] = in[14]; // D3u3

  // components of convolved tensor or solution of auxiliary problem
  out[9] = in[15]; // g_d\ast(D1u1*D1u1+D2u1*D2u1+D3u1*D3u1)
  out[10] = in[16]; // g_d\ast(D1u1*D1u2+D2u1*D2u2+D3u1*D3u2)
  out[11] = in[17]; // g_d\ast(D1u1*D1u3+D2u1*D2u3+D3u1*D3u3)
  out[12] = in[18]; // g_d\ast(D1u2*D1u2+D2u2*D2u2+D3u2*D3u2)
  out[13] = in[19]; // g_d\ast(D1u2*D1u3+D2u2*D2u3+D3u2*D3u3)
  out[14] = in[20]; // g_d\ast(D3u1*D3u1+D3u2*D3u2+D3u3*D3u3)

  // velocity 
  out[15] = in[3]; // u1
  out[16] = in[4]; // u2
  out[17] = in[5]; // u3

  // convolved velocity
  out[18] = in[21]; //  g_d\ast u1
  out[19] = in[22]; //  g_d\ast u2
  out[20] = in[23]; //  g_d\ast u3
  
}

// ========================================================================
// parameters: 
// used for : GL00AuxProblem, viscosity type = 4
// ========================================================================
void TimeNSParamsGL00AuxProblemNuT4_3D(double *in, double *out)
{

  OutPut("TimeNSParamsGL00AuxProblemNuT43D not implemented " << endl);
  exit(4711);
  // \nabla u
  out[0] = in[4]; // D1u1
  out[1] = in[5]; // D1u2
  out[2] = in[6]; // D2u1
  out[3] = in[7]; // D2u2

  //  solution of auxiliary problem
  out[4] = in[ 8]; // sol11
  out[5] = in[ 9]; // sol12 = sol21
  out[6] = in[10]; // sol22

  // solution
  out[7] = in[2]; // u1
  out[8] = in[3]; // u2

  // convolution of the solution
  out[9] = in[11]; // g_\delta \ast u1
  out[10] = in[12];// g_\delta \ast u2
}

// ========================================================================
// used for VMS, assembling of rhs for small scale equation 
// ========================================================================
void TimeNSParams_VMS_SmallRhs3D(const double *in, double *out)
{
  // large scales
  out[0] = in[3]; // u1old
  out[1] = in[4]; // u2old
  out[2] = in[5]; // u3old

  out[3] = in[6]; // D1u1
  out[4] = in[7]; // D1u2
  out[5] = in[8]; // D1u3
  out[6] = in[9]; // D2u1
  out[7] = in[10]; // D2u2
  out[8] = in[11]; // D2u3
  out[9] = in[12]; // D3u1
  out[10] = in[13]; // D3u2
  out[11] = in[14]; // D3u3

  // small scales
  out[12] = in[15]; // u1old
  out[13] = in[16]; // u2old
  out[14] = in[17]; // u3old

  out[15] = in[18]; // D1u1
  out[16] = in[19]; // D1u2
  out[17] = in[20]; // D1u3
  out[18] = in[21]; // D2u1
  out[19] = in[22]; // D2u2
  out[20] = in[23]; // D2u3
  out[21] = in[24]; // D3u1
  out[22] = in[25]; // D3u2
  out[23] = in[26]; // D3u3
  // large pressure
  out[24] = in[27]; // p
<<<<<<< HEAD
=======
}
// ========================================================================
// parameters: u1old, u2old, G^H
// used for : projection-based VMS
// ========================================================================
void TimeNSParamsVelo_GradVelo_LargeScale3D(const double *in, double *out)
{
  out[0] = in[3]; // u1old
  out[1] = in[4]; // u2old
  out[2] = in[5]; // u3old

  out[3] = in[6]; // D1u1
  out[4] = in[7]; // D1u2
  out[5] = in[8]; // D1u3
  out[6] = in[9]; // D2u1
  out[7] = in[10]; // D2u2
  out[8] = in[11]; // D2u3
  out[9] = in[12]; // D3u1
  out[10] = in[13]; // D3u2
  out[11] = in[14]; // D3u3

  out[12] = in[0]; // x - coordinate for van Driest damping
  out[13] = in[1]; // y - coordinate for van Driest damping
  out[14] = in[2]; // z - coordinate for van Driest damping

  // finest grid
  if (TDatabase::ParamDB->INTERNAL_LEVEL == 1)
  {
      out[15] = in[15]; // G_11
      out[16] = in[16]; // G_12
      out[17] = in[17]; // G_13
      out[18] = in[18]; // G_22
      out[19] = in[19]; // G_23
      out[20] = in[20]; // G_33
    
      out[21] = in[21]; // coarse space
  }
  else
  {
      // coarser grids
      out[15] = out[16] = out[17] = out[18] = out[19] = out[20] = out[21] = 0;
  }
>>>>>>> 19493c8f
}<|MERGE_RESOLUTION|>--- conflicted
+++ resolved
@@ -7502,8 +7502,6 @@
   out[23] = in[26]; // D3u3
   // large pressure
   out[24] = in[27]; // p
-<<<<<<< HEAD
-=======
 }
 // ========================================================================
 // parameters: u1old, u2old, G^H
@@ -7546,5 +7544,4 @@
       // coarser grids
       out[15] = out[16] = out[17] = out[18] = out[19] = out[20] = out[21] = 0;
   }
->>>>>>> 19493c8f
 }