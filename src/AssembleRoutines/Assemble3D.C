
// =======================================================================
// %W% %G%
// 
// Class:       TAssemble3D
// Purpose:     bilinear form (discretized and stabilized assemble)
//
// Author:      Gunar Matthies (10.08.98)
//
// History:     start of implementation 10.08.98 (Gunar Matthies)
//
// =======================================================================
#ifdef _MPI
#  include "mpi.h"
#endif

#include <DefineParams.h>
#include <MooNMD_Io.h>
#include <Assemble3D.h>
#include <Enumerations.h>
#include <Matrix3D.h>
#include <AuxParam3D.h>
#include <DiscreteForm3D.h>
#include "../../include/AssembleRoutines/TNSE3D_FixPo.h"
#include <Joint.h>
#include <BoundFace.h>
#include <FEDatabase3D.h>
#include <SquareMatrix3D.h>
#include <HNDesc.h>
#include <HangingNode.h>
#include <Database.h>
#include <Convolution.h>
#include <Edge.h>
#include <string.h>
#include <stdlib.h>



void Assemble3D(int n_fespaces, const TFESpace3D** fespaces, int n_sqmatrices,
                TSquareMatrix3D** sqmatrices, int n_matrices,
                TMatrix3D** matrices, int n_rhs, double** rhs,
                const TFESpace3D** ferhs, BoundCondFunct3D** BoundaryConditions,
                BoundValueFunct3D** BoundaryValues, LocalAssembling3D& la)
{
//   if(n_rhs != la.get_n_rhs())
//   {
//     ErrThrow("the number of right-hand-sides in Assemble2D does not match that "
//              "in the LocalAssembling2D object, ", n_rhs, " != ",
//              la.get_n_rhs());
//   }
	  double hK;
	  int N_AllMatrices = n_sqmatrices+n_matrices;
	  int i,j,k,l,l1,l2,l3,n,m, N_LocalUsedElements,ij,N_Vertex;
	  int N_Cells, N_Points, N_Parameters, N_, N_Hanging;
	  int N_Test, N_Ansatz, N_Joints;
	  int *N_BaseFunct;
	  BaseFunct3D *BaseFuncts;
	  const TFESpace3D *fespace;
	  FE3D LocalUsedElements[N_FEs3D], CurrentElement;
	  FE3D TestElement, AnsatzElement;
	  QuadFormula2D FaceQuadFormula = BaryCenterTria;
	  TQuadFormula2D *qf2;
	  TCollection *Coll;
	  TBaseCell *cell, *neigh;
	  TJoint *joint;
	  //  TIsoBoundEdge *isoboundedge;
	  TFE3D *ele;
	  TFEDesc3D *FEDesc_Obj;
	  double *weights, *xi, *eta, *zeta;
	  double *t, *s;
	  double xf, yf, zf;
	  double X[MaxN_QuadPoints_3D], Y[MaxN_QuadPoints_3D];
	  double Z[MaxN_QuadPoints_3D];
	  double AbsDetjk[MaxN_QuadPoints_3D];
	  double *Param[MaxN_QuadPoints_3D];
	  double *local_rhs =nullptr;
	  double *righthand =nullptr;
	  double **Matrices =nullptr, *aux =nullptr;
	  double **Matrix=nullptr;
	  double ***LocMatrices=nullptr, **LocRhs=nullptr;
	  int LocN_BF[N_BaseFuncts3D];
	  BaseFunct3D LocBF[N_BaseFuncts3D];
	  int *DOF, ActiveBound, DirichletBound, end, last;
	  int *TestDOF, *AnsatzDOF;
	  double *Entries;
	  const int *ColInd, *RowPtr;
	  double *RHS, *MatrixRow;
	  double **HangingEntries=nullptr, **HangingRhs=nullptr;
	  double *CurrentHangingEntries, *CurrentHangingRhs;
	  const int *HangingRowPtr, *HangingColInd;
	  THangingNode *hn, **HangingNodes;
	  HNDesc HNDescr;
	  THNDesc *HNDescr_Obj;
	  double *Coupling, v;
	  double t0, t1, t2;
	  BoundCond Cond0;
	  BoundCondFunct3D *BoundaryCondition;
	  BoundValueFunct3D *BoundaryValue;
	  TNodalFunctional3D *nf;
	  RefTrans3D reftrans;
	  double PointValues[MaxN_PointsForNodal3D];
	  double FunctionalValues[MaxN_BaseFunctions3D];
	  int *EdgeDOF, N_EdgeDOF;
	  double *FaceWeights;
	  double **JointValues, *JointValue;
	  // static bool *SecondDer = nullptr;
	  bool *SecondDer = nullptr;
	  double LinComb[4];

	  const int *TmpFV, *TmpLen, *TmpFE, *ETmpLen;
	  int MaxLen, EMaxLen;
	  double xc1, yc1, zc1, xc2, yc2, zc2, xc3, yc3, zc3;
	  double nx, ny, nz;

	  double time1, time2, time_all, time_total;

#ifdef _MPI
  const int *EdgeVertex;
  int N_FaceEdges;
  int N_Edges, N_VertInCell, dof;
  TEdge *edge;
  TVertex *Vert;
#endif

	  bool InnerBoundary, OuterBoundary;

	  time_total = GetTime();
	  time_all = 0;

	// ########################################################################
	// store information in local arrays
	// ########################################################################
	  BaseFuncts = TFEDatabase3D::GetBaseFunct3D_IDFromFE3D();
	  N_BaseFunct = TFEDatabase3D::GetN_BaseFunctFromFE3D();

	  if(n_sqmatrices)
	  {
	    HangingEntries = new double* [n_sqmatrices];
	    for(int i=0;i<n_sqmatrices;i++)
	    {
              if(sqmatrices[i] == nullptr)
              {
                HangingEntries[i] = nullptr;
                continue;
              }

	      j = sqmatrices[i]->GetHangingN_Entries();
	//       cout << "N_Hanging: " << j << endl;
	      HangingEntries[i] = new double [j];
	      memset(HangingEntries[i], 0, SizeOfDouble*j);
	    } // endfor
	  } // endif n_sqmatrices


	  if(n_rhs)
	  {
	    HangingRhs = new double* [n_rhs];
	    for(int i=0;i<n_rhs;i++)
	    {
	      fespace = ferhs[i];
	      j = fespace->GetN_Hanging();
	      HangingRhs[i] = new double [j];
	      memset(HangingRhs[i], 0, SizeOfDouble*j);
	    } // endfor

	    LocRhs = new double* [n_rhs];
	    righthand = new double [n_rhs*MaxN_BaseFunctions3D];
	    for(i=0;i<n_rhs;i++)
	      LocRhs[i] = righthand+i*MaxN_BaseFunctions3D;

	  } // endif n_rhs

	  N_Parameters = la.GetN_Parameters(); //ask local assembling object for number of parameters

	  if(N_Parameters)
	  {
	    aux = new double [MaxN_QuadPoints_3D*N_Parameters];
	    for(j=0;j<MaxN_QuadPoints_3D;j++)
	      Param[j] = aux + j*N_Parameters;
	  }

	  if(N_AllMatrices)
	  {
	    aux = new double
	            [N_AllMatrices*MaxN_BaseFunctions3D*MaxN_BaseFunctions3D];
	    Matrices = new double* [N_AllMatrices*MaxN_BaseFunctions3D];
	    for(j=0;j<N_AllMatrices*MaxN_BaseFunctions3D;j++)
	      Matrices[j] = aux+j*MaxN_BaseFunctions3D;

	    LocMatrices = new double** [N_AllMatrices];
	    for(i=0;i<N_AllMatrices;i++)
	      LocMatrices[i] = Matrices+i*MaxN_BaseFunctions3D;
	  } // endif N_AllMatrices

	  SecondDer = la.GetNeeds2ndDerivatives();

	  if(SecondDer == nullptr)
	  {
	    SecondDer = new bool[n_fespaces];
	    for(i=0;i<n_fespaces;i++)
	      SecondDer[i] = false;
	  }


	  // all spaces use same Coll
	  Coll = fespaces[0]->GetCollection();
	  N_Cells = Coll->GetN_Cells();
	//   cout << "N_Cells: " << N_Cells << endl;

	  // reset clipboards of all neighbours to -1
	  for(i=0;i<N_Cells;i++)
	  {
	    cell = Coll->GetCell(i);
	    k = cell->GetN_Joints();
	    for(j=0;j<k;j++)
	    {
	      neigh=cell->GetJoint(j)->GetNeighbour(cell);
	      if(neigh) neigh->SetClipBoard(-1);
	    }
	    cell->SetClipBoard(-1);

	#ifdef _MPI
	      N_Edges=cell->GetN_Edges();
	      for(j=0;j<N_Edges;j++)
	       (cell->GetEdge(j))->SetClipBoard(-1);

	      N_VertInCell = cell->GetN_Vertices();
	      for(j=0;j<N_VertInCell;j++)
	       (cell->GetVertex(j))->SetClipBoard(-1);
	#endif
	  } // endfor i

	  for(int i=0;i<N_Cells;i++)
	    Coll->GetCell(i)->SetClipBoard(i);

	// ########################################################################
	// loop over all cells
	// ########################################################################
	  for(int i=0;i<N_Cells;i++)
	  {
	      //  OutPut(i<<endl);
	    cell = Coll->GetCell(i);
	//     cout << "Zellenr.: " << i << endl;
	//     OutPut(TDatabase::ParamDB->CELL_MEASURE << endl);
	    switch (TDatabase::ParamDB->CELL_MEASURE)
	    {
		case 0: // diameter
		    hK = cell->GetDiameter();
		    //OutPut("diameter " << hK <<endl);
		    break;
		    //case 1: // with reference map
		    //hK = cell->GetLengthWithReferenceMap();
		    //OutPut("reference map " << hK <<endl);
		    //exit(1);
		    //break;
		case 2: // shortest edge
	 	    hK = cell->GetShortestEdge();
		    //OutPut("shortest edge " << hK <<endl);
		    break;
		case 1: // with reference map
		case 3: // measure
	 	    hK = cell->GetMeasure();
		    hK = pow(hK,1.0/3.0);
		    //OutPut("measure " << hK <<endl);
		    //exit(1);
		    break;
		default: // diameter
		    hK = cell->GetDiameter();
		    break;
	    }

	    // ####################################################################
	    // find local used elements on this cell
	    // ####################################################################
	    for(int j=0;j<n_fespaces;j++)
	    {
	      CurrentElement = fespaces[j]->GetFE3D(i, cell);
	      LocalUsedElements[j] = CurrentElement;
	      LocN_BF[j] = N_BaseFunct[CurrentElement];
	      LocBF[j] = BaseFuncts[CurrentElement];
	    }

	    N_LocalUsedElements = n_fespaces;

	    // ####################################################################
	    // calculate values on original element
	    // ####################################################################

	    //OutPut("CELL " << i << endl);
	    reftrans=TFEDatabase3D::GetOrig(N_LocalUsedElements, LocalUsedElements,
	                                    Coll, cell, SecondDer,
	                                    N_Points, xi, eta, zeta, weights,
	                                    X, Y, Z, AbsDetjk);

<<<<<<< HEAD
	//     cout << "AbsDetjk: " << AbsDetjk[0] << endl;

	    //OutPut("params " << TDatabase::ParamDB->INTERNAL_LEVEL << endl);
	    la.GetParameters(N_Points, Coll, cell, i,X, Y, Z, Param);
	    bool is_sdfem = (la.get_disctype() == SDFEM);
	    bool is_rbvms = (la.get_disctype() == RBVMS);

	    if ( is_sdfem || is_rbvms
=======
      bool is_sdfem = (la.get_disctype() == SDFEM);
	    if ( is_sdfem
>>>>>>> d7af83ee
	        || (TDatabase::ParamDB->BULK_REACTION_DISC == SDFEM)
	        || (TDatabase::ParamDB->CELL_MEASURE == 4)
	        || (TDatabase::ParamDB->TURBULENT_VISCOSITY_TYPE == 105)
	        || (TDatabase::ParamDB->TURBULENT_VISCOSITY_TYPE == 108)
	        || (TDatabase::ParamDB->TURBULENT_VISCOSITY_TYPE == 109))
	    {
	      N_Vertex = cell->GetN_Vertices();
	      for (ij=0;ij<N_Vertex;ij++)
	      {
	        TDatabase::ParamDB->INTERNAL_VERTEX_X[ij] = cell->GetVertex(ij)->GetX();
	        TDatabase::ParamDB->INTERNAL_VERTEX_Y[ij] = cell->GetVertex(ij)->GetY();
	        TDatabase::ParamDB->INTERNAL_VERTEX_Z[ij] = cell->GetVertex(ij)->GetZ();
	      }
	      if (N_Vertex==4)
	        TDatabase::ParamDB->INTERNAL_VERTEX_X[4] = -4711;
	      TDatabase::ParamDB->INTERNAL_HK_CONVECTION = -1;
	    }
	    // use local assembling object to assemble a few matrices and
	    // right-hand sides at once
	    la.GetLocalForms(N_Points, weights, AbsDetjk, {{X, Y, Z}}, LocN_BF, LocBF,
                       cell, i, N_AllMatrices, n_rhs, LocMatrices, LocRhs);

	    //OutPut("local form done " << i << endl);
	    time1 = GetTime();
	    // ####################################################################
	    // add local matrices to global matrices (ansatz == test)
	    // ####################################################################
	    for(j=0;j<n_sqmatrices;j++)
	    {
              if(sqmatrices[j] == nullptr)
                continue;
             // find space for this bilinear form
	      fespace = sqmatrices[j]->GetFESpace3D();
	      CurrentElement = fespace->GetFE3D(i, cell);
	      N_ = N_BaseFunct[CurrentElement];

	      Matrix = Matrices+j*MaxN_BaseFunctions3D;
	      Entries = sqmatrices[j]->GetEntries();
	      RowPtr = sqmatrices[j]->GetRowPtr();
	      ColInd = sqmatrices[j]->GetKCol();

	      CurrentHangingEntries = HangingEntries[j];
	      HangingRowPtr = sqmatrices[j]->GetHangingRowPtr();
	      HangingColInd = sqmatrices[j]->GetHangingKCol();

	      ActiveBound = fespace->GetActiveBound();
	      DirichletBound = fespace->GetHangingBound();
              int * DOF = fespace->GetGlobalDOF(i);	      
	      if (TDatabase::ParamDB->INTERNAL_FULL_MATRIX_STRUCTURE)
	      {
	        ActiveBound = DirichletBound = sqmatrices[j]->GetN_Rows();
	      }
	      // add local matrix to global
	      for(m=0;m<N_;m++)
	      {
	        l=DOF[m];
	        MatrixRow = Matrix[m];
	        // cout << "DOF: " << l << endl;
	        if(l<ActiveBound)
	        {
	          // node l is inner or Neumann node
	          // for all dof
	          for(k=0;k<N_;k++)
	          {
	            // for all columns
	            l2 = 0;
	            end=RowPtr[l+1];
	            for(n=RowPtr[l];n<end;n++)
	            {
	              // if column of current dof found
	              if(DOF[k] == ColInd[n])
	              {
	                // cout << m << "   " << k << endl << n << endl;
	                Entries[n] += MatrixRow[k];
	                l2 = 1;
	                break;
	              } // endif
	            } // endfor n
	            if(l2 == 0)
	              cout << "not found it's me" << endl;
	          } // endfor k
	        } // endif l
	        else
	        {
	          if(l<DirichletBound)
	          {
	            // hanging node
	            l -= ActiveBound;
	            end = HangingRowPtr[l+1];
	            for(n=HangingRowPtr[l];n<end;n++)
	            {
	              for(k=0;k<N_;k++)
	              {
	                if(DOF[k] == HangingColInd[n])
	                {
	                  CurrentHangingEntries[n] += MatrixRow[k];
	                  break;
	                } // endif
	              } // endfor k
	            } // endfor n
	          }
	          else
	          {
	            // Dirichlet node
	            int row_start = RowPtr[l];
	            int row_end   = RowPtr[l+1];
	            for (int index = row_start; index < row_end; ++index)
	            {//search through entire row until you find diagonal element!
	              if(ColInd[index]==l)
	              {
	                Entries[index]=1.0; //set diagonal element to zero
	                break;
	              }
	            }
	          }
	        }
	      } // endfor m
	    } // endfor j


	    // ####################################################################
	    // add local matrices to global matrices (ansatz != test)
	    // ####################################################################
	    for(j=0;j<n_matrices;j++)
	    {
              if(matrices[j] == nullptr)
                continue;
              const TFESpace3D *test_space = matrices[j]->GetTestSpace3D();
              const TFESpace3D *ansatz_space = matrices[j]->GetAnsatzSpace3D();
	      TestElement = test_space->GetFE3D(i, cell);
	      AnsatzElement = ansatz_space->GetFE3D(i, cell);

	      // cout << "non square matrix: " << j << endl;
	      // cout << "TestElement: " << TestElement << endl;
	      // cout << "AnsatzElement: " << AnsatzElement << endl;

	      N_Test = N_BaseFunct[TestElement];
	      N_Ansatz = N_BaseFunct[AnsatzElement];

	      Matrix = Matrices+(j+n_sqmatrices)*MaxN_BaseFunctions3D;

	      Entries = matrices[j]->GetEntries();
	      RowPtr = matrices[j]->GetRowPtr();
	      ColInd = matrices[j]->GetKCol();

	      TestDOF = test_space->GetGlobalDOF(i);
	      AnsatzDOF = ansatz_space->GetGlobalDOF(i);

	      // add local matrix to global
	      for(m=0;m<N_Test;m++)
	      {
	        l=TestDOF[m];
	        MatrixRow = Matrix[m];
	        // cout << "DOF: " << l << endl;
	        for(k=0;k<N_Ansatz;k++)
	        {
	          end = RowPtr[l+1];
	          for(n=RowPtr[l];n<end;n++)
	          {
	            if(AnsatzDOF[k] == ColInd[n])
	            {
	              // cout << m << "   " << k << endl << n << endl;
	              Entries[n] += MatrixRow[k];
	              break;
	            } // endif
	          } // endfor n
	        } // endfor k
	      } // endfor m
	    } // endfor j
	    time2 = GetTime();
	    time_all += time2-time1;

	    // ####################################################################
	    // add local right-hand sides to global right-hand side
	    // ####################################################################
	    for(j=0;j<n_rhs;j++)
	    {
	      fespace = ferhs[j];
	      ActiveBound = fespace->GetActiveBound();
	      CurrentElement = fespace->GetFE3D(i, cell);

	      N_ = N_BaseFunct[CurrentElement];

	      local_rhs = righthand+j*MaxN_BaseFunctions3D;
	      RHS = rhs[j];
              if(RHS == nullptr)
              {
                continue;
              }
	      CurrentHangingRhs = HangingRhs[j];
	      // find space for this linear form

	      ActiveBound = fespace->GetActiveBound();
	      DirichletBound = fespace->GetHangingBound();
	      int * DOF = fespace->GetGlobalDOF(i);

	      // add local right-hand side to the global one
	      for(m=0;m<N_;m++)
	      {
	        l=DOF[m];
	        // cout << "DOF: " << l << endl;
	        if(l<ActiveBound)
	        {
	          // node l is inner or Neumann node
	          RHS[l] += local_rhs[m];
	        } // endif l
	        else
	        {
	          if(l<DirichletBound)
	          {
	            // hanging node
	            l -= ActiveBound;
	            CurrentHangingRhs[l] += local_rhs[m];
	          }
	        }
	      } // endfor m

	      BoundaryCondition = BoundaryConditions[j];
	      BoundaryValue = BoundaryValues[j];
	      ele = TFEDatabase3D::GetFE3D(CurrentElement);
	      nf = ele->GetNodalFunctional3D();

	      FEDesc_Obj = ele->GetFEDesc3D();
	      N_EdgeDOF = FEDesc_Obj->GetN_JointDOF();

	      // setting Dirichlet boundary condition
	      N_Joints = cell->GetN_Faces();
	      for(m=0;m<N_Joints;m++)
	      {
	        joint = cell->GetJoint(m);
	        InnerBoundary = false;
	        OuterBoundary = false;

	        if(joint->GetType() == BoundaryFace ||
	           joint->GetType() == IsoBoundFace)
	          OuterBoundary = true;

	        /*
	        // check whether neighbour does not belong to Coll
	        neigh = joint->GetNeighbour(cell);
	        if(neigh)
	        {
	          // check for neighbour's clipboard
	          if(neigh->GetClipBoard() == -1)
	            InnerBoundary = true;
	        }
	        */

	        if(InnerBoundary || OuterBoundary)
	        {
	          cell->GetShapeDesc()->GetFaceVertex(TmpFV, TmpLen, MaxLen);
	          cell->GetShapeDesc()->GetFaceEdge(TmpFE, ETmpLen, EMaxLen);
	          t0 = 1.0/TmpLen[m];

	          xf = 0; yf = 0; zf = 0;
	          for (l1=0;l1<TmpLen[m];l1++)
	          {
	            cell->GetVertex(TmpFV[m*MaxLen+l1])
	                        ->GetCoords(X[l1], Y[l1], Z[l1]);
	            //LinComb[l1] = t0;
	            xf += t0*X[l1];
	            yf += t0*Y[l1];
	            zf += t0*Z[l1];
	          }

	          /*if(OuterBoundary)
	          {
	            boundface = (TBoundFace *)joint;
	            BoundComp = boundface->GetBoundComp();

	            boundface->GetParameters(Param1, Param2);
	            comp=BoundComp->GetID();

	            BoundComp->GetXYZandTS(TmpLen[m], LinComb,
	                                   X, Y, Z, Param1, Param2,
	                                   xf, yf, zf, t0, t1);
					   }*/
		  // the face gets the b.c. which is valid at its center
	          BoundaryCondition(xf, yf, zf, Cond0);

            /**
             @brief change the Cond0 to NEUMANN according to
             the markers prescribed in the input file
             @attention this part is still on-going work
             **/
            /*TBoundFace *boundface = (TBoundFace *)joint;
            int face_marker = boundface->GetBoundComp()->get_physical_id();
            for (int ibd=0; ibd< TDatabase::ParamDB->n_neumann_boundary; ibd++)
            {
                if (face_marker==TDatabase::ParamDB->neumann_boundary_id[ibd])
                    Cond0 = NEUMANN;
            }

            for (int ibd=0; ibd< TDatabase::ParamDB->n_nitsche_boundary; ibd++)
            {
                if (face_marker==TDatabase::ParamDB->nitsche_boundary_id[ibd])
                    Cond0 = NEUMANN;
            }

            */

	          switch(Cond0)
	          {
	            case DIRICHLET:
	              if(TDatabase::ParamDB->USE_ISOPARAMETRIC)
	              {
	                nf->GetPointsForFace(N_Points, t, s);

	                for(l1=0;l1<N_Points;l1++)
	                {
	                  switch(TmpLen[m])
	                  {
	                    case 4:
	                      LinComb[0] = (1-t[l1])*(1-s[l1]);
	                      LinComb[1] = t[l1]*(1-s[l1]);
	                      LinComb[2] = t[l1]*s[l1];
	                      LinComb[3] = (1-t[l1])*s[l1];
	                      xf = LinComb[0]*X[0] + LinComb[1]*X[1]
	                          +LinComb[2]*X[2] + LinComb[3]*X[3];
	                      yf = LinComb[0]*Y[0] + LinComb[1]*Y[1]
	                          +LinComb[2]*Y[2] + LinComb[3]*Y[3];
	                      zf = LinComb[0]*Z[0] + LinComb[1]*Z[1]
	                          +LinComb[2]*Z[2] + LinComb[3]*Z[3];
	                    break;
	                    case 3:
	                      LinComb[0] = 1-t[l1]-s[l1];
	                      LinComb[1] = t[l1];
	                      LinComb[2] = s[l1];
	                      xf = LinComb[0]*X[0] + LinComb[1]*X[1]
	                          +LinComb[2]*X[2];
	                      yf = LinComb[0]*Y[0] + LinComb[1]*Y[1]
	                          +LinComb[2]*Y[2];
	                      zf = LinComb[0]*Z[0] + LinComb[1]*Z[1]
	                          +LinComb[2]*Z[2];
	                    break;
	                  }
	                  /*if(OuterBoundary)
	                    BoundComp->GetXYZandTS(TmpLen[m], LinComb,
	                                           X, Y, Z, Param1, Param2,
	                                           xf, yf, zf, t0, t1);
			  */
	                  //cout << l1 << ": " << t0 << " " << t1 << " <> ";
	                  //cout << xf << " " << yf << " " << zf << endl;

	                  BoundaryValue(xf, yf, zf, PointValues[l1]);
	                  // cout << " PV: " << PointValues[l1] << endl;
	                }
	              }
	              else
	              {
	                // no isoparametric
	                nf->GetPointsForFace(m, N_Points, xi, eta, zeta);

	                TFEDatabase3D::GetOrigFromRef(reftrans, N_Points,
	                                              xi, eta, zeta,
	                                              X, Y, Z, AbsDetjk);

	                for(l1=0;l1<N_Points;l1++)
	                {
	                  BoundaryValue(X[l1], Y[l1], Z[l1], PointValues[l1]);
	                  // PointValues[l1] = 0;
	                  // cout << " PV: " << PointValues[l1] << endl;
	                }
	              }

	              nf->GetFaceFunctionals(Coll, cell, m, PointValues,
	                                     FunctionalValues);
	              EdgeDOF = FEDesc_Obj->GetJointDOF(m);
	              N_EdgeDOF = FEDesc_Obj->GetN_JointDOF();
	              for(l=0;l<N_EdgeDOF;l++)
	              {
	                RHS[DOF[EdgeDOF[l]]] = FunctionalValues[l];
	                // cout << " DOF: " << DOF[EdgeDOF[l]];
	                // cout << " FV: " << FunctionalValues[l] << endl;
	              }
	            break;

	            case NEUMANN:
	            case ROBIN:  // lhs of robin will be assembled in main program
	              // cout << "Neumann condition in Assemble3D" << endl;
		      
	              l = TFEDatabase3D::GetPolynomialDegreeFromFE3D
	                (CurrentElement);
	              switch(TmpLen[m])
	              {
	                case 3:
	                  // triangular face
	                  FaceQuadFormula = TFEDatabase3D::GetQFTriaFromDegree(2*l);
	                  FaceQuadFormula = Gauss3Tria;
	                break;
	                case 4:
	                  // quadrilateral face
			    FaceQuadFormula = TFEDatabase3D::GetQFQuadFromDegree(2*l);
	                break;
	              }
	              qf2 = TFEDatabase3D::GetQuadFormula2D(FaceQuadFormula);
	              qf2->GetFormulaData(N_Points, FaceWeights, t, s);
	              // generate data on reference mesh cell for the 2d face of 3d cell
	              TFEDatabase3D::GetBaseFunct3DFromFE3D(CurrentElement)
	                ->MakeRefElementData(FaceQuadFormula);
	              // values of base functions in all quadrature points on face
	              JointValues = TFEDatabase3D::GetJointValues3D
	                (BaseFuncts[CurrentElement], FaceQuadFormula, m);
	              TFEDatabase3D::GetBaseFunct3D(BaseFuncts[CurrentElement])
	                      ->ChangeBF(Coll, cell, N_Points, JointValues);

	              switch(TmpLen[m])
	              {
	                case 3:
	                  xc1 = X[1] - X[0];
	                  xc2 = X[2] - X[0];

	                  yc1 = Y[1] - Y[0];
	                  yc2 = Y[2] - Y[0];

	                  zc1 = Z[1] - Z[0];
	                  zc2 = Z[2] - Z[0];

	                  // normal vector
	                  nx = yc1*zc2 - zc1*yc2;
	                  ny = zc1*xc2 - xc1*zc2;
	                  nz = xc1*yc2 - yc1*xc2;
	                  // determinant of reference trafo
	                  t2 = sqrt(nx*nx + ny*ny + nz*nz);

	                  for(l=0;l<N_Points;l++)
	                  {
	                    JointValue = JointValues[l];
	                    t0 = t[l];
	                    t1 = s[l];
	                    // cout << "t: " << t0 << " " << t1 << endl;
	                    LinComb[0] = 1-t0-t1;
	                    LinComb[1] = t0;
	                    LinComb[2] = t1;

	                    xf = LinComb[0]*X[0] + LinComb[1]*X[1]
	                        +LinComb[2]*X[2];
	                    yf = LinComb[0]*Y[0] + LinComb[1]*Y[1]
	                        +LinComb[2]*Y[2];
	                    zf = LinComb[0]*Z[0] + LinComb[1]*Z[1]
	                        +LinComb[2]*Z[2];

	                    /*if(OuterBoundary)
	                      BoundComp->GetXYZandTS(TmpLen[m], LinComb,
	                                             X, Y, Z, Param1, Param2,
	                                             xf, yf, zf, t0, t1);
			    */
	                    
	                    BoundaryValue(xf, yf, zf, t0);
	                    // cout << t1 << endl;
	                    t0 *= FaceWeights[l]*t2;
	                    for(k=0;k<N_;k++)
	                      if((l3 = DOF[k])<ActiveBound)
	                      {
	                        RHS[l3] += t0*JointValue[k];
	                      }
	                  } // endfor l
	                break;

	                case 4:
	                  xc1=(-X[0] + X[1] + X[2] - X[3]) * 0.25;
	                  xc2=(-X[0] - X[1] + X[2] + X[3]) * 0.25;
	                  xc3=( X[0] - X[1] + X[2] - X[3]) * 0.25;

	                  yc1=(-Y[0] + Y[1] + Y[2] - Y[3]) * 0.25;
	                  yc2=(-Y[0] - Y[1] + Y[2] + Y[3]) * 0.25;
	                  yc3=( Y[0] - Y[1] + Y[2] - Y[3]) * 0.25;

	                  zc1=(-Z[0] + Z[1] + Z[2] - Z[3]) * 0.25;
	                  zc2=(-Z[0] - Z[1] + Z[2] + Z[3]) * 0.25;
	                  zc3=( Z[0] - Z[1] + Z[2] - Z[3]) * 0.25;

	                  for(l=0;l<N_Points;l++)
	                  {
	                    JointValue = JointValues[l];
	                    t0 = 0.5*(t[l]+1);
	                    t1 = 0.5*(s[l]+1);
	                    // cout << "t: " << t0 << " " << t1 << endl;
	                    LinComb[0] = (1-t0)*(1-t1);
	                    LinComb[1] = t0*(1-t1);
	                    LinComb[2] = t0*t1;
	                    LinComb[3] = (1-t0)*t1;

	                    xf = LinComb[0]*X[0] + LinComb[1]*X[1]
	                        +LinComb[2]*X[2] + LinComb[3]*X[3];
	                    yf = LinComb[0]*Y[0] + LinComb[1]*Y[1]
	                        +LinComb[2]*Y[2] + LinComb[3]*Y[3];
	                    zf = LinComb[0]*Z[0] + LinComb[1]*Z[1]
	                        +LinComb[2]*Z[2] + LinComb[3]*Z[3];

	                    /*if(OuterBoundary)
	                      BoundComp->GetXYZandTS(TmpLen[m], LinComb,
	                                             X, Y, Z, Param1, Param2,
	                                             xf, yf, zf, t0, t1);
			    */
	                    // cout << xf << " " << yf << " " << zf << endl;
	                    BoundaryValue(xf, yf, zf, t0);
	                    // cout << "PV: " << t0 << endl;
	                    nx = (yc1+s[l]*yc3)*(zc2+t[l]*zc3)
	                        -(zc1+s[l]*zc3)*(yc2+t[l]*yc3);
	                    ny = (zc1+s[l]*zc3)*(xc2+t[l]*xc3)
	                        -(xc1+s[l]*xc3)*(zc2+t[l]*zc3);
	                    nz = (xc1+s[l]*xc3)*(yc2+t[l]*yc3)
	                        -(yc1+s[l]*yc3)*(xc2+t[l]*xc3);
	                    t1 = nx*nx+ny*ny+nz*nz;
	                    // cout << t1 << endl;
	                    t0 *= FaceWeights[l]*sqrt(t1);
	                    for(k=0;k<N_;k++)
	                      if((l3 = DOF[k])<ActiveBound)
	                        RHS[l3] += t0*JointValue[k];
	                  } // endfor l
	                break;
	              }
	              TFEDatabase3D::GetBaseFunct3D(BaseFuncts[CurrentElement])->ChangeBF(Coll, cell, N_Points, JointValues);
	            break;

		    default:

		     break;


	          } // endswitch Cond0

	#ifdef _MPI
	        /** edges on this face are already set, so no need of checking in BD edges on this face */
	        N_FaceEdges = ETmpLen[m];
	        for(l1=0;l1<N_FaceEdges;l1++)
	         {
	          edge = cell->GetEdge(TmpFE[m*EMaxLen+l1]);
	          edge->SetClipBoard(i);
	         } // fo

	         /** vertices on this face are already set, so no need of checking in BD vert on this face, 30.06.12, sashi */
	         for (l1=0;l1<TmpLen[m];l1++)
	          cell->GetVertex(TmpFV[m*MaxLen+l1])->SetClipBoard(i);
	#endif
	        } // endif
	      } // endfor m

	#ifdef _MPI
	    if( (N_EdgeDOF = FEDesc_Obj->GetN_EdgeDOF()) > 0) //conforming FE
	     {
	      cell->GetShapeDesc()->GetEdgeVertex(EdgeVertex);
	      N_Edges=cell->GetN_Edges();

	      for(m=0;m<N_Edges;m++)
	       {
	        edge = cell->GetEdge(m);

	        if( (edge->GetType()==BDEdge3D || edge->GetType()==IsoEdge3D) && edge->GetClipBoard()==-1)
	         {
	          // BD edge is not yet set
	          edge->SetClipBoard(i);
	          EdgeDOF = FEDesc_Obj->GetEdgeDOF(m);

	          for(l=0;l<N_EdgeDOF;l++)
	           {
	            dof = DOF[EdgeDOF[l]];
	            fespace->GetDOFPosition(dof, xf, yf, zf);
	            BoundaryCondition(xf, yf, zf, Cond0);

	            if(Cond0==DIRICHLET) // nothing to do for non-Dirichlet
	             {
	             BoundaryValue(xf, yf, zf, t0);
	             RHS[dof] = t0;
	             }
	          }
	          /** vertices on this edge are already set, so no need of checking in BD vert on this edge, 30.06.12, sashi */
	          cell->GetVertex(EdgeVertex[2*m])->SetClipBoard(i);
	          cell->GetVertex(EdgeVertex[2*m+1])->SetClipBoard(i);
	         }
	       }//   endfor m
	     }
	    /** correct the Vert Dirichlet   */
	    if( FEDesc_Obj->GetN_VertDOF() > 0) //conforming FE
	     {
	      N_VertInCell = cell->GetN_Vertices();

	      for(m=0;m<N_VertInCell;m++)
	       {
	        Vert = cell->GetVertex(m);

	        if(Vert->IsBoundVert() && Vert->GetClipBoard()==-1 )
	         {
	          // BD vert is not yet set
	          Vert->SetClipBoard(i);
	          Vert->GetCoords(xf, yf, zf);
	          BoundaryCondition(xf, yf, zf, Cond0);

	          if(Cond0==DIRICHLET) // nothing to do for nin-Dirichlet
	           {
	            dof = DOF[FEDesc_Obj->GetVertDOF(m)];
	            BoundaryValue(xf, yf, zf, t0);
	            RHS[dof] = t0;
	           }

	         }
	       }//   endfor m
	      } //   if( FEDesc_Obj->GetN_VertDOF() > 0)
	#endif

	    } // endfor j
	    // cout << "end i:" << i << endl;
	  } // endfor i

	  // ####################################################################
	  // modify matrix according to coupling
	  // ####################################################################
	  for(j=0;j<n_sqmatrices;j++)
	  {
            if(sqmatrices[j] == nullptr)
              continue;
	    fespace = sqmatrices[j]->GetFESpace3D();
	    N_ = fespace->GetN_Hanging();
	    // there are no hanging nodes
	    if (N_ == 0)
	      continue;
	    HangingNodes = fespace->GetHangingNodes();

	    Entries = sqmatrices[j]->GetEntries();
	    RowPtr = sqmatrices[j]->GetRowPtr();
	    ColInd = sqmatrices[j]->GetKCol();

	    CurrentHangingEntries = HangingEntries[j];
	    HangingRowPtr = sqmatrices[j]->GetHangingRowPtr();
	    HangingColInd = sqmatrices[j]->GetHangingKCol();

	    ActiveBound = fespace->GetActiveBound();

	    for(i=0;i<N_;i++)
	    {
	      hn = HangingNodes[i];
	      HNDescr = hn->GetType();
	      HNDescr_Obj = TFEDatabase3D::GetHNDesc3D(HNDescr);
	      k = HNDescr_Obj->GetN_Nodes();
	      Coupling = HNDescr_Obj->GetCoeff();
	      DOF = hn->GetDOF();

	      end = HangingRowPtr[i+1];
	      for(n=HangingRowPtr[i];n<end;n++)
	      {
	        v = CurrentHangingEntries[n];
	        m = HangingColInd[n];
	        for(l=0;l<k;l++)
	        {
	          l1 = DOF[l];
	          if(l1<ActiveBound)
	          {
	            last=RowPtr[l1+1];
	            for(l2=RowPtr[l1];l2<last;l2++)
	            {
	              if(ColInd[l2] == m)
	              {
	                Entries[l2] += Coupling[l] * v;
	              }
	            } // endfor l2
	          } // endif
	        } // endfor l
	      } // endfor n
	    } // endfor i

	  } // endfor j

	  for(j=0;j<n_rhs;j++)
	  {
	    fespace = ferhs[j];
	    N_Hanging = fespace->GetN_Hanging();
	    // there are no hanging nodes
	    if (N_Hanging == 0)
	      continue;
	    HangingNodes = fespace->GetHangingNodes();

	    RHS = rhs[j];
	    CurrentHangingRhs = HangingRhs[j];

	    ActiveBound = fespace->GetActiveBound();

	    for(i=0;i<N_Hanging;i++)
	    {
	      hn = HangingNodes[i];
	      HNDescr = hn->GetType();
	      HNDescr_Obj = TFEDatabase3D::GetHNDesc3D(HNDescr);
	      N_ = HNDescr_Obj->GetN_Nodes();
	      Coupling = HNDescr_Obj->GetCoeff();
	      DOF = hn->GetDOF();

	      for(k=0;k<N_;k++)
	      {
	        l = DOF[k];
	        if(l<ActiveBound)
	        {
	          RHS[l] += Coupling[k] * CurrentHangingRhs[i];
	        }
	      } // endfor k
	    } // endfor i
	  } // endfor j

	  // ####################################################################
	  // write coupling into matrix
	  // ####################################################################
	  for(j=0;j<n_sqmatrices;j++)
	  {
            if(sqmatrices[j] == nullptr)
              continue;
	    fespace = sqmatrices[j]->GetFESpace3D();
	    N_ = fespace->GetN_Hanging();
	    // there are no hanging nodes
	    if (N_ == 0)
	      continue;
	    HangingNodes = fespace->GetHangingNodes();

	    Entries = sqmatrices[j]->GetEntries();
	    RowPtr = sqmatrices[j]->GetRowPtr();
	    ColInd = sqmatrices[j]->GetKCol();

	    ActiveBound = fespace->GetActiveBound();

	    n = RowPtr[ActiveBound];

	    for(i=0;i<N_;i++)
	    {
	      hn = HangingNodes[i];
	      HNDescr = hn->GetType();
	      HNDescr_Obj = TFEDatabase3D::GetHNDesc3D(HNDescr);
	      k = HNDescr_Obj->GetN_Nodes();
	      Coupling = HNDescr_Obj->GetCoeff();
	      DOF = hn->GetDOF();

	      Entries[n] = 1.0;
	      n++;

	      for(l=0;l<k;l++)
	      {
	        Entries[n] = - Coupling[l];
	        n++;
	      } // endfor l

	    } // endfor i
	  } // endfor j

	  if(n_sqmatrices)
	  {
	    for(i=0;i<n_sqmatrices;i++)
	      delete [] HangingEntries[i];
	    delete [] HangingEntries;
	  }

	  if(n_rhs)
	  {
	    for(i=0;i<n_rhs;i++)
	      delete [] HangingRhs[i];
	    delete [] HangingRhs;

	    delete [] righthand;
	    delete [] LocRhs;
	  }

	  if(N_Parameters)
	  {
	    delete [] Param[0];
	  }

	  if(N_AllMatrices)
	  {
	    delete [] LocMatrices;
	    delete [] Matrices[0];
	    delete [] Matrices;
	  }

	/*
	#ifdef _MPI
	  int rank;
	  MPI_Comm_rank(TDatabase::ParamDB->Comm, &rank);

	  MPI_Barrier(TDatabase::ParamDB->Comm);

	  if(rank==1)
	#endif
	  {

	  // ####################################################################
	  // print the whole matrix -- SECOND
	  // ####################################################################
	  for(k=0;k<n_sqmatrices;k++)
	  {
	    OutPut(endl);
	    cout << "sqmatrix: " << k << endl;
	    RowPtr = sqmatrices[k]->GetRowPtr();
	    Entries = sqmatrices[k]->GetEntries();
	    ColInd = sqmatrices[k]->GetKCol();
	    N_Rows = sqmatrices[k]->GetN_Rows();

	    fespace = sqmatrices[k]->GetFESpace3D();
	    ActiveBound = fespace->GetActiveBound();
	    for(i=ActiveBound;i<N_Rows;i++)
	    {
	      end=RowPtr[i+1];
	      for(j=RowPtr[i];j<end;j++)
	      {
	        // cout << j << endl;
	         OutPut("a"<<k<<"("<< i+1 << "," << ColInd[j]+1 << " )=  ");
	         OutPut(Entries[j] << ";"<< endl);
	      }
	    }
	    cout << endl;
	  } // endfor k

	  for(k=0;k<n_matrices;k++)
	  {
	    cout << endl;
	    cout << "matrix: " << k << endl;
	    RowPtr = matrices[k]->GetRowPtr();
	    Entries = matrices[k]->GetEntries();
	    ColInd = matrices[k]->GetKCol();
	    N_Rows = matrices[k]->GetN_Rows();
	    for(i=0;i<N_Rows;i++)
	    {
	      end=RowPtr[i+1];
	      for(j=RowPtr[i];j<end;j++)
	      {
	        // cout << j << endl;
	         OutPut("b"<<k<<"("<< i+1 << "," << ColInd[j]+1 << " )=  ");
	         OutPut(Entries[j] << ";" << endl);
	              }
	    }
	    cout << endl;
	  } // endfor k

	//   for(k=0;k<n_rhs;k++)
	//   {
	//     cout << "rhs: " << k << endl;
	//     N_Rows = ferhs[k]->GetN_DegreesOfFreedom();
	//     RHS=rhs[k];
	//     for(i=0;i<N_Rows;i++)
	//       cout << setw(5) << i << setw(20) << RHS[i] << endl;
	//   }
	}
	 */
	  time_total = GetTime() - time_total;
	  //OutPut("LocalToGlobal: " << time_all << " " << time_total << " " << time_all/time_total << endl);
}
// =======================================================================
//
// Assemble3DSlipBC
//
// some manipulations in matrices and the rhs are necessary
//
// =======================================================================
void Assemble3DSlipBC(int n_fespaces, const TFESpace3D **fespaces,
                      int n_sqmatrices, TSquareMatrix3D **sqmatrices,
                      int n_matrices, TMatrix3D **matrices,
                      int n_rhs, double **rhs, const TFESpace3D **ferhs,
                      BoundCondFunct3D **BoundaryConditions,
                      BoundValueFunct3D **BoundaryValues)
{
  double hK;
  int N_AllMatrices = n_sqmatrices+n_matrices;
  int i,j,l,l1,m, N_LocalUsedElements;
  int N_Cells, N_Points, N_Parameters, N_;
  int N_Joints;
  int *N_BaseFunct;
  BaseFunct3D *BaseFuncts;
  const TFESpace3D *fespace;
  FE3D LocalUsedElements[N_FEs3D], CurrentElement;
  QuadFormula2D FaceQuadFormula = BaryCenterTria; //avoid uninit warning
  TQuadFormula2D *qf2;
  TCollection *Coll;
  TBaseCell *cell;
  TJoint *joint;
  int **GlobalNumbers=nullptr, **BeginIndex=nullptr;
  int **RhsGlobalNumbers=nullptr, **RhsBeginIndex=nullptr;
  int **TestGlobalNumbers=nullptr, **TestBeginIndex=nullptr;
  int **AnsatzGlobalNumbers=nullptr, **AnsatzBeginIndex=nullptr;
  TFE3D *ele;
  double *weights, *xi, *eta, *zeta;
  double *t, *s;
  double xf, yf, zf;
  double X[MaxN_QuadPoints_3D], Y[MaxN_QuadPoints_3D];
  double Z[MaxN_QuadPoints_3D];
  double AbsDetjk[MaxN_QuadPoints_3D];
  double *Param[MaxN_QuadPoints_3D];
  double *righthand=nullptr;
  double **Matrices, *aux;
  double ***LocMatrices=nullptr, **LocRhs=nullptr;
  double *AuxArray[MaxN_QuadPoints_3D];
  int *DOF, ActiveBound;
  double **HangingEntries=nullptr, **HangingRhs =nullptr;
  double t0;
  BoundCond Cond0;
  BoundCondFunct3D *BoundaryCondition;
  TNodalFunctional3D *nf;
  int N_EdgePoints;
  double *FaceWeights;
  double **JointValues, *JointValue;
  bool *SecondDer;
  double hE;

  const int *TmpFV, *TmpLen;
  int MaxLen;
  double nn, nx, ny, nz, t11, t12, t13, t21, t22, t23;
  double x10, y10, z10, x20, y20, z20;
  double *EdgePoints1, *EdgePoints2;
  double *Entries1=nullptr,*Entries2=nullptr,*Entries3=nullptr;
  const int *ColInd1=nullptr, *RowPtr1=nullptr,*ColInd2=nullptr, *RowPtr2=nullptr, *ColInd3=nullptr, *RowPtr3=nullptr;
  double penetration_penalty, friction_parameter;
  double friction_constant= TDatabase::ParamDB->FRICTION_CONSTANT;
  double friction_power = TDatabase::ParamDB->FRICTION_POWER;
  double penetration_constant = TDatabase::ParamDB->PENETRATION_CONSTANT;
  double penetration_power = TDatabase::ParamDB->PENETRATION_POWER;
  double integral[3], val, det;
  int ii, jj, dof_ii, dof_jj, ll, found;

// ########################################################################
// store information in local arrays
// ########################################################################
  BaseFuncts = TFEDatabase3D::GetBaseFunct3D_IDFromFE3D();
  N_BaseFunct = TFEDatabase3D::GetN_BaseFunctFromFE3D();


  if(n_sqmatrices)
  {
    GlobalNumbers = new int* [n_sqmatrices];
    BeginIndex = new int* [n_sqmatrices];
    HangingEntries = new double* [n_sqmatrices];
    for(i=0;i<n_sqmatrices;i++)
    {
      fespace = sqmatrices[i]->GetFESpace3D();
      GlobalNumbers[i] = fespace->GetGlobalNumbers();
      BeginIndex[i] = fespace->GetBeginIndex();

      j = sqmatrices[i]->GetHangingN_Entries();
      HangingEntries[i] = new double [j];
      memset(HangingEntries[i], 0, SizeOfDouble*j);
    } // endfor
  } // endif n_sqmatrices
  
  if(n_matrices)
  {
    TestGlobalNumbers = new int* [n_matrices];
    AnsatzGlobalNumbers = new int* [n_matrices];
    TestBeginIndex = new int* [n_matrices];
    AnsatzBeginIndex = new int* [n_matrices];
    for(i=0;i<n_matrices;i++)
    {
      fespace = (TFESpace3D *) matrices[i]->GetTestSpace3D();
      TestGlobalNumbers[i] = fespace->GetGlobalNumbers();
      TestBeginIndex[i] = fespace->GetBeginIndex();
  
      fespace = (TFESpace3D *) matrices[i]->GetAnsatzSpace3D();
      AnsatzGlobalNumbers[i] = fespace->GetGlobalNumbers();
      AnsatzBeginIndex[i] = fespace->GetBeginIndex();
    } // endfor
  } // endif n_matrices

  if(n_rhs)
  {
    HangingRhs = new double* [n_rhs];
    RhsBeginIndex = new int* [n_rhs];
    RhsGlobalNumbers = new int* [n_rhs];
    for(i=0;i<n_rhs;i++)
    {
      fespace = ferhs[i];
      RhsBeginIndex[i] = fespace->GetBeginIndex();
      RhsGlobalNumbers[i] = fespace->GetGlobalNumbers();
  
      j = fespace->GetN_Hanging();
      HangingRhs[i] = new double [j];
      memset(HangingRhs[i], 0, SizeOfDouble*j);
    } // endfor

    LocRhs = new double* [n_rhs];
    righthand = new double [n_rhs*MaxN_BaseFunctions3D];
    for(i=0;i<n_rhs;i++)
      LocRhs[i] = righthand+i*MaxN_BaseFunctions3D;

  } // endif n_rhs

//   N_Parameters = Parameters->GetN_Parameters();
//   if(N_Parameters)
//   {
//     aux = new double [MaxN_QuadPoints_3D*N_Parameters];
//     for(j=0;j<MaxN_QuadPoints_3D;j++)
//       Param[j] = aux + j*N_Parameters;
//   }

  // 20 <= number of term in bilinear form
  aux = new double [MaxN_QuadPoints_3D*20]; 
  for(j=0;j<MaxN_QuadPoints_3D;j++)
    AuxArray[j] = aux + j*20;

  if(N_AllMatrices)
  {
    aux = new double
            [N_AllMatrices*MaxN_BaseFunctions3D*MaxN_BaseFunctions3D];
    Matrices = new double* [N_AllMatrices*MaxN_BaseFunctions3D];
    for(j=0;j<N_AllMatrices*MaxN_BaseFunctions3D;j++)
      Matrices[j] = aux+j*MaxN_BaseFunctions3D;

    LocMatrices = new double** [N_AllMatrices];
    for(i=0;i<N_AllMatrices;i++)
      LocMatrices[i] = Matrices+i*MaxN_BaseFunctions3D;
  } // endif N_AllMatrices

 SecondDer = new bool[n_fespaces];
 SecondDer[0] = false;
// ########################################################################
// loop over all cells
// ########################################################################
  Coll = fespaces[0]->GetCollection(); // all spaces use same Coll
  N_Cells = Coll->GetN_Cells();
  // cout << "Anzahl Zellen: " << N_Cells << endl;
  for(i=0;i<N_Cells;i++)
  {
    cell = Coll->GetCell(i);
    //cout << "Zellenr.: " << i << endl;
    hK = cell->GetDiameter();

    // ####################################################################
    // find local used elements on this cell
    // ####################################################################
    for(j=0;j<n_fespaces;j++)
    {
      CurrentElement = fespaces[j]->GetFE3D(i, cell);
      LocalUsedElements[j] = CurrentElement;
    }

    N_LocalUsedElements = n_fespaces;

    // ####################################################################
    // calculate values on original element
    // ####################################################################

    // SecondDer not set !!!
    TFEDatabase3D::GetOrig(N_LocalUsedElements, LocalUsedElements,
                                    Coll, cell, SecondDer,
                                    N_Points, xi, eta, zeta, weights,
                                    X, Y, Z, AbsDetjk);

    // ####################################################################
    // manipulate global matrices
    // manipulate global right-hand side
    // ####################################################################
    for(j=0;j<n_rhs;j++)
    {
      // get fe space
      fespace = ferhs[j];
      // get current finite element
      CurrentElement = fespace->GetFE3D(i, cell);
      // get number of basis function of current finite element
      N_ = N_BaseFunct[CurrentElement];

    
      // find bounds in fe space
      ActiveBound = fespace->GetActiveBound();

      // dof of the rhs nodes connected to this cell
      DOF = RhsGlobalNumbers[j] + RhsBeginIndex[j][i];

      // only for faces on the boundary
      BoundaryCondition = BoundaryConditions[j];
      ele = TFEDatabase3D::GetFE3D(CurrentElement);
      nf = ele->GetNodalFunctional3D();
      nf->GetPointsForFace(N_EdgePoints, EdgePoints1, EdgePoints2);

      // find slip type bc
      N_Joints = cell->GetN_Faces();
      for(m=0;m<N_Joints;m++)
      {
        joint = cell->GetJoint(m);
        if (joint->GetType() == BoundaryFace)
           //|| (joint->GetType() == IsoBoundaryFace))
        {
	    // !!! everything is commented which is not necessary for computing
	    // !!! (xf, yf, zf)
	    /*if(joint->GetType() == BoundaryFace)
          {
            boundface = (TBoundFace *)joint;
            BoundComp = boundface->GetBoundComp();
            boundface->GetParameters(Param1, Param2);
	    }*/
          /* else
          {
            isoboundface = (TIsoBoundFace *)joint;
            BoundComp = isoboundface->GetBoundComp();
            isoboundface->GetParameters(Param1, Param2);
            }*/
          // get id of the boundary component
          //comp=BoundComp->GetID();

          // compute point on the boundary face
          cell->GetShapeDesc()->GetFaceVertex(TmpFV, TmpLen, MaxLen);

          t0 = 1.0/TmpLen[m];
	  xf = 0; yf = 0; zf = 0;
          for (l1=0;l1<TmpLen[m];l1++)
          {
            cell->GetVertex(TmpFV[m*MaxLen+l1])
                        ->GetCoords(X[l1], Y[l1], Z[l1]);
            //LinComb[l1] = t0;
            xf += t0*X[l1];
            yf += t0*Y[l1];
            zf += t0*Z[l1];
          }
	  /*
	  OutPut(xf  << " " << yf << " " << zf << " ");

          t0 = 1.0/TmpLen[m];
          
          for (l1=0;l1<TmpLen[m];l1++)
          {
            // get coordinates of the vertices belonging to the 
            // boundary face
            cell->GetVertex(TmpFV[m*MaxLen+l1])
                        ->GetCoords(X[l1], Y[l1], Z[l1]);
            LinComb[l1] = t0;
          }
          // get coordinates (xf, yf, zf) and parameters (t0, t1) of the 
          // barycentre of  the boundary face
          BoundComp->GetXYZandTS(TmpLen[m], LinComb,
                                 X, Y, Z, Param1, Param2,
                                 xf, yf, zf, t0, t1);
	  OutPut(xf  << " " << yf << " " << zf << " "<<endl);
	  */
          // get boundary condition
          // it is implicitly assumed that only one bc is 
          // assigned to the face
          BoundaryCondition(xf, yf, zf, Cond0);

          switch(Cond0)
          {
            case DIRICHLET:
              break;
              
            case NEUMANN:
              break;
              
            case SLIP:
              exit(4711);
              break;
              
            case SLIP_FRICTION_PENETRATION_RESISTANCE:
              // get polynomial degree of finite element in current cell
              l = TFEDatabase3D::GetPolynomialDegreeFromFE3D(CurrentElement);
              // definequadrature formulas
              switch(TmpLen[m])
              {
                case 3:
                  // triangular face
                  FaceQuadFormula = TFEDatabase3D::GetQFTriaFromDegree(2*l);
                  //FaceQuadFormula = Gauss3Tria;
                break;
                case 4:
                  // quadrilateral face
                  FaceQuadFormula = TFEDatabase3D::GetQFQuadFromDegree(2*l);
                break;
              }
              // get quadrature formulas for 2D face
              qf2 = TFEDatabase3D::GetQuadFormula2D(FaceQuadFormula);
              // get quad points and weights
              qf2->GetFormulaData(N_Points, FaceWeights, t, s);
              TFEDatabase3D::GetBaseFunct3DFromFE3D(CurrentElement)
                ->MakeRefElementData(FaceQuadFormula);
              // get values of test functions in all quadrature points
              // on joint m 
              JointValues = TFEDatabase3D::GetJointValues3D
                (BaseFuncts[CurrentElement], FaceQuadFormula, m);

              // compute unit normal vector of the face
              // the face is assumed to be a plane spanned by the first 
              // three vertices
              x10 = X[1] - X[0];
              y10 = Y[1] - Y[0];
              z10 = Z[1] - Z[0];
              x20 = X[2] - X[0];
              y20 = Y[2] - Y[0];
              z20 = Z[2] - Z[0];
              nx = y10*z20-z10*y20;
              ny = z10*x20-z20*x10;
              nz = x10*y20-x20*y10;
              hE= sqrt(nx*nx+ny*ny+nz*nz);
              nx /= hE;
              ny /= hE;
              nz /= hE;
              //OutPut(X[0] << " "<< Y[0] << " " << Z[0] << "    "); 
              //OutPut(X[1] << " "<< Y[1] << " " << Z[1] << "    "); 
              //OutPut(X[2] << " "<< Y[2] << " " << Z[2] << endl); 
              // compute two tangential vectors of the face
              if ( (fabs(nx)>=0.5) || (fabs(ny)>=0.5))
              {
                nn = sqrt(nx*nx+ny*ny);
                t11 = ny/nn;
                t12 = -nx/nn;
                t13 = 0;
                t21 = -t12*nz;
                t22 = t11*nz;
                t23 = t12*nx-t11*ny;
              }
              else
              {
                nn = sqrt(ny*ny+nz*nz);
                t11 = 0;
                t12 = -nz/nn;
                t13 = ny/nn;
                t21 = t13*ny-t12*nz;
                t22 = - t13*nx;
                t23 = t12*nx;
              }
              //OutPut("nx " << nx << " ny " << ny << " nz " << nz);
              //OutPut(" t11 " << t11 << " t12 " << t12 << " t13 " << t13);
              //OutPut(" t21 " << t21 << " t22 " << t22 << " t23 " << t23 << endl);
 
              switch(TDatabase::ParamDB->INTERNAL_SLIP_WITH_FRICTION_IDENTITY)
              {
                case 0:
                  // standard case, same value on all walls
                  // penalty value for weak imposition of no penetration bc
                  penetration_penalty = penetration_constant*pow(hK,penetration_power);              
                  // parameter for friction
                  //BoundaryValue(comp, (t0+t1)/2.0,friction_parameter);
                  friction_parameter = friction_constant * pow(hK,friction_power);
                  //OutPut(penetration_penalty << " " << friction_parameter << endl);
                  break;
                case 1:
                  // ChannelStepSlip3D.h
                  penetration_penalty = penetration_constant*pow(hK,penetration_power);              
                  // friction for y = 0
                  friction_parameter = friction_constant * pow(hK,friction_power);
                  // free slip else
                  if ((fabs(Z[0])<1e-6) && (fabs(Z[1])<1e-6) && (fabs(Z[2])<1e-6))
                    friction_parameter = 0.0;
                  if ((fabs(Z[0]-10)<1e-6) && (fabs(Z[1]-10)<1e-6) && (fabs(Z[2]-10)<1e-6))
                    friction_parameter = 0.0;
                  break;
                case 2:
                  // ChannelStepSlipFreeSlip.h
                  penetration_penalty = penetration_constant*pow(hK,penetration_power);              
                  // friction for y = 0
                  friction_parameter = friction_constant * pow(hK,friction_power);
                  // free slip else
                  if ((fabs(Z[0])<1e-6) && (fabs(Z[1])<1e-6) && (fabs(Z[2])<1e-6))
                    friction_parameter = 0.0;
                  if ((fabs(Z[0]-10)<1e-6) && (fabs(Z[1]-10)<1e-6) && (fabs(Z[2]-10)<1e-6))
                    friction_parameter = 0.0;
                  if ((fabs(Y[0]-10)<1e-6) && (fabs(Y[1]-10)<1e-6) && (fabs(Y[2]-10)<1e-6))
                    friction_parameter = 0.0;
                  break;
                case 3:
                  // CircularCylinder22000.h
                  penetration_penalty = penetration_constant*pow(hK,penetration_power);              
                  // friction for y = 0
                  friction_parameter = friction_constant * pow(hK,friction_power);
                  //OutPut(penetration_penalty << " : " << friction_parameter << endl);
                  // free slip left and right
                  if ((fabs(Y[0])<1e-6) && (fabs(Y[1])<1e-6) && (fabs(Y[2])<1e-6))
                    friction_parameter = 0.0;
                  if ((fabs(Y[0]-1.4)<1e-6) && (fabs(Y[1]-1.4)<1e-6) && (fabs(Y[2]-1.4)<1e-6))
                    friction_parameter = 0.0;
                  // free slip top and bottom
                  if ((fabs(Z[0])<1e-6) && (fabs(Z[1])<1e-6) && (fabs(Z[2])<1e-6))
                    friction_parameter = 0.0;
                  if ((fabs(Z[0]-0.4)<1e-6) && (fabs(Z[1]-0.4)<1e-6) && (fabs(Z[2]-0.4)<1e-6))
                    friction_parameter = 0.0;
		  //if ( friction_parameter != 0.0)
		  // OutPut(penetration_penalty << " : " << friction_parameter << 
		  //	   " " << X[0] << " " << Y[0] << " " << Z[0] << endl);
                  break;
                case 4:
                  // WallMountedCube.h
                  penetration_penalty = penetration_constant*pow(hK,penetration_power);              
                  // friction for y = 0
                  friction_parameter = friction_constant * pow(hK,friction_power);
                  //OutPut(penetration_penalty << " : " << friction_parameter << endl);
                  // free slip left and right
                  if ((fabs(Y[0])<1e-6) && (fabs(Y[1])<1e-6) && (fabs(Y[2])<1e-6))
                    friction_parameter = 0.0;
                  if ((fabs(Y[0]-0.7)<1e-6) && (fabs(Y[1]-0.7)<1e-6) && (fabs(Y[2]-0.7)<1e-6))
                    friction_parameter = 0.0;
		  //if ( friction_parameter != 0.0)
		  //OutPut(penetration_penalty << " : " << friction_parameter << 
		  //  " " << X[0] << " " << Y[0] << " " << Z[0] << endl);
                  break;
                case 5:
                  // windtunnel_fine.h
                  // upper wall, symmetrie wall -> free slip, no penetration
                  if ((fabs(Z[0])<1e-6) && (fabs(Z[1])<1e-6) && (fabs(Z[2])<1e-6))
                  {
                    penetration_penalty = penetration_constant*pow(hK,penetration_power);
                  }
                  else
                    penetration_penalty = 0.0;
                  friction_parameter = 0.0;
                  break;
                case 6:
                  // windtunnel_m2.h
                  // free slip, no penetration
                  penetration_penalty = 1e12;
                  friction_parameter = 0.0;
                  break;
                default:
                  OutPut("INTERNAL_SLIP_WITH_FRICTION_IDENTITY not implemented !!!"<< endl);
                  exit(4711);
                   
              }  

              // compute additional matrix entries
              // for all velo dof in the mesh cell
              // ii - test function
              for (ii=0;ii<N_;ii++)
              {
                // look for 'ii'-th row in all matrices
                dof_ii = DOF[ii];
                // Dirichlet node
                if (dof_ii>=ActiveBound)
                  continue;
                
                // !!!!!! assumed that A_11 - A_33 are in sqmatrices[0] - [8]
                // ordered as in main program 
                // first velocity component -> matrices A_11, A_12, A13 (and M_11)
                if (j==0)
                {
                  // A11
                  Entries1 = sqmatrices[0]->GetEntries();
                  RowPtr1 = sqmatrices[0]->GetRowPtr();
                  ColInd1 = sqmatrices[0]->GetKCol();
                  
                  if (n_sqmatrices>3)
                  {
                    // A12
                    Entries2 = sqmatrices[3]->GetEntries();
                    RowPtr2 = sqmatrices[3]->GetRowPtr();
                    ColInd2 = sqmatrices[3]->GetKCol();
                     // A13
                    Entries3 = sqmatrices[4]->GetEntries();
                    RowPtr3 = sqmatrices[4]->GetRowPtr();
                    ColInd3 = sqmatrices[4]->GetKCol();
                  }
                  
                }
                // second velocity component -> matrices A_21, A_22, A23
                if (j==1)
                {
                  if (n_sqmatrices>3)
                  {
                    // A21 
                    Entries1 = sqmatrices[5]->GetEntries();
                    RowPtr1 = sqmatrices[5]->GetRowPtr();
                    ColInd1 = sqmatrices[5]->GetKCol();
                    // A23 
                    Entries3 = sqmatrices[6]->GetEntries();
                    RowPtr3 = sqmatrices[6]->GetRowPtr();
                    ColInd3 = sqmatrices[6]->GetKCol();
                  }
                  // A22
                  Entries2 = sqmatrices[1]->GetEntries();
                  RowPtr2 = sqmatrices[1]->GetRowPtr();
                  ColInd2 = sqmatrices[1]->GetKCol();
                  
                }
                // third velocity component -> matrices A_31, A_32, A33
                if (j==2)
                {
                  if (n_sqmatrices>3)
                  {
                    // A31 
                    Entries1 = sqmatrices[7]->GetEntries();
                    RowPtr1 = sqmatrices[7]->GetRowPtr();
                    ColInd1 = sqmatrices[7]->GetKCol();
                    // A32 
                    Entries2 = sqmatrices[8]->GetEntries();
                    RowPtr2 = sqmatrices[8]->GetRowPtr();
                    ColInd2 = sqmatrices[8]->GetKCol();
                  }
                  // A33
                  Entries3 = sqmatrices[2]->GetEntries();
                  RowPtr3 = sqmatrices[2]->GetRowPtr();
                  ColInd3 = sqmatrices[2]->GetKCol();
                  
                }
                //OutPut("ii " << dof_ii << endl);
                
                // for all dof in the mesh cell
                // jj - ansatz function
                for (jj=0;jj<N_;jj++)
                {
                  dof_jj = DOF[jj];
                  // OutPut("jj " << dof_jj << endl);
                  // initialize the boundary integrals
                  for (l=0;l<3;l++)
                    integral[l] = 0;
                  
                  // compute boundary integrals
                  // first component of the velocity
                  if (j==0)
                  {
                    // for all quadrature points
                    for(l=0;l<N_Points;l++)
                    {
                      // values of test functions in this quadrature point
                      JointValue = JointValues[l];                      
                      //  weight times determinant of reference trafo
                      det = FaceWeights[l]*hE;
                      // (A_11)_{ii,jj}
                      val = penetration_penalty*JointValue[jj]*nx*JointValue[ii]*nx;
                      val += friction_parameter*JointValue[jj]*t11*JointValue[ii]*t11;
                      val += friction_parameter*JointValue[jj]*t21*JointValue[ii]*t21;
                      integral[0] += val*det;
                      // (A_12)_{ii,jj}
                      val =  penetration_penalty*JointValue[jj]*ny*JointValue[ii]*nx;
                      val+= friction_parameter*JointValue[jj]*t11*JointValue[ii]*t12;
                      val+= friction_parameter*JointValue[jj]*t21*JointValue[ii]*t22;
                      integral[1] += val*det;
                      // (A_13)_{ii,jj}
                      val =  penetration_penalty*JointValue[jj]*nz*JointValue[ii]*nx;
                      val+= friction_parameter*JointValue[jj]*t11*JointValue[ii]*t13;
                      val+= friction_parameter*JointValue[jj]*t21*JointValue[ii]*t23;
                      integral[2] += val*det;
                    } // endfor l
                    
                    // update first matrix
                    found = 0;
                    for (ll=RowPtr1[dof_ii];ll < RowPtr1[dof_ii+1]; ll++)
                    {
                      if (ColInd1[ll] == dof_jj)
                      {
			  //OutPut("a11 " << integral[0] << endl);
                        Entries1[ll] += integral[0];
                        //OutPut("a11 " << integral[0] << " " << Entries1[ll] << endl);
                        found = 1;
                        break;
                      }
                    }
                    if (!found)
                    {
                      OutPut("ERROR A_11 " << endl);
                      exit(4711);
                    }

                    if (n_sqmatrices>3)
                    {
                      // update second matrix
                      found = 0;
                      for (ll=RowPtr2[dof_ii];ll < RowPtr2[dof_ii+1]; ll++)
                      {
                        if (ColInd2[ll] == dof_jj)
                        {
                          found = 1;
                          //OutPut("a12 " << integral[1] << endl);
                          Entries2[ll] += integral[1];
                          //OutPut("a12 " << integral[1] << " " << Entries2[ll] << endl);
                          break;
                        }
                      }
                      if (!found)
                      {
                        OutPut("ERROR A_12 "<< endl);
                        exit(4711);
                      }
                      // update third matrix
                      found = 0;
                      for (ll=RowPtr3[dof_ii];ll < RowPtr3[dof_ii+1]; ll++)
                      {
                        if (ColInd3[ll] == dof_jj)
                        {
                          found = 1;
                          //OutPut("a13 " << integral[2] << endl);
                          Entries3[ll] += integral[2];
                          //OutPut("a13 " << integral[2] << " " << Entries3[ll] << endl);
                          break;
                        }
                      }
                      if (!found)
                      {
                        OutPut("ERROR A_13 "<< endl);
                        exit(4711);
                      }
                    }
                    
                    /*if (n_sqmatrices==18)
                    { // M_11, set off diagonal to zero 
                      for (ll=RowPtr4[dof_ii];ll < RowPtr4[dof_ii+1]; ll++)
                      {
                        if (ColInd4[ll] != dof_ii)        
                          Entries4[ll] = 0;
                      }
                      // M_12, set row to zero 
                      for (ll=RowPtr5[dof_ii];ll < RowPtr5[dof_ii+1]; ll++)
                        Entries5[ll] = 0;
                      // M_13, set row to zero 
                      for (ll=RowPtr6[dof_ii];ll < RowPtr6[dof_ii+1]; ll++)
                        Entries6[ll] = 0;
                    }
                    
                    if (n_matrices==3)
                      for (ll=RowPtr7[dof_ii];ll < RowPtr7[dof_ii+1]; ll++)
                        Entries7[ll] = 0;
                    
                    // set rhs to zero
                    RHS[dof_ii] = 0;  */    
                  } // end first component (j==0)
                  
                  // compute boundary integrals
                  // second component of the velocity
                  if (j==1)
                  {
                    // for all quadrature points
                    for(l=0;l<N_Points;l++)
                    {
                      // values of test functions in this quadrature point
                      JointValue = JointValues[l];                      
                      //  weight times determinant of reference trafo
                      det = FaceWeights[l]*hE;
                      // (A_21)_{ii,jj}
                      val = penetration_penalty*JointValue[jj]*nx*JointValue[ii]*ny;
                      val += friction_parameter*JointValue[jj]*t11*JointValue[ii]*t12;
                      val += friction_parameter*JointValue[jj]*t21*JointValue[ii]*t22;
                      integral[0] += val*det;
                      // (A_22)_{ii,jj}
                      val =  penetration_penalty*JointValue[jj]*ny*JointValue[ii]*ny;
                      val+= friction_parameter*JointValue[jj]*t12*JointValue[ii]*t12;
                      val+= friction_parameter*JointValue[jj]*t22*JointValue[ii]*t22;
                      integral[1] += val*det;
                      // (A_23)_{ii,jj}
                      val =  penetration_penalty*JointValue[jj]*nz*JointValue[ii]*ny;
                      val+= friction_parameter*JointValue[jj]*t12*JointValue[ii]*t13;
                      val+= friction_parameter*JointValue[jj]*t22*JointValue[ii]*t23;
                      integral[2] += val*det;
                    } // endfor l
                    
                    // update first matrix
                    found = 0;
                    for (ll=RowPtr2[dof_ii];ll < RowPtr2[dof_ii+1]; ll++)
                    {
                      if (ColInd2[ll] == dof_jj)
                      {
			  //OutPut("a22 " << integral[1] << endl);
                        Entries2[ll] += integral[1];
                        // if (fabs(ny)!>1e-6)
			//OutPut("a22 " << integral[1] << " " << Entries2[ll] << endl);
                        found = 1;
                        break;
                      }
                    }
                    if (!found)
                    {
                      OutPut("ERROR A_22 " << endl);
                      exit(4711);
                    }

                    if (n_sqmatrices>3)
                    {
                      // update second matrix
                      found = 0;
                      for (ll=RowPtr1[dof_ii];ll < RowPtr1[dof_ii+1]; ll++)
                      {
                        if (ColInd1[ll] == dof_jj)
                        {
                          found = 1;
                          //OutPut("a21 " << integral[0] << endl);
                          Entries1[ll] += integral[0];
                          //OutPut("a21 " << Entries1[ll] << endl);
                          break;
                        }
                      }
                      if (!found)
                      {
                        OutPut("ERROR A_21 "<< endl);
                        exit(4711);
                      }
                      // update third matrix
                      found = 0;
                      for (ll=RowPtr3[dof_ii];ll < RowPtr3[dof_ii+1]; ll++)
                      {
                        if (ColInd3[ll] == dof_jj)
                        {
                          found = 1;
                          //OutPut("a23 " << integral[2] << endl);
                          Entries3[ll] += integral[2];
                          //OutPut("a23 " <<  Entries3[ll] << endl);
                          break;
                        }
                      }
                      if (!found)
                      {
                        OutPut("ERROR A_23 "<< endl);
                        exit(4711);
                      }
                    }
                    
                    /* if (n_sqmatrices==18)
                    { // M_11, set off diagonal to zero 
                      for (ll=RowPtr4[dof_ii];ll < RowPtr4[dof_ii+1]; ll++)
                      {
                        if (ColInd4[ll] != dof_ii)        
                          Entries4[ll] = 0;
                      }
                      // M_12, set row to zero 
                      for (ll=RowPtr5[dof_ii];ll < RowPtr5[dof_ii+1]; ll++)
                        Entries5[ll] = 0;
                      // M_13, set row to zero 
                      for (ll=RowPtr6[dof_ii];ll < RowPtr6[dof_ii+1]; ll++)
                        Entries6[ll] = 0;
                    }
                    
                    if (n_matrices==3)
                      for (ll=RowPtr7[dof_ii];ll < RowPtr7[dof_ii+1]; ll++)
                        Entries7[ll] = 0;
                    
                    // set rhs to zero
                    RHS[dof_ii] = 0;   */   
                  } // end second component (j==1)

                  // compute boundary integrals
                  // third component of the velocity
                  if (j==2)
                  {
                    // for all quadrature points
                    for(l=0;l<N_Points;l++)
                    {
                      // values of test functions in this quadrature point
                      JointValue = JointValues[l];                      
                      //  weight times determinant of reference trafo
                      det = FaceWeights[l]*hE;
                      // (A_31)_{ii,jj}
                      val = penetration_penalty*JointValue[jj]*nx*JointValue[ii]*nz;
                      val += friction_parameter*JointValue[jj]*t11*JointValue[ii]*t13;
                      val += friction_parameter*JointValue[jj]*t21*JointValue[ii]*t23;
                      integral[0] += val*det;
                      // (A_23)_{ii,jj}
                      val =  penetration_penalty*JointValue[jj]*ny*JointValue[ii]*nz;
                      val+= friction_parameter*JointValue[jj]*t12*JointValue[ii]*t13;
                      val+= friction_parameter*JointValue[jj]*t22*JointValue[ii]*t23;
                      integral[1] += val*det;
                      // (A_33)_{ii,jj}
                      val =  penetration_penalty*JointValue[jj]*nz*JointValue[ii]*nz;
                      val+= friction_parameter*JointValue[jj]*t13*JointValue[ii]*t13;
                      val+= friction_parameter*JointValue[jj]*t23*JointValue[ii]*t23;
                      integral[2] += val*det;
                    } // endfor l
                    
                    // update first matrix
                    found = 0;
                    for (ll=RowPtr3[dof_ii];ll < RowPtr3[dof_ii+1]; ll++)
                    {
                      if (ColInd3[ll] == dof_jj)
                      {
                        Entries3[ll] += integral[2];
                        //OutPut("a33 " << Entries3[ll] << endl);
                        found = 1;
                        break;
                      }
                    }
                    if (!found)
                    {
                      OutPut("ERROR A_33 " << endl);
                      exit(4711);
                    }

                    if (n_sqmatrices>3)
                    {
                      // update second matrix
                      found = 0;
                      for (ll=RowPtr1[dof_ii];ll < RowPtr1[dof_ii+1]; ll++)
                      {
                        if (ColInd1[ll] == dof_jj)
                        {
                          found = 1;
                          //OutPut("a31 " << integral[0] << endl);
                          Entries1[ll] += integral[0];
                          // OutPut("a31 " << Entries1[ll] << endl);
                          break;
                        }
                      }
                      if (!found)
                      {
                        OutPut("ERROR A_31 "<< endl);
                        exit(4711);
                      }
                      // update third matrix
                      found = 0;
                      for (ll=RowPtr2[dof_ii];ll < RowPtr2[dof_ii+1]; ll++)
                      {
                        if (ColInd2[ll] == dof_jj)
                        {
                          found = 1;
                          //OutPut("a32 " << integral[1] << endl);
                          Entries2[ll] += integral[1];
                          //OutPut("a32 " << Entries2[ll] << endl);
                          break;
                        }
                      }
                      if (!found)
                      {
                        OutPut("ERROR A_32 "<< endl);
                        exit(4711);
                      }
                    }
                    
                    /*if (n_sqmatrices==18)
                    { // M_11, set off diagonal to zero 
                      for (ll=RowPtr4[dof_ii];ll < RowPtr4[dof_ii+1]; ll++)
                      {
                        if (ColInd4[ll] != dof_ii)        
                          Entries4[ll] = 0;
                      }
                      // M_12, set row to zero 
                      for (ll=RowPtr5[dof_ii];ll < RowPtr5[dof_ii+1]; ll++)
                        Entries5[ll] = 0;
                      // M_13, set row to zero 
                      for (ll=RowPtr6[dof_ii];ll < RowPtr6[dof_ii+1]; ll++)
                        Entries6[ll] = 0;
                    }
                    
                    if (n_matrices==3)
                      for (ll=RowPtr7[dof_ii];ll < RowPtr7[dof_ii+1]; ll++)
                        Entries7[ll] = 0;
                    
                    // set rhs to zero
                    RHS[dof_ii] = 0; */    
                  } // end third component (j==2)
                  
                }// endfor ansatz functions (jj)
              }// enfor test functions (ii)
              
	    default:
	   
           break;              
              
         } // end switch (Cond0)
        } // endif (boundary joint)
      }  // endfor m (N_Joints)
    } // endfor j (n_rhs)
  }  // endfor i (N_Cells)

  if(n_sqmatrices)
  {
    delete [] GlobalNumbers;
    delete [] BeginIndex;

    for(i=0;i<n_sqmatrices;i++)
      delete [] HangingEntries[i];
    delete [] HangingEntries;
  }

  if(n_matrices)
  {
    delete [] AnsatzGlobalNumbers;
    delete [] AnsatzBeginIndex;
    delete [] TestGlobalNumbers;
    delete [] TestBeginIndex;
  }

  if(n_rhs)
  {
    for(i=0;i<n_rhs;i++)
      delete [] HangingRhs[i];
    delete [] HangingRhs;

    delete [] righthand;
    delete [] LocRhs;
    delete [] RhsBeginIndex;
    delete [] RhsGlobalNumbers;
  }

//   if(N_Parameters)
//   {
//     delete [] Param[0];
//   }

  if(N_AllMatrices)
  {
    delete [] LocMatrices;
    delete [] Matrices[0];
    delete [] Matrices;
  }

  delete [] AuxArray[0];
  delete [] SecondDer;

/*
  // ####################################################################
  // print the whole matrix -- SECOND
  // ####################################################################
  for(k=0;k<n_sqmatrices;k++)
  {
    cout << endl;
    cout << "sqmatrix: " << k << endl;
    RowPtr = sqmatrices[k]->GetRowPtr();
    Entries = sqmatrices[k]->GetEntries();
    ColInd = sqmatrices[k]->GetKCol();
    N_Rows = sqmatrices[k]->GetN_Rows();
    for(i=0;i<N_Rows;i++)
    {
      end=RowPtr[i+1];
      for(j=RowPtr[i];j<end;j++)
      {
        // cout << j << endl;
        cout << setw(5) << i << setw(5) << ColInd[j] << "   ";
        cout << setw(10) << Entries[j] << endl;
      }
    }
    cout << endl;
  } // endfor k
  
  for(k=0;k<n_matrices;k++)
  {
    cout << endl;
    cout << "matrix: " << k << endl;
    RowPtr = matrices[k]->GetRowPtr();
    Entries = matrices[k]->GetEntries();
    ColInd = matrices[k]->GetKCol();
    N_Rows = matrices[k]->GetN_Rows();
    for(i=0;i<N_Rows;i++)
    {
      end=RowPtr[i+1];
      for(j=RowPtr[i];j<end;j++)
      {
        // cout << j << endl;
        cout << setw(5) << i << setw(5) << ColInd[j] << "   ";
        cout << setw(10) << Entries[j] << endl;
      }
    }
    cout << endl;
  } // endfor k

  for(k=0;k<n_rhs;k++)
  {
    cout << "rhs: " << k << endl;
    N_Rows = ferhs[k]->GetN_DegreesOfFreedom();
    RHS=rhs[k];
    for(i=0;i<N_Rows;i++)
      cout << setw(5) << i << setw(20) << RHS[i] << endl;
  }
*/

} // end of Assemble

/*************************************+******************************/
// 
// Modification of Matrices for slip with friction bc for 
// better condition
//
/*******************************************************************/
void ModifyMatrixSlipBC(TSquareMatrix3D **sqmatrices, TMatrix3D **matrices,
    int N_U, double *rhs)
{
    int i, j, k, j0, j1, index, row_off, col_off;
    const int *RowPtr, *ColInd;
    double *setzero, bound, *Entries, maximal = -1;; 

    return;

    bound = TDatabase::ParamDB->PENETRATION_CONSTANT*1e-4;

    if (fabs(TDatabase::ParamDB->PENETRATION_POWER+2) >1e6)
	OutPut("ModifyMatrixSlipBC : recommended to set PENETRATION_POWER to -2 !!!" << endl);

    setzero = new double[3*N_U];
    memset(setzero, 0, SizeOfDouble*3*N_U);
    
    // find largest values of the matrices A_1k
    for (k=0;k<3;k++)
    {
	ColInd = sqmatrices[3*k]->GetKCol();
	RowPtr = sqmatrices[3*k]->GetRowPtr();
	Entries = sqmatrices[3*k]->GetEntries();
	for (i=0;i<N_U;i++)
	{
	    // i-th row of sqmatrix
	    j0 = RowPtr[i];
	    j1 = RowPtr[i+1];
	    for(j=j0;j<j1;j++)
	    {
		// column
		index = ColInd[j];
		if (fabs(Entries[j])>bound)
		    setzero[index] = 1;
		if (fabs(Entries[j])>maximal)
		    maximal = fabs(Entries[j]);		
	    }
	}
    }

    // find largest values of the matrices A_2k
    for (k=0;k<3;k++)
    {
	ColInd = sqmatrices[3*k+1]->GetKCol();
	RowPtr = sqmatrices[3*k+1]->GetRowPtr();
	Entries = sqmatrices[3*k+1]->GetEntries();
	for (i=0;i<N_U;i++)
	{
	    // i-th row of sqmatrix
	    j0 = RowPtr[i];
	    j1 = RowPtr[i+1];
	    for(j=j0;j<j1;j++)
	    {
		// column
		index = ColInd[j];
		if (fabs(Entries[j])>bound)
		    setzero[N_U+index] = 1;
		if (fabs(Entries[j])>maximal)
		    maximal = fabs(Entries[j]);		
	    }
	}
    }
    // find largest values of the matrices A_3k
    for (k=0;k<3;k++)
    {
	ColInd = sqmatrices[3*k+2]->GetKCol();
	RowPtr = sqmatrices[3*k+2]->GetRowPtr();
	Entries = sqmatrices[3*k+2]->GetEntries();
	for (i=0;i<N_U;i++)
	{
	    // i-th row of sqmatrix
	    j0 = RowPtr[i];
	    j1 = RowPtr[i+1];
	    for(j=j0;j<j1;j++)
	    {
		// column
		index = ColInd[j];
		if (fabs(Entries[j])>bound)
		    setzero[2*N_U+index] = 1;
		if (fabs(Entries[j])>maximal)
		    maximal = fabs(Entries[j]);		
	    }
	}
    }
    OutPut("maximal matrix entry " << maximal << endl);

    // set homogeneous Dirichlet bc for the marked nodes
    // loop over the matrix blocks A_ij
    for (k=0;k<9;k++)
    {
	ColInd = sqmatrices[k]->GetKCol();
	RowPtr = sqmatrices[k]->GetRowPtr();
	Entries = sqmatrices[k]->GetEntries();
	switch(k)
	{
	    case 0:
		row_off = 0;
		col_off = 0;
		break;
	    case 1:
		row_off = 0;
		col_off = N_U;
		break;
	    case 2:
		row_off = 0;
		col_off = 2*N_U;
		break;
	    case 3:
		row_off = N_U;
		col_off = 0;
		break;
	    case 4:
		row_off = N_U;
		col_off = N_U;
		break;
	    case 5:
		row_off = N_U;
		col_off = 2*N_U;
		break;
	    case 6:
		row_off = 2*N_U;
		col_off = 0;
		break;
	    case 7:
		row_off = 2*N_U;
		col_off = N_U;
		break;
	    case 8:
		row_off = 2*N_U;
		col_off = 2*N_U;
		break;
	}
	// loop over the dof
	for (i=0;i<N_U;i++)
	{
	    // i-th row of sqmatrix
	    j0 = RowPtr[i];
	    j1 = RowPtr[i+1];
	    // find diagonal
	    for(j=j0;j<j1;j++)
	    {
		index = ColInd[j];
		if (setzero[i+row_off])
		{
		    if ((index==i)&&(row_off==col_off))
			Entries[j] = 1.0;
		    else 
			Entries[j] = 0.0;
		    continue;
		}
		if (setzero[index+col_off])
		    Entries[j] = 0.0;
	    }
	}
    }
   
    // loop over the matrix blocks B_k
    for (k=0;k<3;k++)
    {
	ColInd = matrices[k]->GetKCol();
	RowPtr = matrices[k]->GetRowPtr();
	Entries = matrices[k]->GetEntries();
	switch(k)
	{
	    case 0:
		row_off = 0;
		break;
	    case 1:
		row_off = N_U;
		break;
	    case 2:
		row_off = 2*N_U;
		break;
	}
	for (i=0;i<N_U;i++)
	{
	    // i-th row of sqmatrix
	    j0 = RowPtr[i];
	    j1 = RowPtr[i+1];
	    for(j=j0;j<j1;j++)
	    {
		if (setzero[i+row_off])
		{
		    Entries[j] = 0.0;
		}
	    }
	}
    }
    // rhs
    for (i=0;i<3*N_U;i++)
    {
	if (setzero[i])
	    rhs[i] = 0;
    }

    delete  [] setzero;
}

/*
  Assemble3D_mixed:
    Assemble for vector finite elements (Raviart-Thomas)
    Need the global orientation of normal at each inner edge/face

    implementation: Alfonso (07.09.2010)
*/
void Assemble3D_mixed(int n_fespaces, const TFESpace3D **fespaces,
int n_sqmatrices, TSquareMatrix3D **sqmatrices,
int n_matrices, TMatrix3D **matrices,
int n_rhs, double **rhs, const TFESpace3D **ferhs,
TDiscreteForm3D *DiscreteForm3D,
BoundCondFunct3D **BoundaryConditions,
BoundValueFunct3D **BoundaryValues,
TAuxParam3D *Parameters)
{
  if(Parameters)
  {
    ErrMsg("input 'Parameters' of type 'TAuxParam3D*' is "<<
          "not set to nullptr. This is usually done if you want values of FE "<<
          "functions during local assembling, for example in nonlinear "
          "problems. This is not yet supported. Exiting.");
    exit(1);
  }
  
  double hK;
  int N_AllMatrices = n_sqmatrices+n_matrices;
  int i,j,k,l,l1,l3,n,m, N_LocalUsedElements;
  int N_Points, N_;
  int N_Test, N_Ansatz, N_Joints;
  const TFESpace3D *fespace;
  FE3D LocalUsedElements[N_FEs3D], CurrentElement;
  FE3D TestElement, AnsatzElement;
  QuadFormula2D FaceQuadFormula = BaryCenterTria; //to avoid uninit warning
  TQuadFormula2D *qf2;
  TJoint *joint;
  int **GlobalNumbers =nullptr, **BeginIndex =nullptr;
  int **RhsGlobalNumbers =nullptr, **RhsBeginIndex =nullptr;
  int **TestGlobalNumbers =nullptr, **TestBeginIndex =nullptr;
  int **AnsatzGlobalNumbers =nullptr, **AnsatzBeginIndex =nullptr;
  TFE3D *ele;
  double *weights, *xi, *eta, *zeta;
  double *t, *s;
  double xf, yf, zf;
  double X[MaxN_QuadPoints_3D], Y[MaxN_QuadPoints_3D];
  double Z[MaxN_QuadPoints_3D];
  double AbsDetjk[MaxN_QuadPoints_3D];
  double *Param[MaxN_QuadPoints_3D];
  double *local_rhs;
  double *righthand =nullptr;
  double **Matrices =nullptr, *aux;
  double **Matrix;
  double ***LocMatrices =nullptr, **LocRhs =nullptr;
  int LocN_BF[N_BaseFuncts3D];
  BaseFunct3D LocBF[N_BaseFuncts3D];
  double *AuxArray[MaxN_QuadPoints_3D];
  int *DOF, ActiveBound, DirichletBound, begin, end, middle;
  int *TestDOF, *AnsatzDOF;
  double *Entries;
  const int *ColInd, *RowPtr;
  double *RHS, *MatrixRow;
  double t0, t1, t2;
  BoundCond Cond0;
  BoundCondFunct3D *BoundaryCondition;
  BoundValueFunct3D *BoundaryValue;
  //TOutput3D *Output;
  TNodalFunctional3D *nf;
  RefTrans3D reftrans;
  double PointValues[MaxN_PointsForNodal3D];
  double FunctionalValues[MaxN_BaseFunctions3D];
  int *EdgeDOF, N_EdgeDOF;
  double *FaceWeights;
  double **JointValues, *JointValue;

  // static bool *SecondDer = nullptr;
  bool *SecondDer;
  double LinComb[4];

  const int *TmpFV, *TmpLen;
  int MaxLen;
  double xc1, yc1, zc1, xc2, yc2, zc2, xc3, yc3, zc3;
  double nx, ny, nz;
  
  double time1, time2;
  
  bool OuterBoundary;

  double time_total = GetTime();
  double time_all = 0;

  // ########################################################################
  // store information in local arrays
  // ########################################################################
  BaseFunct3D *BaseFuncts = TFEDatabase3D::GetBaseFunct3D_IDFromFE3D();
  int *N_BaseFunct = TFEDatabase3D::GetN_BaseFunctFromFE3D();

  if(n_sqmatrices)
  {
    GlobalNumbers = new int* [n_sqmatrices];
    BeginIndex = new int* [n_sqmatrices];
    for(i=0;i<n_sqmatrices;i++)
    {
      fespace = sqmatrices[i]->GetFESpace3D();
      GlobalNumbers[i] = fespace->GetGlobalNumbers();
      BeginIndex[i] = fespace->GetBeginIndex();
    }                                             // endfor
  }                                               // endif n_sqmatrices

  if(n_matrices)
  {
    TestGlobalNumbers = new int* [n_matrices];
    AnsatzGlobalNumbers = new int* [n_matrices];
    TestBeginIndex = new int* [n_matrices];
    AnsatzBeginIndex = new int* [n_matrices];
    for(i=0;i<n_matrices;i++)
    {
      fespace = (TFESpace3D *) matrices[i]->GetTestSpace3D();
      TestGlobalNumbers[i] = fespace->GetGlobalNumbers();
      TestBeginIndex[i] = fespace->GetBeginIndex();

      fespace = (TFESpace3D *) matrices[i]->GetAnsatzSpace3D();
      AnsatzGlobalNumbers[i] = fespace->GetGlobalNumbers();
      AnsatzBeginIndex[i] = fespace->GetBeginIndex();
    }                                             // endfor
  }                                               // endif n_matrices
  if(n_rhs)
  {
    RhsBeginIndex = new int* [n_rhs];
    RhsGlobalNumbers = new int* [n_rhs];
    for(i=0;i<n_rhs;i++)
    {
      fespace = ferhs[i];
      RhsBeginIndex[i] = fespace->GetBeginIndex();
      RhsGlobalNumbers[i] = fespace->GetGlobalNumbers();
    }                                             // endfor

    LocRhs = new double* [n_rhs];
    righthand = new double [n_rhs*MaxN_BaseFunctions3D];
    for(i=0;i<n_rhs;i++)
      LocRhs[i] = righthand+i*MaxN_BaseFunctions3D;

  }                                               // endif n_rhs
  
  // 20 <= number of term in bilinear form
  // DUE NOTE CHANGE 20 SINCE THE ENTRY 19 IS USED IN GetLocalForms
  aux = new double [MaxN_QuadPoints_3D*20];
  for(j=0;j<MaxN_QuadPoints_3D;j++)
    AuxArray[j] = aux + j*20;
  if(N_AllMatrices)
  {
    aux = new double
      [N_AllMatrices*MaxN_BaseFunctions3D*MaxN_BaseFunctions3D];
    Matrices = new double* [N_AllMatrices*MaxN_BaseFunctions3D];
    for(j=0;j<N_AllMatrices*MaxN_BaseFunctions3D;j++)
      Matrices[j] = aux+j*MaxN_BaseFunctions3D;

    LocMatrices = new double** [N_AllMatrices];
    for(i=0;i<N_AllMatrices;i++)
      LocMatrices[i] = Matrices+i*MaxN_BaseFunctions3D;
  }                                               // endif N_AllMatrices
  SecondDer = DiscreteForm3D->GetNeeds2ndDerivatives();
  

  // all spaces use same Coll
  TCollection *Coll = fespaces[0]->GetCollection();
  int N_Cells = Coll->GetN_Cells();

  for(i=0;i<N_Cells;i++)
    Coll->GetCell(i)->SetClipBoard(i);

  // ########################################################################
  // loop over all cells
  // ########################################################################
  for(i=0;i<N_Cells;i++)
  {
    TBaseCell *cell = Coll->GetCell(i);
    
    int n_faces = cell->GetN_Faces(); // number of faces of this cell
    cell->SetNormalOrientation();
    for (int ijo = 0; ijo<n_faces; ijo++)
    {
      if (n_faces==4)
      {                                   // tetrahedra
        TDatabase::ParamDB->NORMAL_ORIENTATION_TETRA[ijo] = 
            cell->GetNormalOrientation(ijo);
      }
      else if (n_faces==6)
      {                                   // hexahedra
        TDatabase::ParamDB->NORMAL_ORIENTATION_HEXA[ijo] = 
            cell->GetNormalOrientation(ijo);
      }
    }
    
    switch (TDatabase::ParamDB->CELL_MEASURE)
    {
      // cases 4 and 5 are specially treated for special problems
      case 0:                                     // diameter
      case 4:                                     // diameter
      case 5:                                     // piecewise constant array
        hK = cell->GetDiameter();
        break;
      // case 3 is specially treated for special problem
      case 1:                                     // with reference map
      case 3:                                     // measure
        hK = cell->GetMeasure();
        hK = pow(hK,1.0/3.0);
        break;
      case 2:                                     // shortest edge
        hK = cell->GetShortestEdge();
        break;
      default:                                   // diameter
        hK = cell->GetDiameter();
        OutPut("CELL_MEASURE " << TDatabase::ParamDB->CELL_MEASURE <<
             " not available, set CELL_MEASURE: 0 !!!" << endl);
        TDatabase::ParamDB->CELL_MEASURE = 0;
        break;
    }
    // ####################################################################
    // find local used elements on this cell
    // ####################################################################
    for(j=0;j<n_fespaces;j++)
    {
      CurrentElement = fespaces[j]->GetFE3D(i, cell);
      LocalUsedElements[j] = CurrentElement;
      LocN_BF[j] = N_BaseFunct[CurrentElement];
      LocBF[j] = BaseFuncts[CurrentElement];
    }

    N_LocalUsedElements = n_fespaces;

    // ####################################################################
    // calculate values on original element
    // ####################################################################
    //OutPut("CELL " << i << endl);
    reftrans = TFEDatabase3D::GetOrig(N_LocalUsedElements, LocalUsedElements,
      Coll, cell, SecondDer,
      N_Points, xi, eta, zeta, weights,
      X, Y, Z, AbsDetjk);
    
    // this could provide values of FE functions during the local assemble
    // routine, not yet supported.
    //Parameters->GetParameters(N_Points, cell, i, xi, eta, zeta,
    //  X, Y, Z, Param);
    
    // use DiscreteForm to assemble a few matrices and
    // right-hand sides at once
    if(DiscreteForm3D)
      DiscreteForm3D->GetLocalForms(N_Points, weights, AbsDetjk,
        hK, X, Y, Z,
        LocN_BF, LocBF,
        Param, AuxArray,
        cell,
        N_AllMatrices, n_rhs,
        LocMatrices, LocRhs);
    else
    {
      ErrMsg("Assemble3D_mixed: no DiscreteForm3D given. Exit");
      exit(0);
    }
   

    time1 = GetTime();
    // ####################################################################
    // add local matrices to global matrices (ansatz == test)
    // ####################################################################

    for(j=0;j<n_sqmatrices;j++)
    {
      // find space for this bilinear form
      fespace = sqmatrices[j]->GetFESpace3D();
      CurrentElement = fespace->GetFE3D(i, cell);
      N_ = N_BaseFunct[CurrentElement];
      Matrix = Matrices+j*MaxN_BaseFunctions3D;
      Entries = sqmatrices[j]->GetEntries();
      RowPtr = sqmatrices[j]->GetRowPtr();
      ColInd = sqmatrices[j]->GetKCol();

      ActiveBound = fespace->GetActiveBound();
      DirichletBound = fespace->GetHangingBound();
      DOF = GlobalNumbers[j] + BeginIndex[j][i];
      if (TDatabase::ParamDB->INTERNAL_FULL_MATRIX_STRUCTURE)
      {
        ActiveBound = DirichletBound = sqmatrices[j]->GetN_Rows();
      }
      // add local matrix to global
      for(m=0;m<N_;m++)
      {
        l=DOF[m];
        MatrixRow = Matrix[m];
        // cout << "DOF: " << l << endl;
        if(l<ActiveBound)
        {
          // node l is inner or Neumann node
          // for all dof
          for(k=0;k<N_;k++)
          {

            begin = RowPtr[l];
            end = RowPtr[l+1]-1;
            l1 = DOF[k];
            if(ColInd[begin] == l1)
            {
              Entries[begin] += MatrixRow[k];
            }
            else
            {
              begin++;
              middle = (begin+end)/2;
              while(middle>begin)
              {
                if(l1 == ColInd[middle]) break;
                if(l1 < ColInd[middle]) end = (begin+end)/2;
                if(l1 > ColInd[middle]) begin = (begin+end)/2;
                middle = (begin+end)/2;
              }
              if(ColInd[middle] == l1)
              {
                Entries[middle] += MatrixRow[k];
              }
              else
              {
                if(ColInd[middle+1] == l1)
                {
                  Entries[middle+1] += MatrixRow[k];
                }
              }
            }
          }                                       // endfor k
        }                                         // endif l
        else
        {
          // Dirichlet node
          n=RowPtr[l];
          if(ColInd[n]==l)
          {
            Entries[n]=1.0;
          }
        }
      }                                           // endfor m
    }                                             // endfor j
    // ####################################################################
    // add local matrices to global matrices (ansatz != test)
    // ####################################################################
    for(j=0;j<n_matrices;j++)
    {
      TestElement = ((TFESpace3D *) matrices[j]->GetTestSpace3D())
                    ->GetFE3D(i, cell);
      AnsatzElement = ((TFESpace3D *) matrices[j]->GetAnsatzSpace3D())
                      ->GetFE3D(i, cell);

      N_Test = N_BaseFunct[TestElement];
      N_Ansatz = N_BaseFunct[AnsatzElement];

      Matrix = Matrices+(j+n_sqmatrices)*MaxN_BaseFunctions3D;

      Entries = matrices[j]->GetEntries();
      RowPtr = matrices[j]->GetRowPtr();
      ColInd = matrices[j]->GetKCol();

      TestDOF = TestGlobalNumbers[j] + TestBeginIndex[j][i];
      AnsatzDOF = AnsatzGlobalNumbers[j] + AnsatzBeginIndex[j][i];

      int ActiveBound = ((TFESpace3D *) matrices[j]->GetTestSpace3D())
                        ->GetActiveBound();
      
      // add local matrix to global
      for(m=0;m<N_Test;m++)
      {
        l=TestDOF[m];
        if(l >= ActiveBound)
          continue;
        MatrixRow = Matrix[m];
        // cout << "DOF: " << l << endl;
        for(k=0;k<N_Ansatz;k++)
        {
          l1 = AnsatzDOF[k];
          begin = RowPtr[l];
          end = RowPtr[l+1]-1;
          middle = (begin+end)/2;
          while(middle>begin)
          {
            if(l1 == ColInd[middle]) break;
            if(l1 < ColInd[middle]) end = (begin+end)/2;
            if(l1 > ColInd[middle]) begin = (begin+end)/2;
            middle = (begin+end)/2;
          }
          if(ColInd[middle] == l1)
          {
            Entries[middle] += MatrixRow[k];
          }
          else
          {
            if(ColInd[middle+1] == l1)
            {
              Entries[middle+1] += MatrixRow[k];
            }
          }
        }                                         // endfor k
      }                                           // endfor m
    }                                             // endfor j
    time2 = GetTime();
    time_all += time2-time1;
    // ####################################################################
    // add local right-hand sides to global right-hand side
    // ####################################################################
    for(j=0;j<n_rhs;j++)
    {
      //OutPut("rhs " << j << endl);
      fespace = ferhs[j];
      ActiveBound = fespace->GetActiveBound();
      CurrentElement = fespace->GetFE3D(i, cell);

      N_ = N_BaseFunct[CurrentElement];

      local_rhs = righthand+j*MaxN_BaseFunctions3D;
      RHS = rhs[j];
      // find space for this linear form

      ActiveBound = fespace->GetActiveBound();
      DirichletBound = fespace->GetHangingBound();
      DOF = RhsGlobalNumbers[j] + RhsBeginIndex[j][i];

      // add local right-hand side to the global one
      for(m=0;m<N_;m++)
      {
        l=DOF[m];
        // cout << "DOF: " << l << endl;
        if(l<ActiveBound)
        {
          // node l is inner or Neumann node
          RHS[l] += local_rhs[m];
        }                                         // endif l
      }                                           // endfor m

      BoundaryCondition = BoundaryConditions[j];
      BoundaryValue = BoundaryValues[j];
      ele = TFEDatabase3D::GetFE3D(CurrentElement);
      nf = ele->GetNodalFunctional3D();
      TFEDesc3D *FEDesc_Obj = ele->GetFEDesc3D();
      
      // setting Dirichlet boundary condition
      N_Joints = cell->GetN_Faces();
      for(m=0;m<N_Joints;m++)
      {
        joint = cell->GetJoint(m);
        OuterBoundary = false;

        if(joint->GetType() == BoundaryFace ||
          joint->GetType() == IsoBoundFace)
          OuterBoundary = true;

       
        if(OuterBoundary)
        {
          cell->GetShapeDesc()->GetFaceVertex(TmpFV, TmpLen, MaxLen);

          t0 = 1.0/TmpLen[m];

          // coordines of center are computed, this is where boundary 
          // conditions are taken
          xf = 0; yf = 0; zf = 0; 
          for (l1=0;l1<TmpLen[m];l1++)
          {
            cell->GetVertex(TmpFV[m*MaxLen+l1])
              ->GetCoords(X[l1], Y[l1], Z[l1]);
            //LinComb[l1] = t0;
            xf += t0*X[l1];
            yf += t0*Y[l1];
            zf += t0*Z[l1];
          }

          // the face gets the b.c. which is valid at its center
          BoundaryCondition(xf, yf, zf, Cond0);

          switch(Cond0)
          {
            case DIRICHLET:
              nf->GetPointsForFace(m, N_Points, xi, eta, zeta);
              TFEDatabase3D::GetOrigFromRef(reftrans, N_Points, xi, eta, zeta,
                                            X, Y, Z, AbsDetjk);
              
              for(l1=0;l1<N_Points;l1++)
              {
                BoundaryValue(X[l1], Y[l1], Z[l1], PointValues[l1]);
              }

              nf->GetFaceFunctionals(Coll, cell, m, PointValues,
                                     FunctionalValues);
              EdgeDOF = FEDesc_Obj->GetJointDOF(m);
              N_EdgeDOF = FEDesc_Obj->GetN_JointDOF();
              
              for(l=0;l<N_EdgeDOF;l++)
              {
                RHS[DOF[EdgeDOF[l]]] = FunctionalValues[l];
              }
              break;

            case NEUMANN:
              // cout << "Neumann condition in Assemble3D" << endl;
              l = TFEDatabase3D::GetPolynomialDegreeFromFE3D
                (CurrentElement);
              switch(TmpLen[m])
              {
                case 3:
                  // triangular face
                  FaceQuadFormula = TFEDatabase3D::GetQFTriaFromDegree(2*l);
                  FaceQuadFormula = Gauss3Tria;
                  break;
                case 4:
                  // quadrilateral face
                  FaceQuadFormula = TFEDatabase3D::GetQFQuadFromDegree(2*l);
                  break;
              }
              qf2 = TFEDatabase3D::GetQuadFormula2D(FaceQuadFormula);
              qf2->GetFormulaData(N_Points, FaceWeights, t, s);
              // generate data on reference mesh cell for the 2d face of 3d cell
              TFEDatabase3D::GetBaseFunct3DFromFE3D(CurrentElement)
                ->MakeRefElementData(FaceQuadFormula);
              // values of base functions in all quadrature points on face
              JointValues = TFEDatabase3D::GetJointValues3D
                (BaseFuncts[CurrentElement], FaceQuadFormula, m);
              TFEDatabase3D::GetBaseFunct3D(BaseFuncts[CurrentElement])
                ->ChangeBF(Coll, cell, N_Points, JointValues);

              switch(TmpLen[m])
              {
                case 3:
                  xc1 = X[1] - X[0];
                  xc2 = X[2] - X[0];

                  yc1 = Y[1] - Y[0];
                  yc2 = Y[2] - Y[0];

                  zc1 = Z[1] - Z[0];
                  zc2 = Z[2] - Z[0];

                  // normal vector
                  nx = yc1*zc2 - zc1*yc2;
                  ny = zc1*xc2 - xc1*zc2;
                  nz = xc1*yc2 - yc1*xc2;
                  // determinant of reference trafo
                  t2 = sqrt(nx*nx + ny*ny + nz*nz);

                  for(l=0;l<N_Points;l++)
                  {
                    JointValue = JointValues[l];
                    t0 = t[l];
                    t1 = s[l];
                    // cout << "t: " << t0 << " " << t1 << endl;
                    LinComb[0] = 1-t0-t1;
                    LinComb[1] = t0;
                    LinComb[2] = t1;

                    xf = LinComb[0]*X[0] + LinComb[1]*X[1]
                      +LinComb[2]*X[2];
                    yf = LinComb[0]*Y[0] + LinComb[1]*Y[1]
                      +LinComb[2]*Y[2];
                    zf = LinComb[0]*Z[0] + LinComb[1]*Z[1]
                      +LinComb[2]*Z[2];

                    /*if(OuterBoundary)
                      BoundComp->GetXYZandTS(TmpLen[m], LinComb,
                                             X, Y, Z, Param1, Param2,
                                             xf, yf, zf, t0, t1);
                    */
                    // cout << xf << " " << yf << " " << zf << endl;
                    BoundaryValue(xf, yf, zf, t0);
                    // cout << "PV: " << t0 << endl;
                    // cout << t1 << endl;
                    t0 *= FaceWeights[l]*t2;
                    for(k=0;k<N_;k++)
                      if((l3 = DOF[k])<ActiveBound)
                        RHS[l3] += t0*JointValue[k];
                  }                               // endfor l
                  break;

                case 4:
                  xc1=(-X[0] + X[1] + X[2] - X[3]) * 0.25;
                  xc2=(-X[0] - X[1] + X[2] + X[3]) * 0.25;
                  xc3=( X[0] - X[1] + X[2] - X[3]) * 0.25;

                  yc1=(-Y[0] + Y[1] + Y[2] - Y[3]) * 0.25;
                  yc2=(-Y[0] - Y[1] + Y[2] + Y[3]) * 0.25;
                  yc3=( Y[0] - Y[1] + Y[2] - Y[3]) * 0.25;

                  zc1=(-Z[0] + Z[1] + Z[2] - Z[3]) * 0.25;
                  zc2=(-Z[0] - Z[1] + Z[2] + Z[3]) * 0.25;
                  zc3=( Z[0] - Z[1] + Z[2] - Z[3]) * 0.25;

                  for(l=0;l<N_Points;l++)
                  {
                    JointValue = JointValues[l];
                    t0 = 0.5*(t[l]+1);
                    t1 = 0.5*(s[l]+1);
                    // cout << "t: " << t0 << " " << t1 << endl;
                    LinComb[0] = (1-t0)*(1-t1);
                    LinComb[1] = t0*(1-t1);
                    LinComb[2] = t0*t1;
                    LinComb[3] = (1-t0)*t1;

                    xf = LinComb[0]*X[0] + LinComb[1]*X[1]
                      +LinComb[2]*X[2] + LinComb[3]*X[3];
                    yf = LinComb[0]*Y[0] + LinComb[1]*Y[1]
                      +LinComb[2]*Y[2] + LinComb[3]*Y[3];
                    zf = LinComb[0]*Z[0] + LinComb[1]*Z[1]
                      +LinComb[2]*Z[2] + LinComb[3]*Z[3];

                    /*if(OuterBoundary)
                      BoundComp->GetXYZandTS(TmpLen[m], LinComb,
                                             X, Y, Z, Param1, Param2,
                                             xf, yf, zf, t0, t1);
                    */
                    // cout << xf << " " << yf << " " << zf << endl;
                    BoundaryValue(xf, yf, zf, t0);
                    // cout << "PV: " << t0 << endl;
                    nx = (yc1+s[l]*yc3)*(zc2+t[l]*zc3)
                      -(zc1+s[l]*zc3)*(yc2+t[l]*yc3);
                    ny = (zc1+s[l]*zc3)*(xc2+t[l]*xc3)
                      -(xc1+s[l]*xc3)*(zc2+t[l]*zc3);
                    nz = (xc1+s[l]*xc3)*(yc2+t[l]*yc3)
                      -(yc1+s[l]*yc3)*(xc2+t[l]*xc3);
                    t1 = nx*nx+ny*ny+nz*nz;
                    // cout << t1 << endl;
                    t0 *= FaceWeights[l]*sqrt(t1);
                    for(k=0;k<N_;k++)
                      if((l3 = DOF[k])<ActiveBound)
                        RHS[l3] += t0*JointValue[k];
                  }                               // endfor l
                  break;
              }
              TFEDatabase3D::GetBaseFunct3D(BaseFuncts[CurrentElement])
                ->ChangeBF(Coll, cell, N_Points, JointValues);
              break;
	      
         default:
	   
	 break;  	      
          }                                       // endswitch Cond0
 
        }                                         // endif
      }                                           // endfor m
    }                                             // endfor j
    // cout << "end i:" << i << endl;

  }                                               // endfor i (loop over all cells)
  // ####################################################################
  // modify matrix according to coupling
  // ####################################################################
  
  // ####################################################################
  // write coupling into matrix
  // ####################################################################
  

  if(n_sqmatrices)
  {
    delete GlobalNumbers;
    delete BeginIndex;
  }

  if(n_matrices)
  {
    delete AnsatzGlobalNumbers;
    delete AnsatzBeginIndex;
    delete TestGlobalNumbers;
    delete TestBeginIndex;
  }

  if(n_rhs)
  {
    delete righthand;
    delete LocRhs;
    delete RhsBeginIndex;
    delete RhsGlobalNumbers;
  }


  if(N_AllMatrices)
  {
    delete LocMatrices;
    delete Matrices[0];
    delete Matrices;
  }
  delete AuxArray[0];

  time_total = GetTime() - time_total;
}<|MERGE_RESOLUTION|>--- conflicted
+++ resolved
@@ -292,19 +292,9 @@
 	                                    N_Points, xi, eta, zeta, weights,
 	                                    X, Y, Z, AbsDetjk);
 
-<<<<<<< HEAD
-	//     cout << "AbsDetjk: " << AbsDetjk[0] << endl;
-
-	    //OutPut("params " << TDatabase::ParamDB->INTERNAL_LEVEL << endl);
-	    la.GetParameters(N_Points, Coll, cell, i,X, Y, Z, Param);
-	    bool is_sdfem = (la.get_disctype() == SDFEM);
-	    bool is_rbvms = (la.get_disctype() == RBVMS);
-
+      bool is_sdfem = (la.get_disctype() == SDFEM);
+      bool is_rbvms = (la.get_disctype() == RBVMS);
 	    if ( is_sdfem || is_rbvms
-=======
-      bool is_sdfem = (la.get_disctype() == SDFEM);
-	    if ( is_sdfem
->>>>>>> d7af83ee
 	        || (TDatabase::ParamDB->BULK_REACTION_DISC == SDFEM)
 	        || (TDatabase::ParamDB->CELL_MEASURE == 4)
 	        || (TDatabase::ParamDB->TURBULENT_VISCOSITY_TYPE == 105)
