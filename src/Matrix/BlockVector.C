#include <BlockVector.h>
#include <BlockMatrix.h>
#include <BlockFEMatrix.h>
#include <stdlib.h>
#include <Constants.h>
#include <LinAlg.h>

/** ************************************************************************ */
BlockVector::BlockVector() : entries(), lengths(), actives()
{
  Output::print<3>("Constructor of BlockVector with no arguments");
}

/** ************************************************************************ */
BlockVector::BlockVector(unsigned int length)
 : entries(length, 0.0), lengths(1, length), actives(1, length)
{
  Output::print<3>("Constructor of BlockVector with length ", length);
}

/** ************************************************************************ */
BlockVector::BlockVector(int length)
 : BlockVector(length > 0 ? (unsigned int)length : 0)
{
  if(length < 0)
    ErrThrow("cannot construct BlockVector with negative number of entries");
}

BlockVector::BlockVector(const BlockMatrix& mat, bool result)
{
  Output::print<3>("Constructor of BlockVector using a BlockMatrix");
  // the total length of this vector
  size_t total_length = result ? mat.get_n_total_rows() : mat.get_n_total_columns();
  // number of blocks in this BlockVector
  size_t n_blocks = result ? mat.get_n_cell_rows() : mat.get_n_cell_columns();

  entries.resize(total_length, 0.0);
  // set all entries to zero
  std::fill(entries.begin(), entries.end(), 0.0);
  lengths.resize(n_blocks, 0);
  actives.resize(n_blocks, 0);

  //determine the length of each vector block
  for(size_t b = 0; b < n_blocks; b++)
  {
    if (result)
    {//vector on rhs
      lengths[b] = mat.get_n_rows_in_cell(b,0);
    }
    else
    {//vector as factor
      lengths[b] = mat.get_n_columns_in_cell(0,b);
    }
   // all entries are active
    actives[b] = lengths[b];
  }
  Output::print<3>("(end) Constructor of BlockVector using a BlockMatrix");
  Output::print<3>("entries: ", this->entries.size(), " ",this->length());
}

BlockVector::BlockVector(const BlockFEMatrix& mat, bool result)
<<<<<<< HEAD
: BlockVector(static_cast<const BlockMatrix&>(mat))
=======
: BlockVector(static_cast<const BlockMatrix&>(mat), result)
>>>>>>> fa99a4b2
{
  Output::print<3>("Constructor of BlockVector using a BlockFEMatrix");
  //now set actives correctly
  for(size_t b = 0; b < n_blocks(); ++b)
  {//go thorugh all blocks of the vector
    if( result )
    { // take actives from row space
      actives[b] = mat.get_n_row_actives( b );
    }
    else
    { //take actives from column space
      actives[b] = mat.get_n_column_actives( b );
    }
  }
}

/** ************************************************************************ */
unsigned int BlockVector::offset(unsigned int b) const
{
  if(b >= this->n_blocks())
    ErrThrow("trying to access block ", b, ", but there are only ", 
             this->n_blocks(), " blocks in this BlockVector");
  return std::accumulate(lengths.cbegin(), lengths.cbegin() + b, 0);
}

/** ************************************************************************ */
void BlockVector::reset()
{
  std::fill(this->entries.begin(), this->entries.end(), 0.0);
}

/** ************************************************************************ */
void BlockVector::ResetActive()
{
  unsigned int n_blocks = this->n_blocks();
  // loop over all blocks
  auto it = this->entries.begin();
  for(unsigned int i = 0; i < n_blocks; i++)
  {
    std::fill(it, it + this->active(i), 0.0);
    std::advance(it, this->length(i)); // it += this->length(i);
  }
}

/** ************************************************************************ */
void BlockVector::ResetNonActive()
{
  unsigned int n_blocks = this->n_blocks();
  // loop over all blocks
  auto it = this->entries.begin();
  for(unsigned int i = 0; i < n_blocks; i++)
  {
    std::fill(it + this->active(i), it + this->length(i), 0.0);
    std::advance(it, this->length(i)); // it += this->length(i);
  }
}

/** ************************************************************************ */
void BlockVector::scale(const double a, const unsigned int i)
{
  if((unsigned int)i < lengths.size())
    Dscal(lengths.at(i), a, this->block(i)); // scale i-th subvector
  else
    ErrThrow("trying to scale subvector ", i, " which does not exist");
}

/** ************************************************************************ */
void BlockVector::scaleActive(const double a)
{
  if(a==0)
    this->reset();
  else if(a != 1.0)
    for(unsigned int i=0; i<this->n_blocks(); ++i)  
    {
      Dscal(actives.at(i), a, this->block(i));
    }
}

/** ************************************************************************ */
void BlockVector::scale(const double a)
{
  if(a == 0.0)
    this->reset();
  else if(a != 1.0)
    Dscal(this->length(), a, this->get_entries());
  // else if a == 1.0 not action is taken
}


/** ************************************************************************ */
void BlockVector::add_scaled(const BlockVector& r, double factor)
{
  const unsigned int l = this->length(); // length of this BlockVector
  if(r.length() != l)
  {
    ErrThrow("unable to add two BlockVectors of different lengths\t", 
             l, "\t", r.length());
  }
  else if(this->n_blocks() != r.n_blocks())
  {
    Output::print("WARNING: BlockVector::operator+=\n adding to BlockVectors "
                  "with the same length but different numbers of blocks");
  }
  Daxpy(l, factor, r.get_entries(), this->get_entries());
}

/** ************************************************************************ */
void BlockVector::addScaledActive(const BlockVector& r, double factor)
{
  if(this->n_blocks() != r.n_blocks())
    ErrThrow("number of blocks in two vectors must be same");
  
  for(unsigned int i=0; i<this->n_blocks(); ++i)
  {
    Daxpy(this->actives.at(i), factor, r.block(i), this->block(i));
  }
}

/** ************************************************************************ */
void BlockVector::addScaledNonActive(const BlockVector& r, double factor)
{
  if(this->n_blocks() != r.n_blocks())
    ErrThrow("number of blocks in two vectors must be same");

  for(unsigned int i=0; i<this->n_blocks(); ++i)
  {
    if(this->actives.at(i) != r.active(i))
    {
      ErrThrow("Number of actives in block ",i," do not match!");
    }
    // do the daxpy for the nonactives only (includes pointer arithmetic...)
    int n_non_actives = this->lengths.at(i)- this->actives.at(i);
    Daxpy(n_non_actives , factor, r.block(i) + this->actives.at(i), this->block(i) + this->actives.at(i));
  }
}

/** ************************************************************************ */
void BlockVector::copy(const double * x, const int i)
{
  if(i < 0)
    *this = x; // copy entire vector
  else if((unsigned int)i < this->n_blocks())
    std::copy(x, x + this->length(i), this->block(i));
    //memcpy(this->block(i), x, this->length(i)*sizeof(double)); // in string.h
  else
  {
    ErrThrow("trying to copy to subvector ", i, " which does not exist.");
  }
}

/** ************************************************************************ */
void BlockVector::copy_nonactive(const BlockVector& r)
{
  const unsigned int l = this->length(); // length of this BlockVector
  if(r.length() != l)
  {
    ErrThrow("unable to copy from one BlockVector to another one of different ",
             "length\t", l, "\t", r.length());
  }
  else if(this->n_blocks() != r.n_blocks())
  {
    Output::print("WARNING: BlockVector::operator+=\n adding to BlockVectors "
                  "with the same length but different numbers of blocks\n");
  }
  
  for(unsigned int b = 0, n_b = this->n_blocks(); b < n_b; ++b)
  {
    if(this->lengths[b] > this->active(b))
      std::copy(r.block(b) + r.active(b), r.block(b) + r.length(b),
                this->block(b) + this->active(b));
      // in string.h
      //memcpy(this->block(b) + this->active(b), r.block(b) + this->active(b),
      //       (this->lengths[b] - this->active(b))*sizeof(double));
  }
}

/** ************************************************************************ */
void BlockVector::add(const double* x, const int i, double a)
{
  if(i < 0) 
  {
    const unsigned int l = length(); // length of this BlockVector
    Daxpy(l, a, x, this->get_entries());
  }
  else if((unsigned int)i < this->lengths.size()) 
  {
    double * b = this->block(i);
    for(unsigned int j = 0; j < this->length(i); j++)
    {
      b[j] += a*x[j];
    }
  }
  else 
  {
    ErrThrow("trying to add to subvector ", i, " which does not exist.");
  }
}


/** ************************************************************************ */
double BlockVector::norm() const
{
  return Dnorm(this->length(), this->get_entries());
}

/** ************************************************************************ */
void BlockVector::print(const std::string name, const int iB) const
{
  if(iB < 0)
  { // print full BlockVector
    for (unsigned int i = 0, l = this->length(); i < l; i++) 
      Output::print(name , "(" , i+1 , ")= " , this->at(i) , ";");
  }
  else if((unsigned int)iB < lengths.size())
  {
    const double *myBlock = this->block(iB);
    for (unsigned int i = 0; i < this->lengths[iB]; i++) 
      Output::print(name ,"(" , i+1 , ")= " , myBlock[i] ,";");
  }
  else
    ErrThrow("trying to print subvector ", iB, " which does not exist");
}

/** ************************************************************************ */
void BlockVector::write(std::string filename) const
{
  std::ofstream vectorfile;
  vectorfile.open(filename.c_str());

  //write the header line - array format, real values
  vectorfile << "%%MatrixMarket matrix array real general \n";

  //write general matrix information
  vectorfile << length() << "\t" << 1 << "\t" << "\n";

  //loop through matrix and print each entry
  for(auto it : entries)
  {
    vectorfile << it << "\n";
  }


  vectorfile.close();
}

/** ************************************************************************ */
void BlockVector::info()
{
  using namespace Output;
  Output::print(" | info to BlockVector :");
  unsigned int nb = n_blocks();
  Output::print(" | -- total length ", length(), "\tnumber of blocks ", nb);
  if(nb > 1)
  {
    for(unsigned int i = 0; i < nb; i++)
    {
      if(this->lengths[i] != this->actives[i])
      {
        Output::print(" | ---- block ", i, " has length ", this->lengths[i],
                      " (", this->actives[i], " active)");
      }
      else
      {
        Output::print(" | ---- block ", i, " has length ", this->lengths[i]);
      }
    }
  }
}

/** ************************************************************************ */
BlockVector& BlockVector::operator=(const double *r)
{
  if(this->get_entries() == r) 
    // both are the same, no copying necessary
    return *this;
  std::copy(r, r + this->length(), this->entries.begin());
  //memcpy(this->get_entries(), r, this->length()*sizeof(double));// in string.h
  return *this;
}

/** ************************************************************************ */
BlockVector& BlockVector::operator=(const double a)
{
  std::fill(this->entries.begin(), this->entries.end(), a);
  return *this;
}

/** ************************************************************************ */
BlockVector& BlockVector::operator*=(const double a)
{
  this->scale(a);
  return *this;
}

/** ************************************************************************ */
BlockVector& BlockVector::operator+=(const BlockVector& r)
{
  this->add_scaled(r, 1.0);
  return *this;
}

/** ************************************************************************ */
BlockVector& BlockVector::operator-=(const BlockVector& r)
{
  this->add_scaled(r, -1.0);
  return *this;
}

/** ************************************************************************ */
double dot(const BlockVector& a, const BlockVector& b)
{
  unsigned int l = a.length();
  if(b.length() != l)
  {
    ErrThrow("unable to compute dot product of two BlockVectors of different ", 
             "lengths\t", l, "\t", b.length());
  }
  else if(a.n_blocks() != b.n_blocks())
  {
    Output::print("WARNING: dot(BlockVector a, BlockVector b)\n computing the "
                  "dot product of two vectors with the same length but "
                  "different numbers of blocks");
  }
  return Ddot(l, a.get_entries(), b.get_entries());
}

/** ************************************************************************ */
void BlockVector::copy_structure(const BlockVector& r)
{
  entries.resize(r.length(), 0.0);
  lengths.resize(r.n_blocks());
  actives.resize(r.n_blocks());
  
  for(unsigned int i = 0; i < r.n_blocks(); i++)
  {
    lengths[i] = r.length(i);
    actives[i] = r.active(i);
  }
}

/** ************************************************************************ */
void BlockVector::write_fo_file(std::string filename)
{
  std::ofstream dat(filename);
  if(!dat)
  {
    ErrMsg("cannot open file '" << filename << "' to save data. return");
    return;
  }
  dat << this->length() << endl;
  dat.write((char *) this->get_entries(), sizeof(double) * this->length());
  dat.close();
}

/** ************************************************************************ */
void BlockVector::read_from_file(std::string filename)
{
  std::ifstream dat(filename);
  if(!dat)
  {
    ErrThrow("cannot open file '", filename, "' to read data");
  }
  
  // check if the size of this vector and the number of doubles in the file
  // coincide:
  unsigned int length_read;
  std::string line;
  std::getline(dat, line);
  std::istringstream parser( std::string( line.begin(), line.end() ) );
  parser >> length_read >> std::ws;
  if(!parser || parser.get() != EOF)
  {
    ErrThrow("formatting error, the first line in the file should contain ",
             "only a number idicating the number of entries to be read");
  }
  else if(this->length() == 0)
  {
    // the vector is not yet filled with any data, allocate the arrays:
    this->entries.resize(length_read, 0.0);
    lengths.resize(1, length_read);
    actives.resize(1, length_read);
  }
  else if(this->length() != length_read)
  {
    ErrThrow("unexpected size to be read. Expected: ", this->length(),
             "\tin file: ", length_read);
  }
  // now we are sure that (this->length == length_read) 
  
  dat.read((char *)this->get_entries(), sizeof(double) * length_read);
  dat.close();
}

/** ************************************************************************ */
double* BlockVector::block(const unsigned int i)
{
  return this->get_entries() + this->offset(i);
}

/** ************************************************************************ */
const double* BlockVector::block(const unsigned int i) const
{
  return this->get_entries() + this->offset(i);
}

/** ************************************************************************ */
double& BlockVector::at(const unsigned int i)
{
  try
  {
    return entries.at(i);
  }
  catch(...)
    ErrThrow("index out of bounds");
}

/** ************************************************************************ */
const double& BlockVector::at(const unsigned int i) const
{
  try
  {
    return entries.at(i);
  }
  catch(...)
  {
    ErrThrow("index out of bounds");
  }
}<|MERGE_RESOLUTION|>--- conflicted
+++ resolved
@@ -59,13 +59,9 @@
 }
 
 BlockVector::BlockVector(const BlockFEMatrix& mat, bool result)
-<<<<<<< HEAD
-: BlockVector(static_cast<const BlockMatrix&>(mat))
-=======
 : BlockVector(static_cast<const BlockMatrix&>(mat), result)
->>>>>>> fa99a4b2
-{
-  Output::print<3>("Constructor of BlockVector using a BlockFEMatrix");
+{
+
   //now set actives correctly
   for(size_t b = 0; b < n_blocks(); ++b)
   {//go thorugh all blocks of the vector
