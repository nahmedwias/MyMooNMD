--- conflicted
+++ resolved
@@ -322,11 +322,7 @@
   id_.ICNTL(2) = 6;    // standard outstream for diagnostics and warnings
   id_.ICNTL(3) = 6;    // standard outstream for global info
   id_.ICNTL(4) = 1;    // verbosity level
-<<<<<<< HEAD
-
-=======
   // NOTE: Clemens suggestion for this parameter to be 75 original was 20
->>>>>>> e8d9a370
   id_.ICNTL(14) = 75;   //estimated working space increase (%)
 
   //the following block is for choice of ordering tools in analysis phase
