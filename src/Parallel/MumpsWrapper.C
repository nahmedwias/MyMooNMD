/**
 * Implementation of class MumpsWrapper, declared in MumpsWrapper.h
 *
 * @author Clemens Bartsch
 * @date 2016/03/14
 */
#ifdef _MPI

#include <BlockFEMatrix.h>
#include <BlockVector.h>
#include <MumpsWrapper.h>
#include <ParFECommunicator3D.h>
#include <Database.h>

#include <mpi.h>
#include <memory>

//two of the used mumps job codes
#define JOB_INIT -1
#define JOB_END -2

//macros doing the fortran shift for mumps control and info params
#define ICNTL(I) icntl[(I)-1]
#define INFOG(I) infog[(I)-1]

<<<<<<< HEAD
MumpsWrapper::MumpsWrapper(const BlockFEMatrix& bmatrix)
=======
MumpsWrapper::MumpsWrapper(const BlockFEMatrix& bmatrix,
                           std::vector<double> pres0)
>>>>>>> 2bb8321b
: analyzed_and_factorized(false)
{

  //check the input
  check_input_matrix(bmatrix);

  //copy the BlockFEMatrices communicators and store them
  comms_ = bmatrix.get_communicators();

  // initialize the mumps entity
  // set those "hard" parameters which must be set before initializing
  id_.par = 1; // root will take part in computation
  id_.comm_fortran = MPI_Comm_c2f(MPI_COMM_WORLD);
  id_.sym = 0; //non-symmetric matrix
  id_.job=JOB_INIT;
  dmumps_c(&id_);

  // the "softer" parameters must be set after initializing
  set_mumps_parameters();

  // transform and store the matrix distributed in coordinate format
  store_in_distributed_coordinate_form(bmatrix, pres0);

}

MumpsWrapper::MumpsWrapper( const BlockMatrix& bmatrix,
<<<<<<< HEAD
              std::vector<const TParFECommunicator3D*> comms,
              std::vector<int> loc_to_seq)
=======
                            std::vector<const TParFECommunicator3D*> comms,
                            std::vector<double> pres0,
                            std::vector<std::vector<int>> loc_to_seq)
>>>>>>> 2bb8321b
: analyzed_and_factorized(false)
{

  //check the input
  check_input_matrix(bmatrix);

  //copy the BlockFEMatrices communicators and store them
  comms_ = comms;

  // initialize the mumps entity
  // set those "hard" parameters which must be set before initializing
  id_.par = 1; // root will take part in computation
  id_.comm_fortran = MPI_Comm_c2f(MPI_COMM_WORLD);
  id_.sym = 0; //non-symmetric matrix
  id_.job=JOB_INIT;
  dmumps_c(&id_);

  // the "softer" parameters must be set after initializing
  set_mumps_parameters();

  // transform and store the matrix distributed in coordinate format
  store_in_distributed_coordinate_form(bmatrix, pres0, loc_to_seq);
}

void MumpsWrapper::solve(const BlockVector& rhs, BlockVector& solution)
{
  int mpi_rank, mpi_size;
  MPI_Comm_rank(MPI_COMM_WORLD, &mpi_rank);
  MPI_Comm_size(MPI_COMM_WORLD, &mpi_size);
  int root_rank = 0;
  bool i_am_root = (mpi_rank == root_rank);


  //0) do input check and gather two important numbers
  int n_masters_local_comms;
  int n_dofs_global_comms;
  check_input_solve(rhs, solution, n_masters_local_comms, n_dofs_global_comms);

  //1) set up the global right hand side in root
  std::vector<double> master_values;
  master_values.reserve(n_masters_local_comms); //space for loc rhs and solution

  std::vector<double> rhs_global;
  if(i_am_root) //put up an array for the global right hand side
    rhs_global.resize(n_dofs_global_comms, 0);

  //three different shifts in this loop, all due to arrangement in blocks
  // - "loc_dof_shift", accounts for all local dofs (master, slave, halo)
  // - "loc_master_shift", which accounts for master dofs only
  // - "glob_dof_shift", which accounts for the global number of dofs per block
  //   (determined by adding up master dofs)
  size_t loc_master_shift = 0;
  size_t loc_dof_shift = 0;
  size_t glob_dof_shift = 0;

  for(size_t index = 0; index < comms_.size() ;++index) //loop over blocks
  {
    //fill the local right hand side with master dof rows only
    const int* masters = comms_.at(index)->GetMaster(); //TODO this should be a vector (in ParFECommunicator)!
    size_t n_loc_dofs_block = comms_.at(index)->GetNDof();
    for(size_t i = 0; i< n_loc_dofs_block; ++i)
    {//push rhs values for master dofs on this rank and block to master_values
      if(masters[i] == mpi_rank)
      {
       master_values.push_back(rhs.at(loc_dof_shift + i));
      }
    }

    //...and gather these local right hand sides globally
    int n_loc_masters_block = comms_.at(index)->GetN_Master();
    double* global_rhs_dummy = nullptr;
    if(i_am_root)
    {
      global_rhs_dummy = &rhs_global.at(glob_dof_shift);
    }

    //BUGFIX: make sure that master_values.at(loc_master_shift) does not throw,
    //even if the number of masters on this rank in this block was 0
    if(n_loc_masters_block == 0)
    {
      master_values.push_back(0);
    }

    gather_vector(
        global_rhs_dummy,                                          //receive
        &master_values.at(loc_master_shift), n_loc_masters_block,  //send
        root_rank);                                                //control

    if(n_loc_masters_block == 0)
    {
      master_values.pop_back();  //revert action due to BUGFIX above
    }

    // one block treated - count up the shifts
    loc_master_shift += n_loc_masters_block;
    loc_dof_shift += n_loc_dofs_block;
    int current_n_dofs_global;
    MPI_Allreduce(&n_loc_masters_block,&current_n_dofs_global,1,
                  MPI_INT,MPI_SUM,MPI_COMM_WORLD);
    glob_dof_shift += current_n_dofs_global;
  }
  //2) let mumps do its jobs
  if(!analyzed_and_factorized)
  {
    id_.nz_loc  = matrix_.nz_loc;
    id_.irn_loc = &matrix_.irn_loc.at(0);
    id_.jcn_loc = &matrix_.jcn_loc.at(0);
    id_.a_loc   = &matrix_.a_loc.at(0);
  }

  if(i_am_root)
  {
    id_.rhs  = &rhs_global.at(0);
    id_.nrhs = 1;
    id_.lrhs = matrix_.n;
    id_.n    = matrix_.n;
  }

  if(!analyzed_and_factorized)
  {
    kick_off_job(std::string("analyze"));
    kick_off_job(std::string("factorize"));
    analyzed_and_factorized = true;
  }
  kick_off_job(std::string("solve"));

  //3) distribute solution among processes
  loc_dof_shift = 0;
  loc_master_shift = 0;
  glob_dof_shift = 0;

  for(size_t index = 0; index < comms_.size(); ++index) //loop over blocks
  {
    //receive all master values from root and store in master_values
    int n_loc_masters_block = comms_.at(index)->GetN_Master();
    int n_glob_dofs_block;
    MPI_Allreduce(&n_loc_masters_block,&n_glob_dofs_block,
                  1,MPI_INT,MPI_SUM,MPI_COMM_WORLD);

    double* global_rhs_dummy = nullptr;
    if(i_am_root)
      global_rhs_dummy = &rhs_global.at(glob_dof_shift);

    //BUGFIX: make sure that master_values.at(loc_master_shift) does not throw,
    //even if the number of masters on this rank in this block was 0
    if(n_loc_masters_block == 0)
    {
      master_values.push_back(0);
    }

    scatter_vector(
        global_rhs_dummy,                                         //send
        &master_values.at(loc_master_shift), n_loc_masters_block, //receive
        root_rank);                                               //control

    //BUGFIX: make sure that master_values.at(loc_master_shift) does not throw,
    //even if the number of masters on this rank in this block was 0
    if(n_loc_masters_block == 0)
    {
      master_values.pop_back();
    }

    //write master values into local solution vector
    const int* masters = comms_.at(index)->GetMaster(); //TODO this should be a vector (in ParFECommunicator)!
    int n_local_dofs_block = comms_.at(index)->GetNDof();
    int i_master = 0;
    for(int i_dof = 0; i_dof< n_local_dofs_block; ++i_dof)
    {//write solution values for master dofs on this rank into solution vector
      if(masters[i_dof] == mpi_rank)
      {
        solution.at(loc_dof_shift + i_dof)
            = master_values.at(loc_master_shift + i_master);
        ++i_master;
      }
    }

    // Update all non-master values in solution vector. Big fire!
    comms_.at(index)->consistency_update(&solution.at(loc_dof_shift),3);

    // count up the block shifts
    int n_loc_dofs_block = comms_.at(index)->GetNDof();
    loc_dof_shift += n_loc_dofs_block;
    loc_master_shift += n_loc_masters_block;
    glob_dof_shift += n_glob_dofs_block;
  }
}

void MumpsWrapper::write_matrix_distributed(const std::string& filename) const
{
  int mpi_rank;
  MPI_Comm_rank(MPI_COMM_WORLD, &mpi_rank);
  std::ofstream matrixfile;
  std::string file = filename + std::to_string(mpi_rank);
  matrixfile.open(file.c_str());

  //write the header line - coordinate format, real values, no symmetry used
  matrixfile << "%%MatrixMarket matrix coordinate real general \n";

  //write general matrix information
  matrixfile << matrix_.n << "\t" << matrix_.n << "\t" << matrix_.nz_loc << "\n";

  // loop and write info to file
  for (size_t index = 0; index < matrix_.nz_loc; ++index)
  {
    matrixfile << matrix_.irn_loc.at(index) << "\t" << matrix_.jcn_loc.at(index) << "\t"
        << matrix_.a_loc.at(index) << "\n";
  }
}


// Special member function.
MumpsWrapper::~MumpsWrapper()
{
  id_.job=JOB_END;
  dmumps_c(&id_);
}

// Private functions.
void MumpsWrapper::check_input_solve(
    const BlockVector& rhs, const BlockVector& solution,
    int& n_masters_local_comms, int& n_dofs_global_comms)
{
  int mpi_rank, mpi_size;
  MPI_Comm_rank(MPI_COMM_WORLD, &mpi_rank);
  MPI_Comm_size(MPI_COMM_WORLD, &mpi_size);

  //0) input checks
   n_masters_local_comms = 0;
   n_dofs_global_comms = 0;
   for (size_t i =0; i < comms_.size(); ++i)
   {
     if(comms_.at(i)->get_n_dim() != 1 )
       throw std::runtime_error("MumpsWrapper can only be used with "
           "ParFECommunicators of dimension 1");

     size_t local_n_dofs = comms_.at(i)->GetNDof();
     size_t block_length_rhs = rhs.length(i);
     size_t block_length_sol = solution.length(i);

     if(local_n_dofs != block_length_rhs)
     {
       ErrThrow("Length of rhs block ", i, " does not"
           " fit n of local dofs in given communicator.");
     }
     if(local_n_dofs != block_length_sol)
     {
       ErrThrow("Length of sol block ", i, " does not fit n "
           "of local dofs in given communicator.");
     }
     // add up all masters
     n_masters_local_comms += comms_.at(i)->GetN_Master();
   }
   MPI_Allreduce(&n_masters_local_comms, &n_dofs_global_comms,
                 1, MPI_INT,MPI_SUM, MPI_COMM_WORLD);
   if(n_dofs_global_comms != (int) matrix_.n)
   {
     ErrThrow("Total number of masters of given communicators "
         "not equal global stored matrix order.");
   }

}

void MumpsWrapper::kick_off_job(const std::string& job)
{
  int job_id = 0;
  //determine job
  if(job.compare("analyze") == 0)
    job_id = 1;
  else if(job.compare("factorize") == 0)
    job_id = 2;
  else if(job.compare("solve") == 0)
    job_id = 3;
  else
    ErrThrow("The string '",  job ,"' does not describe a MUMPS job!");

  // run the chosen job
  id_.job = job_id;
  dmumps_c(&id_);

  //inform about eventual errors
  if(id_.INFOG(1)<0)
  {
    int rank;
    MPI_Comm_rank(MPI_COMM_WORLD, &rank);
    bool i_am_root = (rank == 0);
    if(i_am_root)
    {
      Output::print("MUMPS job ", job ," failed INFOG(1) = ",  id_.INFOG(1));
      Output::print("MUMPS job ", job ," failed INFOG(2) = ",  id_.INFOG(2));
    }
    MPI_Finalize();
    exit(-1);
  }

}

void MumpsWrapper::set_mumps_parameters()
{
  //input format parameters
  id_.ICNTL(5)  = 0; // matrices in "assembled" format
  id_.ICNTL(18) = 3; // structure AND entries are distributed among processes
  id_.ICNTL(20) = 0; // dense right hand side (stored in nrhs and lrhs)
  id_.ICNTL(21) = 0; // centralized solution TODO try to build in id_.ICNTL(21) = 1 - distributed solution

  // parameters collected from old MumpsSolver.C
  id_.ICNTL(1) = 6;    // standard outstream for errors
  id_.ICNTL(2) = 6;    // standard warnings output
  id_.ICNTL(3) = 0;    // global info output - surpressed ("max trans not allowed...")
  id_.ICNTL(4) = 1;    // verbosity level
  // NOTE: Clemens suggestion for this parameter to be 75 original was 20
  id_.ICNTL(14) = 75;   //estimated working space increase (%)

  //the following block is for choice of ordering tools in analysis phase
  // FIXME parellel ordering with parmetis is segfaulting!
  id_.ICNTL(28)=1;//request seq(1)/par(2) ordering in analysis phase
  //request mumps to independently choose a sequential ordering tool if id_.ICNTL(28)=1
  // in the current setup METIS and PORD are available plus some built-in orderings
  id_.ICNTL(7)=7;
  // if id_.ICNTL(28)=2 ordering is done in parallel, if a tool is available
  // FIXME in the current setup of the libraries, parmetis is segfaulting when
  // called - that's why id_.ICNTL(28) is set to 1 (sequential ordering) so far
  id_.ICNTL(29)=2;//request parmetis to do the ordering if id.ICNTL(28)=2

  // This parameter forces MUMPS to repeat the solution 2 times
  // using a simple iterative scheme. This (usually) makes the solution
  // more exact by several orders of magnitude.
  id_.ICNTL(10)=-2;
}

void MumpsWrapper::store_in_distributed_coordinate_form(
    const BlockMatrix& bmatrix,
    std::vector<double> pres0,
    std::vector<std::vector<int>> loc_to_seq
)
{
  //check what kind of block matrix we deal with
  bool is_block_fe_matrix = true;
  try
  {
    dynamic_cast<const BlockFEMatrix&>(bmatrix);
  }
  catch(const std::bad_cast& e)
  {//cast did not work
    is_block_fe_matrix = false;
  }

  // no input checks - assume that this method is only called from
  // the constructor, which already performed checks
  int mpi_rank, mpi_size;
  MPI_Comm_rank(MPI_COMM_WORLD, &mpi_rank);
  MPI_Comm_size(MPI_COMM_WORLD, &mpi_size);

  // 0) preparation
  // 0.0) determine global number of dofs by adding up the masters
  size_t n_dofs_global = 0; //sum over all local masters is number of global dofs
  {
    size_t n_masters_local = 0;
    for(auto comm : comms_)
    {
      n_masters_local += comm->GetN_Master();
    }
    MPI_Allreduce(&n_masters_local, &n_dofs_global,
                  1,MPI_INT, MPI_SUM, MPI_COMM_WORLD);
  }

  // 0.1)
  //determine an array which holds index-shifts
  size_t nComms = comms_.size();
  std::vector<size_t> shifts(nComms,0);
  //for each space, find out how many dofs there are in total
  //(over all processors) - adding up those will give the shift
  for(size_t index =0; index< nComms - 1;++index)
  {
    int n_masters_local = comms_.at(index)->GetN_Master();
    //sum up all nLocalMasters over all processes and store
    MPI_Allreduce(&n_masters_local, &shifts.at(index + 1),
                  1, MPI_INT, MPI_SUM, MPI_COMM_WORLD);
    //add up the shift with the previous one
    shifts.at(index + 1) += shifts.at(index);
  }

  // 0.2)
  // peel the master arrays from the Communicators -make copies!
  std::vector<std::vector<int>> dof_masters(nComms);
  for (size_t index = 0; index<nComms; ++index)
  {
    const int* master_array = comms_.at(index)->GetMaster();
    size_t master_array_length = comms_.at(index)->GetNDof();
    dof_masters.at(index).resize(master_array_length);
    std::copy(master_array,
              master_array + master_array_length, //pointer arithmetic!
              dof_masters.at(index).begin());
  }

  // 0.3)
  // peel the local2global vectors from the communicators - make copies!
  std::vector<std::vector<int>> local2globals(nComms);
  for (size_t index = 0; index<nComms; ++index)
  {
    const int* l2g = comms_.at(index)->Get_Local2Global();
    size_t array_length = comms_.at(index)->GetNDof();
    local2globals.at(index).resize(array_length);
    std::copy(l2g,
              l2g + array_length, //pointer arithmetic!
              local2globals.at(index).begin());
  }

  // 1) setting up the matrix
  //get a rough overview and reserve some space
  matrix_.n = n_dofs_global;
  matrix_.nz_loc = 0;
  {
    size_t expected_entries = bmatrix.get_n_total_entries();
    matrix_.irn_loc.reserve(expected_entries);
    matrix_.jcn_loc.reserve(expected_entries);
    matrix_.a_loc.reserve(expected_entries);
  }

  //loop through the block matrix
  //will always hold the transposed state of the last treated block
  bool transp;
  //will always hold the last treated block
  std::shared_ptr<const TMatrix> block = bmatrix.get_block(0, 0, transp);

  for(size_t cell_row = 0; cell_row < nComms; ++cell_row) //loop over rows
  {
    const std::vector<int>& masters = dof_masters.at(cell_row); //fix masters
    size_t row_shift = shifts.at(cell_row);                     //fix shift
    const std::vector<int>& row_l2g  = local2globals.at(cell_row); //fix local-to-global mapping

    for(size_t cell_col = 0; cell_col < nComms; ++cell_col) //loop over columns
    {
      size_t col_shift = shifts.at(cell_col); //fix shift
      const std::vector<int>& col_l2g  = local2globals.at(cell_col); //fix local-to-global mapping

      //fetch all the info from the current block
      block = bmatrix.get_block(cell_row, cell_col, transp);
      bool is_bbt_type = ( block->get_sparse_type() == SparsityType::B_TIMES_BT );
      const int* row_ptr = block->GetRowPtr();
      const int* k_col = block->GetKCol();
      const double* entries = block->GetEntries();

      if(!transp) //block is stored non-transposed
      {
        for (size_t row = 0; (int) row < block->GetN_Rows(); ++row)
        {//active rows

          size_t row_start = row_ptr[row];
          size_t row_end = row_ptr[row+1];

          for(size_t k = row_start; k<row_end ;++k)
          {
            size_t col = k_col[k];
            double entry = entries[k];

            // gather the conditions under which (AND) we will to put the entry
            // into the sparsity structure on this process
            bool is_nonzero = (entry != 0.0);
            bool is_in_master_row = masters.at(row) == mpi_rank;
            bool is_in_active_row = true; //true for standard block matrix
            if(is_block_fe_matrix)
              is_in_active_row  = (row < static_cast<const BlockFEMatrix&>(bmatrix).get_n_row_actives(cell_row) );

            // If this is BB^T case, the matrix is assumed to be
            // in additive storage and all entries are made count.
            if(is_bbt_type)
              is_in_master_row = true;

            if (is_nonzero && is_in_master_row && is_in_active_row)
            {//put entry into the new mumps matrix
              if(loc_to_seq.empty())
              {
                matrix_.irn_loc.push_back(row_shift + row_l2g.at(row) + 1);
                matrix_.jcn_loc.push_back(col_shift + col_l2g.at(col) + 1);
              }
              else
              {
                matrix_.irn_loc.push_back(row_shift + loc_to_seq.at(cell_row).at(row) + 1);
                matrix_.jcn_loc.push_back(col_shift + loc_to_seq.at(cell_col).at(col) + 1);
              }
              matrix_.a_loc.push_back(entry);
              ++matrix_.nz_loc;
            }
          }
        }
      }//end non-transposed case
      else if (transp) //block is stored transposed
      {
        if ( is_block_fe_matrix)
        {
          // static cast is okay, because we are sure to deal with a BlockFEMatrix
          if(std::static_pointer_cast<const FEMatrix>(block)->GetActiveBound() != block->GetN_Rows()) //check for security
          {
            ErrThrow("This block (",cell_row,",",cell_col,") has test space "
                     "non-actives, it should never have been stored in transposed state!");
          }
        }

        for (int row = 0; row < block->GetN_Rows(); ++row)
        {
          size_t row_start = row_ptr[row];
          size_t row_end = row_ptr[row+1];

          for(size_t k = row_start; k<row_end ;++k)
          {
            size_t col = k_col[k];
            double entry = entries[k];

            // gather the conditions under which (AND) we will to put the entry
            // into the sparsity structure on this process
            bool is_nonzero = (entry != 0.0);
            bool is_in_master_row = masters.at(col) == mpi_rank;
            bool is_in_active_row = true; //true for standard block matrix
            if(is_block_fe_matrix)
               is_in_active_row  = (col < static_cast<const BlockFEMatrix&>(bmatrix).get_n_row_actives(cell_row) );

            if (is_nonzero && is_in_master_row && is_in_active_row)
            {//fill entry in the sparsity structure
              if(loc_to_seq.empty())
              {
                matrix_.irn_loc.push_back(row_shift + row_l2g.at(col) + 1);
                matrix_.jcn_loc.push_back(col_shift + col_l2g.at(row) + 1);
              }
              else
              {
                matrix_.irn_loc.push_back(row_shift + loc_to_seq.at(cell_row).at(col) + 1);
                matrix_.jcn_loc.push_back(col_shift + loc_to_seq.at(cell_col).at(row) + 1);
              }
              matrix_.a_loc.push_back(entry);
              ++matrix_.nz_loc;
            }
          }
        }
      }
      if (is_block_fe_matrix)
      {
        //on diagonal blocks, set the ones on diagonals of non-active rows
        // (same code both cases, but loop does only make iterations for
        // non-transp case, because transposed storage of blocks with testspace
        // non-actives is not allowed in BlockFEMatrix)
        if(cell_row == cell_col)
        {
          for(int row = std::static_pointer_cast<const FEMatrix>(block)->GetActiveBound(); row < block->GetN_Rows(); ++row)
          {
            if(masters.at(row)==mpi_rank)
            {//only add the entry if the current process is master of its row
              //put a 1 on the diagonal
              if(loc_to_seq.empty())
              {
                matrix_.irn_loc.push_back(row_shift + row_l2g.at(row) + 1);
                matrix_.jcn_loc.push_back(row_shift + col_l2g.at(row) + 1);
              }
              else
              {
                matrix_.irn_loc.push_back(row_shift + loc_to_seq.at(cell_row).at(row) + 1);
                matrix_.jcn_loc.push_back(row_shift + loc_to_seq.at(cell_col).at(row) + 1);
              }
              matrix_.a_loc.push_back(1);
              ++matrix_.nz_loc;
            }
          }
        }//end treating dirichlet rows
      }
    }//end loop over columns
  }//end loop over rows

  if (is_block_fe_matrix)
  {
    // if the matrix comes from an enclosed flow problem,
    // an internal pressure row correction is necessary
    if (static_cast<const BlockFEMatrix&>(bmatrix).pressure_projection_enabled())
    {
      Output::root_info<5>("Pressure Projection", "MumpsWrapper applying pressure row correction.");
      pressure_row_correction(pres0);
    }
  }
}

void MumpsWrapper::pressure_row_correction(
    std::vector<double> pres0)
{
  if(!pres0.empty())
  { //
    const TFESpace3D* pres_space = this->comms_.at(3)->get_fe_space();
    double p0_x = pres0.at(0);
    double p0_y = pres0.at(1);
    double p0_z = pres0.at(2);
    int pressure_dof_to_correct = -1;
    for(int d = 0 ; d<pres_space->GetN_DegreesOfFreedom() ; ++d)
    {
      double x,y,z;
      double tol = 1e-6;
      pres_space->GetDOFPosition(d,x,y,z);
      if(    std::abs(p0_x - x) < tol
          && std::abs(p0_y - y) < tol
          && std::abs(p0_z - z) < tol)
      {
        pressure_dof_to_correct = d;
        break;
      }
    }

    int size;
    int rank;
    MPI_Comm_size(MPI_COMM_WORLD, &size);
    MPI_Comm_rank(MPI_COMM_WORLD, &rank);

    int n_velo_dofs_local = comms_.at(0)->GetN_Master(); //master dofs
    int sendbuf[1]={n_velo_dofs_local};
    int recvbuf[1]={0};
    //gather total number of velo dofs in root 0
    MPI_Allreduce(sendbuf, recvbuf, 1, MPI_INT, MPI_SUM, MPI_COMM_WORLD);

    bool i_am_master = false;
    if(pressure_dof_to_correct != -1)
    {
        i_am_master = (comms_.at(3)->GetMaster()[pressure_dof_to_correct] == rank);
    }

    if(i_am_master)
    {//correct that entire row on "my" process
      Output::print("I AM YOUR MASTER!");
      int n_velo_dofs_global = 3*recvbuf[0]; //we're in 3D, thus multiply by 3
      //go through the matrix and remove all entries
      bool found_diagonal = false;
      for(size_t i = 0; i<matrix_.nz_loc; ++i)
      {
        if(matrix_.irn_loc.at(i) == n_velo_dofs_global + pressure_dof_to_correct + 1)
        {
          if(matrix_.jcn_loc.at(i) != n_velo_dofs_global + pressure_dof_to_correct + 1)
          {//off-diagonal entry - set to zero!
            matrix_.a_loc.at(i) = 0;
          }
          else
          {//diagonal entry - put to one!
            matrix_.a_loc.at(i) = 1;
            found_diagonal = true;
          }
        }
      }
      if(!found_diagonal)
      {
        matrix_.irn_loc.push_back(n_velo_dofs_global + pressure_dof_to_correct + 1);
        matrix_.jcn_loc.push_back(n_velo_dofs_global + pressure_dof_to_correct + 1);
        matrix_.a_loc.push_back(1);
        matrix_.nz_loc = matrix_.nz_loc + 1;
      }
    }

  }
  else
  {
    int size, my_rank;
    MPI_Comm_size(MPI_COMM_WORLD, &size);
    MPI_Comm_rank(MPI_COMM_WORLD, &my_rank);

    int n_velo_dofs_local = comms_.at(0)->GetN_Master(); //master dofs
    int sendbuf[1]={n_velo_dofs_local};
    int recvbuf[1]={0};
    //gather total number of velo dofs in root 0
    MPI_Reduce(sendbuf, recvbuf, 1, MPI_INT, MPI_SUM, 0, MPI_COMM_WORLD);
    // due to the used global ordering it is process 0 that holds the
    // globally first pressure row. that row should to be set to unit vector
    if(my_rank == 0)
    {
      int n_velo_dofs_global = 3*recvbuf[0]; //we're in 3D, thus multiply by 3
      int first_p_rw = n_velo_dofs_global;
      //go through the matrix and remove all entries
      for(size_t i = 0; i<matrix_.nz_loc; ++i)
      {
        if(matrix_.irn_loc.at(i)==first_p_rw)
        {
          if(matrix_.jcn_loc.at(i) != first_p_rw)
          {//off-diagonal entry - set to zero!
            matrix_.a_loc.at(i) = 0;
          }
          else
          {//diagonal entry - put to one!
            matrix_.a_loc.at(i) = 1;
          }
        }
      }
    }
  }

}

void MumpsWrapper::gather_vector(
    double* GlobalArray, double *LocalArray, int LocalSize, int root) const
{
  MPI_Comm Comm = MPI_COMM_WORLD;
  int size;
  MPI_Comm_size(Comm, &size);

  int *displ         = new int[size];
  int *N_ElementsAll = new int[size];
  //determine how many elements to receive per process - N_ElementsAll
  MPI_Allgather(&LocalSize, 1, MPI_INT, N_ElementsAll, 1, MPI_INT, Comm);

  displ[0] = 0;
  for(int i=1;i<size;i++)
    displ[i] = displ[i-1] + N_ElementsAll[i-1];

  MPI_Gatherv(LocalArray, LocalSize, MPI_DOUBLE, //send
              GlobalArray, N_ElementsAll, displ, MPI_DOUBLE, //receive
              root, Comm); //control

  delete [] displ;
  delete [] N_ElementsAll;
}

void MumpsWrapper::scatter_vector(
    double *GlobalArray, double *LocalArray, int LocalSize, int root) const
{
  MPI_Comm Comm = MPI_COMM_WORLD;
  int size;
  MPI_Comm_size(Comm, &size);

  int *displ         = new int[size];
  int *N_ElementsAll = new int[size];
  MPI_Allgather(&LocalSize, 1, MPI_INT, N_ElementsAll, 1, MPI_INT, Comm);

  displ[0] = 0;
  for(int i=1;i<size;i++)
    displ[i] = displ[i-1] + N_ElementsAll[i-1];

  MPI_Scatterv(GlobalArray, N_ElementsAll, displ, MPI_DOUBLE, //send
               LocalArray, LocalSize, MPI_DOUBLE,             //receive
               root, Comm);                                   //control

  delete [] displ;
  delete [] N_ElementsAll;
}

void MumpsWrapper::check_input_matrix(const BlockMatrix& bmatrix)
{
  // TODO This method should also react to the parameter
  // INTERNAL_FULL_MATRIX_STRUCTURE, which is important for algebraic flux
  // correction schemes of fem-fct and fem-tvd type. Because this is not
  // implemented yet, the MUMPS solver is currently not applicable for problems
  // that were stabilized with AFC.
  if(TDatabase::ParamDB->INTERNAL_FULL_MATRIX_STRUCTURE)
    ErrThrow("MumpsWrapper cannot deal with INTERNAL_FULL_MATRIX_STRUCTURE "
        "(a parameter enabled, e.g., when FEM-FCT is used) yet. Use an iterative "
        "solver instead.")

  // Check that, if there is a B*B^T-matrix contained, it
  // is the only matrix and it is non-transposed.
  for(size_t row = 0 ; row<bmatrix.get_n_cell_rows(); ++row )
  {
    for(size_t col =0; col < bmatrix.get_n_cell_rows(); ++col )
    {
      bool transp;
      if(bmatrix.get_block(row,col,transp)->get_sparse_type()==SparsityType::B_TIMES_BT)
      {
        if(bmatrix.get_n_cell_rows() != 1 || bmatrix.get_n_cell_rows() != 1 || transp)
        {
          //currently I do not feel like thinking about this case
          ErrThrow("SparsityType::B_TIMES_BT matrix found in "
              "non-1x1 BlockMatrix (or in transposed state).");
        }
        else
        {
          Output::root_info("MumpsWrapper", "SparsityType::B_TIMES_BT matrix found.");
        }
      }
    }
  }


}

#endif<|MERGE_RESOLUTION|>--- conflicted
+++ resolved
@@ -23,12 +23,8 @@
 #define ICNTL(I) icntl[(I)-1]
 #define INFOG(I) infog[(I)-1]
 
-<<<<<<< HEAD
-MumpsWrapper::MumpsWrapper(const BlockFEMatrix& bmatrix)
-=======
 MumpsWrapper::MumpsWrapper(const BlockFEMatrix& bmatrix,
                            std::vector<double> pres0)
->>>>>>> 2bb8321b
 : analyzed_and_factorized(false)
 {
 
@@ -55,14 +51,9 @@
 }
 
 MumpsWrapper::MumpsWrapper( const BlockMatrix& bmatrix,
-<<<<<<< HEAD
-              std::vector<const TParFECommunicator3D*> comms,
-              std::vector<int> loc_to_seq)
-=======
                             std::vector<const TParFECommunicator3D*> comms,
                             std::vector<double> pres0,
                             std::vector<std::vector<int>> loc_to_seq)
->>>>>>> 2bb8321b
 : analyzed_and_factorized(false)
 {
 
