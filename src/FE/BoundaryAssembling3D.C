--- conflicted
+++ resolved
@@ -226,7 +226,6 @@
 					     transformationDeterminant);
 
     // --------------------------------------------------------------
-<<<<<<< HEAD
 
     std::vector<std::shared_ptr<FEMatrix>> blocks = M.get_blocks_uniquely();
 
@@ -255,36 +254,6 @@
             double u2 = u1;
             double u3 = u2;
 
-=======
-
-    std::vector<std::shared_ptr<FEMatrix>> blocks = M.get_blocks_uniquely();
-
-    // rescale local integral by mesh-size (important for Nitsche boundary)
-    double h = 1.;
-    if (rescale_by_h)
-      h = cell->Get_hK(0);
-    
-    for (size_t l = 0; l < qWeights.size(); l++)
-    {
-      double scale_factor = mult * qWeights[l] * transformationDeterminant / h;
-
-      // test 
-      for (size_t k1 = 0; k1 < basisFunctionsValues[l].size(); k1++)
-      {
-        if ( DOF[k1] < U_Space->GetActiveBound())
-        {
-          double v1 = basisFunctionsValues[l][k1]; 
-          double v2 = v1;
-          double v3 = v1;
-
-          // ansatz
-          for (size_t k2 = 0; k2 < basisFunctionsValues[l].size(); k2++)
-          {
-            double u1 = basisFunctionsValues[l][k2];
-            double u2 = u1;
-            double u3 = u2;
-
->>>>>>> 9acbf37d
             // add for all three components
             blocks[0]->add(DOF[k1], DOF[k2], scale_factor * u1 * v1 ); // A11
             blocks[5]->add(DOF[k1], DOF[k2], scale_factor * u2 * v2 ); // A22
@@ -387,13 +356,8 @@
     }
   }
 }
-<<<<<<< HEAD
-
-
-=======
-
-
->>>>>>> 9acbf37d
+
+
 // TO CHECK 
 // ===========================================================================
 // int_{Gamma} < q, u.n >
@@ -1088,13 +1052,8 @@
     break;
   }
   int N_Points;
-<<<<<<< HEAD
-  const double* faceWeights;
-  const double *t,*s;
-=======
     const double* faceWeights;
     const double *t,*s;
->>>>>>> 9acbf37d
   // get a quadrature formula good enough for the velocity FE space
   TQuadFormula2D *qf2 = TFEDatabase3D::GetQuadFormula2D(FaceQuadFormula);
   qf2->GetFormulaData(N_Points, faceWeights, t, s);
