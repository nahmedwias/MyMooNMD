--- conflicted
+++ resolved
@@ -196,16 +196,6 @@
     TCollection* coll = U_Space->GetCollection();
     coll->get_face_list_on_component(componentID, boundaryFaceList);
   }
-<<<<<<< HEAD
-=======
-  
-  int N_Points;
-  const double* faceWeights;
-  const double *t,*s;
-  // get a quadrature formula good enough for the velocity FE space
-  TQuadFormula2D *qf2 = TFEDatabase3D::GetQuadFormula2D(FaceQuadFormula);
-  qf2->GetFormulaData(N_Points, faceWeights, t, s);
->>>>>>> a6598808
 
   // loop over the faces (joints)
   for (size_t m = 0; m < boundaryFaceList.size(); m++)
@@ -1042,7 +1032,6 @@
     std::vector< std::vector<double> >& basisFunctionsValues_derivative_y,
     std::vector< std::vector<double> >& basisFunctionsValues_derivative_z)
 {
-<<<<<<< HEAD
   int nFaceVertices = cell->getNumberOfFaceVertices(m);
   // set quadrature formula and compute quadrature info
   FE3D FEId = fespace->GetFE3D(cell->GetCellIndex(),cell);
@@ -1063,8 +1052,8 @@
     break;
   }
   int N_Points;
-  double* faceWeights;
-  double *t,*s;
+  const double* faceWeights;
+  const double *t,*s;
   // get a quadrature formula good enough for the velocity FE space
   TQuadFormula2D *qf2 = TFEDatabase3D::GetQuadFormula2D(FaceQuadFormula);
   qf2->GetFormulaData(N_Points, faceWeights, t, s);
@@ -1125,90 +1114,6 @@
       basisFunctionsValues_derivative_x[l][k]=JointValues_derivative_xi[l][k];
       basisFunctionsValues_derivative_y[l][k]=JointValues_derivative_eta[l][k];
       basisFunctionsValues_derivative_z[l][k]=JointValues_derivative_rho[l][k];
-=======
-    int nFaceVertices = getNumberOfFaceVertices(cell,m);
-    // set quadrature formula and compute quadrature info
-    FE3D FEId = fespace->GetFE3D(cell->GetCellIndex(),cell);
-    int fe_degree = TFEDatabase3D::GetPolynomialDegreeFromFE3D(FEId);
-    
-    QuadFormula2D FaceQuadFormula; //=BaryCenterTria;
-    switch(nFaceVertices) {
-            case 3:
-            // triangular face
-            FaceQuadFormula = TFEDatabase3D::GetQFTriaFromDegree(2*fe_degree);
-            FaceQuadFormula = Gauss3Tria;
-            break;
-            case 4:
-            // quadrilateral face
-            FaceQuadFormula = TFEDatabase3D::GetQFQuadFromDegree(2*fe_degree);
-            break;
-    }
-    int N_Points;
-    const double* faceWeights;
-    const double *t,*s;
-    // get a quadrature formula good enough for the velocity FE space
-    TQuadFormula2D *qf2 = TFEDatabase3D::GetQuadFormula2D(FaceQuadFormula);
-    qf2->GetFormulaData(N_Points, faceWeights, t, s);
-    // ====================================
-    qWeights.resize(N_Points);
-    qPointsT.resize(N_Points);
-    qPointsS.resize(N_Points);
-    for (size_t k=0; k<(size_t)N_Points; k++) {
-        qWeights[k] = faceWeights[k];
-        qPointsT[k] = t[k];
-        qPointsS[k] = s[k];
-    }
-    
-    // ====================================
-    // generate data on reference mesh cell for the 2d face of 3d cell
-    TFEDatabase3D::GetBaseFunct3DFromFE3D(FEId)
-    ->MakeRefElementData(FaceQuadFormula);
-    
-    BaseFunct3D *BaseFuncts = TFEDatabase3D::GetBaseFunct3D_IDFromFE3D();
-    int* N_BaseFunct = TFEDatabase3D::GetN_BaseFunctFromFE3D();
-    
-    
-    // values of base functions in all quadrature points on face
-    double **JointValues = TFEDatabase3D::GetJointValues3D
-    (BaseFuncts[FEId], FaceQuadFormula, m);
-    
-    
-    
-    double **JointValues_derivative_xi = TFEDatabase3D::GetJointDerivatives3D
-    (BaseFuncts[FEId], FaceQuadFormula, m, D100);
-    
-    double **JointValues_derivative_eta = TFEDatabase3D::GetJointDerivatives3D
-    (BaseFuncts[FEId], FaceQuadFormula, m, D010);
-    
-    double **JointValues_derivative_rho = TFEDatabase3D::GetJointDerivatives3D
-    (BaseFuncts[FEId], FaceQuadFormula, m, D001);
-    
-    
-    
-    TFEDatabase3D::GetBaseFunct3D(BaseFuncts[FEId])->ChangeBF(fespace->GetCollection(), cell, qWeights.size(), JointValues);
-    TFEDatabase3D::GetBaseFunct3D(BaseFuncts[FEId])->ChangeBF(fespace->GetCollection(), cell, qWeights.size(), JointValues_derivative_xi);
-    TFEDatabase3D::GetBaseFunct3D(BaseFuncts[FEId])->ChangeBF(fespace->GetCollection(), cell, qWeights.size(), JointValues_derivative_eta);
-    TFEDatabase3D::GetBaseFunct3D(BaseFuncts[FEId])->ChangeBF(fespace->GetCollection(), cell, qWeights.size(), JointValues_derivative_rho);
-    
-    // convert the double** to a vector
-    basisFunctionsValues.resize(qWeights.size());
-    basisFunctionsValues_derivative_x.resize(qWeights.size());
-    basisFunctionsValues_derivative_y.resize(qWeights.size());
-    basisFunctionsValues_derivative_z.resize(qWeights.size());
-    
-    for (unsigned int l=0; l<qWeights.size(); l++) {
-        basisFunctionsValues[l].resize(N_BaseFunct[FEId]);
-        basisFunctionsValues_derivative_x[l].resize(N_BaseFunct[FEId]);
-        basisFunctionsValues_derivative_y[l].resize(N_BaseFunct[FEId]);
-        basisFunctionsValues_derivative_z[l].resize(N_BaseFunct[FEId]);
-        
-        for (unsigned int k=0; k<basisFunctionsValues[l].size(); k++) {
-            basisFunctionsValues[l][k]=JointValues[l][k];
-            basisFunctionsValues_derivative_x[l][k]=JointValues_derivative_xi[l][k];
-            basisFunctionsValues_derivative_y[l][k]=JointValues_derivative_eta[l][k];
-            basisFunctionsValues_derivative_z[l][k]=JointValues_derivative_rho[l][k];
-        }
->>>>>>> a6598808
     }
   }
 }
@@ -1514,8 +1419,8 @@
   }
 
   int N_Points;
-  double* faceWeights;
-  double *t,*s;
+  const double* faceWeights;
+  const double *t,*s;
   // get a quadrature formula good enough for the velocity FE space
   TQuadFormula2D *qf2 = TFEDatabase3D::GetQuadFormula2D(FaceQuadFormula);
   qf2->GetFormulaData(N_Points, faceWeights, t, s);
