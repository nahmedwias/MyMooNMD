--- conflicted
+++ resolved
@@ -2389,7 +2389,6 @@
   return *this;
 }
 
-<<<<<<< HEAD
 TFEFunction2D::TFEFunction2D(TFEFunction2D&& other) :
   FESpace2D(std::move(other.FESpace2D)),
   Values(std::move(other.Values)),
@@ -2400,7 +2399,8 @@
   other.Name = nullptr;
   Description=std::move(other.Description);
   other.Description = nullptr;
-=======
+}
+
 TFEFunction2D::TFEFunction2D(const TFEFunction2D& other)
 :
     FESpace2D(other.FESpace2D),
@@ -2410,7 +2410,6 @@
   // copy name and description
   Name=strdup(other.Name);
   Description=strdup(other.Description);
->>>>>>> 91b3ceb5
 }
 
 TFEFunction2D & TFEFunction2D::operator=(const TFEFunction2D & rhs)
