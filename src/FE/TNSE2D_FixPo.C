// ======================================================================
// @(#)TNSE2D_FixPo.C        1.3 05/05/00
//
// common declaration for all time dependent Navier-Stokes problems
// ======================================================================

#include <Database.h>
#include <Convolution.h>
#include <MooNMD_Io.h>
#include <Darcy2DMixed.h>

#include <stdlib.h>
#include <vector>

// ======================================================================
// compute turbulent viscosity for LES
// ======================================================================
double TurbulentViscosity(double delta, double* gradU, double* u, double* uConv)
{
  int nu_type = TDatabase::ParamDB->TURBULENT_VISCOSITY_TYPE;
  double nu_constant = TDatabase::ParamDB->TURBULENT_VISCOSITY_CONSTANT;
  int nu_tensor =  TDatabase::ParamDB->TURBULENT_VISCOSITY_TENSOR;
  double nu_power, nu_sigma;
  double frobenius_norm_tensor,nu,a,b,c;

  // compute turbulent viscosity
  switch(nu_type)
  {
      // no turbulent viscosity
      case 0:
    nu = 0;
    return(nu);
    break;
      case 5:
    nu = nu_constant;
    return(nu);
    break;
    // defect correction  
      case 6:
    if (TDatabase::ParamDB->DEFECT_CORRECTION_TYPE)   
        nu = delta;
    else
        nu = 0;  // bwe
    return(nu);
    break;
  }

  // compute square of the Frobenius norm of the tensor
  // use deformation tensor
  if (nu_tensor==0)
  {
    // compute (grad(u)+grad(u)^T)/2
    a = gradU[0]+gradU[0];
    b = gradU[1]+gradU[2];
    c = gradU[3]+gradU[3];
    frobenius_norm_tensor = (a*a+ 2*b*b + c*c)/4.0;
  }
  // use grad u
  else
    frobenius_norm_tensor =  gradU[0]*gradU[0] + gradU[1]*gradU[1] +
      gradU[2]*gradU[2] + gradU[3]*gradU[3];

  // compute turbulent viscosity
  switch(nu_type)
  {
    case 1:                      // Smagorinsky
    case 17:                     // Smagorinsky
      nu = nu_constant * delta * delta * sqrt(frobenius_norm_tensor);
      break;
    case 2:                      // p laplacian
      nu_power = TDatabase::ParamDB->TURBULENT_VISCOSITY_POWER;
      nu = nu_constant * delta * delta * pow(frobenius_norm_tensor, nu_power/2.0);
      nu = nu_constant * delta * delta * pow(frobenius_norm_tensor, nu_power-2.0);
      break;
    case 3:                      // Layton SIAM J. Sci. Comput. 1996
      // nu = nu_0 |ln(h)|^(-0.5*(p-1)) h^sigma \|\nabla u\|^(p-2)
      nu_power = TDatabase::ParamDB->TURBULENT_VISCOSITY_POWER;
      nu_sigma = TDatabase::ParamDB->TURBULENT_VISCOSITY_SIGMA;
      nu = nu_constant * pow(delta,nu_sigma) *
        pow(frobenius_norm_tensor,(nu_power-2)/2.0)
        / pow(fabs(log(delta)),0.5*(nu_power-1));
      break;
    case 4:                      // \|u-g_\delta \ast u\|_2
      nu = nu_constant * delta * sqrt((u[0]-uConv[0])*(u[0]-uConv[0])+
        (u[1]-uConv[1])*(u[1]-uConv[1]));
      //   OutPut(u[0] << " " << uConv[0] << "        "<< endl);
      //    OutPut(u[1] << " " << uConv[1] << endl);
      break;
    default:
      OutPut("This type of turbulent viscosity is not implemented !!!" << endl);
      exit(4711);
      break;
  }
  return(nu);
}

/******************************************************************************/
//
// computation of SUPG parameter following 
// Bazilevs, Calo, Cottrell, Hughes, Reali, Scovazzi
//
/******************************************************************************/

void SUPG_Param2D(double Mult, double* u, double* coeff, double* params)
{
    double x0, x1, x2, y0, y1, y2, g11, g12, g22;
    double d11, d12, d21, d22, nu, tau_c, tau_m;
    double u1, u2, rec_detjk;
    double time_step = TDatabase::TimeDB->CURRENTTIMESTEPLENGTH;    
    double C_I = TDatabase::ParamDB->DELTA0;

    nu = coeff[0];        
    rec_detjk = coeff[19];
    rec_detjk = 1/rec_detjk;
    u1 = u[0];
    u2 = u[1];
    
    x0 = TDatabase::ParamDB->INTERNAL_VERTEX_X[0];
    y0 = TDatabase::ParamDB->INTERNAL_VERTEX_Y[0];
    x1 = TDatabase::ParamDB->INTERNAL_VERTEX_X[1];
    y1 = TDatabase::ParamDB->INTERNAL_VERTEX_Y[1];
    x2 = TDatabase::ParamDB->INTERNAL_VERTEX_X[2];
    y2 = TDatabase::ParamDB->INTERNAL_VERTEX_Y[2];
    
    // triangle
    if (TDatabase::ParamDB->INTERNAL_VERTEX_X[3]== -4711)
    {
       d11 = (y2-y1) * rec_detjk;  //dxi/dx
       d12 = (x1-x2) * rec_detjk;  //dxi/dy
       d21 = (y0-y1) * rec_detjk;  //deta/dx
       d22 = (x1-x0) * rec_detjk;  //deta/dy
    }
    else
    {
  // quadrilateral
  d11 = (y2-y1) * 0.5 * rec_detjk;  //dxi/dx
  d12 = (x1-x2) * 0.5 * rec_detjk;  //dxi/dy
  d21 = (y0-y1) * 0.5 * rec_detjk;  //deta/dx
  d22 = (x1-x0) * 0.5 * rec_detjk;  //deta/dy
    }
  
    g11 = d11*d11 + d21*d21;
    g12 = d11*d12 + d21*d22;
    g22 = d12*d12 + d22*d22;

    tau_m = g11*g11 + 2*g12*g12 + g22*g22; // G:G
    tau_m *= C_I*nu*nu;
    tau_m +=  4/(time_step*time_step); 
    tau_m += u1 * (g11*u1+g12*u2) + u2*(g12*u1+g22*u2);
    tau_m = 1/sqrt(tau_m); // this is the parameter for the momentum equation
 
    tau_c = (d11+d21)*(d11+d21)+(d12+d22)*(d12+d22);
    tau_c *= tau_m;
    tau_c = 1/tau_c;

    params[0] = tau_m;
    params[1] = tau_c;

/*    delta = (d11*d11+d21*d21)*(d11*d11+d21*d21)+2*(d11*d12+d21*d22)*(d11*d12+d21*d22)+  // G:G
  (d12*d12+d22*d22)*(d12*d12+d22*d22);
    delta *= C_I*nu*nu;         
    delta += 4/(time_step*time_step);  
    delta += u1*u1*(d11*d11+d21*d21)+2*u1*u2*(d11*d12+d21*d22)+u2*u2*(d12*d12+d22*d22);  // uGu
    delta = 1/sqrt(delta); // this is the parameter for the momentum equation
    
    delta *= ((d11+d21)*(d11+d21)+(d12+d22)*(d12+d22));   // gg
    delta = 1/delta; // this is the parameter for the mass equation
*/    
}


// ======================================================================
// Type 1, Standard Galerkin
// Type 1, Coletti
// Type 1, GL00Convolution
// ======================================================================
void TimeNSType1Galerkin(double Mult, double *coeff,
double *param, double hK,
double **OrigValues, int *N_BaseFuncts,
double ***LocMatrices, double **LocRhs)
{
  double **MatrixA, **MatrixB1, **MatrixB2, **MatrixM;
  double *Rhs1, *Rhs2, val;
  double *MatrixRow, *MatrixRow1, *MatrixRow2, *MatrixMRow;
  double ansatz00, ansatz10, ansatz01;
  double test00, test10, test01;
  double *Orig0, *Orig1, *Orig2, *Orig3;
  int i,j,N_U, N_P;
  double c0, c1, c2;
  double u1, u2;

  MatrixA = LocMatrices[0];
  MatrixM = LocMatrices[1];
  MatrixB1 = LocMatrices[2];
  MatrixB2 = LocMatrices[3];

  Rhs1 = LocRhs[0];
  Rhs2 = LocRhs[1];

  N_U = N_BaseFuncts[0];
  N_P = N_BaseFuncts[1];

  Orig0 = OrigValues[0];         // u_x
  Orig1 = OrigValues[1];         // u_y
  Orig2 = OrigValues[2];         // u
  Orig3 = OrigValues[3];         // p

  c0 = coeff[0];                 // nu
  c1 = coeff[1];                 // f1
  c2 = coeff[2];                 // f2

  u1 = param[0];                 // u1old
  u2 = param[1];                 // u2old

  for(i=0;i<N_U;i++)
  {
    MatrixRow = MatrixA[i];
    MatrixMRow = MatrixM[i];
    test10 = Orig0[i];
    test01 = Orig1[i];
    test00 = Orig2[i];

    Rhs1[i] += Mult*test00*c1;
    Rhs2[i] += Mult*test00*c2;

    for(j=0;j<N_U;j++)
    {
      ansatz10 = Orig0[j];
      ansatz01 = Orig1[j];
      ansatz00 = Orig2[j];

      val  = c0*(test10*ansatz10+test01*ansatz01);
      val += (u1*ansatz10+u2*ansatz01)*test00;
      MatrixRow[j] += Mult * val;

      val = ansatz00*test00;
      MatrixMRow[j] += Mult * val;
    }                            // endfor j
  }                              // endfor i

  for(i=0;i<N_P;i++)
  {
    MatrixRow1 = MatrixB1[i];
    MatrixRow2 = MatrixB2[i];

    test00 = Orig3[i];

    for(j=0;j<N_U;j++)
    {
      ansatz10 = Orig0[j];
      ansatz01 = Orig1[j];

      val = -Mult*test00*ansatz10;
      MatrixRow1[j] += val;

      val = -Mult*test00*ansatz01;
      MatrixRow2[j] += val;
    }                            // endfor j
  }                              // endfor i
}


// ======================================================================
// for Type 1 is no SDFEM available
// ======================================================================

// ======================================================================
// Type 1, for upwind (only laplacian in A block)
// ======================================================================
void TimeNSType1Upwind(double Mult, double *coeff,
double *param, double hK,
double **OrigValues, int *N_BaseFuncts,
double ***LocMatrices, double **LocRhs)
{
  double **MatrixA, **MatrixB1, **MatrixB2, **MatrixM;
  double *Rhs1, *Rhs2, val;
  double *MatrixRow, *MatrixRow1, *MatrixRow2, *MatrixMRow;
  double ansatz00, ansatz10, ansatz01;
  double test00, test10, test01;
  double *Orig0, *Orig1, *Orig2, *Orig3;
  int i,j,N_U, N_P;
  double c0, c1, c2;

  MatrixA = LocMatrices[0];
  MatrixM = LocMatrices[1];
  MatrixB1 = LocMatrices[2];
  MatrixB2 = LocMatrices[3];

  Rhs1 = LocRhs[0];
  Rhs2 = LocRhs[1];

  N_U = N_BaseFuncts[0];
  N_P = N_BaseFuncts[1];

  Orig0 = OrigValues[0];         // u_x
  Orig1 = OrigValues[1];         // u_y
  Orig2 = OrigValues[2];         // u
  Orig3 = OrigValues[3];         // p

  c0 = coeff[0];                 // nu
  c1 = coeff[1];                 // f1
  c2 = coeff[2];                 // f2

  for(i=0;i<N_U;i++)
  {
    MatrixRow = MatrixA[i];
    MatrixMRow = MatrixM[i];
    test10 = Orig0[i];
    test01 = Orig1[i];
    test00 = Orig2[i];

    Rhs1[i] += Mult*test00*c1;
    Rhs2[i] += Mult*test00*c2;

    for(j=0;j<N_U;j++)
    {
      ansatz10 = Orig0[j];
      ansatz01 = Orig1[j];
      ansatz00 = Orig2[j];

      val = c0*(test10*ansatz10+test01*ansatz01);
      MatrixRow[j] += Mult * val;

      val = ansatz00*test00;
      MatrixMRow[j] += Mult * val;
    }                            // endfor j
  }                              // endfor i

  for(i=0;i<N_P;i++)
  {
    MatrixRow1 = MatrixB1[i];
    MatrixRow2 = MatrixB2[i];

    test00 = Orig3[i];

    for(j=0;j<N_U;j++)
    {
      ansatz10 = Orig0[j];
      ansatz01 = Orig1[j];

      val = -Mult*test00*ansatz10;
      MatrixRow1[j] += val;

      val = -Mult*test00*ansatz01;
      MatrixRow2[j] += val;
    }                            // endfor j

  }                              // endfor i
}


// ======================================================================
// Type 1, Smagorinsky
// the nonlinear viscosity is treated implicitly
// ======================================================================
void TimeNSType1Smagorinsky(double Mult, double *coeff,
double *param, double hK,
double **OrigValues, int *N_BaseFuncts,
double ***LocMatrices, double **LocRhs)
{
  double **MatrixA, **MatrixB1, **MatrixB2, **MatrixM;
  double *Rhs1, *Rhs2, val;
  double *MatrixRow, *MatrixRow1, *MatrixRow2, *MatrixMRow;
  double ansatz00, ansatz10, ansatz01;
  double test00, test10, test01;
  double *Orig0, *Orig1, *Orig2, *Orig3;
  int i,j, N_U, N_P;
  double c0, c1, c2;
  double u1, u2, mu, delta;

  MatrixA = LocMatrices[0];
  MatrixM = LocMatrices[1];
  MatrixB1 = LocMatrices[2];
  MatrixB2 = LocMatrices[3];

  Rhs1 = LocRhs[0];
  Rhs2 = LocRhs[1];

  N_U = N_BaseFuncts[0];
  N_P = N_BaseFuncts[1];

  Orig0 = OrigValues[0];         // u_x
  Orig1 = OrigValues[1];         // u_y
  Orig2 = OrigValues[2];         // u
  Orig3 = OrigValues[3];         // p

  c0 = coeff[0];                 // nu
  c1 = coeff[1];                 // f1
  c2 = coeff[2];                 // f2

  u1 = param[0];                 // u1old
  u2 = param[1];                 // u2old

  delta =  CharacteristicFilterWidth(hK);
  mu = TurbulentViscosity(delta,&param[2],&param[0],&param[0]);
  
  for(i=0;i<N_U;i++)
  {
    MatrixRow = MatrixA[i];
    MatrixMRow = MatrixM[i];
    test10 = Orig0[i];
    test01 = Orig1[i];
    test00 = Orig2[i];

    Rhs1[i] += Mult*test00*c1;
    Rhs2[i] += Mult*test00*c2;

    for(j=0;j<N_U;j++)
    {
      ansatz10 = Orig0[j];
      ansatz01 = Orig1[j];
      ansatz00 = Orig2[j];

      val  = (c0+mu)*(test10*ansatz10+test01*ansatz01);
      val += (u1*ansatz10+u2*ansatz01)*test00;
      MatrixRow[j] += Mult * val;

      val = ansatz00*test00;
      MatrixMRow[j] += Mult * val;
    }                            // endfor j
  }                              // endfor i

  for(i=0;i<N_P;i++)
  {
    MatrixRow1 = MatrixB1[i];
    MatrixRow2 = MatrixB2[i];

    test00 = Orig3[i];

    for(j=0;j<N_U;j++)
    {
      ansatz10 = Orig0[j];
      ansatz01 = Orig1[j];

      val = -Mult*test00*ansatz10;
      MatrixRow1[j] += val;

      val = -Mult*test00*ansatz01;
      MatrixRow2[j] += val;
    }                            // endfor j

  }                              // endfor i
}


// ======================================================================
// Type 1, Galdi-Layton 98 Model auxiliary problem
// ======================================================================
void TimeNSType1GL00AuxProblem(double Mult, double *coeff,
double *param, double hK,
double **OrigValues, int *N_BaseFuncts,
double ***LocMatrices, double **LocRhs)
{
  double **MatrixA, **MatrixB1, **MatrixB2, **MatrixM, **AuxMatrix;
  double *Rhs1, *Rhs2, val;
  double *MatrixRow, *MatrixRow1, *MatrixRow2, *MatrixMRow;
  double *AuxMatrixRow;
  double ansatz00, ansatz10, ansatz01;
  double test00, test10, test01;
  double *Orig0, *Orig1, *Orig2, *Orig3;
  int i,j, N_U, N_P;
  double c0, c1, c2, mu2, delta, mu;
  double u1, u2;
  double gamma = TDatabase::ParamDB->GAUSSIAN_GAMMA;

  MatrixA = LocMatrices[0];
  MatrixM = LocMatrices[1];
  MatrixB1 = LocMatrices[3];
  MatrixB2 = LocMatrices[4];
  AuxMatrix = LocMatrices[2];

  Rhs1 = LocRhs[0];
  Rhs2 = LocRhs[1];

  N_U = N_BaseFuncts[0];
  N_P = N_BaseFuncts[1];

  Orig0 = OrigValues[0];         // u_x
  Orig1 = OrigValues[1];         // u_y
  Orig2 = OrigValues[2];         // u
  Orig3 = OrigValues[3];         // p

  c0 = coeff[0];                 // nu
  c1 = coeff[1];                 // f1
  c2 = coeff[2];                 // f2

  u1 = param[0];                 // u1old
  u2 = param[1];                 // u2old

  // filter width
  delta =  CharacteristicFilterWidth(hK);

  // delta^2/(4 gamma)
  mu2 = 0.25*delta*delta/gamma;

  mu = TurbulentViscosity(delta,&param[2],&param[0],&param[0]);

  for(i=0;i<N_U;i++)
  {
    MatrixRow = MatrixA[i];
    MatrixMRow = MatrixM[i];
    AuxMatrixRow = AuxMatrix[i];

    test10 = Orig0[i];
    test01 = Orig1[i];
    test00 = Orig2[i];

    Rhs1[i] += Mult*test00*c1;
    Rhs2[i] += Mult*test00*c2;

    for(j=0;j<N_U;j++)
    {
      ansatz10 = Orig0[j];
      ansatz01 = Orig1[j];
      ansatz00 = Orig2[j];

      val  = (c0+mu)*(test10*ansatz10+test01*ansatz01);
      val += (u1*ansatz10+u2*ansatz01)*test00;
      MatrixRow[j] += Mult * val;

      val = ansatz00*test00;
      MatrixMRow[j] += Mult * val;

      val  = mu2*(test10*ansatz10+test01*ansatz01);
      val += ansatz00*test00;
      AuxMatrixRow[j] += Mult * val;

    }                            // endfor j
  }                              // endfor i

  for(i=0;i<N_P;i++)
  {
    MatrixRow1 = MatrixB1[i];
    MatrixRow2 = MatrixB2[i];

    test00 = Orig3[i];

    for(j=0;j<N_U;j++)
    {
      ansatz10 = Orig0[j];
      ansatz01 = Orig1[j];

      val = -Mult*test00*ansatz10;
      MatrixRow1[j] += val;

      val = -Mult*test00*ansatz01;
      MatrixRow2[j] += val;
    }                            // endfor j

  }                              // endfor i
}

// ======================================================================
// Type 1, for group fem (the matrices for the convective term)
// ======================================================================
void TimeNSType1GroupFEM(double Mult, double *coeff,
double *param, double hK,
double **OrigValues, int *N_BaseFuncts,
double ***LocMatrices, double **LocRhs)
{
  double **MatrixCx, **MatrixCy;
  double val;
  double *MatrixRow1, *MatrixRow2;
  double ansatz10, ansatz01;
  double test00;
  double *Orig0, *Orig1, *Orig2;
  int i,j,N_U;

  MatrixCx = LocMatrices[0];
  MatrixCy = LocMatrices[1];

  N_U = N_BaseFuncts[0];

  Orig0 = OrigValues[0];         // u_x
  Orig1 = OrigValues[1];         // u_y
  Orig2 = OrigValues[2];         // u

  for(i=0;i<N_U;i++)
  {
    MatrixRow1 = MatrixCx[i];
    MatrixRow2 = MatrixCy[i];
    test00 = Orig2[i];

    for(j=0;j<N_U;j++)
    {
      ansatz10 = Orig0[j];
      ansatz01 = Orig1[j];

      val = ansatz10*test00;
      MatrixRow1[j] += Mult * val;

      val = ansatz01*test00;
      MatrixRow2[j] += Mult * val;
    }                            // endfor j
  }                              // endfor i
}


// ======================================================================
// Type 2, Standard Galerkin
// Type 2, Coletti
// Type 2, GL00Convolution
// ======================================================================
void TimeNSType2Galerkin(double Mult, double *coeff,
double *param, double hK,
double **OrigValues, int *N_BaseFuncts,
double ***LocMatrices, double **LocRhs)
{
  double **MatrixA, **MatrixB1, **MatrixB2, **MatrixM;
  double **MatrixB1T, **MatrixB2T;
  double *Rhs1, *Rhs2, val;
  double *MatrixRow, *MatrixRow1, *MatrixRow2, *MatrixMRow;
  double ansatz00, ansatz10, ansatz01;
  double test00, test10, test01;
  double *Orig0, *Orig1, *Orig2, *Orig3;
  int i,j, N_U, N_P;
  double c0, c1, c2;
  double u1, u2;

  MatrixA = LocMatrices[0];
  MatrixM = LocMatrices[1];
  MatrixB1 = LocMatrices[2];
  MatrixB2 = LocMatrices[3];
  MatrixB1T = LocMatrices[4];
  MatrixB2T = LocMatrices[5];

  Rhs1 = LocRhs[0];
  Rhs2 = LocRhs[1];

  N_U = N_BaseFuncts[0];
  N_P = N_BaseFuncts[1];

  Orig0 = OrigValues[0];         // u_x
  Orig1 = OrigValues[1];         // u_y
  Orig2 = OrigValues[2];         // u
  Orig3 = OrigValues[3];         // p

  c0 = coeff[0];                 // nu
  c1 = coeff[1];                 // f1
  c2 = coeff[2];                 // f2

  u1 = param[0];                 // u1old
  u2 = param[1];                 // u2old

  for(i=0;i<N_U;i++)
  {
    MatrixRow = MatrixA[i];
    MatrixMRow = MatrixM[i];
    test10 = Orig0[i];
    test01 = Orig1[i];
    test00 = Orig2[i];

    Rhs1[i] += Mult*test00*c1;
    Rhs2[i] += Mult*test00*c2;

    for(j=0;j<N_U;j++)
    {
      ansatz10 = Orig0[j];
      ansatz01 = Orig1[j];
      ansatz00 = Orig2[j];

      val  = c0*(test10*ansatz10+test01*ansatz01);
      val += (u1*ansatz10+u2*ansatz01)*test00;
      MatrixRow[j] += Mult * val;

      val = ansatz00*test00;
      MatrixMRow[j] += Mult * val;
    }                            // endfor j

    MatrixRow1 = MatrixB1T[i];
    MatrixRow2 = MatrixB2T[i];
    for(j=0;j<N_P;j++)
    {
      ansatz00 = Orig3[j];

      val = -Mult*ansatz00*test10;
      MatrixRow1[j] += val;

      val = -Mult*ansatz00*test01;
      MatrixRow2[j] += val;
    }
  }                              // endfor i

  for(i=0;i<N_P;i++)
  {
    MatrixRow1 = MatrixB1[i];
    MatrixRow2 = MatrixB2[i];

    test00 = Orig3[i];

    for(j=0;j<N_U;j++)
    {
      ansatz10 = Orig0[j];
      ansatz01 = Orig1[j];

      val = -Mult*test00*ansatz10;
      MatrixRow1[j] += val;

      val = -Mult*test00*ansatz01;
      MatrixRow2[j] += val;
    }                            // endfor j

  }                              // endfor i
}


// ======================================================================
// for Type 2 SDFEM is not available
// ======================================================================

// ======================================================================
// Type 2, Upwind (only Laplacian in A block)
// ======================================================================
void TimeNSType2Upwind(double Mult, double *coeff,
double *param, double hK,
double **OrigValues, int *N_BaseFuncts,
double ***LocMatrices, double **LocRhs)
{
  double **MatrixA, **MatrixB1, **MatrixB2, **MatrixM;
  double **MatrixB1T, **MatrixB2T;
  double *Rhs1, *Rhs2, val;
  double *MatrixRow, *MatrixRow1, *MatrixRow2, *MatrixMRow;
  double ansatz00, ansatz10, ansatz01;
  double test00, test10, test01;
  double *Orig0, *Orig1, *Orig2, *Orig3;
  int i,j, N_U, N_P;
  double c0, c1, c2;
  
  MatrixA = LocMatrices[0];
  MatrixM = LocMatrices[1];
  MatrixB1 = LocMatrices[2];
  MatrixB2 = LocMatrices[3];
  MatrixB1T = LocMatrices[4];
  MatrixB2T = LocMatrices[5];

  Rhs1 = LocRhs[0];
  Rhs2 = LocRhs[1];

  N_U = N_BaseFuncts[0];
  N_P = N_BaseFuncts[1];

  Orig0 = OrigValues[0];         // u_x
  Orig1 = OrigValues[1];         // u_y
  Orig2 = OrigValues[2];         // u
  Orig3 = OrigValues[3];         // p

  c0 = coeff[0];                 // nu
  c1 = coeff[1];                 // f1
  c2 = coeff[2];                 // f2

  for(i=0;i<N_U;i++)
  {
    MatrixRow = MatrixA[i];
    MatrixMRow = MatrixM[i];
    test10 = Orig0[i];
    test01 = Orig1[i];
    test00 = Orig2[i];

    Rhs1[i] += Mult*test00*c1;
    Rhs2[i] += Mult*test00*c2;

    for(j=0;j<N_U;j++)
    {
      ansatz10 = Orig0[j];
      ansatz01 = Orig1[j];
      ansatz00 = Orig2[j];

      val  = c0*(test10*ansatz10+test01*ansatz01);
      MatrixRow[j] += Mult * val;

      val = ansatz00*test00;
      MatrixMRow[j] += Mult * val;
    }                            // endfor j

    MatrixRow1 = MatrixB1T[i];
    MatrixRow2 = MatrixB2T[i];
    for(j=0;j<N_P;j++)
    {
      ansatz00 = Orig3[j];

      val = -Mult*ansatz00*test10;
      MatrixRow1[j] += val;

      val = -Mult*ansatz00*test01;
      MatrixRow2[j] += val;
    }
  }                              // endfor i

  for(i=0;i<N_P;i++)
  {
    MatrixRow1 = MatrixB1[i];
    MatrixRow2 = MatrixB2[i];

    test00 = Orig3[i];

    for(j=0;j<N_U;j++)
    {
      ansatz10 = Orig0[j];
      ansatz01 = Orig1[j];

      val = -Mult*test00*ansatz10;
      MatrixRow1[j] += val;

      val = -Mult*test00*ansatz01;
      MatrixRow2[j] += val;
    }                            // endfor j

  }                              // endfor i
}


// ======================================================================
// Type 2, Smagorinsky
// ======================================================================
void TimeNSType2Smagorinsky(double Mult, double *coeff,
double *param, double hK,
double **OrigValues, int *N_BaseFuncts,
double ***LocMatrices, double **LocRhs)
{
  double **MatrixA, **MatrixB1, **MatrixB2, **MatrixM;
  double **MatrixB1T, **MatrixB2T;
  double *Rhs1, *Rhs2, val;
  double *MatrixRow, *MatrixRow1, *MatrixRow2, *MatrixMRow;
  double ansatz00, ansatz10, ansatz01;
  double test00, test10, test01;
  double *Orig0, *Orig1, *Orig2, *Orig3;
  int i,j, N_U, N_P;
  double c0, c1, c2;
  double u1, u2, mu, delta;

  MatrixA = LocMatrices[0];
  MatrixM = LocMatrices[1];
  MatrixB1 = LocMatrices[2];
  MatrixB2 = LocMatrices[3];
  MatrixB1T = LocMatrices[4];
  MatrixB2T = LocMatrices[5];

  Rhs1 = LocRhs[0];
  Rhs2 = LocRhs[1];

  N_U = N_BaseFuncts[0];
  N_P = N_BaseFuncts[1];

  Orig0 = OrigValues[0];         // u_x
  Orig1 = OrigValues[1];         // u_y
  Orig2 = OrigValues[2];         // u
  Orig3 = OrigValues[3];         // p

  c0 = coeff[0];                 // nu
  c1 = coeff[1];                 // f1
  c2 = coeff[2];                 // f2

  u1 = param[0];                 // u1old
  u2 = param[1];                 // u2old

  delta =  CharacteristicFilterWidth(hK);
  mu = TurbulentViscosity(delta,&param[2],&param[0],&param[0]);

  for(i=0;i<N_U;i++)
  {
    MatrixRow = MatrixA[i];
    MatrixMRow = MatrixM[i];
    test10 = Orig0[i];
    test01 = Orig1[i];
    test00 = Orig2[i];

    Rhs1[i] += Mult*test00*c1;
    Rhs2[i] += Mult*test00*c2;

    for(j=0;j<N_U;j++)
    {
      ansatz10 = Orig0[j];
      ansatz01 = Orig1[j];
      ansatz00 = Orig2[j];

      val  = (c0+mu)*(test10*ansatz10+test01*ansatz01);
      val += (u1*ansatz10+u2*ansatz01)*test00;
      MatrixRow[j] += Mult * val;

      val = ansatz00*test00;
      MatrixMRow[j] += Mult * val;
    }                            // endfor j

    MatrixRow1 = MatrixB1T[i];
    MatrixRow2 = MatrixB2T[i];
    for(j=0;j<N_P;j++)
    {
      ansatz00 = Orig3[j];

      val = -Mult*ansatz00*test10;
      MatrixRow1[j] += val;

      val = -Mult*ansatz00*test01;
      MatrixRow2[j] += val;
    }
  }                              // endfor i

  for(i=0;i<N_P;i++)
  {
    MatrixRow1 = MatrixB1[i];
    MatrixRow2 = MatrixB2[i];

    test00 = Orig3[i];

    for(j=0;j<N_U;j++)
    {
      ansatz10 = Orig0[j];
      ansatz01 = Orig1[j];

      val = -Mult*test00*ansatz10;
      MatrixRow1[j] += val;

      val = -Mult*test00*ansatz01;
      MatrixRow2[j] += val;
    }                            // endfor j

  }                              // endfor i
}


// ======================================================================
// Type 2, GL00AuxProblem
// ======================================================================
void TimeNSType2GL00AuxProblem(double Mult, double *coeff,
double *param, double hK,
double **OrigValues, int *N_BaseFuncts,
double ***LocMatrices, double **LocRhs)
{
  double **MatrixA, **MatrixB1, **MatrixB2, **MatrixM, **AuxMatrix;
  double **MatrixB1T, **MatrixB2T;
  double *Rhs1, *Rhs2, val;
  double *MatrixRow, *MatrixRow1, *MatrixRow2, *MatrixMRow, *AuxMatrixRow;
  double ansatz00, ansatz10, ansatz01;
  double test00, test10, test01;
  double *Orig0, *Orig1, *Orig2, *Orig3;
  int i,j, N_U, N_P;
  double c0, c1, c2;
  double u1, u2;
  double delta, mu, mu2;
  double gamma = TDatabase::ParamDB->GAUSSIAN_GAMMA;

  MatrixA = LocMatrices[0];
  MatrixM = LocMatrices[1];
  MatrixB1 = LocMatrices[3];
  MatrixB2 = LocMatrices[4];
  MatrixB1T = LocMatrices[5];
  MatrixB2T = LocMatrices[6];
  AuxMatrix = LocMatrices[2];

  Rhs1 = LocRhs[0];
  Rhs2 = LocRhs[1];

  N_U = N_BaseFuncts[0];
  N_P = N_BaseFuncts[1];

  Orig0 = OrigValues[0];         // u_x
  Orig1 = OrigValues[1];         // u_y
  Orig2 = OrigValues[2];         // u
  Orig3 = OrigValues[3];         // p

  c0 = coeff[0];                 // nu
  c1 = coeff[1];                 // f1
  c2 = coeff[2];                 // f2

  u1 = param[0];                 // u1old
  u2 = param[1];                 // u2old

  // filter width
  delta =  CharacteristicFilterWidth(hK);

  // delta^2/(4 gamma)
  mu2 = 0.25*delta*delta/gamma;

  mu = TurbulentViscosity(delta,&param[2],&param[0],&param[0]);

  for(i=0;i<N_U;i++)
  {
    MatrixRow = MatrixA[i];
    MatrixMRow = MatrixM[i];
    AuxMatrixRow = AuxMatrix[i];
    test10 = Orig0[i];
    test01 = Orig1[i];
    test00 = Orig2[i];

    Rhs1[i] += Mult*test00*c1;
    Rhs2[i] += Mult*test00*c2;

    for(j=0;j<N_U;j++)
    {
      ansatz10 = Orig0[j];
      ansatz01 = Orig1[j];
      ansatz00 = Orig2[j];

      val  = (c0+mu)*(test10*ansatz10+test01*ansatz01);
      val += (u1*ansatz10+u2*ansatz01)*test00;
      MatrixRow[j] += Mult * val;

      val = ansatz00*test00;
      MatrixMRow[j] += Mult * val;

      val  = mu2*(test10*ansatz10+test01*ansatz01);
      val += ansatz00*test00;
      AuxMatrixRow[j] += Mult * val;
    }                            // endfor j

    MatrixRow1 = MatrixB1T[i];
    MatrixRow2 = MatrixB2T[i];
    for(j=0;j<N_P;j++)
    {
      ansatz00 = Orig3[j];

      val = -Mult*ansatz00*test10;
      MatrixRow1[j] += val;

      val = -Mult*ansatz00*test01;
      MatrixRow2[j] += val;
    }
  }                              // endfor i

  for(i=0;i<N_P;i++)
  {
    MatrixRow1 = MatrixB1[i];
    MatrixRow2 = MatrixB2[i];

    test00 = Orig3[i];

    for(j=0;j<N_U;j++)
    {
      ansatz10 = Orig0[j];
      ansatz01 = Orig1[j];

      val = -Mult*test00*ansatz10;
      MatrixRow1[j] += val;

      val = -Mult*test00*ansatz01;
      MatrixRow2[j] += val;
    }                            // endfor j

  }                              // endfor i
}


// ======================================================================
// Type 3, Standard Galerkin, (grad u, grad v)
// Type 3, Coletti, (grad u, grad v)
// Type 3, GL00Convolution, (grad u, grad v)`
// ======================================================================
void TimeNSType3Galerkin(double Mult, double *coeff,
double *param, double hK,
double **OrigValues, int *N_BaseFuncts,
double ***LocMatrices, double **LocRhs)
{
  double **MatrixA11, **MatrixA22;
  double **MatrixM11;
  double **MatrixB1, **MatrixB2;
  double *Rhs1, *Rhs2, val;
  double *Matrix11Row, *Matrix22Row;
  double *MatrixM11Row;
  double *MatrixRow1, *MatrixRow2;
  double ansatz00, ansatz10, ansatz01;
  double test00, test10, test01;
  double *Orig0, *Orig1, *Orig2, *Orig3;
  int i,j, N_U, N_P;
  double c0, c1, c2;
  double u1, u2;

  MatrixA11 = LocMatrices[0];
  MatrixA22 = LocMatrices[3];
  MatrixM11 = LocMatrices[4];
  MatrixB1  = LocMatrices[5];
  MatrixB2  = LocMatrices[6];

  Rhs1 = LocRhs[0];
  Rhs2 = LocRhs[1];

  N_U = N_BaseFuncts[0];
  N_P = N_BaseFuncts[1];

  Orig0 = OrigValues[0];         // u_x
  Orig1 = OrigValues[1];         // u_y
  Orig2 = OrigValues[2];         // u
  Orig3 = OrigValues[3];         // p

  c0 = coeff[0];                 // nu
  c1 = coeff[1];                 // f1
  c2 = coeff[2];                 // f2

  u1 = param[0];                 // u1old
  u2 = param[1];                 // u2old

  for(i=0;i<N_U;i++)
  {
    Matrix11Row = MatrixA11[i];
    Matrix22Row = MatrixA22[i];
    MatrixM11Row  = MatrixM11[i];

    test10 = Orig0[i];
    test01 = Orig1[i];
    test00 = Orig2[i];

    Rhs1[i] += Mult*test00*c1;
    Rhs2[i] += Mult*test00*c2;

    for(j=0;j<N_U;j++)
    {
      ansatz10 = Orig0[j];
      ansatz01 = Orig1[j];
      ansatz00 = Orig2[j];

      val  = c0*(test10*ansatz10+test01*ansatz01);
      val += (u1*ansatz10+u2*ansatz01)*test00;
      Matrix11Row[j] += Mult * val;
      Matrix22Row[j] += Mult * val;

      val = Mult*(ansatz00*test00);
      MatrixM11Row[j] += val;
    }                            // endfor j
  }                              // endfor i

  for(i=0;i<N_P;i++)
  {
    MatrixRow1 = MatrixB1[i];
    MatrixRow2 = MatrixB2[i];

    test00 = Orig3[i];

    for(j=0;j<N_U;j++)
    {
      ansatz10 = Orig0[j];
      ansatz01 = Orig1[j];

      val = -Mult*test00*ansatz10;
      MatrixRow1[j] += val;

      val = -Mult*test00*ansatz01;
      MatrixRow2[j] += val;
    }                            // endfor j

  }                              // endfor i
}


// ======================================================================
// Type 3, Standard Galerkin, D(u):D(v)
// Type 3, Coletti, D(u):D(v)
// Type 3, GL00Convolution, D(u):D(v)
// ======================================================================
void TimeNSType3GalerkinDD(double Mult, double *coeff,
double *param, double hK,
double **OrigValues, int *N_BaseFuncts,
double ***LocMatrices, double **LocRhs)
{
  double **MatrixA11 = LocMatrices[0];
  double **MatrixA12 = LocMatrices[1];
  double **MatrixA21 = LocMatrices[2];
  double **MatrixA22 = LocMatrices[3];
  double **MatrixM11 = LocMatrices[4];
  double **MatrixB1  = LocMatrices[5];
  double **MatrixB2  = LocMatrices[6];

  double *Rhs1 = LocRhs[0];
  double *Rhs2 = LocRhs[1];

  int N_U = N_BaseFuncts[0];
  int N_P = N_BaseFuncts[1];

  double *Orig0 = OrigValues[0];         // u_x
  double *Orig1 = OrigValues[1];         // u_y
  double *Orig2 = OrigValues[2];         // u
  double *Orig3 = OrigValues[3];         // p

  double c0 = coeff[0];                 // nu
  double c1 = coeff[1];                 // f1
  double c2 = coeff[2];                 // f2

  double u1 = param[0];                 // u1old
  double u2 = param[1];                 // u2old

  double ansatz00, ansatz10, ansatz01;
  double test00, test10, test01;
  
  double *Matrix11Row, *Matrix12Row, *Matrix21Row, *Matrix22Row;
  double *MatrixM11Row;
  double *MatrixRow1, *MatrixRow2;
  double val, val1;
  
  for(int i=0;i<N_U;i++)
  {
    Matrix11Row = MatrixA11[i];
    Matrix12Row = MatrixA12[i];
    Matrix21Row = MatrixA21[i];
    Matrix22Row = MatrixA22[i];
    MatrixM11Row  = MatrixM11[i];
    
    test10 = Orig0[i];
    test01 = Orig1[i];
    test00 = Orig2[i];

    Rhs1[i] += Mult*test00*c1;
    Rhs2[i] += Mult*test00*c2;

    for(int j=0;j<N_U;j++)
    {
      ansatz10 = Orig0[j];
      ansatz01 = Orig1[j];
      ansatz00 = Orig2[j];
      
      val1 = (u1*ansatz10+u2*ansatz01)*test00;
      val  = c0*(2*test10*ansatz10+test01*ansatz01);
      val += val1;
      Matrix11Row[j] += Mult * val;

      val  = c0*(test01*ansatz10);
      Matrix12Row[j] += Mult * val;

      val  = c0*(test10*ansatz01);
      Matrix21Row[j] += Mult * val;

      val  = c0*(test10*ansatz10+2*test01*ansatz01);
      val += val1;
      Matrix22Row[j] += Mult * val;

      val = Mult*(ansatz00*test00);
      MatrixM11Row[j] += val;
    }                            // endfor j
  }                              // endfor i

  for(int i=0;i<N_P;i++)
  {
    MatrixRow1 = MatrixB1[i];
    MatrixRow2 = MatrixB2[i];

    test00 = Orig3[i];

    for(int j=0;j<N_U;j++)
    {
      ansatz10 = Orig0[j];
      ansatz01 = Orig1[j];

      val = -Mult*test00*ansatz10;
      MatrixRow1[j] += val;

      val = -Mult*test00*ansatz01;
      MatrixRow2[j] += val;
    }                            // endfor j

  }                              // endfor i
}


// ======================================================================
// for Type 3 is SDFEM not available
// ======================================================================

// ======================================================================
// Type 3, Upwind (no convection term), (grad u, grad v)
// ======================================================================
void TimeNSType3Upwind(double Mult, double *coeff,
double *param, double hK,
double **OrigValues, int *N_BaseFuncts,
double ***LocMatrices, double **LocRhs)
{
  double **MatrixA11, **MatrixA22;
  double **MatrixM11, **MatrixM22;
  double **MatrixB1, **MatrixB2;
  double *Rhs1, *Rhs2, val;
  double *Matrix11Row, *Matrix22Row;
  double *MatrixM11Row, *MatrixM22Row;
  double *MatrixRow1, *MatrixRow2;
  double ansatz00, ansatz10, ansatz01;
  double test00, test10, test01;
  double *Orig0, *Orig1, *Orig2, *Orig3;
  int i,j, N_U, N_P;
  double c0, c1, c2;

  MatrixA11 = LocMatrices[0];
  MatrixA22 = LocMatrices[3];
  MatrixM11 = LocMatrices[4];
  MatrixM22 = LocMatrices[5];
  MatrixB1  = LocMatrices[6];
  MatrixB2  = LocMatrices[7];

  Rhs1 = LocRhs[0];
  Rhs2 = LocRhs[1];

  N_U = N_BaseFuncts[0];
  N_P = N_BaseFuncts[1];

  Orig0 = OrigValues[0];         // u_x
  Orig1 = OrigValues[1];         // u_y
  Orig2 = OrigValues[2];         // u
  Orig3 = OrigValues[3];         // p

  c0 = coeff[0];                 // nu
  c1 = coeff[1];                 // f1
  c2 = coeff[2];                 // f2

  for(i=0;i<N_U;i++)
  {
    Matrix11Row = MatrixA11[i];
    Matrix22Row = MatrixA22[i];
    MatrixM11Row  = MatrixM11[i];
    MatrixM22Row  = MatrixM22[i];

    test10 = Orig0[i];
    test01 = Orig1[i];
    test00 = Orig2[i];

    Rhs1[i] += Mult*test00*c1;
    Rhs2[i] += Mult*test00*c2;

    for(j=0;j<N_U;j++)
    {
      ansatz10 = Orig0[j];
      ansatz01 = Orig1[j];
      ansatz00 = Orig2[j];

      val  = Mult*c0*(test10*ansatz10+test01*ansatz01);
      Matrix11Row[j] += val;
      Matrix22Row[j] += val;

      val = Mult*(ansatz00*test00);
      MatrixM11Row[j] += val;
      MatrixM22Row[j] += val;
    }                            // endfor j
  }                              // endfor i

  for(i=0;i<N_P;i++)
  {
    MatrixRow1 = MatrixB1[i];
    MatrixRow2 = MatrixB2[i];

    test00 = Orig3[i];

    for(j=0;j<N_U;j++)
    {
      ansatz10 = Orig0[j];
      ansatz01 = Orig1[j];

      val = -Mult*test00*ansatz10;
      MatrixRow1[j] += val;

      val = -Mult*test00*ansatz01;
      MatrixRow2[j] += val;
    }                            // endfor j

  }                              // endfor i
}


// ======================================================================
// Type 3, Upwind (no convection term), D(u):D(v)
// ======================================================================
void TimeNSType3UpwindDD(double Mult, double *coeff,
double *param, double hK,
double **OrigValues, int *N_BaseFuncts,
double ***LocMatrices, double **LocRhs)
{
  double **MatrixA11, **MatrixA12, **MatrixA21, **MatrixA22;
  double **MatrixM11, **MatrixM22;
  double **MatrixB1, **MatrixB2;
  double *Rhs1, *Rhs2, val;
  double *Matrix11Row, *Matrix12Row, *Matrix21Row, *Matrix22Row;
  double *MatrixM11Row, *MatrixM22Row;
  double *MatrixRow1, *MatrixRow2;
  double ansatz00, ansatz10, ansatz01;
  double test00, test10, test01;
  double *Orig0, *Orig1, *Orig2, *Orig3;
  int i,j, N_U, N_P;
  double c0, c1, c2;

  MatrixA11 = LocMatrices[0];
  MatrixA12 = LocMatrices[1];
  MatrixA21 = LocMatrices[2];
  MatrixA22 = LocMatrices[3];
  MatrixM11 = LocMatrices[4];
  MatrixM22 = LocMatrices[5];
  MatrixB1  = LocMatrices[6];
  MatrixB2  = LocMatrices[7];

  Rhs1 = LocRhs[0];
  Rhs2 = LocRhs[1];

  N_U = N_BaseFuncts[0];
  N_P = N_BaseFuncts[1];

  Orig0 = OrigValues[0];         // u_x
  Orig1 = OrigValues[1];         // u_y
  Orig2 = OrigValues[2];         // u
  Orig3 = OrigValues[3];         // p

  c0 = coeff[0];                 // nu
  c1 = coeff[1];                 // f1
  c2 = coeff[2];                 // f2

  for(i=0;i<N_U;i++)
  {
    Matrix11Row = MatrixA11[i];
    Matrix12Row = MatrixA12[i];
    Matrix21Row = MatrixA21[i];
    Matrix22Row = MatrixA22[i];
    MatrixM11Row  = MatrixM11[i];
    MatrixM22Row  = MatrixM22[i];
    test10 = Orig0[i];
    test01 = Orig1[i];
    test00 = Orig2[i];

    Rhs1[i] += Mult*test00*c1;
    Rhs2[i] += Mult*test00*c2;

    for(j=0;j<N_U;j++)
    {
      ansatz10 = Orig0[j];
      ansatz01 = Orig1[j];
      ansatz00 = Orig2[j];

      val  = c0*(2* test10*ansatz10+ test01*ansatz01);
      Matrix11Row[j] += Mult * val;

      val  = c0*(test01*ansatz10);
      Matrix12Row[j] += Mult * val;

      val  = c0*(test10*ansatz01);
      Matrix21Row[j] += Mult * val;

      val  = c0*(test10*ansatz10+2*test01*ansatz01);
      Matrix22Row[j] += Mult * val;

      val = Mult*(ansatz00*test00);
      MatrixM11Row[j] += val;
      MatrixM22Row[j] += val;
    }                            // endfor j
  }                              // endfor i

  for(i=0;i<N_P;i++)
  {
    MatrixRow1 = MatrixB1[i];
    MatrixRow2 = MatrixB2[i];

    test00 = Orig3[i];

    for(j=0;j<N_U;j++)
    {
      ansatz10 = Orig0[j];
      ansatz01 = Orig1[j];

      val = -Mult*test00*ansatz10;
      MatrixRow1[j] += val;

      val = -Mult*test00*ansatz01;
      MatrixRow2[j] += val;
    }                            // endfor j

  }                              // endfor i
}


// ======================================================================
// Type 3, Smagorinsky, (grad u, grad v)
// ======================================================================
void TimeNSType3Smagorinsky(double Mult, double *coeff,
double *param, double hK,
double **OrigValues, int *N_BaseFuncts,
double ***LocMatrices, double **LocRhs)
{
  double **MatrixA11, **MatrixA12, **MatrixA21, **MatrixA22;
  double **MatrixM11, **MatrixM22;
  double **MatrixB1, **MatrixB2;
  double *Rhs1, *Rhs2, val;
  double *Matrix11Row, *Matrix22Row;
  double *MatrixM11Row, *MatrixM22Row;
  double *MatrixRow1, *MatrixRow2;
  double ansatz00, ansatz10, ansatz01;
  double test00, test10, test01;
  double *Orig0, *Orig1, *Orig2, *Orig3;
  int i,j, N_U, N_P;
  double c0, c1, c2;
  double u1, u2, mu, delta;

  MatrixA11 = LocMatrices[0];
  MatrixA12 = LocMatrices[1];
  MatrixA21 = LocMatrices[2];
  MatrixA22 = LocMatrices[3];
  MatrixM11 = LocMatrices[4];
  MatrixM22 = LocMatrices[5];
  MatrixB1  = LocMatrices[6];
  MatrixB2  = LocMatrices[7];

  Rhs1 = LocRhs[0];
  Rhs2 = LocRhs[1];

  N_U = N_BaseFuncts[0];
  N_P = N_BaseFuncts[1];

  Orig0 = OrigValues[0];         // u_x
  Orig1 = OrigValues[1];         // u_y
  Orig2 = OrigValues[2];         // u
  Orig3 = OrigValues[3];         // p

  c0 = coeff[0];                 // nu
  c1 = coeff[1];                 // f1
  c2 = coeff[2];                 // f2

  u1 = param[0];                 // u1old
  u2 = param[1];                 // u2old

  delta =  CharacteristicFilterWidth(hK);
  mu = TurbulentViscosity(delta,&param[2],&param[0],&param[0]);

  for(i=0;i<N_U;i++)
  {
    Matrix11Row = MatrixA11[i];
    Matrix22Row = MatrixA22[i];
    MatrixM11Row  = MatrixM11[i];
    MatrixM22Row  = MatrixM22[i];
    test10 = Orig0[i];
    test01 = Orig1[i];
    test00 = Orig2[i];

    Rhs1[i] += Mult*test00*c1;
    Rhs2[i] += Mult*test00*c2;

    for(j=0;j<N_U;j++)
    {
      ansatz10 = Orig0[j];
      ansatz01 = Orig1[j];
      ansatz00 = Orig2[j];

      val  = (c0+mu)*(test10*ansatz10+test01*ansatz01);
      val += (u1*ansatz10+u2*ansatz01)*test00;
      val *= Mult;
      Matrix11Row[j] += val;
      Matrix22Row[j] += val;

      val = Mult*(ansatz00*test00);
      MatrixM11Row[j] += val;
      MatrixM22Row[j] += val;
    }                            // endfor j
  }                              // endfor i

  for(i=0;i<N_P;i++)
  {
    MatrixRow1 = MatrixB1[i];
    MatrixRow2 = MatrixB2[i];

    test00 = Orig3[i];

    for(j=0;j<N_U;j++)
    {
      ansatz10 = Orig0[j];
      ansatz01 = Orig1[j];

      val = -Mult*test00*ansatz10;
      MatrixRow1[j] += val;

      val = -Mult*test00*ansatz01;
      MatrixRow2[j] += val;
    }                            // endfor j

  }                              // endfor i
}


// ======================================================================
// Type 3, Smagorinsky, D(u):D(v)
// ======================================================================
void TimeNSType3SmagorinskyDD(double Mult, double *coeff,
double *param, double hK,
double **OrigValues, int *N_BaseFuncts,
double ***LocMatrices, double **LocRhs)
{
  double **MatrixA11, **MatrixA12, **MatrixA21, **MatrixA22;
  double **MatrixM11, **MatrixM22;
  double **MatrixB1, **MatrixB2;
  double *Rhs1, *Rhs2, val, val1;
  double *Matrix11Row, *Matrix12Row, *Matrix21Row, *Matrix22Row;
  double *MatrixM11Row, *MatrixM22Row;
  double *MatrixRow1, *MatrixRow2;
  double ansatz00, ansatz10, ansatz01;
  double test00, test10, test01;
  double *Orig0, *Orig1, *Orig2, *Orig3;
  int i,j, N_U, N_P;
  double c0, c1, c2;
  double u1, u2, mu, viscosity, delta;

  MatrixA11 = LocMatrices[0];
  MatrixA12 = LocMatrices[1];
  MatrixA21 = LocMatrices[2];
  MatrixA22 = LocMatrices[3];
  MatrixM11 = LocMatrices[4];
  MatrixM22 = LocMatrices[5];
  MatrixB1  = LocMatrices[6];
  MatrixB2  = LocMatrices[7];

  Rhs1 = LocRhs[0];
  Rhs2 = LocRhs[1];

  N_U = N_BaseFuncts[0];
  N_P = N_BaseFuncts[1];

  Orig0 = OrigValues[0];         // u_x
  Orig1 = OrigValues[1];         // u_y
  Orig2 = OrigValues[2];         // u
  Orig3 = OrigValues[3];         // p

  c0 = coeff[0];                 // nu
  c1 = coeff[1];                 // f1
  c2 = coeff[2];                 // f2

  u1 = param[0];                 // u1old
  u2 = param[1];                 // u2old

  delta =  CharacteristicFilterWidth(hK);
  mu = TurbulentViscosity(delta,&param[2],&param[0],&param[0]);
  mu = mu/2.0;
  viscosity = c0+mu;

  for(i=0;i<N_U;i++)
  {
    Matrix11Row = MatrixA11[i];
    Matrix12Row = MatrixA12[i];
    Matrix21Row = MatrixA21[i];
    Matrix22Row = MatrixA22[i];
    MatrixM11Row  = MatrixM11[i];
    MatrixM22Row  = MatrixM22[i];
    test10 = Orig0[i];
    test01 = Orig1[i];
    test00 = Orig2[i];

    Rhs1[i] += Mult*test00*c1;
    Rhs2[i] += Mult*test00*c2;

    for(j=0;j<N_U;j++)
    {
      ansatz10 = Orig0[j];
      ansatz01 = Orig1[j];
      ansatz00 = Orig2[j];

      val1 = (u1*ansatz10+u2*ansatz01)*test00;
      val  = viscosity*(2*test10*ansatz10+test01*ansatz01);
      val += val1;
      Matrix11Row[j] += Mult * val;

      val  = viscosity*(test01*ansatz10);
      Matrix12Row[j] += Mult * val;

      val  = viscosity*(test10*ansatz01);
      Matrix21Row[j] += Mult * val;

      val  = viscosity*(test10*ansatz10+2*test01*ansatz01);
      val += val1;
      Matrix22Row[j] += Mult * val;

      val = Mult*(ansatz00*test00);
      MatrixM11Row[j] += val;
      MatrixM22Row[j] += val;
    }                            // endfor j
  }                              // endfor i

  for(i=0;i<N_P;i++)
  {
    MatrixRow1 = MatrixB1[i];
    MatrixRow2 = MatrixB2[i];

    test00 = Orig3[i];

    for(j=0;j<N_U;j++)
    {
      ansatz10 = Orig0[j];
      ansatz01 = Orig1[j];

      val = -Mult*test00*ansatz10;
      MatrixRow1[j] += val;

      val = -Mult*test00*ansatz01;
      MatrixRow2[j] += val;
    }                            // endfor j

  }                              // endfor i
}


// ======================================================================
// Type 3, GL00AuxProblem (grad u, grad v)
// ======================================================================
void TimeNSType3GL00AuxProblem(double Mult, double *coeff,
double *param, double hK,
double **OrigValues, int *N_BaseFuncts,
double ***LocMatrices, double **LocRhs)
{
  double **MatrixA11, **MatrixA22, **AuxMatrix;
  double **MatrixM11, **MatrixM22;
  double **MatrixB1, **MatrixB2;
  double *Rhs1, *Rhs2, val;
  double *Matrix11Row, *Matrix22Row;
  double *MatrixM11Row, *MatrixM22Row;
  double *AuxMatrixRow;
  double *MatrixRow1, *MatrixRow2;
  double ansatz00, ansatz10, ansatz01;
  double test00, test10, test01;
  double *Orig0, *Orig1, *Orig2, *Orig3;
  int i,j, N_U, N_P;
  double c0, c1, c2;
  double delta, mu, mu2;
  double u1, u2;
  double gamma = TDatabase::ParamDB->GAUSSIAN_GAMMA;

  MatrixA11 = LocMatrices[0];
  MatrixA22 = LocMatrices[3];
  MatrixM11 = LocMatrices[4];
  MatrixM22 = LocMatrices[5];
  MatrixB1  = LocMatrices[7];
  MatrixB2  = LocMatrices[8];
  AuxMatrix = LocMatrices[6];

  Rhs1 = LocRhs[0];
  Rhs2 = LocRhs[1];

  N_U = N_BaseFuncts[0];
  N_P = N_BaseFuncts[1];

  Orig0 = OrigValues[0];         // u_x
  Orig1 = OrigValues[1];         // u_y
  Orig2 = OrigValues[2];         // u
  Orig3 = OrigValues[3];         // p

  c0 = coeff[0];                 // nu
  c1 = coeff[1];                 // f1
  c2 = coeff[2];                 // f2

  u1 = param[0];                 // u1old
  u2 = param[1];                 // u2old

  // filter width
  delta =  CharacteristicFilterWidth(hK);

  // delta^2/(4 gamma)
  mu2 = 0.25*delta*delta/gamma;

  mu = TurbulentViscosity(delta,&param[2],&param[0],&param[0]);

  for(i=0;i<N_U;i++)
  {
    Matrix11Row = MatrixA11[i];
    Matrix22Row = MatrixA22[i];
    MatrixM11Row  = MatrixM11[i];
    MatrixM22Row  = MatrixM22[i];
    AuxMatrixRow = AuxMatrix[i];
    test10 = Orig0[i];
    test01 = Orig1[i];
    test00 = Orig2[i];

    Rhs1[i] += Mult*test00*c1;
    Rhs2[i] += Mult*test00*c2;

    for(j=0;j<N_U;j++)
    {
      ansatz10 = Orig0[j];
      ansatz01 = Orig1[j];
      ansatz00 = Orig2[j];

      val  = (c0+mu)*(test10*ansatz10+test01*ansatz01);
      val += (u1*ansatz10+u2*ansatz01)*test00;
      val *= Mult;
      Matrix11Row[j] += val;
      Matrix22Row[j] += val;

      val = Mult*(ansatz00*test00);
      MatrixM11Row[j] += val;
      MatrixM22Row[j] += val;

      val  = mu2*(test10*ansatz10+test01*ansatz01);
      val += ansatz00*test00;
      AuxMatrixRow[j] += Mult * val;
    }                            // endfor j
  }                              // endfor i

  for(i=0;i<N_P;i++)
  {
    MatrixRow1 = MatrixB1[i];
    MatrixRow2 = MatrixB2[i];

    test00 = Orig3[i];

    for(j=0;j<N_U;j++)
    {
      ansatz10 = Orig0[j];
      ansatz01 = Orig1[j];

      val = -Mult*test00*ansatz10;
      MatrixRow1[j] += val;

      val = -Mult*test00*ansatz01;
      MatrixRow2[j] += val;
    }                            // endfor j

  }                              // endfor i
}


// ======================================================================
// Type 3, GL00AuxProblem, D(u):D(v)
// ======================================================================
void TimeNSType3GL00AuxProblemDD(double Mult, double *coeff,
double *param, double hK,
double **OrigValues, int *N_BaseFuncts,
double ***LocMatrices, double **LocRhs)
{
  double **MatrixA11, **MatrixA12, **MatrixA21, **MatrixA22, **AuxMatrix;
  double **MatrixM11, **MatrixM22;
  double **MatrixB1, **MatrixB2;
  double *Rhs1, *Rhs2, val;
  double *Matrix11Row, *Matrix12Row, *Matrix21Row, *Matrix22Row;
  double *MatrixM11Row, *MatrixM22Row;
  double *MatrixRow1, *MatrixRow2;
  double *AuxMatrixRow;
  double ansatz00, ansatz10, ansatz01;
  double test00, test10, test01;
  double *Orig0, *Orig1, *Orig2, *Orig3;
  int i,j, N_U, N_P;
  double c0, c1, c2;
  double u1, u2;
  double delta, viscosity, val1, mu, mu2;
  double gamma = TDatabase::ParamDB->GAUSSIAN_GAMMA;

  MatrixA11 = LocMatrices[0];
  MatrixA12 = LocMatrices[1];
  MatrixA21 = LocMatrices[2];
  MatrixA22 = LocMatrices[3];
  MatrixM11 = LocMatrices[4];
  MatrixM22 = LocMatrices[5];
  MatrixB1  = LocMatrices[7];
  MatrixB2  = LocMatrices[8];
  AuxMatrix = LocMatrices[6];

  Rhs1 = LocRhs[0];
  Rhs2 = LocRhs[1];

  N_U = N_BaseFuncts[0];
  N_P = N_BaseFuncts[1];

  Orig0 = OrigValues[0];         // u_x
  Orig1 = OrigValues[1];         // u_y
  Orig2 = OrigValues[2];         // u
  Orig3 = OrigValues[3];         // p

  c0 = coeff[0];                 // nu
  c1 = coeff[1];                 // f1
  c2 = coeff[2];                 // f2

  u1 = param[0];                 // u1old
  u2 = param[1];                 // u2old

  // filter width
  delta =  CharacteristicFilterWidth(hK);

  // delta^2/(4 gamma)
  mu2 = 0.25*delta*delta/gamma;

  mu = TurbulentViscosity(delta,&param[2],&param[0],&param[0]);
  mu = mu/2.0;
  viscosity = c0+mu;

  for(i=0;i<N_U;i++)
  {
    Matrix11Row = MatrixA11[i];
    Matrix12Row = MatrixA12[i];
    Matrix21Row = MatrixA21[i];
    Matrix22Row = MatrixA22[i];
    MatrixM11Row  = MatrixM11[i];
    MatrixM22Row  = MatrixM22[i];
    AuxMatrixRow = AuxMatrix[i];

    test10 = Orig0[i];
    test01 = Orig1[i];
    test00 = Orig2[i];

    Rhs1[i] += Mult*test00*c1;
    Rhs2[i] += Mult*test00*c2;

    for(j=0;j<N_U;j++)
    {
      ansatz10 = Orig0[j];
      ansatz01 = Orig1[j];
      ansatz00 = Orig2[j];

      val1 = (u1*ansatz10+u2*ansatz01)*test00;
      val  = viscosity*(2*test10*ansatz10+test01*ansatz01);
      val += val1;
      Matrix11Row[j] += Mult * val;

      val  = viscosity*(test01*ansatz10);
      Matrix12Row[j] += Mult * val;

      val  = viscosity*(test10*ansatz01);
      Matrix21Row[j] += Mult * val;

      val  = viscosity*(test10*ansatz10+2*test01*ansatz01);
      val += val1;
      Matrix22Row[j] += Mult * val;

      val = Mult*(ansatz00*test00);
      MatrixM11Row[j] += val;
      MatrixM22Row[j] += val;

      val  = mu2*(test10*ansatz10+test01*ansatz01);
      val += ansatz00*test00;
      AuxMatrixRow[j] += Mult * val;

    }                            // endfor j
  }                              // endfor i

  for(i=0;i<N_P;i++)
  {
    MatrixRow1 = MatrixB1[i];
    MatrixRow2 = MatrixB2[i];

    test00 = Orig3[i];

    for(j=0;j<N_U;j++)
    {
      ansatz10 = Orig0[j];
      ansatz01 = Orig1[j];

      val = -Mult*test00*ansatz10;
      MatrixRow1[j] += val;

      val = -Mult*test00*ansatz01;
      MatrixRow2[j] += val;
    }                            // endfor j

  }                              // endfor i
}


// ======================================================================
// Type 3, VMSProjection, D(u):D(v)
// ======================================================================
void TimeNSType3VMSProjectionDD(double Mult, double *coeff,
double *param, double hK,
double **OrigValues, int *N_BaseFuncts,
double ***LocMatrices, double **LocRhs)
{
  double **MatrixA11, **MatrixA12, **MatrixA21, **MatrixA22;
  double **MatrixM11, **MatrixM22;
  double **MatrixB1, **MatrixB2;
  double **MatrixL, **Matrix_tilde_G11 ;
  double **Matrix_tilde_G22, **Matrix_G11, **Matrix_G22;
  double *Rhs1, *Rhs2, val, val1;
  double *Matrix11Row, *Matrix12Row, *Matrix21Row, *Matrix22Row;
  double *MatrixM11Row, *MatrixM22Row;
  double *MatrixRow1, *MatrixRow2;
  double ansatz00, ansatz10, ansatz01;
  double test00, test10, test01;
  double *Orig0, *Orig1, *Orig2, *Orig3, *Orig4;
  int i,j, N_U, N_P, N_L;
  double c0, c1, c2;
  double u1, u2, mu, viscosity, delta;

  //cout << "vms";

  MatrixA11 = LocMatrices[0];
  MatrixA12 = LocMatrices[1];
  MatrixA21 = LocMatrices[2];
  MatrixA22 = LocMatrices[3];
  MatrixM11 = LocMatrices[4];
  MatrixM22 = LocMatrices[5];
  MatrixL   = LocMatrices[6];
  MatrixB1  = LocMatrices[7];
  MatrixB2  = LocMatrices[8];
  Matrix_tilde_G11  = LocMatrices[9];
  Matrix_tilde_G22  = LocMatrices[10];
  Matrix_G11  = LocMatrices[11];
  Matrix_G22  = LocMatrices[12];

  Rhs1 = LocRhs[0];
  Rhs2 = LocRhs[1];

  N_U = N_BaseFuncts[0];
  N_P = N_BaseFuncts[1];
  N_L = N_BaseFuncts[3];

  Orig0 = OrigValues[0];         // u_x
  Orig1 = OrigValues[1];         // u_y
  Orig2 = OrigValues[2];         // u
  Orig3 = OrigValues[3];         // p
  Orig4 = OrigValues[4];         // l

  c0 = coeff[0];                 // nu
  c1 = coeff[1];                 // f1
  c2 = coeff[2];                 // f2

  u1 = param[0];                 // u1old
  u2 = param[1];                 // u2old

  delta =  CharacteristicFilterWidth(hK);
  mu = TurbulentViscosity(delta,&param[2],&param[0],&param[0]);
  mu = mu/2.0;
  viscosity = c0+mu;

  for(i=0;i<N_U;i++)
  {
    Matrix11Row = MatrixA11[i];
    Matrix12Row = MatrixA12[i];
    Matrix21Row = MatrixA21[i];
    Matrix22Row = MatrixA22[i];
    MatrixM11Row  = MatrixM11[i];
    MatrixM22Row  = MatrixM22[i];
    test10 = Orig0[i];
    test01 = Orig1[i];
    test00 = Orig2[i];

    Rhs1[i] += Mult*test00*c1;
    Rhs2[i] += Mult*test00*c2;

    for(j=0;j<N_U;j++)
    {
      ansatz10 = Orig0[j];
      ansatz01 = Orig1[j];
      ansatz00 = Orig2[j];

      val1 = (u1*ansatz10+u2*ansatz01)*test00;
      val  = viscosity*(2*test10*ansatz10+test01*ansatz01);
      val += val1;
      Matrix11Row[j] += Mult * val;

      val  = viscosity*(test01*ansatz10);
      Matrix12Row[j] += Mult * val;

      val  = viscosity*(test10*ansatz01);
      Matrix21Row[j] += Mult * val;

      val  = viscosity*(test10*ansatz10+2*test01*ansatz01);
      val += val1;
      Matrix22Row[j] += Mult * val;

      val = Mult*(ansatz00*test00);
      MatrixM11Row[j] += val;
      MatrixM22Row[j] += val;
    }                            // endfor j
  }                              // endfor i

  for(i=0;i<N_P;i++)
  {
    MatrixRow1 = MatrixB1[i];
    MatrixRow2 = MatrixB2[i];

    test00 = Orig3[i];

    for(j=0;j<N_U;j++)
    {
      ansatz10 = Orig0[j];
      ansatz01 = Orig1[j];

      val = -Mult*test00*ansatz10;
      MatrixRow1[j] += val;

      val = -Mult*test00*ansatz01;
      MatrixRow2[j] += val;
    }                            // endfor j

  }                              // endfor i

  for(i=0;i<N_U;i++)
  {
    Matrix11Row = Matrix_tilde_G11[i];
    Matrix22Row  = Matrix_tilde_G22[i];
    test10 = Orig0[i];
    test01 = Orig1[i];

    for(j=0;j<N_L;j++)
    {
      ansatz00 = Orig4[j];
      Matrix11Row[j] -= Mult * 2*mu * ansatz00 * test10;
      Matrix22Row[j] -= Mult * 2*mu * ansatz00 * test01;
    }
  }

  for(i=0;i<N_L;i++)
  {
    Matrix11Row = Matrix_G11[i];
    Matrix22Row = Matrix_G22[i];
    test00 = Orig4[i];

    for(j=0;j<N_U;j++)
    {
      ansatz10 = Orig0[j];
      ansatz01 = Orig1[j];

      Matrix11Row[j] -= Mult * ansatz10 * test00;
      Matrix22Row[j] -= Mult * ansatz01 * test00;
    }
  }

  for(i=0;i<N_L;i++)
  {
    test00 = Orig4[i];
    MatrixRow1 = MatrixL[i];
    for(j=0;j<N_L;j++)
    {
      ansatz00 = Orig4[j];
      MatrixRow1[j] += Mult * ansatz00 * test00;
    }
  }
}


// ======================================================================
// Type 4, Standard Galerkin, (grad u, grad v)
// Type 4, Coletti, (grad u, grad v)
// Type 4, GL00Convolution, (grad u, grad v)
// ======================================================================
void TimeNSType4Galerkin(double Mult, double *coeff,
double *param, double hK,
double **OrigValues, int *N_BaseFuncts,
double ***LocMatrices, double **LocRhs)
<<<<<<< HEAD
{  
  double **MatrixA11 = LocMatrices[0];
  double **MatrixA12 = LocMatrices[1];
  double **MatrixA21 = LocMatrices[2];
  double **MatrixA22 = LocMatrices[3];
  double **MatrixM11 = LocMatrices[4];
  double **MatrixB1 = LocMatrices[5];
  double **MatrixB2 = LocMatrices[6];
  double **MatrixB1T = LocMatrices[7];
  double **MatrixB2T = LocMatrices[8];

  double *Rhs1 = LocRhs[0];
  double *Rhs2 = LocRhs[1];

  int N_U = N_BaseFuncts[0];
  int N_P = N_BaseFuncts[1];

  double *Orig0 = OrigValues[0];         // u_x
  double *Orig1 = OrigValues[1];         // u_y
  double *Orig2 = OrigValues[2];         // u
  double *Orig3 = OrigValues[3];         // p

  double c0 = coeff[0];                 // nu
  double c1 = coeff[1];                 // f1
  double c2 = coeff[2];                 // f2

  double u1 = param[0];                 // u1old
  double u2 = param[1];                 // u2old

  double *Matrix11Row, *Matrix12Row, *Matrix21Row, *Matrix22Row;
  double *MatrixM11Row;
  double *MatrixRow1, *MatrixRow2;
  double ansatz00, ansatz10, ansatz01;
  double test00, test10, test01, val;
  
  for(int i=0;i<N_U;i++)
=======
{
  double **MatrixA11, **MatrixA12, **MatrixA21, **MatrixA22;
  double **MatrixM11;
  double **MatrixB1, **MatrixB2;
  double **MatrixB1T, **MatrixB2T;
  double *Rhs1, *Rhs2, val;
  double *Matrix11Row, *Matrix22Row;
  double *MatrixM11Row;
  double *MatrixRow1, *MatrixRow2;
  double ansatz00, ansatz10, ansatz01;
  double test00, test10, test01;
  double *Orig0, *Orig1, *Orig2, *Orig3;
  int i,j, N_U, N_P;
  double c0, c1, c2;
  double u1, u2;

  MatrixA11 = LocMatrices[0];
  MatrixA12 = LocMatrices[1];
  MatrixA21 = LocMatrices[2];
  MatrixA22 = LocMatrices[3];
  MatrixM11 = LocMatrices[4];
  MatrixB1 = LocMatrices[5];
  MatrixB2 = LocMatrices[6];
  MatrixB1T = LocMatrices[7];
  MatrixB2T = LocMatrices[8];

  Rhs1 = LocRhs[0];
  Rhs2 = LocRhs[1];

  N_U = N_BaseFuncts[0];
  N_P = N_BaseFuncts[1];

  Orig0 = OrigValues[0];         // u_x
  Orig1 = OrigValues[1];         // u_y
  Orig2 = OrigValues[2];         // u
  Orig3 = OrigValues[3];         // p

  c0 = coeff[0];                 // nu
  c1 = coeff[1];                 // f1
  c2 = coeff[2];                 // f2

  u1 = param[0];                 // u1old
  u2 = param[1];                 // u2old

  for(i=0;i<N_U;i++)
>>>>>>> 55fb279b
  {
    Matrix11Row = MatrixA11[i];    
    Matrix22Row = MatrixA22[i];
    MatrixM11Row  = MatrixM11[i];
<<<<<<< HEAD
    
=======
>>>>>>> 55fb279b
    test10 = Orig0[i];
    test01 = Orig1[i];
    test00 = Orig2[i];

    Rhs1[i] += Mult*test00*c1;
    Rhs2[i] += Mult*test00*c2;

    for(int j=0;j<N_U;j++)
    {
      ansatz10 = Orig0[j];
      ansatz01 = Orig1[j];
      ansatz00 = Orig2[j];

      val  = c0*(test10*ansatz10+test01*ansatz01);
      val += (u1*ansatz10+u2*ansatz01)*test00;
      Matrix11Row[j] += Mult * val;

      val  = c0*(test10*ansatz10+test01*ansatz01);
      val += (u1*ansatz10+u2*ansatz01)*test00;
      Matrix22Row[j] += Mult * val;

      val = Mult*(ansatz00*test00);
      MatrixM11Row[j] += val;
    }                            // endfor j

    MatrixRow1 = MatrixB1T[i];
    MatrixRow2 = MatrixB2T[i];
    for(int j=0;j<N_P;j++)
    {
      ansatz00 = Orig3[j];

      val = -Mult*ansatz00*test10;
      MatrixRow1[j] += val;

      val = -Mult*ansatz00*test01;
      MatrixRow2[j] += val;
    }
  }                              // endfor i

  for(int i=0;i<N_P;i++)
  {
   MatrixRow1 = MatrixB1[i];
   MatrixRow2 = MatrixB2[i];
  
   test00 = Orig3[i];
  
   for(int j=0;j<N_U;j++)
   {
     ansatz10 = Orig0[j];
     ansatz01 = Orig1[j];
  
     val = -Mult*test00*ansatz10;
     MatrixRow1[j] += val;
  
     val = -Mult*test00*ansatz01;
     MatrixRow2[j] += val;
   }                            // endfor j
  
  }                              // endfor i
}


// ======================================================================
// Type 4, Standard Galerkin, D(u):D(v)
// Type 4, Coletti, D(u):D(v)
// Type 4, GL00Convolution, D(u):D(v)
// ======================================================================
void TimeNSType4GalerkinDD(double Mult, double *coeff,
double *param, double hK,
double **OrigValues, int *N_BaseFuncts,
double ***LocMatrices, double **LocRhs)
{
  double **MatrixA11, **MatrixA12, **MatrixA21, **MatrixA22;
  double **MatrixM11;
  double **MatrixB1, **MatrixB2;
  double **MatrixB1T, **MatrixB2T;
  double *Rhs1, *Rhs2, val;
  double *Matrix11Row, *Matrix12Row, *Matrix21Row, *Matrix22Row;
  double *MatrixM11Row;
  double *MatrixRow1, *MatrixRow2;
  double ansatz00, ansatz10, ansatz01;
  double test00, test10, test01;
  double *Orig0, *Orig1, *Orig2, *Orig3;
  int i,j, N_U, N_P;
  double c0, c1, c2;
  double u1, u2;

  MatrixA11 = LocMatrices[0];
  MatrixA12 = LocMatrices[1];
  MatrixA21 = LocMatrices[2];
  MatrixA22 = LocMatrices[3];
  MatrixM11 = LocMatrices[4];  
  MatrixB1 = LocMatrices[5];
  MatrixB2 = LocMatrices[6];
  MatrixB1T = LocMatrices[7];
  MatrixB2T = LocMatrices[8];

  Rhs1 = LocRhs[0];
  Rhs2 = LocRhs[1];

  N_U = N_BaseFuncts[0];
  N_P = N_BaseFuncts[1];

  Orig0 = OrigValues[0];         // u_x
  Orig1 = OrigValues[1];         // u_y
  Orig2 = OrigValues[2];         // u
  Orig3 = OrigValues[3];         // p

  c0 = coeff[0];                 // nu
  c1 = coeff[1];                 // f1
  c2 = coeff[2];                 // f2

  u1 = param[0];                 // u1old
  u2 = param[1];                 // u2old

//   if(fabs(u1)>0)
// cout << " u1 " << u1 << " u2 " << u2 <<endl;
  for(i=0;i<N_U;i++)
  {
    Matrix11Row = MatrixA11[i];
    Matrix12Row = MatrixA12[i];
    Matrix21Row = MatrixA21[i];
    Matrix22Row = MatrixA22[i];
    MatrixM11Row  = MatrixM11[i];
   
    test10 = Orig0[i];
    test01 = Orig1[i];
    test00 = Orig2[i];

    Rhs1[i] += Mult*test00*c1;
    Rhs2[i] += Mult*test00*c2;

    for(j=0;j<N_U;j++)
    {
      ansatz10 = Orig0[j];
      ansatz01 = Orig1[j];
      ansatz00 = Orig2[j];

      val  = c0*(2*test10*ansatz10+test01*ansatz01);
      val += (u1*ansatz10+u2*ansatz01)*test00;
      Matrix11Row[j] += Mult * val;

      val  = c0*(test01*ansatz10);
      Matrix12Row[j] += Mult * val;

      val  = c0*(test10*ansatz01);
      Matrix21Row[j] += Mult * val;

      val  = c0*(test10*ansatz10+2*test01*ansatz01);
      val += (u1*ansatz10+u2*ansatz01)*test00;
      Matrix22Row[j] += Mult * val;

      val = Mult*(ansatz00*test00);
      MatrixM11Row[j] += val;      
    }                            // endfor j

    MatrixRow1 = MatrixB1T[i];
    MatrixRow2 = MatrixB2T[i];
    for(j=0;j<N_P;j++)
    {
      ansatz00 = Orig3[j];

      val = -Mult*ansatz00*test10;
      MatrixRow1[j] += val;

      val = -Mult*ansatz00*test01;
      MatrixRow2[j] += val;
    }
  }                              // endfor i

  for(i=0;i<N_P;i++)
  {
    MatrixRow1 = MatrixB1[i];
    MatrixRow2 = MatrixB2[i];

    test00 = Orig3[i];

    for(j=0;j<N_U;j++)
    {
      ansatz10 = Orig0[j];
      ansatz01 = Orig1[j];

      val = -Mult*test00*ansatz10;
      MatrixRow1[j] += val;

      val = -Mult*test00*ansatz01;
      MatrixRow2[j] += val;
    }                            // endfor j

  }                              // endfor i
}


// ======================================================================
// for Type 4 SDFEM is not available
// ======================================================================

// ======================================================================
// Type 4, Upwind (no convection terms), (grad u, grad v)
// ======================================================================
void TimeNSType4Upwind(double Mult, double *coeff,
double *param, double hK,
double **OrigValues, int *N_BaseFuncts,
double ***LocMatrices, double **LocRhs)
{
  double **MatrixA11, **MatrixA12, **MatrixA21, **MatrixA22;
  double **MatrixM11, **MatrixM22;
  double **MatrixB1, **MatrixB2;
  double **MatrixB1T, **MatrixB2T;
  double *Rhs1, *Rhs2, val;
  double *Matrix11Row, *Matrix12Row, *Matrix21Row, *Matrix22Row;
  double *MatrixM11Row, *MatrixM22Row;
  double *MatrixRow1, *MatrixRow2;
  double ansatz00, ansatz10, ansatz01;
  double test00, test10, test01;
  double *Orig0, *Orig1, *Orig2, *Orig3;
  int i,j, N_U, N_P;
  double c0, c1, c2;
  double u1, u2;

  MatrixA11 = LocMatrices[0];
  MatrixA12 = LocMatrices[1];
  MatrixA21 = LocMatrices[2];
  MatrixA22 = LocMatrices[3];
  MatrixM11 = LocMatrices[4];
  MatrixM22 = LocMatrices[5];
  MatrixB1 = LocMatrices[6];
  MatrixB2 = LocMatrices[7];
  MatrixB1T = LocMatrices[8];
  MatrixB2T = LocMatrices[9];

  Rhs1 = LocRhs[0];
  Rhs2 = LocRhs[1];

  N_U = N_BaseFuncts[0];
  N_P = N_BaseFuncts[1];

  Orig0 = OrigValues[0];         // u_x
  Orig1 = OrigValues[1];         // u_y
  Orig2 = OrigValues[2];         // u
  Orig3 = OrigValues[3];         // p

  c0 = coeff[0];                 // nu
  c1 = coeff[1];                 // f1
  c2 = coeff[2];                 // f2

  u1 = param[0];                 // u1old
  u2 = param[1];                 // u2old

  for(i=0;i<N_U;i++)
  {
    Matrix11Row = MatrixA11[i];
    Matrix12Row = MatrixA12[i];
    Matrix21Row = MatrixA21[i];
    Matrix22Row = MatrixA22[i];
    MatrixM11Row  = MatrixM11[i];
    MatrixM22Row  = MatrixM22[i];
    test10 = Orig0[i];
    test01 = Orig1[i];
    test00 = Orig2[i];

    Rhs1[i] += Mult*test00*c1;
    Rhs2[i] += Mult*test00*c2;

    for(j=0;j<N_U;j++)
    {
      ansatz10 = Orig0[j];
      ansatz01 = Orig1[j];
      ansatz00 = Orig2[j];

      val  = c0*(test10*ansatz10+test01*ansatz01);
      Matrix11Row[j] += Mult * val;

      // val  = 0;
      // Matrix12Row[j] += Mult * val;

      // val  = 0;
      // Matrix21Row[j] += Mult * val;

      val  = c0*(test10*ansatz10+test01*ansatz01);
      Matrix22Row[j] += Mult * val;

      val = Mult*(ansatz00*test00);
      MatrixM11Row[j] += val;
      MatrixM22Row[j] += val;
    }                            // endfor j

    MatrixRow1 = MatrixB1T[i];
    MatrixRow2 = MatrixB2T[i];
    for(j=0;j<N_P;j++)
    {
      ansatz00 = Orig3[j];

      val = -Mult*ansatz00*test10;
      MatrixRow1[j] += val;

      val = -Mult*ansatz00*test01;
      MatrixRow2[j] += val;
    }
  }                              // endfor i

  for(i=0;i<N_P;i++)
  {
    MatrixRow1 = MatrixB1[i];
    MatrixRow2 = MatrixB2[i];

    test00 = Orig3[i];

    for(j=0;j<N_U;j++)
    {
      ansatz10 = Orig0[j];
      ansatz01 = Orig1[j];

      val = -Mult*test00*ansatz10;
      MatrixRow1[j] += val;

      val = -Mult*test00*ansatz01;
      MatrixRow2[j] += val;
    }                            // endfor j

  }                              // endfor i
}


// ======================================================================
// Type 4, Upwind (no convection terms), D(u):D(v)
// ======================================================================
void TimeNSType4UpwindDD(double Mult, double *coeff,
double *param, double hK,
double **OrigValues, int *N_BaseFuncts,
double ***LocMatrices, double **LocRhs)
{
  double **MatrixA11, **MatrixA12, **MatrixA21, **MatrixA22;
  double **MatrixM11, **MatrixM22;
  double **MatrixB1, **MatrixB2;
  double **MatrixB1T, **MatrixB2T;
  double *Rhs1, *Rhs2, val;
  double *Matrix11Row, *Matrix12Row, *Matrix21Row, *Matrix22Row;
  double *MatrixM11Row, *MatrixM22Row;
  double *MatrixRow1, *MatrixRow2;
  double ansatz00, ansatz10, ansatz01;
  double test00, test10, test01;
  double *Orig0, *Orig1, *Orig2, *Orig3;
  int i,j, N_U, N_P;
  double c0, c1, c2;
  double u1, u2;

  MatrixA11 = LocMatrices[0];
  MatrixA12 = LocMatrices[1];
  MatrixA21 = LocMatrices[2];
  MatrixA22 = LocMatrices[3];
  MatrixM11 = LocMatrices[4];
  MatrixM22 = LocMatrices[5];
  MatrixB1 = LocMatrices[6];
  MatrixB2 = LocMatrices[7];
  MatrixB1T = LocMatrices[8];
  MatrixB2T = LocMatrices[9];

  Rhs1 = LocRhs[0];
  Rhs2 = LocRhs[1];

  N_U = N_BaseFuncts[0];
  N_P = N_BaseFuncts[1];

  Orig0 = OrigValues[0];         // u_x
  Orig1 = OrigValues[1];         // u_y
  Orig2 = OrigValues[2];         // u
  Orig3 = OrigValues[3];         // p

  c0 = coeff[0];                 // nu
  c1 = coeff[1];                 // f1
  c2 = coeff[2];                 // f2

  u1 = param[0];                 // u1old
  u2 = param[1];                 // u2old

  for(i=0;i<N_U;i++)
  {
    Matrix11Row = MatrixA11[i];
    Matrix12Row = MatrixA12[i];
    Matrix21Row = MatrixA21[i];
    Matrix22Row = MatrixA22[i];
    MatrixM11Row  = MatrixM11[i];
    MatrixM22Row  = MatrixM22[i];
    test10 = Orig0[i];
    test01 = Orig1[i];
    test00 = Orig2[i];

    Rhs1[i] += Mult*test00*c1;
    Rhs2[i] += Mult*test00*c2;

    for(j=0;j<N_U;j++)
    {
      ansatz10 = Orig0[j];
      ansatz01 = Orig1[j];
      ansatz00 = Orig2[j];

      val  = c0*(2*test10*ansatz10+test01*ansatz01);
      Matrix11Row[j] += Mult * val;

      val  = c0*(test01*ansatz10);
      Matrix12Row[j] += Mult * val;

      val  = c0*(test10*ansatz01);
      Matrix21Row[j] += Mult * val;

      val  = c0*(test10*ansatz10+2*test01*ansatz01);
      Matrix22Row[j] += Mult * val;

      val = Mult*(ansatz00*test00);
      MatrixM11Row[j] += val;
      MatrixM22Row[j] += val;
    }                            // endfor j

    MatrixRow1 = MatrixB1T[i];
    MatrixRow2 = MatrixB2T[i];
    for(j=0;j<N_P;j++)
    {
      ansatz00 = Orig3[j];

      val = -Mult*ansatz00*test10;
      MatrixRow1[j] += val;

      val = -Mult*ansatz00*test01;
      MatrixRow2[j] += val;
    }
  }                              // endfor i

  for(i=0;i<N_P;i++)
  {
    MatrixRow1 = MatrixB1[i];
    MatrixRow2 = MatrixB2[i];

    test00 = Orig3[i];

    for(j=0;j<N_U;j++)
    {
      ansatz10 = Orig0[j];
      ansatz01 = Orig1[j];

      val = -Mult*test00*ansatz10;
      MatrixRow1[j] += val;

      val = -Mult*test00*ansatz01;
      MatrixRow2[j] += val;
    }                            // endfor j

  }                              // endfor i
}


// ======================================================================
// Type 4, Smagorinsky, (grad u, grad v)
// ======================================================================
void TimeNSType4Smagorinsky(double Mult, double *coeff,
double *param, double hK,
double **OrigValues, int *N_BaseFuncts,
double ***LocMatrices, double **LocRhs)
{
  double **MatrixA11, **MatrixA12, **MatrixA21, **MatrixA22;
  double **MatrixM11, **MatrixM22;
  double **MatrixB1, **MatrixB2;
  double **MatrixB1T, **MatrixB2T;
  double *Rhs1, *Rhs2, val;
  double *Matrix11Row, *Matrix12Row, *Matrix21Row, *Matrix22Row;
  double *MatrixM11Row, *MatrixM22Row;
  double *MatrixRow1, *MatrixRow2;
  double ansatz00, ansatz10, ansatz01;
  double test00, test10, test01;
  double *Orig0, *Orig1, *Orig2, *Orig3;
  int i,j, N_U, N_P;
  double c0, c1, c2;
  double u1, u2, mu, delta;

  MatrixA11 = LocMatrices[0];
  MatrixA12 = LocMatrices[1];
  MatrixA21 = LocMatrices[2];
  MatrixA22 = LocMatrices[3];
  MatrixM11 = LocMatrices[4];
  MatrixM22 = LocMatrices[5];
  MatrixB1 = LocMatrices[6];
  MatrixB2 = LocMatrices[7];
  MatrixB1T = LocMatrices[8];
  MatrixB2T = LocMatrices[9];

  Rhs1 = LocRhs[0];
  Rhs2 = LocRhs[1];

  N_U = N_BaseFuncts[0];
  N_P = N_BaseFuncts[1];

  Orig0 = OrigValues[0];         // u_x
  Orig1 = OrigValues[1];         // u_y
  Orig2 = OrigValues[2];         // u
  Orig3 = OrigValues[3];         // p

  c0 = coeff[0];                 // nu
  c1 = coeff[1];                 // f1
  c2 = coeff[2];                 // f2

  u1 = param[0];                 // u1old
  u2 = param[1];                 // u2old

  delta =  CharacteristicFilterWidth(hK);
  mu = TurbulentViscosity(delta,&param[2],&param[0],&param[0]);

  for(i=0;i<N_U;i++)
  {
    Matrix11Row = MatrixA11[i];
    Matrix12Row = MatrixA12[i];
    Matrix21Row = MatrixA21[i];
    Matrix22Row = MatrixA22[i];
    MatrixM11Row  = MatrixM11[i];
    MatrixM22Row  = MatrixM22[i];
    test10 = Orig0[i];
    test01 = Orig1[i];
    test00 = Orig2[i];

    Rhs1[i] += Mult*test00*c1;
    Rhs2[i] += Mult*test00*c2;

    for(j=0;j<N_U;j++)
    {
      ansatz10 = Orig0[j];
      ansatz01 = Orig1[j];
      ansatz00 = Orig2[j];

      val  = (c0+mu)*(test10*ansatz10+test01*ansatz01);
      val += (u1*ansatz10+u2*ansatz01)*test00;
      Matrix11Row[j] += Mult * val;

      val  = (c0+mu)*(test10*ansatz10+test01*ansatz01);
      val += (u1*ansatz10+u2*ansatz01)*test00;
      Matrix22Row[j] += Mult * val;

      val = Mult*(ansatz00*test00);
      MatrixM11Row[j] += val;
      MatrixM22Row[j] += val;
    }                            // endfor j

    MatrixRow1 = MatrixB1T[i];
    MatrixRow2 = MatrixB2T[i];
    for(j=0;j<N_P;j++)
    {
      ansatz00 = Orig3[j];

      val = -Mult*ansatz00*test10;
      MatrixRow1[j] += val;

      val = -Mult*ansatz00*test01;
      MatrixRow2[j] += val;
    }
  }                              // endfor i

  for(i=0;i<N_P;i++)
  {
    MatrixRow1 = MatrixB1[i];
    MatrixRow2 = MatrixB2[i];

    test00 = Orig3[i];

    for(j=0;j<N_U;j++)
    {
      ansatz10 = Orig0[j];
      ansatz01 = Orig1[j];

      val = -Mult*test00*ansatz10;
      MatrixRow1[j] += val;

      val = -Mult*test00*ansatz01;
      MatrixRow2[j] += val;
    }                            // endfor j

  }                              // endfor i
}


// ======================================================================
// Type 4, Smagorinsky, D(u):D(v)
// ======================================================================
void TimeNSType4SmagorinskyDD(double Mult, double *coeff,
double *param, double hK,
double **OrigValues, int *N_BaseFuncts,
double ***LocMatrices, double **LocRhs)
{
  double **MatrixA11, **MatrixA12, **MatrixA21, **MatrixA22;
  double **MatrixM11, **MatrixM22;
  double **MatrixB1, **MatrixB2;
  double **MatrixB1T, **MatrixB2T;
  double *Rhs1, *Rhs2, val;
  double *Matrix11Row, *Matrix12Row, *Matrix21Row, *Matrix22Row;
  double *MatrixM11Row, *MatrixM22Row;
  double *MatrixRow1, *MatrixRow2;
  double ansatz00, ansatz10, ansatz01;
  double test00, test10, test01;
  double *Orig0, *Orig1, *Orig2, *Orig3;
  int i,j, N_U, N_P;
  double c0, c1, c2;
  double u1, u2, mu, delta;

  MatrixA11 = LocMatrices[0];
  MatrixA12 = LocMatrices[1];
  MatrixA21 = LocMatrices[2];
  MatrixA22 = LocMatrices[3];
  MatrixM11 = LocMatrices[4];
  MatrixM22 = LocMatrices[5];
  MatrixB1 = LocMatrices[6];
  MatrixB2 = LocMatrices[7];
  MatrixB1T = LocMatrices[8];
  MatrixB2T = LocMatrices[9];

  Rhs1 = LocRhs[0];
  Rhs2 = LocRhs[1];

  N_U = N_BaseFuncts[0];
  N_P = N_BaseFuncts[1];

  Orig0 = OrigValues[0];         // u_x
  Orig1 = OrigValues[1];         // u_y
  Orig2 = OrigValues[2];         // u
  Orig3 = OrigValues[3];         // p

  c0 = coeff[0];                 // nu
  c1 = coeff[1];                 // f1
  c2 = coeff[2];                 // f2

  u1 = param[0];                 // u1old
  u2 = param[1];                 // u2old

  delta =  CharacteristicFilterWidth(hK);
  mu = TurbulentViscosity(delta,&param[2],&param[0],&param[0]);
  mu = mu/2.0;

  for(i=0;i<N_U;i++)
  {
    Matrix11Row = MatrixA11[i];
    Matrix12Row = MatrixA12[i];
    Matrix21Row = MatrixA21[i];
    Matrix22Row = MatrixA22[i];
    MatrixM11Row  = MatrixM11[i];
    MatrixM22Row  = MatrixM22[i];
    test10 = Orig0[i];
    test01 = Orig1[i];
    test00 = Orig2[i];

    Rhs1[i] += Mult*test00*c1;
    Rhs2[i] += Mult*test00*c2;

    for(j=0;j<N_U;j++)
    {
      ansatz10 = Orig0[j];
      ansatz01 = Orig1[j];
      ansatz00 = Orig2[j];

      val  = (c0+mu)*(2*test10*ansatz10+test01*ansatz01);
      val += (u1*ansatz10+u2*ansatz01)*test00;
      Matrix11Row[j] += Mult * val;

      val  = (c0+mu)*(test01*ansatz10);
      Matrix12Row[j] += Mult * val;

      val  = (c0+mu)*(test10*ansatz01);
      Matrix21Row[j] += Mult * val;

      val  = (c0+mu)*(test10*ansatz10+2*test01*ansatz01);
      val += (u1*ansatz10+u2*ansatz01)*test00;
      Matrix22Row[j] += Mult * val;

      val = Mult*(ansatz00*test00);
      MatrixM11Row[j] += val;
      MatrixM22Row[j] += val;
    }                            // endfor j

    MatrixRow1 = MatrixB1T[i];
    MatrixRow2 = MatrixB2T[i];
    for(j=0;j<N_P;j++)
    {
      ansatz00 = Orig3[j];

      val = -Mult*ansatz00*test10;
      MatrixRow1[j] += val;

      val = -Mult*ansatz00*test01;
      MatrixRow2[j] += val;
    }
  }                              // endfor i

  for(i=0;i<N_P;i++)
  {
    MatrixRow1 = MatrixB1[i];
    MatrixRow2 = MatrixB2[i];

    test00 = Orig3[i];

    for(j=0;j<N_U;j++)
    {
      ansatz10 = Orig0[j];
      ansatz01 = Orig1[j];

      val = -Mult*test00*ansatz10;
      MatrixRow1[j] += val;

      val = -Mult*test00*ansatz01;
      MatrixRow2[j] += val;
    }                            // endfor j

  }                              // endfor i
}


// ======================================================================
// Type 4, GL00AuxProblem, (grad u, grad v)
// ======================================================================
void TimeNSType4GL00AuxProblem(double Mult, double *coeff,
double *param, double hK,
double **OrigValues, int *N_BaseFuncts,
double ***LocMatrices, double **LocRhs)
{
  double **MatrixA11, **MatrixA12, **MatrixA21, **MatrixA22, **AuxMatrix;
  double **MatrixM11, **MatrixM22;
  double **MatrixB1, **MatrixB2;
  double **MatrixB1T, **MatrixB2T;
  double *Rhs1, *Rhs2, val;
  double *Matrix11Row, *Matrix12Row, *Matrix21Row, *Matrix22Row;
  double *MatrixM11Row, *MatrixM22Row;
  double *MatrixRow1, *MatrixRow2;
  double *AuxMatrixRow;
  double ansatz00, ansatz10, ansatz01;
  double test00, test10, test01;
  double *Orig0, *Orig1, *Orig2, *Orig3;
  int i,j, N_U, N_P;
  double c0, c1, c2;
  double u1, u2;
  double delta, ngu, val1, mu, mu2;
  double gamma = TDatabase::ParamDB->GAUSSIAN_GAMMA;

  MatrixA11 = LocMatrices[0];
  MatrixA12 = LocMatrices[1];
  MatrixA21 = LocMatrices[2];
  MatrixA22 = LocMatrices[3];
  MatrixM11 = LocMatrices[4];
  MatrixM22 = LocMatrices[5];
  MatrixB1 = LocMatrices[7];
  MatrixB2 = LocMatrices[8];
  MatrixB1T = LocMatrices[9];
  MatrixB2T = LocMatrices[10];
  AuxMatrix = LocMatrices[6];

  Rhs1 = LocRhs[0];
  Rhs2 = LocRhs[1];

  N_U = N_BaseFuncts[0];
  N_P = N_BaseFuncts[1];

  Orig0 = OrigValues[0];         // u_x
  Orig1 = OrigValues[1];         // u_y
  Orig2 = OrigValues[2];         // u
  Orig3 = OrigValues[3];         // p

  c0 = coeff[0];                 // nu
  c1 = coeff[1];                 // f1
  c2 = coeff[2];                 // f2

  u1 = param[0];                 // u1old
  u2 = param[1];                 // u2old

  // filter width
  delta =  CharacteristicFilterWidth(hK);

  // delta^2/(4 gamma)
  mu2 = 0.25*delta*delta/gamma;

  mu = TurbulentViscosity(delta,&param[2],&param[0],&param[0]);

  for(i=0;i<N_U;i++)
  {
    Matrix11Row = MatrixA11[i];
    Matrix12Row = MatrixA12[i];
    Matrix21Row = MatrixA21[i];
    Matrix22Row = MatrixA22[i];
    MatrixM11Row  = MatrixM11[i];
    MatrixM22Row  = MatrixM22[i];
    AuxMatrixRow = AuxMatrix[i];
    test10 = Orig0[i];
    test01 = Orig1[i];
    test00 = Orig2[i];

    Rhs1[i] += Mult*test00*c1;
    Rhs2[i] += Mult*test00*c2;

    for(j=0;j<N_U;j++)
    {
      ansatz10 = Orig0[j];
      ansatz01 = Orig1[j];
      ansatz00 = Orig2[j];

      val  = (c0+mu)*(test10*ansatz10+test01*ansatz01);
      val += (u1*ansatz10+u2*ansatz01)*test00;
      Matrix11Row[j] += Mult * val;

      val  = (c0+mu)*(test10*ansatz10+test01*ansatz01);
      val += (u1*ansatz10+u2*ansatz01)*test00;
      Matrix22Row[j] += Mult * val;

      val = Mult*(ansatz00*test00);
      MatrixM11Row[j] += val;
      MatrixM22Row[j] += val;

      val  = mu2*(test10*ansatz10+test01*ansatz01);
      val += ansatz00*test00;
      AuxMatrixRow[j] += Mult * val;

    }                            // endfor j

    MatrixRow1 = MatrixB1T[i];
    MatrixRow2 = MatrixB2T[i];
    for(j=0;j<N_P;j++)
    {
      ansatz00 = Orig3[j];

      val = -Mult*ansatz00*test10;
      MatrixRow1[j] += val;

      val = -Mult*ansatz00*test01;
      MatrixRow2[j] += val;
    }
  }                              // endfor i

  for(i=0;i<N_P;i++)
  {
    MatrixRow1 = MatrixB1[i];
    MatrixRow2 = MatrixB2[i];

    test00 = Orig3[i];

    for(j=0;j<N_U;j++)
    {
      ansatz10 = Orig0[j];
      ansatz01 = Orig1[j];

      val = -Mult*test00*ansatz10;
      MatrixRow1[j] += val;

      val = -Mult*test00*ansatz01;
      MatrixRow2[j] += val;
    }                            // endfor j

  }                              // endfor i
}


// ======================================================================
// Type 4, GL00AuxProblem, D(u):D(v)
// ======================================================================
void TimeNSType4GL00AuxProblemDD(double Mult, double *coeff,
double *param, double hK,
double **OrigValues, int *N_BaseFuncts,
double ***LocMatrices, double **LocRhs)
{
  double **MatrixA11, **MatrixA12, **MatrixA21, **MatrixA22, **AuxMatrix;
  double **MatrixM11, **MatrixM22;
  double **MatrixB1, **MatrixB2;
  double **MatrixB1T, **MatrixB2T;
  double *AuxMatrixRow;
  double *Rhs1, *Rhs2, val;
  double *Matrix11Row, *Matrix12Row, *Matrix21Row, *Matrix22Row;
  double *MatrixM11Row, *MatrixM22Row;
  double *MatrixRow1, *MatrixRow2;
  double ansatz00, ansatz10, ansatz01;
  double test00, test10, test01;
  double *Orig0, *Orig1, *Orig2, *Orig3;
  int i,j, N_U, N_P;
  double c0, c1, c2;
  double u1, u2;
  double delta, val1, mu, mu2;
  double gamma = TDatabase::ParamDB->GAUSSIAN_GAMMA;

  MatrixA11 = LocMatrices[0];
  MatrixA12 = LocMatrices[1];
  MatrixA21 = LocMatrices[2];
  MatrixA22 = LocMatrices[3];
  MatrixM11 = LocMatrices[4];
  MatrixM22 = LocMatrices[5];
  MatrixB1 = LocMatrices[7];
  MatrixB2 = LocMatrices[8];
  MatrixB1T = LocMatrices[9];
  MatrixB2T = LocMatrices[10];
  AuxMatrix = LocMatrices[6];

  Rhs1 = LocRhs[0];
  Rhs2 = LocRhs[1];

  N_U = N_BaseFuncts[0];
  N_P = N_BaseFuncts[1];

  Orig0 = OrigValues[0];         // u_x
  Orig1 = OrigValues[1];         // u_y
  Orig2 = OrigValues[2];         // u
  Orig3 = OrigValues[3];         // p

  c0 = coeff[0];                 // nu
  c1 = coeff[1];                 // f1
  c2 = coeff[2];                 // f2

  u1 = param[0];                 // u1old
  u2 = param[1];                 // u2old

  // filter width
  delta =  CharacteristicFilterWidth(hK);

  // delta^2/(4 gamma)
  mu2 = 0.25*delta*delta/gamma;

  mu = TurbulentViscosity(delta,&param[2],&param[0],&param[0]);
  mu = mu/2.0;

  for(i=0;i<N_U;i++)
  {
    Matrix11Row = MatrixA11[i];
    Matrix12Row = MatrixA12[i];
    Matrix21Row = MatrixA21[i];
    Matrix22Row = MatrixA22[i];
    MatrixM11Row  = MatrixM11[i];
    MatrixM22Row  = MatrixM22[i];
    AuxMatrixRow = AuxMatrix[i];

    test10 = Orig0[i];
    test01 = Orig1[i];
    test00 = Orig2[i];

    Rhs1[i] += Mult*test00*c1;
    Rhs2[i] += Mult*test00*c2;

    for(j=0;j<N_U;j++)
    {
      ansatz10 = Orig0[j];
      ansatz01 = Orig1[j];
      ansatz00 = Orig2[j];

      val  = (c0+mu)*(2*test10*ansatz10+test01*ansatz01);
      val += (u1*ansatz10+u2*ansatz01)*test00;
      Matrix11Row[j] += Mult * val;

      val  = (c0+mu)*(test01*ansatz10);
      Matrix12Row[j] += Mult * val;

      val  = (c0+mu)*(test10*ansatz01);
      Matrix21Row[j] += Mult * val;

      val  = (c0+mu)*(test10*ansatz10+2*test01*ansatz01);
      val += (u1*ansatz10+u2*ansatz01)*test00;
      Matrix22Row[j] += Mult * val;

      val = Mult*(ansatz00*test00);
      MatrixM11Row[j] += val;
      MatrixM22Row[j] += val;

      val  = mu2*(test10*ansatz10+test01*ansatz01);
      val += ansatz00*test00;
      AuxMatrixRow[j] += Mult * val;
    }                            // endfor j

    MatrixRow1 = MatrixB1T[i];
    MatrixRow2 = MatrixB2T[i];
    for(j=0;j<N_P;j++)
    {
      ansatz00 = Orig3[j];

      val = -Mult*ansatz00*test10;
      MatrixRow1[j] += val;

      val = -Mult*ansatz00*test01;
      MatrixRow2[j] += val;
    }
  }                              // endfor i

  for(i=0;i<N_P;i++)
  {
    MatrixRow1 = MatrixB1[i];
    MatrixRow2 = MatrixB2[i];

    test00 = Orig3[i];

    for(j=0;j<N_U;j++)
    {
      ansatz10 = Orig0[j];
      ansatz01 = Orig1[j];

      val = -Mult*test00*ansatz10;
      MatrixRow1[j] += val;

      val = -Mult*test00*ansatz01;
      MatrixRow2[j] += val;
    }                            // endfor j

  }                              // endfor i
}


// ======================================================================
// Type 4, VMSProjection, D(u):D(v)
// ======================================================================
void TimeNSType4VMSProjectionDD(double Mult, double *coeff,
double *param, double hK,
double **OrigValues, int *N_BaseFuncts,
double ***LocMatrices, double **LocRhs)
{
  double **MatrixA11, **MatrixA12, **MatrixA21, **MatrixA22;
  double **MatrixM11, **MatrixM22;
  double **MatrixB1, **MatrixB2;
  double **MatrixB1T, **MatrixB2T;
  double **MatrixL, **Matrix_tilde_G11 ;
  double **Matrix_tilde_G22, **Matrix_G11, **Matrix_G22;
  double *Rhs1, *Rhs2, val;
  double *Matrix11Row, *Matrix12Row, *Matrix21Row, *Matrix22Row;
  double *MatrixM11Row, *MatrixM22Row;
  double *MatrixRow1, *MatrixRow2;
  double ansatz00, ansatz10, ansatz01;
  double test00, test10, test01;
  double *Orig0, *Orig1, *Orig2, *Orig3, *Orig4;
  int i,j, N_U, N_P, N_L;
  double c0, c1, c2;
  double u1, u2, mu, delta;

  MatrixA11 = LocMatrices[0];
  MatrixA12 = LocMatrices[1];
  MatrixA21 = LocMatrices[2];
  MatrixA22 = LocMatrices[3];
  MatrixM11 = LocMatrices[4];
  MatrixM22 = LocMatrices[5];
  MatrixL   = LocMatrices[6];
  MatrixB1 = LocMatrices[7];
  MatrixB2 = LocMatrices[8];
  MatrixB1T = LocMatrices[9];
  MatrixB2T = LocMatrices[10];
  Matrix_tilde_G11  = LocMatrices[11];
  Matrix_tilde_G22  = LocMatrices[12];
  Matrix_G11  = LocMatrices[13];
  Matrix_G22  = LocMatrices[14];

  Rhs1 = LocRhs[0];
  Rhs2 = LocRhs[1];

  N_U = N_BaseFuncts[0];
  N_P = N_BaseFuncts[1];
  N_L = N_BaseFuncts[3];

  Orig0 = OrigValues[0];         // u_x
  Orig1 = OrigValues[1];         // u_y
  Orig2 = OrigValues[2];         // u
  Orig3 = OrigValues[3];         // p
  Orig4 = OrigValues[4];         // l

  c0 = coeff[0];                 // nu
  c1 = coeff[1];                 // f1
  c2 = coeff[2];                 // f2

  u1 = param[0];                 // u1old
  u2 = param[1];                 // u2old

  delta =  CharacteristicFilterWidth(hK);
  mu = TurbulentViscosity(delta,&param[2],&param[0],&param[0]);
  mu = mu/2.0;

  for(i=0;i<N_U;i++)
  {
    Matrix11Row = MatrixA11[i];
    Matrix12Row = MatrixA12[i];
    Matrix21Row = MatrixA21[i];
    Matrix22Row = MatrixA22[i];
    MatrixM11Row  = MatrixM11[i];
    MatrixM22Row  = MatrixM22[i];
    test10 = Orig0[i];
    test01 = Orig1[i];
    test00 = Orig2[i];

    Rhs1[i] += Mult*test00*c1;
    Rhs2[i] += Mult*test00*c2;

    for(j=0;j<N_U;j++)
    {
      ansatz10 = Orig0[j];
      ansatz01 = Orig1[j];
      ansatz00 = Orig2[j];

      val  = (c0+mu)*(2*test10*ansatz10+test01*ansatz01);
      val += (u1*ansatz10+u2*ansatz01)*test00;
      Matrix11Row[j] += Mult * val;

      val  = (c0+mu)*(test01*ansatz10);
      Matrix12Row[j] += Mult * val;

      val  = (c0+mu)*(test10*ansatz01);
      Matrix21Row[j] += Mult * val;

      val  = (c0+mu)*(test10*ansatz10+2*test01*ansatz01);
      val += (u1*ansatz10+u2*ansatz01)*test00;
      Matrix22Row[j] += Mult * val;

      val = Mult*(ansatz00*test00);
      MatrixM11Row[j] += val;
      MatrixM22Row[j] += val;
    }                            // endfor j

    MatrixRow1 = MatrixB1T[i];
    MatrixRow2 = MatrixB2T[i];
    for(j=0;j<N_P;j++)
    {
      ansatz00 = Orig3[j];

      val = -Mult*ansatz00*test10;
      MatrixRow1[j] += val;

      val = -Mult*ansatz00*test01;
      MatrixRow2[j] += val;
    }
  }                              // endfor i

  for(i=0;i<N_P;i++)
  {
    MatrixRow1 = MatrixB1[i];
    MatrixRow2 = MatrixB2[i];

    test00 = Orig3[i];

    for(j=0;j<N_U;j++)
    {
      ansatz10 = Orig0[j];
      ansatz01 = Orig1[j];

      val = -Mult*test00*ansatz10;
      MatrixRow1[j] += val;

      val = -Mult*test00*ansatz01;
      MatrixRow2[j] += val;
    }                            // endfor j
  }                              // endfor i
  for(i=0;i<N_U;i++)
  {
    Matrix11Row = Matrix_tilde_G11[i];
    Matrix22Row  = Matrix_tilde_G22[i];
    test10 = Orig0[i];
    test01 = Orig1[i];

    for(j=0;j<N_L;j++)
    {
      ansatz00 = Orig4[j];
      Matrix11Row[j] -= Mult * 2*mu * ansatz00 * test10;
      Matrix22Row[j] -= Mult * 2*mu * ansatz00 * test01;
    }
  }

  for(i=0;i<N_L;i++)
  {
    Matrix11Row = Matrix_G11[i];
    Matrix22Row = Matrix_G22[i];
    test00 = Orig4[i];

    for(j=0;j<N_U;j++)
    {
      ansatz10 = Orig0[j];
      ansatz01 = Orig1[j];

      Matrix11Row[j] -= Mult * ansatz10 * test00;
      Matrix22Row[j] -= Mult * ansatz01 * test00;
    }
  }

  for(i=0;i<N_L;i++)
  {
    test00 = Orig4[i];
    MatrixRow1 = MatrixL[i];
    for(j=0;j<N_L;j++)
    {
      ansatz00 = Orig4[j];
      MatrixRow1[j] += Mult * ansatz00 * test00;
    }
  }
}


// ======================================================================
// assemble matrix for auxiliary problem
// ======================================================================

void MatrixAuxiliaryProblem(double Mult, double *coeff,
double *param, double hK,
double **OrigValues, int *N_BaseFuncts,
double ***LocMatrices, double **LocRhs)
{
  double *AuxMatrixRow, **AuxMatrix;;
  double ansatz00, ansatz10, ansatz01;
  double test00, test10, test01;
  double *Orig0, *Orig1, *Orig2;
  int i,j, N_U;
  double delta, mu2, val;
  double gamma = TDatabase::ParamDB->GAUSSIAN_GAMMA;

  // solution does not need to be convolved
  AuxMatrix = LocMatrices[0];
  N_U = N_BaseFuncts[0];

  Orig0 = OrigValues[0];         // u_x
  Orig1 = OrigValues[1];         // u_y
  Orig2 = OrigValues[2];         // u

  // filter width
  delta =  CharacteristicFilterWidth(hK);
  // delta^2/(4 gamma)
  mu2 = 0.25*delta*delta/gamma;

  for(i=0;i<N_U;i++)
  {
    AuxMatrixRow = AuxMatrix[i];
    test10 = Orig0[i];
    test01 = Orig1[i];
    test00 = Orig2[i];

    for(j=0;j<N_U;j++)
    {
      ansatz10 = Orig0[j];
      ansatz01 = Orig1[j];
      ansatz00 = Orig2[j];

      val  = mu2*(test10*ansatz10+test01*ansatz01);
      val += ansatz00*test00;
      AuxMatrixRow[j] += Mult * val;

    }                            // endfor j
  }                              // endfor i
}


// ======================================================================
// Assembling routine for all nonlinear matrices
// ======================================================================

// ======================================================================
// Type 1, Standard Galerkin, only nonlinear part
// Type 2, Standard Galerkin, only nonlinear part
// Type 1, Coletti, only nonlinear part
// Type 2, Coletti, only nonlinear part
// Type 1, GL00Convolution, only nonlinear part
// Type 2, GL00Convolution, only nonlinear part
// Type 1, GL00AuxProblem, only nonlinear part
// Type 2, GL00AuxProblem, only nonlinear part
// ======================================================================
void TimeNSType1_2NLGalerkin(double Mult, double *coeff,
double *param, double hK,
double **OrigValues, int *N_BaseFuncts,
double ***LocMatrices, double **LocRhs)
{
  double **MatrixA;
  double val;
  double *MatrixRow;
  double ansatz10, ansatz01;
  double test00, test10, test01;
  double *Orig0, *Orig1, *Orig2;
  int i,j,N_U;
  double c0;
  double u1, u2;

  MatrixA = LocMatrices[0];

  N_U = N_BaseFuncts[0];

  Orig0 = OrigValues[0];         // u_x
  Orig1 = OrigValues[1];         // u_y
  Orig2 = OrigValues[2];         // u

  c0 = coeff[0];                 // nu

  u1 = param[0];                 // u1old
  u2 = param[1];                 // u2old

  for(i=0;i<N_U;i++)
  {
    MatrixRow = MatrixA[i];
    test10 = Orig0[i];
    test01 = Orig1[i];
    test00 = Orig2[i];

    for(j=0;j<N_U;j++)
    {
      ansatz10 = Orig0[j];
      ansatz01 = Orig1[j];

      val  = c0*(test10*ansatz10+test01*ansatz01);
      val += (u1*ansatz10+u2*ansatz01)*test00;

      MatrixRow[j] += Mult * val;
    }                            // endfor j
  }                              // endfor i
}


// ======================================================================
// Type 1, for upwind (only laplacian in A block)
// Type 2, for upwind (only laplacian in A block)
// ======================================================================
void TimeNSType1_2NLUpwind(double Mult, double *coeff,
double *param, double hK,
double **OrigValues, int *N_BaseFuncts,
double ***LocMatrices, double **LocRhs)
{
  double **MatrixA;
  double val;
  double *MatrixRow;
  double ansatz10, ansatz01;
  double test10, test01;
  double *Orig0, *Orig1;
  int i,j, N_U;
  double c0;

  MatrixA = LocMatrices[0];

  N_U = N_BaseFuncts[0];

  Orig0 = OrigValues[0];         // u_x
  Orig1 = OrigValues[1];         // u_y

  c0 = coeff[0];                 // nu

  for(i=0;i<N_U;i++)
  {
    MatrixRow = MatrixA[i];
    test10 = Orig0[i];
    test01 = Orig1[i];

    for(j=0;j<N_U;j++)
    {
      ansatz10 = Orig0[j];
      ansatz01 = Orig1[j];

      val = c0*(test10*ansatz10+test01*ansatz01);

      MatrixRow[j] += Mult * val;
    }                            // endfor j
  }                              // endfor i
}


// ======================================================================
// Type 1, Smagorinsky, only nonlinear part
// Type 2, Smagorinsky, only nonlinear part
// ======================================================================
void TimeNSType1_2NLSmagorinsky(double Mult, double *coeff,
double *param, double hK,
double **OrigValues, int *N_BaseFuncts,
double ***LocMatrices, double **LocRhs)
{
  double **MatrixA;
  double val;
  double *MatrixRow;
  double ansatz10, ansatz01;
  double test00, test10, test01;
  double *Orig0, *Orig1, *Orig2;
  int i,j,N_U;
  double c0;
  double u1, u2, mu, delta;

  MatrixA = LocMatrices[0];

  N_U = N_BaseFuncts[0];

  Orig0 = OrigValues[0];         // u_x
  Orig1 = OrigValues[1];         // u_y
  Orig2 = OrigValues[2];         // u

  c0 = coeff[0];                 // nu

  u1 = param[0];                 // u1old
  u2 = param[1];                 // u2old

  delta =  CharacteristicFilterWidth(hK);
  mu = TurbulentViscosity(delta,&param[2],&param[0],&param[6]);

  for(i=0;i<N_U;i++)
  {
    MatrixRow = MatrixA[i];
    test10 = Orig0[i];
    test01 = Orig1[i];
    test00 = Orig2[i];

    for(j=0;j<N_U;j++)
    {
      ansatz10 = Orig0[j];
      ansatz01 = Orig1[j];

      val  = (c0+mu)*(test10*ansatz10+test01*ansatz01);
      val += (u1*ansatz10+u2*ansatz01)*test00;

      MatrixRow[j] += Mult * val;
    }                            // endfor j
  }                              // endfor i
}


// ======================================================================
// Type 3, Standard Galerkin, (grad u, grad v), only nonlinear part
// Type 4, Standard Galerkin, (grad u, grad v), only nonlinear part
// Type 3, Coletti, (grad u, grad v), only nonlinear part
// Type 4, Coletti, (grad u, grad v), only nonlinear part
// Type 3, GL00Convolution, (grad u, grad v), only nonlinear part
// Type 4, GL00Convolution, (grad u, grad v), only nonlinear part
// Type 3, GL00AuxProblem, (grad u, grad v), only nonlinear part
// Type 4, GL00AuxProblem, (grad u, grad v), only nonlinear part
// ======================================================================
void TimeNSType3_4NLGalerkin(double Mult, double *coeff,
double *param, double hK,
double **OrigValues, int *N_BaseFuncts,
double ***LocMatrices, double **LocRhs)
{
  double **MatrixA11, **MatrixA22;
  double val;
  double *Matrix11Row, *Matrix22Row;
  double ansatz10, ansatz01;
  double test00, test10, test01;
  double *Orig0, *Orig1, *Orig2;
  int i,j, N_U;
  double c0;
  double u1, u2;

  MatrixA11 = LocMatrices[0];
  MatrixA22 = LocMatrices[1];

  N_U = N_BaseFuncts[0];

  Orig0 = OrigValues[0];         // u_x
  Orig1 = OrigValues[1];         // u_y
  Orig2 = OrigValues[2];         // u

  c0 = coeff[0];                 // nu

  u1 = param[0];                 // u1old
  u2 = param[1];                 // u2old

  for(i=0;i<N_U;i++)
  {
    Matrix11Row = MatrixA11[i];
    Matrix22Row = MatrixA22[i];
    test10 = Orig0[i];
    test01 = Orig1[i];
    test00 = Orig2[i];

    for(j=0;j<N_U;j++)
    {
      ansatz10 = Orig0[j];
      ansatz01 = Orig1[j];

      val  = c0*(test10*ansatz10+test01*ansatz01);
      val += (u1*ansatz10+u2*ansatz01)*test00;
      Matrix11Row[j] += Mult * val;
      Matrix22Row[j] += Mult * val;

    }                            // endfor j
  }                              // endfor i
}


// ======================================================================
// Type 3, Standard Galerkin, D(u):D(v), only nonlinear diagonal blocks
// Type 4, Standard Galerkin, D(u):D(v), only nonlinear diagonal blocks
// Type 3, Coletti, D(u):D(v), only nonlinear diagonal blocks
// Type 4, Coletti, D(u):D(v), only nonlinear diagonal blocks
// ======================================================================
void TimeNSType3_4NLGalerkinDD(double Mult, double *coeff,
double *param, double hK,
double **OrigValues, int *N_BaseFuncts,
double ***LocMatrices, double **LocRhs)
{
  double **MatrixA11, **MatrixA22;
  double val, val1;
  double *Matrix11Row, *Matrix22Row;
  double ansatz10, ansatz01;
  double test00, test10, test01;
  double *Orig0, *Orig1, *Orig2;
  int i,j, N_U;
  double c0;
  double u1, u2;

  MatrixA11 = LocMatrices[0];
  MatrixA22 = LocMatrices[1];

  N_U = N_BaseFuncts[0];

  Orig0 = OrigValues[0];         // u_x
  Orig1 = OrigValues[1];         // u_y
  Orig2 = OrigValues[2];         // u

  c0 = coeff[0];                 // nu

  u1 = param[0];                 // u1old
  u2 = param[1];                 // u2old
  for(i=0;i<N_U;i++)
  {
    Matrix11Row = MatrixA11[i];
    Matrix22Row = MatrixA22[i];
    test10 = Orig0[i];
    test01 = Orig1[i];
    test00 = Orig2[i];

    for(j=0;j<N_U;j++)
    {
      ansatz10 = Orig0[j];
      ansatz01 = Orig1[j];

      val1 = (u1*ansatz10+u2*ansatz01)*test00;
      val  = c0*(2*test10*ansatz10+test01*ansatz01);
      val += val1;
      Matrix11Row[j] += Mult * val;

      val  = c0*(test10*ansatz10+2*test01*ansatz01);
      val += val1;
      Matrix22Row[j] += Mult * val;

    }                            // endfor j
  }                              // endfor i
}


// ======================================================================
// Type 3, Standard Galerkin, D(u):D(v), only nonlinear diagonal blocks
// Type 4, Standard Galerkin, D(u):D(v), only nonlinear diagonal blocks
// + convection with higher order velocity
// ======================================================================
void TimeNSType3_4NLGalerkin_VMS_1_DD(double Mult, double *coeff,
double *param, double hK,
double **OrigValues, int *N_BaseFuncts,
double ***LocMatrices, double **LocRhs)
{
  double **MatrixA11, **MatrixA22;
  double val, val1;
  double *Matrix11Row, *Matrix22Row;
  double ansatz10, ansatz01;
  double test00, test10, test01;
  double *Orig0, *Orig1, *Orig2;
  int i,j, N_U;
  double c0;
  double u1, u2, ho_u1, ho_u2;

  MatrixA11 = LocMatrices[0];
  MatrixA22 = LocMatrices[1];

  N_U = N_BaseFuncts[0];

  Orig0 = OrigValues[0];         // u_x
  Orig1 = OrigValues[1];         // u_y
  Orig2 = OrigValues[2];         // u

  c0 = coeff[0];                 // nu

  u1 = param[0];                 // u1old
  u2 = param[1];                 // u2old
  ho_u1 = param[0];              // higher order u1old
  ho_u2 = param[1];              // higher order u2old
  for(i=0;i<N_U;i++)
  {
    Matrix11Row = MatrixA11[i];
    Matrix22Row = MatrixA22[i];
    test10 = Orig0[i];
    test01 = Orig1[i];
    test00 = Orig2[i];

    for(j=0;j<N_U;j++)
    {
      ansatz10 = Orig0[j];
      ansatz01 = Orig1[j];

      val1 = ((u1+ho_u1)*ansatz10+(u2+ho_u2)*ansatz01)*test00;
      val  = c0*(2*test10*ansatz10+test01*ansatz01);
      val += val1;
      Matrix11Row[j] += Mult * val;

      val  = c0*(test10*ansatz10+2*test01*ansatz01);
      val += val1;
      Matrix22Row[j] += Mult * val;

    }                            // endfor j
  }                              // endfor i
}


// ======================================================================
// Type 3, Upwind (no convection term), (grad u, grad v)
// Type 4, Upwind (no convection term), (grad u, grad v)
// ======================================================================
void TimeNSType3_4NLUpwind(double Mult, double *coeff,
double *param, double hK,
double **OrigValues, int *N_BaseFuncts,
double ***LocMatrices, double **LocRhs)
{
  double **MatrixA11, **MatrixA22;
  double val;
  double *Matrix11Row, *Matrix22Row;
  double ansatz10, ansatz01;
  double test10, test01;
  double *Orig0, *Orig1;
  int i,j, N_U;
  double c0;

  MatrixA11 = LocMatrices[0];
  MatrixA22 = LocMatrices[1];

  N_U = N_BaseFuncts[0];

  Orig0 = OrigValues[0];         // u_x
  Orig1 = OrigValues[1];         // u_y

  c0 = coeff[0];                 // nu

  for(i=0;i<N_U;i++)
  {
    Matrix11Row = MatrixA11[i];
    Matrix22Row = MatrixA22[i];
    test10 = Orig0[i];
    test01 = Orig1[i];

    for(j=0;j<N_U;j++)
    {
      ansatz10 = Orig0[j];
      ansatz01 = Orig1[j];

      val  = Mult*c0*(test10*ansatz10+test01*ansatz01);
      Matrix11Row[j] += val;
      Matrix22Row[j] += val;
    }                            // endfor j
  }                              // endfor i
}


// ======================================================================
// Type 3, Upwind (no convection term), D(u):D(v)
// Type 4, Upwind (no convection term), D(u):D(v)
// ======================================================================
void TimeNSType3_4NLUpwindDD(double Mult, double *coeff,
double *param, double hK,
double **OrigValues, int *N_BaseFuncts,
double ***LocMatrices, double **LocRhs)
{
  double **MatrixA11, **MatrixA22;
  double val;
  double *Matrix11Row, *Matrix22Row;
  double ansatz10, ansatz01;
  double test10, test01;
  double *Orig0, *Orig1;
  int i,j,N_U;
  double c0;

  MatrixA11 = LocMatrices[0];
  MatrixA22 = LocMatrices[1];

  N_U = N_BaseFuncts[0];

  Orig0 = OrigValues[0];         // u_x
  Orig1 = OrigValues[1];         // u_y

  c0 = coeff[0];                 // nu

  for(i=0;i<N_U;i++)
  {
    Matrix11Row = MatrixA11[i];
    Matrix22Row = MatrixA22[i];
    test10 = Orig0[i];
    test01 = Orig1[i];

    for(j=0;j<N_U;j++)
    {
      ansatz10 = Orig0[j];
      ansatz01 = Orig1[j];

      val  = c0*(2*test10*ansatz10+test01*ansatz01);
      Matrix11Row[j] += Mult * val;

      val  = c0*(test10*ansatz10+2*test01*ansatz01);
      Matrix22Row[j] += Mult * val;

    }                            // endfor j
  }                              // endfor i
}


// ======================================================================
// Type 3, Smagorinsky, (grad u, grad v), only nonlinear part
// Type 4, Smagorinsky, (grad u, grad v), only nonlinear part
// ======================================================================
void TimeNSType3_4NLSmagorinsky(double Mult, double *coeff,
double *param, double hK,
double **OrigValues, int *N_BaseFuncts,
double ***LocMatrices, double **LocRhs)
{
  double **MatrixA11, **MatrixA22;
  double val;
  double *Matrix11Row, *Matrix22Row;
  double ansatz10, ansatz01;
  double test00, test10, test01;
  double *Orig0, *Orig1, *Orig2;
  int i,j,N_U;
  double c0;
  double u1, u2, mu, delta;

  MatrixA11 = LocMatrices[0];
  MatrixA22 = LocMatrices[1];

  N_U = N_BaseFuncts[0];

  Orig0 = OrigValues[0];         // u_x
  Orig1 = OrigValues[1];         // u_y
  Orig2 = OrigValues[2];         // u

  c0 = coeff[0];                 // nu

  u1 = param[0];                 // u1old
  u2 = param[1];                 // u2old

  delta =  CharacteristicFilterWidth(hK);
  mu = TurbulentViscosity(delta,&param[2],&param[0],&param[6]);

  for(i=0;i<N_U;i++)
  {
    Matrix11Row = MatrixA11[i];
    Matrix22Row = MatrixA22[i];
    test10 = Orig0[i];
    test01 = Orig1[i];
    test00 = Orig2[i];

    for(j=0;j<N_U;j++)
    {
      ansatz10 = Orig0[j];
      ansatz01 = Orig1[j];

      val  = (c0+mu)*(test10*ansatz10+test01*ansatz01);
      val += (u1*ansatz10+u2*ansatz01)*test00;
      val *= Mult;
      Matrix11Row[j] += val;
      Matrix22Row[j] += val;
    }                            // endfor j
  }                              // endfor i
}


// ======================================================================
// Type 3, Smagorinsky, D(u):D(v), only nonlinear diagonal blocks
// Type 4, Smagorinsky, D(u):D(v), only nonlinear diagonal blocks
// ======================================================================
void TimeNSType3_4NLSmagorinskyDD(double Mult, double *coeff,
double *param, double hK,
double **OrigValues, int *N_BaseFuncts,
double ***LocMatrices, double **LocRhs)
{
  double **MatrixA11, **MatrixA12, **MatrixA21, **MatrixA22;
  double val, val1;
  double *Matrix11Row, *Matrix12Row, *Matrix21Row, *Matrix22Row;
  double ansatz10, ansatz01;
  double test00, test10, test01;
  double *Orig0, *Orig1, *Orig2;
  int i,j,N_U;
  double c0, viscosity, delta;
  double u1, u2, mu;
  // cout << "Sma" << endl;
  MatrixA11 = LocMatrices[0];
  MatrixA12 = LocMatrices[1];
  MatrixA21 = LocMatrices[2];
  MatrixA22 = LocMatrices[3];

  N_U = N_BaseFuncts[0];

  Orig0 = OrigValues[0];         // u_x
  Orig1 = OrigValues[1];         // u_y
  Orig2 = OrigValues[2];         // u

  c0 = coeff[0];                 // nu

  u1 = param[0];                 // u1old
  u2 = param[1];                 // u2old

  delta =  CharacteristicFilterWidth(hK);
  mu = TurbulentViscosity(delta,&param[2],&param[0],&param[6]);
  mu = mu/2.0;
  viscosity = mu+c0;

  for(i=0;i<N_U;i++)
  {
    Matrix11Row = MatrixA11[i];
    Matrix12Row = MatrixA12[i];
    Matrix21Row = MatrixA21[i];
    Matrix22Row = MatrixA22[i];
    test10 = Orig0[i];
    test01 = Orig1[i];
    test00 = Orig2[i];

    for(j=0;j<N_U;j++)
    {
      ansatz10 = Orig0[j];
      ansatz01 = Orig1[j];

      val1 = (u1*ansatz10+u2*ansatz01)*test00;
      val  = viscosity*(2*test10*ansatz10+test01*ansatz01);
      val += val1;
      Matrix11Row[j] += Mult * val;

      val  = viscosity*(test01*ansatz10);
      Matrix12Row[j] += Mult * val;

      val  = viscosity*(test10*ansatz01);
      Matrix21Row[j] += Mult * val;

      val  = viscosity*(test10*ansatz10+2*test01*ansatz01);
      val += val1;
      Matrix22Row[j] += Mult * val;

    }                            // endfor j
  }                              // endfor i
}


// ======================================================================
// Type 3, VMSProjection, D(u):D(v), only nonlinear diagonal blocks
// Type 4, VMSProjection, D(u):D(v), only nonlinear diagonal blocks
// ======================================================================
void TimeNSType3_4NLVMSProjectionDD(double Mult, double *coeff,
double *param, double hK,
double **OrigValues, int *N_BaseFuncts,
double ***LocMatrices, double **LocRhs)
{
  double **MatrixA11, **MatrixA12, **MatrixA21, **MatrixA22;
  double val, val1;
  double *Matrix11Row, *Matrix12Row, *Matrix21Row, *Matrix22Row;
  double **Matrix_tilde_G11,  **Matrix_tilde_G22;
  double ansatz00, ansatz10, ansatz01;
  double test00, test10, test01;
  double *Orig0, *Orig1, *Orig2, *Orig3;
  int i,j,N_U, N_L;
  double c0, viscosity, delta;
  double u1, u2, mu;
  // cout << "Sma" << endl;
  MatrixA11 = LocMatrices[0];
  MatrixA12 = LocMatrices[1];
  MatrixA21 = LocMatrices[2];
  MatrixA22 = LocMatrices[3];
  Matrix_tilde_G11  = LocMatrices[4];
  Matrix_tilde_G22  = LocMatrices[5];

  N_U = N_BaseFuncts[0];
  N_L = N_BaseFuncts[3];

  Orig0 = OrigValues[0];         // u_x
  Orig1 = OrigValues[1];         // u_y
  Orig2 = OrigValues[2];         // u
  Orig3 = OrigValues[3];         // u

  c0 = coeff[0];                 // nu

  u1 = param[0];                 // u1old
  u2 = param[1];                 // u2old

  delta =  CharacteristicFilterWidth(hK);
  mu = TurbulentViscosity(delta,&param[2],&param[0],&param[6]);
  mu = mu/2.0;
  viscosity = mu+c0;

  for(i=0;i<N_U;i++)
  {
    Matrix11Row = MatrixA11[i];
    Matrix12Row = MatrixA12[i];
    Matrix21Row = MatrixA21[i];
    Matrix22Row = MatrixA22[i];
    test10 = Orig0[i];
    test01 = Orig1[i];
    test00 = Orig2[i];

    for(j=0;j<N_U;j++)
    {
      ansatz10 = Orig0[j];
      ansatz01 = Orig1[j];

      val1 = (u1*ansatz10+u2*ansatz01)*test00;
      val  = viscosity*(2*test10*ansatz10+test01*ansatz01);
      val += val1;
      Matrix11Row[j] += Mult * val;

      val  = viscosity*(test01*ansatz10);
      Matrix12Row[j] += Mult * val;

      val  = viscosity*(test10*ansatz01);
      Matrix21Row[j] += Mult * val;

      val  = viscosity*(test10*ansatz10+2*test01*ansatz01);
      val += val1;
      Matrix22Row[j] += Mult * val;

    }                            // endfor j
  }                              // endfor i

  for(i=0;i<N_U;i++)
  {
    Matrix11Row = Matrix_tilde_G11[i];
    Matrix22Row = Matrix_tilde_G22[i];
    test10 = Orig0[i];
    test01 = Orig1[i];

    for(j=0;j<N_L;j++)
    {
      ansatz00 = Orig3[j];
      Matrix11Row[j] -= Mult * 2*mu * ansatz00 * test10;
      Matrix22Row[j] -= Mult * 2*mu * ansatz00 * test01;
    }
  }
}


// ======================================================================
// ROSENBROCK
// ======================================================================
void TimeNSType1GalerkinRHS(double Mult, double *coeff,
double *param, double hK,
double **OrigValues, int *N_BaseFuncts,
double ***LocMatrices, double **LocRhs)
{
  double *Rhs1, *Rhs2, val;
  double ansatz00, ansatz10, ansatz01;
  double test00, test10, test01;
  double *Orig0, *Orig1, *Orig2, *Orig3;
  int i,j,N_U, N_P;
  double c0, c1, c2;
  double u1, u2;

  Rhs1 = LocRhs[0];
  Rhs2 = LocRhs[1];

  N_U = N_BaseFuncts[0];

  Orig0 = OrigValues[0];         // u_x
  Orig1 = OrigValues[1];         // u_y
  Orig2 = OrigValues[2];         // u

  c0 = coeff[0];                 // nu
  c1 = coeff[1];                 // f1
  c2 = coeff[2];                 // f2

  for(i=0;i<N_U;i++)
  {
    test10 = Orig0[i];
    test01 = Orig1[i];
    test00 = Orig2[i];

    Rhs1[i] += Mult*test00*c1;
    Rhs2[i] += Mult*test00*c2;
  }                              // endfor i
}


void TimeNSType1GalerkinJ(double Mult, double *coeff,
double *param, double hK,
double **OrigValues, int *N_BaseFuncts,
double ***LocMatrices, double **LocRhs)
{
  double **MatrixA;
  double val;
  double *MatrixRow, *MatrixRow1, *MatrixRow2, *MatrixMRow;
  double ansatz00, ansatz10, ansatz01;
  double test00, test10, test01;
  double *Orig0, *Orig1, *Orig2, *Orig3;
  int i,j,N_U, N_P;
  double c0, c1, c2;
  double u1, u2;

  MatrixA = LocMatrices[0];

  N_U = N_BaseFuncts[0];
  //N_P = N_BaseFuncts[1];

  Orig0 = OrigValues[0];         // u_x
  Orig1 = OrigValues[1];         // u_y
  Orig2 = OrigValues[2];         // u
  //Orig3 = OrigValues[3]; // p

  c0 = coeff[0];                 // nu
  c1 = coeff[1];                 // f1
  c2 = coeff[2];                 // f2

  u1 = param[0];                 // u1old
  u2 = param[1];                 // u2old

  for(i=0;i<N_U;i++)
  {
    MatrixRow = MatrixA[i];
    test10 = Orig0[i];
    test01 = Orig1[i];
    test00 = Orig2[i];

    for(j=0;j<N_U;j++)
    {
      ansatz10 = Orig0[j];
      ansatz01 = Orig1[j];
      ansatz00 = Orig2[j];

      val  = c0*(test10*ansatz10+test01*ansatz01);
      val += (u1*ansatz10+u2*ansatz01)*test00;
      //val += (ansatz00)
      MatrixRow[j] += Mult * val;
    }                            // endfor j
  }                              // endfor i
}


void TimeNSType1GalerkinC(double Mult, double *coeff,
double *param, double hK,
double **OrigValues, int *N_BaseFuncts,
double ***LocMatrices, double **LocRhs)
{
  double *Rhs1, *Rhs2, val;
  double ansatz00, ansatz10, ansatz01;
  double test00, test10, test01;
  double *Orig0, *Orig1, *Orig2, *Orig3;
  int i,j,N_U, N_P;
  double c0, c1, c2, c3, c4;
  double u1, u2;

  //cout << "TimeNSType1GalerkinC" << endl;

  Rhs1 = LocRhs[0];
  Rhs2 = LocRhs[1];

  N_U = N_BaseFuncts[0];

  Orig2 = OrigValues[2];         // u

  c3 = coeff[3];                 // dot f1
  c4 = coeff[4];                 // dot f2

  for(i=0;i<N_U;i++)
  {
    // test10 = Orig0[i];
    // test01 = Orig1[i];
    test00 = Orig2[i];

    Rhs1[i] += Mult*test00*c3;
    Rhs2[i] += Mult*test00*c4;
  }
}


void TimeNSType3GalerkinJ(double Mult, double *coeff,
double *param, double hK,
double **OrigValues, int *N_BaseFuncts,
double ***LocMatrices, double **LocRhs)
{
  double **MatrixA11, **MatrixA12, **MatrixA21, **MatrixA22;
  double val, val1;
  double *Matrix11Row, *Matrix12Row, *Matrix21Row, *Matrix22Row;
  double ansatz00, ansatz10, ansatz01;
  double test00, test10, test01;
  double *Orig0, *Orig1, *Orig2, *Orig3;
  int i,j, N_U, N_P;
  double c0;
  double u1, u2, u1_x, u1_y, u2_x, u2_y;

  MatrixA11 = LocMatrices[0];
  MatrixA12 = LocMatrices[1];
  MatrixA21 = LocMatrices[2];
  MatrixA22 = LocMatrices[3];

  N_U = N_BaseFuncts[0];
  N_P = N_BaseFuncts[1];

  Orig0 = OrigValues[0];         // u_x
  Orig1 = OrigValues[1];         // u_y
  Orig2 = OrigValues[2];         // u

  c0 = coeff[0];                 // nu

  u1 = param[0];                 // u1old
  u2 = param[1];                 // u2old
  u1_x = param[2];               // u1old
  u2_x = param[3];               // u2old
  u1_y = param[4];               // u1old
  u2_y = param[5];               // u2old

  for(i=0;i<N_U;i++)
  {
    Matrix11Row = MatrixA11[i];
    Matrix12Row = MatrixA12[i];
    Matrix21Row = MatrixA21[i];
    Matrix22Row = MatrixA22[i];

    test10 = Orig0[i];
    test01 = Orig1[i];
    test00 = Orig2[i];

    for(j=0;j<N_U;j++)
    {
      ansatz10 = Orig0[j];
      ansatz01 = Orig1[j];
      ansatz00 = Orig2[j];

      val  = c0*(test10*ansatz10+test01*ansatz01);
      val += (u1*ansatz10+u2*ansatz01)*test00;
      val += u1_x*ansatz00*test00;
      Matrix11Row[j] += Mult * val;

      val  = u1_y*ansatz00*test00;
      Matrix12Row[j] += Mult * val;

      val  = u2_x*ansatz00*test00;
      Matrix21Row[j] += Mult * val;

      val  = c0*(test10*ansatz10+test01*ansatz01);
      val += (u1*ansatz10+u2*ansatz01)*test00;
      val += u2_y*ansatz00*test00;
      Matrix22Row[j] += Mult * val;
    }                            // endfor j
  }                              // endfor i
}


// ======================================================================
// Assembling routine for right-hand sides only
// ======================================================================

// ======================================================================
// right-hand side ONLY, for NSE
// ======================================================================
void TimeNSRHS(double Mult, double *coeff,
double *param, double hK,
double **OrigValues, int *N_BaseFuncts,
double ***LocMatrices, double **LocRhs)
{
  double *Rhs1, *Rhs2;
  double test00;
  double *Orig0;
  int i, N_U;
  double c1, c2;

  Rhs1 = LocRhs[0];
  Rhs2 = LocRhs[1];

  N_U = N_BaseFuncts[0];

  Orig0 = OrigValues[0];         // u

  c1 = coeff[1];                 // f1
  c2 = coeff[2];                 // f2

  for(i=0;i<N_U;i++)
  {
    test00 = Orig0[i];

    Rhs1[i] += Mult*test00*c1;
    Rhs2[i] += Mult*test00*c2;
    //cout <<  Rhs1[i] << " " <<  Rhs2[i] << " ";
  }                              // endfor i
}


// ======================================================================
// right-hand side ONLY for auxiliary problem applied to velocity
// ======================================================================
void TimeNSRHSAuxProblemU(double Mult, double *coeff,
double *param, double hK,
double **OrigValues, int *N_BaseFuncts,
double ***LocMatrices, double **LocRhs)
{
  double *Rhs1, *Rhs2;
  double test00;
  double *Orig0;
  int i, N_U;
  double c1, c2;

  Rhs1 = LocRhs[0];
  Rhs2 = LocRhs[1];

  N_U = N_BaseFuncts[0];

  Orig0 = OrigValues[0];         // u

  c1 = param[0];                 // f1
  c2 = param[1];                 // f2

  for(i=0;i<N_U;i++)
  {
    test00 = Orig0[i];

    Rhs1[i] += Mult*test00*c1;
    Rhs2[i] += Mult*test00*c2;
    //cout <<  Rhs1[i] << " " <<  Rhs2[i] << " ";
  }                              // endfor i
}


// ======================================================================
// right-hand side ONLY, Coletti model
// ======================================================================
void TimeNSRHSColetti(double Mult, double *coeff,
double *param, double hK,
double **OrigValues, int *N_BaseFuncts,
double ***LocMatrices, double **LocRhs)
{
  double *Rhs1, *Rhs2, val;
  double test00, test10, test01;
  double *Orig0, *Orig1, *Orig2;
  int i, N_U;
  double c1, c2;

  double delta, ngu, val1, mu1;
  double D1u1, D2u1, D1u2, D2u2;
  double gamma = TDatabase::ParamDB->GAUSSIAN_GAMMA;

  Rhs1 = LocRhs[0];
  Rhs2 = LocRhs[1];

  N_U = N_BaseFuncts[0];

  Orig0 = OrigValues[0];         // u_x
  Orig1 = OrigValues[1];         // u_y
  Orig2 = OrigValues[2];         // u

  c1 = coeff[1];                 // f1
  c2 = coeff[2];                 // f2

  D1u1 = param[2];               // D1u1
  D1u2 = param[3];               // D1u2;
  D2u1 = param[4];               // D2u1
  D2u2 = param[5];               // D2u2;

  // filter width
  delta =  CharacteristicFilterWidth(hK);

  // (delta^2)/(2 gamma)
  mu1 = 0.5*delta*delta/gamma;

  for(i=0;i<N_U;i++)
  {
    test10 = Orig0[i];
    test01 = Orig1[i];
    test00 = Orig2[i];

    // LES term
    val1 =  Mult* mu1;
    Rhs1[i] += val1*( test10* (D1u1*D1u1 + D2u1*D2u1)
      +test01* (D1u1*D1u2 + D2u1*D2u2));
    Rhs2[i] += val1*( test10* (D1u2*D1u1 + D2u2*D2u1)
      +test01* (D1u2*D1u2 + D2u2*D2u2));
  }                              // endfor i
}


// ======================================================================
// right-hand side ONLY, Galdi-Layton model with convolution
// right-hand side ONLY, Galdi-Layton model with auxiliary problem
// ======================================================================
void TimeNSRHSLESModel(double Mult, double *coeff,
double *param, double hK,
double **OrigValues, int *N_BaseFuncts,
double ***LocMatrices, double **LocRhs)
{
  double *Rhs1, *Rhs2;
  double test10, test01;
  double *Orig0, *Orig1;
  int i, N_U;
  double delta, val1, mu1;
  double gdT11, gdT12, gdT22;
  double gamma = TDatabase::ParamDB->GAUSSIAN_GAMMA;

  Rhs1 = LocRhs[0];
  Rhs2 = LocRhs[1];

  N_U = N_BaseFuncts[0];

  Orig0 = OrigValues[0];         // u_x
  Orig1 = OrigValues[1];         // u_y

  gdT11 = param[0];              // gDeltaT11 or 11 - component of auxiliary problem
  gdT12 = param[1];              // gDeltaT12 or 12 - and 21 - component
  gdT22 = param[2];              // gDeltaT22 or 22 - component of auxiliary problem

  // filter width
  delta =  CharacteristicFilterWidth(hK);
  mu1 = 0.5*delta*delta/gamma;
  val1 =  Mult* mu1;

  for(i=0;i<N_U;i++)
  {
    test10 = Orig0[i];
    test01 = Orig1[i];

    // LES term
    Rhs1[i] += val1*( test10* gdT11 + test01* gdT12);
    Rhs2[i] += val1*( test10* gdT12 + test01* gdT22);
  }                              // endfor i
}


// ======================================================================
// right-hand side ONLY, Galdi-Layton model with auxiliary problem
// ======================================================================
void TimeNSRHSGL00AuxProblemPaper2(double Mult, double *coeff,
double *param, double hK,
double **OrigValues, int *N_BaseFuncts,
double ***LocMatrices, double **LocRhs)
{
  double *Rhs1, *Rhs2, val;
  double test00, test10, test01;
  double *Orig0, *Orig1, *Orig2;
  int i, N_U;
  double c1, c2;

  double delta, ngu, val1, mu, mu1;
  double D1u1, D2u1, D1u2, D2u2;
  double AuxProblem11, AuxProblem12, AuxProblem22;
  double AuxProblem11Exact_x, AuxProblem12Exact_x, AuxProblem12Exact_y;
  double AuxProblem22Exact_y;
  double gamma = TDatabase::ParamDB->GAUSSIAN_GAMMA;

  Rhs1 = LocRhs[0];
  Rhs2 = LocRhs[1];

  N_U = N_BaseFuncts[0];

  Orig0 = OrigValues[0];         // u_x
  Orig1 = OrigValues[1];         // u_y
  Orig2 = OrigValues[2];         // u

  c1 = coeff[1];                 // f1
  c2 = coeff[2];                 // f2

  D1u1 = param[0];               // D1u1
  D1u2 = param[1];               // D1u2;
  D2u1 = param[2];               // D2u1
  D2u2 = param[3];               // D2u2;
  AuxProblem11 = param[4];       // 11 - component of auxiliary problem
  AuxProblem12 = param[5];       // 12 - and 21 - component
  AuxProblem22 = param[6];       // 22 - component of auxiliary problem
  AuxProblem11Exact_x = param[7];// 11 - component of auxiliary problem
  AuxProblem12Exact_x = param[8];// 12 - and 21 - component
  AuxProblem12Exact_y = param[9];// 12 - and 21 - component
                                 // 22 - component of auxiliary problem
  AuxProblem22Exact_y = param[10];

  // filter width
  delta =  CharacteristicFilterWidth(hK);

  // turbulent viscosity
  mu = TurbulentViscosity(delta,&param[0],&param[7],&param[9]);

  // (delta^2)/(2 gamma)
  mu1 = 0.5*delta*delta/gamma;

  for(i=0;i<N_U;i++)
  {
    test10 = Orig0[i];
    test01 = Orig1[i];
    test00 = Orig2[i];

    Rhs1[i] += Mult*test00*c1;
    Rhs2[i] += Mult*test00*c2;

    // divergence of term with exact solution
    val1 =  Mult*mu1;
    Rhs1[i] -= val1*test00*(AuxProblem11Exact_x+AuxProblem12Exact_y);
    Rhs2[i] -= val1*test00*(AuxProblem12Exact_x+AuxProblem22Exact_y);

    // explicit treatment of artificial viscosity
    //val =  Mult *mu;
    //Rhs1[i] -= val*(D1u1*test10 + D2u1*test01);
    //Rhs2[i] -= val*(D1u2*test10 + D2u2*test01);

    val1 =  Mult*mu1;
    Rhs1[i] += val1*( test10* AuxProblem11 + test01* AuxProblem12);
    Rhs2[i] += val1*( test10* AuxProblem12 + test01* AuxProblem22);

  }                              // endfor i
}


// ======================================================================
// right-hand side for auxiliary problem
// ONLY, Galdi-Layton model with auxiliary problem
// ======================================================================
void TimeNSGL00AuxProblemRHS(double Mult, double *coeff,
double *param, double hK,
double **OrigValues, int *N_BaseFuncts,
double ***LocMatrices, double **LocRhs)
{
  double *Rhs1, *Rhs2, *Rhs3, val;
  double test00;
  double *Orig0;
  int i, N_U;
  double D1u1, D2u1, D1u2, D2u2;

  Rhs1 = LocRhs[0];
  Rhs2 = LocRhs[1];
  Rhs3 = LocRhs[2];

  N_U = N_BaseFuncts[0];

  Orig0 = OrigValues[0];         // u

  D1u1 = param[0];               // D1u1
  D1u2 = param[1];               // D1u2;
  D2u1 = param[2];               // D2u1
  D2u2 = param[3];               // D2u2;

  for(i=0;i<N_U;i++)
  {
    test00 = Orig0[i];

    val = Mult*test00;

    Rhs1[i] += val*(D1u1*D1u1+D2u1*D2u1);
    Rhs2[i] += val*(D1u1*D1u2+D2u1*D2u2);
    Rhs3[i] += val*(D1u2*D1u2+D2u2*D2u2);

  }                              // endfor i
}


// ======================================================================
// right-hand side for auxiliary problem
// ONLY, Galdi-Layton model with auxiliary problem
// ======================================================================
void TimeNSGL00AuxProblemRHSPaper2(double Mult, double *coeff,
double *param, double hK,
double **OrigValues, int *N_BaseFuncts,
double ***LocMatrices, double **LocRhs)
{
  double *Rhs1, *Rhs2, *Rhs3, val;
  double test00;
  double *Orig0;
  int i, N_U;
  double D1u1, D2u1, D1u2, D2u2;

  Rhs1 = LocRhs[0];
  Rhs2 = LocRhs[1];
  Rhs3 = LocRhs[2];

  N_U = N_BaseFuncts[0];

  Orig0 = OrigValues[0];         // u

  for(i=0;i<N_U;i++)
  {
    test00 = Orig0[i];

    val = Mult*test00;

    Rhs1[i] += val*coeff[0];
    Rhs2[i] += val*coeff[1];
    Rhs3[i] += val*coeff[2];

  }                              // endfor i
}


// ======================================================================
// right-hand side ONLY, Smagorinsky Explicit
// ======================================================================
void TimeNSRHSSmagorinskyExplicit(double Mult, double *coeff,
double *param, double hK,
double **OrigValues, int *N_BaseFuncts,
double ***LocMatrices, double **LocRhs)
{
  double *Rhs1, *Rhs2, val;
  double test00, test10, test01;
  double *Orig0, *Orig1, *Orig2;
  int i, N_U;
  double c1, c2, delta;

  double mu;
  double D1u1, D2u1, D1u2, D2u2;

  Rhs1 = LocRhs[0];
  Rhs2 = LocRhs[1];

  N_U = N_BaseFuncts[0];

  Orig0 = OrigValues[0];         // u_x
  Orig1 = OrigValues[1];         // u_y
  Orig2 = OrigValues[2];         // u

  c1 = coeff[1];                 // f1
  c2 = coeff[2];                 // f2

  D1u1 = param[2];               // D1u1
  D1u2 = param[3];               // D1u2;
  D2u1 = param[4];               // D2u1
  D2u2 = param[5];               // D2u2;

  // turbulent viscosity
  delta =  CharacteristicFilterWidth(hK);
  mu = TurbulentViscosity(delta,&param[2],&param[0],&param[0]);

  for(i=0;i<N_U;i++)
  {
    test10 = Orig0[i];
    test01 = Orig1[i];
    test00 = Orig2[i];

    Rhs1[i] += Mult*test00*c1;
    Rhs2[i] += Mult*test00*c2;

    val =  Mult * mu;
    Rhs1[i] -= val*(D1u1*test10 + D2u1*test01);
    Rhs2[i] -= val*(D1u2*test10 + D2u2*test01);

  }                              // endfor i
}


// ======================================================================
// right-hand side for additional terms in rhs of small scale systems
// for VMS
// ======================================================================
void TimeNS_VMS_SmallRhs2D(double Mult, double *coeff,
double *param, double hK,
double **OrigValues, int *N_BaseFuncts,
double ***LocMatrices, double **LocRhs)
{
  double *Rhs1, *Rhs2;
  double test00, test10, test01;
  double *Orig0, *Orig1, *Orig2;
  double u1, u2, ho_u1, ho_u2;
  double D1u1, D2u1, D1u2, D2u2;
  double ho_D1u1, ho_D2u1, ho_D1u2, ho_D2u2;
  double p, c0;
  int i, N_U;

  Rhs1 = LocRhs[0];
  Rhs2 = LocRhs[1];

  N_U = N_BaseFuncts[0];

  Orig0 = OrigValues[0];         // u_x
  Orig1 = OrigValues[1];         // u_y
  Orig2 = OrigValues[2];         // u

  // large scales
  u1 = param[0];
  u2 = param[1];
  D1u1 = param[2];               // D1u1
  D1u2 = param[3];               // D1u2;
  D2u1 = param[4];               // D2u1
  D2u2 = param[5];               // D2u2;
  // small scales
  ho_u1 = param[6];
  ho_u2 = param[7];
  ho_D1u1 = param[8];            // D1u1
  ho_D1u2 = param[9];            // D1u2;
  ho_D2u1 = param[10];           // D2u1
  ho_D2u2 = param[11];           // D2u2;
  // pressure
  p = param[12];

  c0 = coeff[0];

  for(i=0;i<N_U;i++)
  {
    test10 = Orig0[i];
    test01 = Orig1[i];
    test00 = Orig2[i];

    Rhs1[i] += 2*c0*(D1u1*test10+(D1u2+D2u1)*test01/4);
    Rhs1[i] += (u1*D1u1+u2*D2u1) * test00;
    Rhs1[i] += (u1*ho_D1u1+u2*ho_D2u1) * test00;
    Rhs1[i] += (ho_u1*D1u1+ho_u2*D2u1) * test00;
    Rhs1[i] -= p * test10;
    Rhs1[i] *= Mult;
    Rhs2[i] += 2*c0*(D2u2*test01+(D1u2+D2u1)*test10/4);
    Rhs2[i] += (u1*D1u2+u2*D2u2) * test00;
    Rhs2[i] += (u1*ho_D1u2+u2*ho_D2u2) * test00;
    Rhs2[i] += (ho_u1*D1u2+ho_u2*D2u2) * test00;
    Rhs2[i] -= p * test01;
    Rhs2[i] *= Mult;
  }                              // endfor i
}


// ======================================================================
// right-hand side for additional terms in rhs of large scale systems
// for VMS
// ======================================================================
void TimeNS_VMS_Large_0_Rhs2D(double Mult, double *coeff,
double *param, double hK,
double **OrigValues, int *N_BaseFuncts,
double ***LocMatrices, double **LocRhs)
{
  // OutPut("l");
  double *Rhs1, *Rhs2;
  double test00, test10, test01;
  double *Orig0, *Orig1, *Orig2;
  double u1, u2, ho_u1, ho_u2;
  double D1u1, D2u1, D1u2, D2u2;
  double ho_D1u1, ho_D2u1, ho_D1u2, ho_D2u2;
  double p, c0;
  int i, N_U;

  Rhs1 = LocRhs[0];
  Rhs2 = LocRhs[1];

  N_U = N_BaseFuncts[0];

  Orig0 = OrigValues[0];         // u_x
  Orig1 = OrigValues[1];         // u_y
  Orig2 = OrigValues[2];         // u

  // large scales
  u1 = param[0];
  u2 = param[1];
  D1u1 = param[2];               // D1u1
  D1u2 = param[3];               // D1u2;
  D2u1 = param[4];               // D2u1
  D2u2 = param[5];               // D2u2;
  // small scales
  ho_u1 = param[6];
  ho_u2 = param[7];
  ho_D1u1 = param[8];            // D1u1
  ho_D1u2 = param[9];            // D1u2;
  ho_D2u1 = param[10];           // D2u1
  ho_D2u2 = param[11];           // D2u2;
  // pressure (small scales)
  p = param[12];
  //OutPut(p);
  c0 = coeff[0];

  for(i=0;i<N_U;i++)
  {
    test10 = Orig0[i];
    test01 = Orig1[i];
    test00 = Orig2[i];

    Rhs1[i] += 2*c0*(ho_D1u1*test10+(ho_D1u2+ho_D2u1)*test01/4);
    Rhs1[i] += (ho_u1*ho_D1u1+ho_u2*ho_D2u1) * test00;
    Rhs1[i] += (u1*ho_D1u1+u2*ho_D2u1) * test00;
    Rhs1[i] += (ho_u1*D1u1+ho_u2*D2u1) * test00;
    Rhs1[i] -= p * test10;
    Rhs1[i] *= Mult;
    Rhs2[i] += 2*c0*(ho_D2u2*test01+(ho_D1u2+ho_D2u1)*test10/4);
    Rhs2[i] += (ho_u1*ho_D1u2+ho_u2*ho_D2u2) * test00;
    Rhs2[i] += (u1*ho_D1u2+u2*ho_D2u2) * test00;
    Rhs2[i] += (ho_u1*D1u2+ho_u2*D2u2) * test00;
    Rhs2[i] -= p * test01;
    Rhs2[i] *= Mult;
  }                              // endfor i
}


// ======================================================================
// right-hand side for additional terms in rhs of large scale systems
// for VMS, Variant 1
// ======================================================================
void TimeNS_VMS_Large_1_Rhs2D(double Mult, double *coeff,
double *param, double hK,
double **OrigValues, int *N_BaseFuncts,
double ***LocMatrices, double **LocRhs)
{
  double *Rhs1, *Rhs2;
  double test00, test10, test01;
  double *Orig0, *Orig1, *Orig2;
  double u1, u2, ho_u1, ho_u2;
  double D1u1, D2u1, D1u2, D2u2;
  double ho_D1u1, ho_D2u1, ho_D1u2, ho_D2u2;
  double p, c0;
  int i, N_U;

  Rhs1 = LocRhs[0];
  Rhs2 = LocRhs[1];

  N_U = N_BaseFuncts[0];

  Orig0 = OrigValues[0];         // u_x
  Orig1 = OrigValues[1];         // u_y
  Orig2 = OrigValues[2];         // u

  // large scales
  u1 = param[0];
  u2 = param[1];
  D1u1 = param[2];               // D1u1
  D1u2 = param[3];               // D1u2;
  D2u1 = param[4];               // D2u1
  D2u2 = param[5];               // D2u2;
  // small scales
  ho_u1 = param[6];
  ho_u2 = param[7];
  ho_D1u1 = param[8];            // D1u1
  ho_D1u2 = param[9];            // D1u2;
  ho_D2u1 = param[10];           // D2u1
  ho_D2u2 = param[11];           // D2u2;
  // pressure (small scales)
  p = param[12];
  //OutPut(p);
  c0 = coeff[0];

  for(i=0;i<N_U;i++)
  {
    test10 = Orig0[i];
    test01 = Orig1[i];
    test00 = Orig2[i];

    Rhs1[i] += 2*c0*(ho_D1u1*test10+(ho_D1u2+ho_D2u1)*test01/4);
    Rhs1[i] += (ho_u1*ho_D1u1+ho_u2*ho_D2u1) * test00;
    Rhs1[i] += (u1*ho_D1u1+u2*ho_D2u1) * test00;
    //    Rhs1[i] += (ho_u1*D1u1+ho_u2*D2u1) * test00;
    Rhs1[i] -= p * test10;
    Rhs1[i] *= Mult;
    Rhs2[i] += 2*c0*(ho_D2u2*test01+(ho_D1u2+ho_D2u1)*test10/4);
    Rhs2[i] += (ho_u1*ho_D1u2+ho_u2*ho_D2u2) * test00;
    Rhs2[i] += (u1*ho_D1u2+u2*ho_D2u2) * test00;
    //    Rhs2[i] += (ho_u1*D1u2+ho_u2*D2u2) * test00;
    Rhs2[i] -= p * test01;
    Rhs2[i] *= Mult;
  }                              // endfor i
}

// ======================================================================
// right-hand side ONLY, defect correction type 1, u2
// ======================================================================
void TimeNSRHSDefectCorrectionU2(double Mult, double *coeff,
double *param, double hK,
double **OrigValues, int *N_BaseFuncts,
double ***LocMatrices, double **LocRhs)
{
  double *Rhs1, *Rhs2, val;
  double test00, test10, test01;
  double *Orig0, *Orig1, *Orig2;
  int i, N_U;
  double c1, c2, delta;

  double mu;
  double D1u1, D2u1, D1u2, D2u2;

  Rhs1 = LocRhs[0];
  Rhs2 = LocRhs[1];

  N_U = N_BaseFuncts[0];

  Orig0 = OrigValues[0];         // u_x
  Orig1 = OrigValues[1];         // u_y
  Orig2 = OrigValues[2];         // u

  c1 = coeff[1];                 // f1
  c2 = coeff[2];                 // f2

  D1u1 = param[2];               // D1u1
  D1u2 = param[3];               // D1u2;
  D2u1 = param[4];               // D2u1
  D2u2 = param[5];               // D2u2;
  
  //cout << D1u1 << " " << D1u2  << " " << D2u1  << " " << D2u2 <<endl;
  for(i=0;i<N_U;i++)
  {
    test10 = Orig0[i];
    test01 = Orig1[i];
    test00 = Orig2[i];

    Rhs1[i] += Mult*test00*c1;
    Rhs1[i] += Mult*hK*(D1u1*test10 + D2u1*test01);
    Rhs2[i] += Mult*test00*c2;
    Rhs2[i] += Mult*hK*(D1u2*test10 + D2u2*test01);
  }                              // endfor i
}
// ======================================================================
// right-hand side ONLY, defect correction type 2, u2
// ======================================================================
void TimeNSRHSDefectCorrectionU2_1(double Mult, double *coeff,
double *param, double hK,
double **OrigValues, int *N_BaseFuncts,
double ***LocMatrices, double **LocRhs)
{
  double *Rhs1, *Rhs2, val;
  double test00, test10, test01;
  double *Orig0, *Orig1, *Orig2;
  int i, N_U;
  double c1, c2, delta;
  double dt = TDatabase::TimeDB->CURRENTTIMESTEPLENGTH;
  double mu, u1, u2, um11, um12, um21, um22;
  double D1u1, D2u1, D1u2, D2u2;

  Rhs1 = LocRhs[0];
  Rhs2 = LocRhs[1];

  N_U = N_BaseFuncts[0];

  Orig0 = OrigValues[0];         // u_x
  Orig1 = OrigValues[1];         // u_y
  Orig2 = OrigValues[2];         // u

  c1 = coeff[1];                 // f1
  c2 = coeff[2];                 // f2
  
  u1 = param[0];
  u2 = param[1];
  D1u1 = param[2];               // D1u1
  D1u2 = param[3];               // D1u2;
  D2u1 = param[4];               // D2u1
  D2u2 = param[5];               // D2u2;
  um11 = param[6];  
  um12 = param[7];
  um21 = param[8];
  um22 = param[9];

  //OutPut( u1<< " " << u2 << " " << um11 << " " << um12  << " " << um21  << " " << um22 <<endl);
  for(i=0;i<N_U;i++)
  {
    test10 = Orig0[i];
    test01 = Orig1[i];
    test00 = Orig2[i];

    Rhs1[i] += Mult*test00*c1;
    Rhs1[i] += Mult*hK*(D1u1*test10 + D2u1*test01);
    Rhs1[i] -= Mult *(u1-2*um11+um21)*test00/(2*dt);
    Rhs2[i] += Mult*test00*c2;
    Rhs2[i] += Mult*hK*(D1u2*test10 + D2u2*test01);
    Rhs2[i] -= Mult *(u2-2*um12+um22)*test00/(2*dt);
  }                              // endfor i
}

// ======================================================================
// Type 4, Standard Galerkin, D(u):D(v) for Axialsymmetric
// ======================================================================
void TimeNSType4GalerkinDD_Axial3D(double Mult, double *coeff,
                                   double *param, double hK,
                                   double **OrigValues, int *N_BaseFuncts,
                                   double ***LocMatrices, double **LocRhs)
{
  double **MatrixA11, **MatrixA12, **MatrixA21, **MatrixA22;
  double **MatrixM11, **MatrixM22;
  double **MatrixB1, **MatrixB2;
  double **MatrixB1T, **MatrixB2T;
  double *Rhs1, *Rhs2, val;
  double *AuxMatrixRow, **AuxMatrix;;
  double *Matrix11Row, *Matrix12Row, *Matrix21Row, *Matrix22Row;
  double *MatrixM11Row, *MatrixM22Row;
  double *MatrixRow1, *MatrixRow2;
  double ansatz00, ansatz10, ansatz01;
  double test00, test10, test01;
  double *Orig0, *Orig1, *Orig2, *Orig3;
  int i,j, N_U, N_P;
  double c0, c1, c2;
  double u1, u2, r, x, sign;

  MatrixA11 = LocMatrices[0];
  MatrixA12 = LocMatrices[1];
  MatrixA21 = LocMatrices[2];
  MatrixA22 = LocMatrices[3];
  MatrixM11 = LocMatrices[4];
  MatrixM22 = LocMatrices[5];
  MatrixB1 = LocMatrices[6];
  MatrixB2 = LocMatrices[7];
  MatrixB1T = LocMatrices[8];
  MatrixB2T = LocMatrices[9];

  Rhs1 = LocRhs[0];
  Rhs2 = LocRhs[1];

  N_U = N_BaseFuncts[0];
  N_P = N_BaseFuncts[1];

  Orig0 = OrigValues[0]; // u_x
  Orig1 = OrigValues[1]; // u_y
  Orig2 = OrigValues[2]; // u
  Orig3 = OrigValues[3]; // p

  c0 = coeff[0]; // nu
  c1 = coeff[1]; // f1
  c2 = coeff[2]; // f2

  u1 = param[0]; // u1old - grid VX   !!check aux parameters
  u2 = param[1]; // u2old - grid VY   !!check aux parameters

  x  = param[2]; // x
  r  = fabs(x);

  if(r<1e-12)
   {
   OutPut("check TNSE2D_FixPo  x value zero !!!!! "<< x <<endl);
   OutPut("Quad formula: Change all integral points as internal points"<<endl);
   }

// exit(0);

  if (x>=0)
     sign = 1;
  else
     sign = -1;
//      sign = 1;    // unles all integral oints are inside it is not feasible
// if(fabs(u2)>1e-2)
// cout << " u1 " << u1<<  " u2 " << u2<< endl;
// cout << "Mult" << Mult<< endl;
// cout << "f1 :" << c1<<  " f2 :" << c2<< endl;
// cout << "c0 :" << c0<<  " Mult :" << Mult<< endl;

  for(i=0;i<N_U;i++)
  {
    Matrix11Row = MatrixA11[i];
    Matrix12Row = MatrixA12[i];
    Matrix21Row = MatrixA21[i];
    Matrix22Row = MatrixA22[i];
    MatrixM11Row  = MatrixM11[i];
    MatrixM22Row  = MatrixM22[i];
    test10 = Orig0[i]*sign;
    test01 = Orig1[i];
    test00 = Orig2[i];


     Rhs1[i] += Mult*test00*c1*r;
     Rhs2[i] += Mult*test00*c2*r;


    for(j=0;j<N_U;j++)
    {
      ansatz10 = Orig0[j]*sign;
      ansatz01 = Orig1[j];
      ansatz00 = Orig2[j];

      val  = c0*((2.*test10*ansatz10+test01*ansatz01)*r   + 2.*ansatz00*test00/r) ;
      val += (u1*ansatz10+u2*ansatz01)*test00*r;
      Matrix11Row[j] += Mult * val;

      val  = c0*(test01*ansatz10)*r;
      Matrix12Row[j] += Mult * val;

      val  = c0*(test10*ansatz01)*r;
      Matrix21Row[j] += Mult * val;

      val  = c0*(test10*ansatz10+2.*test01*ansatz01)*r;
      val += (u1*ansatz10+u2*ansatz01)*test00*r;
      Matrix22Row[j] += Mult * val;

      val = Mult*(ansatz00*test00)*r;
      MatrixM11Row[j] += val;
      MatrixM22Row[j] += val;

    } // endfor j

    MatrixRow1 = MatrixB1T[i];
    MatrixRow2 = MatrixB2T[i];
    for(j=0;j<N_P;j++)
    {
      ansatz00 = Orig3[j];

      val = -Mult*(ansatz00*test10*r + ansatz00*test00);
      MatrixRow1[j] += val;

      val = -Mult*ansatz00*test01*r;
      MatrixRow2[j] += val;
    }
  } // endfor i

  for(i=0;i<N_P;i++)
  {
    MatrixRow1 = MatrixB1[i];
    MatrixRow2 = MatrixB2[i];

    test00 = Orig3[i];

    for(j=0;j<N_U;j++)
    {
      ansatz10 = Orig0[j]*sign;
      ansatz01 = Orig1[j];
      ansatz00 = Orig2[j];

      val = -Mult*(test00*ansatz10*r + ansatz00*test00);
      MatrixRow1[j] += val;

      val = -Mult*test00*ansatz01*r;
      MatrixRow2[j] += val;
    } // endfor j

  } // endfor i
}

// ======================================================================
//  for axial symmetric case
// Type 3, Standard Galerkin, D(u):D(v), only nonlinear diagonal blocks
// Type 4, Standard Galerkin, D(u):D(v), only nonlinear diagonal blocks
// Type 3, Coletti, D(u):D(v), only nonlinear diagonal blocks
// Type 4, Coletti, D(u):D(v), only nonlinear diagonal blocks
// ======================================================================
void TimeNSType3_4NLGalerkinDD_Axial3D(double Mult, double *coeff,
                double *param, double hK, 
                double **OrigValues, int *N_BaseFuncts,
                double ***LocMatrices, double **LocRhs)
{
  double **MatrixA11, **MatrixA22;
  double val, val1;
  double *Matrix11Row, *Matrix22Row;
  double ansatz10, ansatz01, ansatz00;
  double test00, test10, test01;
  double *Orig0, *Orig1, *Orig2;
  int i,j, N_U;
  double c0;
  double u1, u2, r, x, sign;

  MatrixA11 = LocMatrices[0];
  MatrixA22 = LocMatrices[1];

  N_U = N_BaseFuncts[0];

  Orig0 = OrigValues[0]; // u_x
  Orig1 = OrigValues[1]; // u_y
  Orig2 = OrigValues[2]; // u

  c0 = coeff[0]; // nu

  u1 = param[0]; // u1old
  u2 = param[1]; // u2old

  x  = param[2]; // x
  r  = fabs(x);

  if(r<1e-12)
   {
   OutPut("check TNSE2D_FixPo  x value zero !!!!! "<< x <<endl);
   OutPut("Quad formula: Change all integral points as internal points"<<endl);
   }

  if (x>=0)
     sign = 1;
  else
     sign = -1;
//      sign = 1;    // unles all integral oints are inside it is not feasible
 // cout << "u1" <<u1 << endl;
 // cout << "u2" <<u2 << endl;

  for(i=0;i<N_U;i++)
  {
    Matrix11Row = MatrixA11[i];
    Matrix22Row = MatrixA22[i];
    test10 = Orig0[i]*sign;
    test01 = Orig1[i];
    test00 = Orig2[i];

    for(j=0;j<N_U;j++)
    {
      ansatz10 = Orig0[j]*sign;
      ansatz01 = Orig1[j];
      ansatz00 = Orig2[j];

      val1 = (u1*ansatz10+u2*ansatz01)*test00*r;
      val  = c0*((2.*test10*ansatz10+test01*ansatz01)*r + 2.*ansatz00*test00/r );
      val += val1;
      Matrix11Row[j] += Mult * val;

      val  = c0*(test10*ansatz10+2*test01*ansatz01)*r;
      val += val1;
      Matrix22Row[j] += Mult * val;

    } // endfor j
  } // endfor i
}


// ======================================================================
// Type 4, Two phase Standard Galerkin, D(u):D(v)
// Type 4, Two phase Coletti, D(u):D(v)
// Type 4, Two phase GL00Convolution, D(u):D(v)
// ======================================================================
// /*
void TimeNSType4GalerkinDD_2PhaseAxial3D(double Mult, double *coeff,
                double *param, double hK,
                double **OrigValues, int *N_BaseFuncts,
                double ***LocMatrices, double **LocRhs)
{
  double **MatrixA11, **MatrixA12, **MatrixA21, **MatrixA22;
  double **MatrixM11, **MatrixM22;
  double **MatrixB1, **MatrixB2;
  double **MatrixB1T, **MatrixB2T;
  double *Rhs1, *Rhs2, val;
  double *AuxMatrixRow, **AuxMatrix;;
  double *Matrix11Row, *Matrix12Row, *Matrix21Row, *Matrix22Row;
  double *MatrixM11Row, *MatrixM22Row;
  double *MatrixRow1, *MatrixRow2;
  double ansatz00, ansatz10, ansatz01;
  double test00, test10, test01;
  double *Orig0, *Orig1, *Orig2, *Orig3;
  int i,j, N_U, N_P;
  double c0, c1, c2, c3, c4, c5;
  double u1, u2, x, r;

  MatrixA11 = LocMatrices[0];
  MatrixA12 = LocMatrices[1];
  MatrixA21 = LocMatrices[2];
  MatrixA22 = LocMatrices[3];
  MatrixM11 = LocMatrices[4];
  MatrixM22 = LocMatrices[5];
  MatrixB1 = LocMatrices[6];
  MatrixB2 = LocMatrices[7];
  MatrixB1T = LocMatrices[8];
  MatrixB2T = LocMatrices[9];

  Rhs1 = LocRhs[0];
  Rhs2 = LocRhs[1];

  N_U = N_BaseFuncts[0];
  N_P = N_BaseFuncts[1];

  Orig0 = OrigValues[0]; // u_x
  Orig1 = OrigValues[1]; // u_y
  Orig2 = OrigValues[2]; // u
  Orig3 = OrigValues[3]; // p

  c0 = coeff[0]; // 1/Re_k
  c1 = coeff[1]; // f1
  c2 = coeff[2]; // f2

  c3 = coeff[3]; // density ratio (inner/outer)

  u1 = param[0]; // u1old - grid VX   !!check aux parameters
  u2 = param[1]; // u2old - grid VY   !!check aux parameters

  x  = param[2]; // x
  r  = fabs(x);
  if(r<1e-12)
   {
   OutPut("check TNSE2D_FixPo  x value zero !!!!! "<< x <<endl);
   OutPut("Quad formula: Change all integral points as internal points"<<endl);
   }
// if(fabs(u2)>1e-2)
// cout << " 2phase u1 " << u1<<  " u2 " << u2<< endl;
// cout << "Mult" << Mult<< endl;
// cout << "f1 :" << c1<<  " f2 :" << c2<< endl;
// cout << "c3 :" << c3 <<   endl;
// exit(0);

  for(i=0;i<N_U;i++)
  {
    Matrix11Row = MatrixA11[i];
    Matrix12Row = MatrixA12[i];
    Matrix21Row = MatrixA21[i];
    Matrix22Row = MatrixA22[i];
    MatrixM11Row  = MatrixM11[i];
    MatrixM22Row  = MatrixM22[i];
    test10 = Orig0[i];
    test01 = Orig1[i];
    test00 = Orig2[i];

    Rhs1[i] += Mult*test00*c1* c3*r;
    Rhs2[i] += Mult*test00*c2* c3*r;

    for(j=0;j<N_U;j++)
    {
      ansatz10 = Orig0[j];
      ansatz01 = Orig1[j];
      ansatz00 = Orig2[j];

      val  = c0*((2*test10*ansatz10+test01*ansatz01)*r   + 2.*ansatz00*test00/r);
      val += (u1*ansatz10+u2*ansatz01)*test00*c3*r;
      Matrix11Row[j] += Mult *val;

      val  = c0*(test01*ansatz10)*r;
      Matrix12Row[j] += Mult * val;

      val  = c0*(test10*ansatz01)*r;
      Matrix21Row[j] += Mult * val;

      val  = c0*(test10*ansatz10+2*test01*ansatz01)*r;
      val += (u1*ansatz10+u2*ansatz01)*test00*c3*r;
      Matrix22Row[j] += Mult * val;

      val = Mult* c3*(ansatz00*test00)*r;
      MatrixM11Row[j] += val;
      MatrixM22Row[j] += val;

    } // endfor j

    MatrixRow1 = MatrixB1T[i];
    MatrixRow2 = MatrixB2T[i];
    for(j=0;j<N_P;j++)
    {
      ansatz00 = Orig3[j];

      val = -Mult*(ansatz00*test10*r + ansatz00*test00);
      MatrixRow1[j] += val;

      val = -Mult*ansatz00*test01*r;
      MatrixRow2[j] += val;
    }
  } // endfor i

  for(i=0;i<N_P;i++)
  {
    MatrixRow1 = MatrixB1[i];
    MatrixRow2 = MatrixB2[i];

    test00 = Orig3[i];

    for(j=0;j<N_U;j++)
    {
      ansatz10 = Orig0[j];
      ansatz01 = Orig1[j];
      ansatz00 = Orig2[j];

      val = -Mult*(test00*ansatz10*r + ansatz00*test00);
      MatrixRow1[j] += val;

      val = -Mult*test00*ansatz01*r;
      MatrixRow2[j] += val;
    } // endfor j

  } // endfor i
}


void TimeNSType3_4NLGalerkinDD_2PhaseAxial3D(double Mult, double *coeff,
                double *param, double hK,
                double **OrigValues, int *N_BaseFuncts,
                double ***LocMatrices, double **LocRhs)
{
  double **MatrixA11, **MatrixA22;
  double val, val1;
  double *Matrix11Row, *Matrix22Row;
  double ansatz00, ansatz10, ansatz01;
  double test00, test10, test01;
  double *Orig0, *Orig1, *Orig2;
  int i,j, N_U;
  double c0, c3, c4, c5;
  double u1, u2, x, r;

  MatrixA11 = LocMatrices[0];
  MatrixA22 = LocMatrices[1];

  N_U = N_BaseFuncts[0];

  Orig0 = OrigValues[0]; // u_x
  Orig1 = OrigValues[1]; // u_y
  Orig2 = OrigValues[2]; // u

  c0 = coeff[0]; // nu
  c3 = coeff[3]; // density ratio (inner/outer)

  u1 = param[0]; // u1old
  u2 = param[1]; // u2old
  x  = param[2]; // x
  r  = fabs(x);

  if(r<1e-12)
   {
   OutPut("check TNSE2D_FixPo  x value zero !!!!! "<< x <<endl);
   OutPut("Quad formula: Change all integral points as internal points"<<endl);
   }

 // cout << "u1" <<u1 << endl;
 // cout << "u2" <<u2 << endl;

  for(i=0;i<N_U;i++)
  {
    Matrix11Row = MatrixA11[i];
    Matrix22Row = MatrixA22[i];
    test10 = Orig0[i];
    test01 = Orig1[i];
    test00 = Orig2[i];

    for(j=0;j<N_U;j++)
    {
      ansatz10 = Orig0[j];
      ansatz01 = Orig1[j];
      ansatz00 = Orig2[j];

      val1 = (u1*ansatz10+u2*ansatz01)*test00*c3*r;
      val  = c0*((2.*test10*ansatz10+test01*ansatz01)*r + 2.*ansatz00*test00/r);
      val += val1;
      Matrix11Row[j] += Mult* val;

      val  = c0*(test10*ansatz10+2*test01*ansatz01)*r;
      val += val1;
      Matrix22Row[j] += Mult* val;

    } // endfor j
  } // endfor i
}


// ======================================================================
// Standard Galerkin
// ======================================================================
void GridAssemble4(double Mult, double *coeff,
                  double *param, double hK,
                  double **OrigValues, int *N_BaseFuncts,
                  double ***LocMatrices, double **LocRhs)
{
  double **MatrixA11, **MatrixA12, **MatrixA21, **MatrixA22;
  double val, lambda=0;
  double *MatrixRow11, *MatrixRow12, *MatrixRow21, *MatrixRow22;
  double ansatz10, ansatz01, ansatz00;
  double test10, test01, test00;
  double *Orig0, *Orig1, *Orig2;
  int i,j,k,l, N_U;
  double c0=1., c1, c2, detjk;

//   double lame = TDatabase::ParamDB->LameC;

  if(TDatabase::ParamDB->P0)
   { detjk = coeff[19]; } // see DiscreteForm2D.C    
  else
   { detjk = 1; }

//   varying stiffness and divergence term values
//   lame *= detjk;


// cout<< "lame " <<lame<<endl;

  MatrixA11 = LocMatrices[0];
  MatrixA12 = LocMatrices[1];
  MatrixA21 = LocMatrices[2];
  MatrixA22 = LocMatrices[3];

  N_U = N_BaseFuncts[0];

  Orig0 = OrigValues[0]; // u_x
  Orig1 = OrigValues[1]; // u_y

  for(i=0;i<N_U;i++)
  {
    MatrixRow11 = MatrixA11[i];
    MatrixRow12 = MatrixA12[i];
    MatrixRow21 = MatrixA21[i];
    MatrixRow22 = MatrixA22[i];

    test10 = Orig0[i];
    test01 = Orig1[i];

    for(j=0;j<N_U;j++)
    {
      ansatz10 = Orig0[j];
      ansatz01 = Orig1[j];

     // New part D(v):D(w)
  /*
      val = (2*test10*ansatz10+test01*ansatz01) + lame*test10*ansatz10;
      MatrixRow11[j] += Mult * val/detjk;

      val  = test01*ansatz10/detjk;
      val += lame*test10*ansatz01;
      MatrixRow12[j] += Mult * val;

      val = test10*ansatz01/detjk;
      val += lame*test01*ansatz10;
      MatrixRow21[j] += Mult * val;

      val = (test10*ansatz10+2*test01*ansatz01) + lame*test01*ansatz01;
      MatrixRow22[j] += Mult * val/detjk;

   */
   // old part gradv:gradv

      val  = c0*(test10*ansatz10+test01*ansatz01 + lambda*test10*ansatz10);
      MatrixRow11[j] += Mult * val/detjk;
      val  = c0*(lambda*test10*ansatz01);
      MatrixRow12[j] += Mult * val/detjk;
      val  = c0*(lambda*test01*ansatz10);
      MatrixRow21[j] += Mult * val/detjk;
      val  = c0*(test10*ansatz10+test01*ansatz01 + lambda*test01*ansatz01);
      MatrixRow22[j] += Mult * val/detjk;

    } // endfor j
  } // endfor i
 }


// ========================================================================
// parameter routines
// ========================================================================

// ========================================================================
// parameters: u1old, u2old
// used for : GALERKIN
//            COLETTI (non linear steps)
// ========================================================================
void TimeNSParams2(double *in, double *out)
{
  out[0] = in[2];                // u1old
  out[1] = in[3];                // u2old
}


// comment: routine can be replaced by  TimeNSParamsVelo_GradVelo !!!
void TimeNSParams2RB(double *in, double *out)
{
  out[0] = in[2];                // u1old
  out[1] = in[3];                // u2old
  out[2] = in[4];                // D1u1
  out[3] = in[5];                // D1u2
  out[4] = in[6];                // D2u1
  out[5] = in[7];                // D2u2
}


// ========================================================================
// parameters: u1old, u2old,
// used for : COLETTI, Smagorinsky
// ========================================================================
void TimeNSParamsVelo_GradVelo(double *in, double *out)
{
  out[0] = in[2];                // u1old
  out[1] = in[3];                // u2old

  out[2] = in[4];                // D1u1
  out[3] = in[5];                // D1u2
  out[4] = in[6];                // D2u1
  out[5] = in[7];                // D2u2
}

// ========================================================================
// parameters: u1old, u2old,
// used for : COLETTI, Smagorinsky
// ========================================================================
void TimeNSParamsVelo_GradVelo_ALE(double *in, double *out)
{
  out[0] = in[2] - in[8];       // u1old - w1old
  out[1] = in[3] - in[9];       // u2old - w2old

  out[2] = in[4];               // D1u1
  out[3] = in[5];               // D1u2
  out[4] = in[6];               // D2u1
  out[5] = in[7];               // D2u2
  
//   cout <<in[8] << " E " << in[9] << endl;
}

// ========================================================================
// parameters: u1old, u2old,
// used for : COLETTI, Smagorinsky
// ========================================================================
void TimeNSParamsVelo_GradVelo_ConvVelo(double *in, double *out)
{
  out[0] = in[2];                // u1old
  out[1] = in[3];                // u2old

  out[2] = in[4];                // D1u1
  out[3] = in[5];                // D1u2
  out[4] = in[6];                // D2u1
  out[5] = in[7];                // D2u2

  out[6] = in[8];                // u1old
  out[7] = in[9];                // u2old
}


// ========================================================================
// parameters: u1old, u2old, Frobenius Norm(grad(u))
// used for : COLETTI, first iteration step, viscosity type = 4
// ========================================================================
void TimeNSParamsVelo_GradVeloNuT4(double *in, double *out)
{
  out[0] = in[2];                // u1old
  out[1] = in[3];                // u2old

  out[2] = in[4];                // D1u1
  out[3] = in[5];                // D1u2
  out[4] = in[6];                // D2u1
  out[5] = in[7];                // D2u2

  // convolution of the solution
  out[6] = in[8];                // g_\delta \ast u1
  out[7] = in[9];                // g_\delta \ast u2
}


// ========================================================================
// used for : GL00Convolution, first assembling
// ========================================================================
void TimeNSParamsGL00Convolution(double *in, double *out)
{
  out[0] = in[2];                // u1old
  out[1] = in[3];                // u2old

  // grad u
  out[2] = in[4];                // D1u1
  out[3] = in[5];                // D1u2
  out[4] = in[6];                // D2u1
  out[5] = in[7];                // D2u2

  // components of convoluted tensor
  out[6] = in[ 8];               // g_d\ast(D1u1*D1u1+D1u2*D1u2)
  out[7] = in[ 9];               // g_d\ast(D1u1*D1u2+D2u1*D2u2)
  out[8] = in[10];               // g_d\ast(D2u1*D2u1+D2u2*D2u2)

}


// ========================================================================
// used for : GL00Convolution, rhs assembling, viscosity type = 4
// ========================================================================
void TimeNSParamsRHSGL00ConvolutionNuT4(double *in, double *out)
{
  // grad u
  out[0] = in[4];                // D1u1
  out[1] = in[5];                // D1u2
  out[2] = in[6];                // D2u1
  out[3] = in[7];                // D2u2

  // components of convoluted tensor
  out[4] = in[ 8];               // g_d\ast(D1u1*D1u1+D1u2*D1u2)
  out[5] = in[ 9];               // g_d\ast(D1u1*D1u2+D2u1*D2u2)
  out[6] = in[10];               // g_d\ast(D2u1*D2u1+D2u2*D2u2)

  // velocity
  out[7] = in[2];                // u1
  out[8] = in[3];                // u2

  // convoluted velocity
  out[9] = in[11];               //  g_d\ast u1
  out[10] = in[12];              //  g_d\ast u2

}


// ========================================================================
// used for assembling of term coming from the LES model
// GL00AuxProb and GL00Conv
// parameters used in TimeNSRHSLESModel
// ========================================================================
void TimeNSParamsRHSLES(double *in, double *out)
{
  //  solution of auxiliary problem
  out[0] = in[2];
  out[1] = in[3];
  out[2] = in[4];
}


// ========================================================================
// parameters:
// used for : GL00AuxProblem, viscosity type = 4
// ========================================================================
void TimeNSParamsGL00AuxProblemNuT4(double *in, double *out)
{

  // \nabla u
  out[0] = in[4];                // D1u1
  out[1] = in[5];                // D1u2
  out[2] = in[6];                // D2u1
  out[3] = in[7];                // D2u2

  //  solution of auxiliary problem
  out[4] = in[ 8];               // sol11
  out[5] = in[ 9];               // sol12 = sol21
  out[6] = in[10];               // sol22

  // solution
  out[7] = in[2];                // u1
  out[8] = in[3];                // u2

  // convolution of the solution
  out[9] = in[11];               // g_\delta \ast u1
  out[10] = in[12];              // g_\delta \ast u2
}


// ========================================================================
// parameters:
// used for : GL00AuxProblem
// ========================================================================
void TimeNSParamsGL00AuxProblemPaper2(double *in, double *out)
{
  // \nabla u
  out[0] = in[4];                // D1u1
  out[1] = in[5];                // D1u2
  out[2] = in[6];                // D2u1
  out[3] = in[7];                // D2u2

  //  solution of auxiliary problem
  out[4] = in[ 8];
  out[5] = in[ 9];
  out[6] = in[10];

  // les term with exact solution
  out[7] = in[11];               // (t11)_x
  out[8] = in[12];               // (t12)_x
  out[9] = in[13];               // (t12)_y
  out[10] = in[14];              // (t22)_y

}


// ========================================================================
// parameters: gradient(u1), gradient(u2)
// ========================================================================
void TimeNSParamsGrad(double *in, double *out)
{
  // cout << "GRAD" << endl;
  out[0] = in[4];                // D10(u1old)
  out[1] = in[5];                // D10(u2old)
  out[2] = in[6];                // D01(u1old)
  out[3] = in[7];                // D01(u2old)
  // cout << in[4] << " E " << in[5] << " " << in[6] << " " << in[7] << endl;
}


// ========================================================================
// used for VMS, assembling of rhs for small scale equation
// ========================================================================
void TimeNSParams_VMS_SmallRhs2D(double *in, double *out)
{
  // large scales
  out[0] = in[2];                // u1old
  out[1] = in[3];                // u2old
  out[2] = in[4];                // D1u1
  out[3] = in[5];                // D1u2
  out[4] = in[6];                // D2u1
  out[5] = in[7];                // D2u2

  // small scales
  out[6] = in[8];                // u1old
  out[7] = in[9];                // u2old
  out[8] = in[10];               // D1u1
  out[9] = in[11];               // D1u2
  out[10] = in[12];              // D2u1
  out[11] = in[13];              // D2u2

  // large pressure
  out[12] = in[14];              // p
}


// ========================================================================
// used for VMS, assembling of rhs for large scale equation
// ========================================================================
void TimeNSParams_VMS_LargeRhs2D(double *in, double *out)
{
  // large scales
  out[0] = in[2];                // u1old
  out[1] = in[3];                // u2old
  out[2] = in[4];                // D1u1
  out[3] = in[5];                // D1u2
  out[4] = in[6];                // D2u1
  out[5] = in[7];                // D2u2

  // small scales
  out[6] = in[8];                // u1old
  out[7] = in[9];                // u2old
  out[8] = in[10];               // D1u1
  out[9] = in[11];               // D1u2
  out[10] = in[12];              // D2u1
  out[11] = in[13];              // D2u2

  // small pressure
  out[12] = in[14];              // p
}


// ========================================================================
// used for VMS, assembling of matrix, variant 1
// ========================================================================
void TimeNSParams_NLGalerkin_VMS_1_2D(double *in, double *out)
{
  // large scales
  out[0] = in[2];                // u1old
  out[1] = in[3];                // u2old

  // small scales
  out[2] = in[4];                // u1current
  out[3] = in[5];                // u2current
}
// ========================================================================
// parameters: u1old, u2old, gradients; values of previous time steps
// defect correction type 2
// ========================================================================
void TimeNSParamsVelo_GradVeloOld2(double *in, double *out)
{
  out[0] = in[2];                // u1old
  out[1] = in[3];                // u2old

  out[2] = in[4];                // D1u1
  out[3] = in[5];                // D1u2
  out[4] = in[6];                // D2u1
  out[5] = in[7];                // D2u2

  out[6] = in[8];     //    u_1m11 
  out[7] = in[9];  // u_1m12
  out[8] = in[10]; // u_1m21
  out[9] = in[11]; // u_1m22
}

// ========================================================================
// parameters: x, y, u1old, u2old
// used for : SSMUM
// ========================================================================
void TimeNSParamsVeloPos(double *in, double *out)
{
  out[0] = in[0];                // x
  out[1] = in[1];                // y
  out[2] = in[2];                // u1old
  out[3] = in[3];                // u2old
}

// ======================================================================
// parameters u1old, u2old, gridv_x, gridv_y
// ======================================================================
void MovingTNSParams(double *in, double *out)
{
  out[0] = in[2] - in[4];
  out[1] = in[3] - in[5];

// cout << " out[0] " << in[4] << " out[1] " << in[4] <<endl;
}
// ======================================================================
// parameters u1old, u2old, gridv_x, gridv_y
// ======================================================================
void MovingTNSParams_Axial3D(double *in, double *out)
{
  out[0] = in[2] - in[4];
  out[1] = in[3] - in[5];
  out[2] = in[0];     // x value for axial symmetric

// cout<< "out[2]  " << out[2]<<endl;
}

// ======================================================================
// parameters u1old, u2old, gridv_x, gridv_y
// ======================================================================
void MovingTNSParams_Axial3D_HeatLine(double *in, double *out)
{
  out[0] = in[2]; 
  out[1] = in[3];
  out[2] = in[4]; 
  out[3] = in[5] - in[7];
  out[4] = in[6] - in[8]; 
  out[5] = in[9] - in[11]; 
  out[6] = in[10] - in[12]; 
  out[7] = in[0];  // x value for axial symmetric

// cout<< "out[0]  " << out[0]<<endl;
}



void TimeNSType2SUPG(double Mult, double *coeff, 
                double *param, double hK, 
                double **OrigValues, int *N_BaseFuncts,
                double ***LocMatrices, double **LocRhs)
{
  double **MatA, **MatM, **MatK;
  double **MatB1, **MatB2, **MatB1T, **MatB2T;
  double *Rhs1, *Rhs2;
  double *MatRowA, *MatRowM, *MatRowK, *MatRow1, *MatRow2;
  double *Orig0, *Orig1, *Orig2, *Orig3, *Orig4, *Orig5, *Orig6, *Orig7;
  double test00, test10, test01, test20, test02;
  double ansatz00, ansatz10, ansatz01, ansatz20, ansatz02;
  double c0, c1, c2, u1, u2, val;
  int N_U, N_P;

  MatA=LocMatrices[0];
  MatM=LocMatrices[1];
  MatK=LocMatrices[2];
  
  MatB1=LocMatrices[3];
  MatB2=LocMatrices[4];
  MatB1T=LocMatrices[5];
  MatB2T=LocMatrices[6];

  Rhs1=LocRhs[0];
  Rhs2=LocRhs[1];

  N_U=N_BaseFuncts[0];
  N_P=N_BaseFuncts[1];
  

  Orig0=OrigValues[0]; // u_x
  Orig1=OrigValues[1]; // u_y 
  Orig2=OrigValues[2]; // u 
  Orig3=OrigValues[3]; // u_xx
  Orig4=OrigValues[4]; // u_yy
  Orig5=OrigValues[5]; // p_x 
  Orig6=OrigValues[6]; // p_y
  Orig7=OrigValues[7]; // p

  c0=coeff[0];
  c1=coeff[1];
  c2=coeff[2];

  u1=param[0];
  u2=param[1];

  // stabilization parameters have to defined
  // for initial test its setted to delta0*hK*hK
  double delta=TDatabase::ParamDB->DELTA0*hK*hK;
  double ugrad;

  for(int i=0;i<N_U;i++)
  {
    MatRowA=MatA[i];
    MatRowM=MatM[i];
    MatRowK=MatK[i];
    
    test10=Orig0[i];
    test01=Orig1[i];
    test00=Orig2[i];

    ugrad= delta*(u1*test10 + u2*test01);

    Rhs1[i] += Mult*(test00 + ugrad)*c1;
    Rhs2[i] += Mult*(test00 + ugrad)*c2;

    for(int j=0;j<N_U;j++)
    {
      ansatz10=Orig0[j];
      ansatz01=Orig1[j];
      ansatz00=Orig2[j];
      ansatz20=Orig3[j];
      ansatz02=Orig4[j];

      // Galerkin terms
      val =c0*(test10*ansatz10+test01*ansatz01); // diffusion term
      val +=(u1*ansatz10 + u2*ansatz01)*test00; // nonlinear (convective term)
      val +=(-c0*(ansatz20+ansatz02) + (u1*ansatz10 + u2*ansatz01))*ugrad; // SUPG terms
      
      MatRowA[j] += Mult*val; // A block
      MatRowM[j] += Mult*ansatz00*test00;

      MatRowK[j] += Mult*ansatz00*ugrad;
    }

    MatRow1=MatB1T[i];
    MatRow2=MatB2T[i];
    
    for(int j=0;j<N_P;j++)
    {
      ansatz10=Orig5[j];
      ansatz01=Orig6[j];
      ansatz00=Orig7[j];

      val = -ansatz00*test10; // Galerkin term
      val += ansatz10*ugrad;
      MatRow1[j] += Mult*val;
      
      val = -ansatz00*test01; // term due to stabilization
      val += ansatz01*ugrad;
      MatRow2[j] += Mult*val;
    }
  }

  for(int i=0;i<N_P; i++)
  {
    MatRow1=MatB1[i];
    MatRow2=MatB2[i];

    test00=Orig7[i];
    for(int j=0;j<N_U;j++)
    {
      ansatz10=Orig0[j];
      ansatz01=Orig1[j];

      val = -Mult*test00*ansatz10;
      MatRow1[j] += val;
      
      val = -Mult*test00*ansatz01;
      MatRow2[j] += val;
    }
  }
}


void TimeNSType2NLSUPG(double Mult, double *coeff, 
                double *param, double hK, 
                double **OrigValues, int *N_BaseFuncts,
                double ***LocMatrices, double **LocRhs)
{
  double **MatA, **MatK, **MatB1T, **MatB2T;
  double *MatRowA, *MatRowK, *MatRow1, *MatRow2;
  double *Orig0, *Orig1, *Orig2, *Orig3, *Orig4, *Orig5, *Orig6, *Orig7;
  double test00, test10, test01, ansatz00, ansatz10, ansatz01, ansatz20, ansatz02;
  double *Rhs1, *Rhs2;
  double c0, c1, c2, u1, u2, val, delta, ugrad;
  int N_U, N_P;

  MatA=LocMatrices[0];
  MatK=LocMatrices[1];
  MatB1T=LocMatrices[2];
  MatB2T=LocMatrices[3];


  Rhs1=LocRhs[0];
  Rhs2=LocRhs[1];

  N_U=N_BaseFuncts[0];
  N_P=N_BaseFuncts[1];
  

  Orig0=OrigValues[0]; // u_x
  Orig1=OrigValues[1]; // u_y 
  Orig2=OrigValues[2]; // u 
  Orig3=OrigValues[3]; // u_xx
  Orig4=OrigValues[4]; // u_yy
  Orig5=OrigValues[5]; // p_x 
  Orig6=OrigValues[6]; // p_y
  Orig7=OrigValues[7]; // p

  c0=coeff[0];
  c1=coeff[1];
  c2=coeff[2];

  u1=param[0];
  u2=param[1];
  
  if(c0<hK)
    delta=TDatabase::ParamDB->DELTA0*hK*hK;
  else 
    delta=TDatabase::ParamDB->DELTA1*hK*hK;

  for(int i=0;i<N_U;i++)
  {
    MatRowA=MatA[i];
    MatRowK=MatK[i];
    
    test10=Orig0[i]; 
    test01=Orig1[i];
    test00=Orig2[i];
    
    ugrad=delta*(u1*test10 + u2*test01);
    
    Rhs1[i] += Mult*ugrad*c1;
    Rhs2[i] += Mult*ugrad*c2;
    
    for(int j=0;j<N_U;j++)
    {
      ansatz10=Orig0[j];
      ansatz01=Orig1[j];
      ansatz00=Orig2[j];
      ansatz20=Orig3[j];
      ansatz02=Orig4[j];
      
      val =c0*(test10*ansatz10 + test01*ansatz01); // diffusion term
      val +=(u1*ansatz10+u2*ansatz01)*test00; // nonlinear term
      val +=(/*-c0*(ansatz20 + ansatz02) +*/ (u1*ansatz10 + u2*ansatz01))*ugrad; // SUPG terms
      
      MatRowA[j] += Mult*val;
      
      MatRowK[j] += Mult*ansatz00*ugrad;
    }
    
    MatRow1=MatB1T[i];
    MatRow2=MatB2T[i];
    for(int j=0;j<N_P;j++)
    {
      ansatz10=Orig5[j];
      ansatz01=Orig6[j];
      ansatz00=Orig7[j];
      
      val = -ansatz00*test10;
      val += ansatz10*ugrad;
      MatRow1[j] += Mult*val;
      
      val = -ansatz00*test01;
      val += ansatz01*ugrad;
      MatRow2[j] += Mult*val;
    }
  }
}

void TimeNSRHSSUPG(double Mult, double *coeff,
                double *param, double hK,
                double **OrigValues, int *N_BaseFuncts,
                double ***LocMatrices, double **LocRhs)
{
  double /**Rhs1, *Rhs2,*/ *Rhs3, *Rhs4;
  double *Orig0, *Orig1;//, *Orig2;
  double /*test00,*/ test10, test01;
  double u1, u2, c0, c1, c2, ugrad, delta;
  int N_U;
  
//   Rhs1=LocRhs[0];
//   Rhs2=LocRhs[1];
  Rhs3=LocRhs[0];
  Rhs4=LocRhs[1];

  N_U = N_BaseFuncts[0];
  
  Orig0=OrigValues[0]; // u_x
  Orig1=OrigValues[1]; // u_y 
  //Orig2=OrigValues[2]; // u 

  c0=coeff[0];
  c1=coeff[1];
  c2=coeff[2];

  u1=param[0];
  u2=param[1];
  
  if(c0<hK)
    delta=TDatabase::ParamDB->DELTA0*hK*hK;
  else 
    delta=TDatabase::ParamDB->DELTA1*hK*hK;

  for(int i=0;i<N_U;i++)
  {
    test10=Orig0[i]; 
    test01=Orig1[i];
    // test00=Orig2[i];
    
    ugrad=delta*(u1*test10 + u2*test01);
    /*
    Rhs1[i] += Mult*test00*c1;
    Rhs2[i] += Mult*test00*c2;*/
    
    Rhs3[i] += Mult*ugrad*c1;
    Rhs4[i] += Mult*ugrad*c2;
  }   
}

void TimeNSParams4(double *in, double *out)
{
  out[0] = in[2];                // u1old
  out[1] = in[3];                // u2old
  out[2] = in[4];                // u1, previous time
  out[3] = in[5];                // u2, previous time
}


void LocAssembleMass(double Mult, double *coeff,
                  double *param, double hK,
                  double **OrigValues, int *N_BaseFuncts,
                  double ***LocMatrices, double **LocRhs)
{
  double **MatrixM = LocMatrices[2];
  double *Rhs = LocRhs[0];
   
  int N_U = N_BaseFuncts[1];

  double *Orig0 = OrigValues[1]; // u

  double c1 = coeff[1]; // f1
  double c2 = coeff[2]; // f2

  int *sign = new int[N_U];
  for(int i=0;i<N_U;i++)
  {
    // here check whether signs should be inverted
    sign[i] = GetSignOfThisDOF(N_U,i); // in Darcy2DMixed.C
  }
  
  for(int i=0;i<N_U;i++)
  {
    double testx00 = sign[i]*Orig0[i];
    double testy00 = sign[i]*Orig0[N_U+i];
    
    Rhs[i] += Mult*( testx00*c1 + testy00*c2);
    
    for(int j=0;j<N_U;j++)
    {
      double ansatzx00 = sign[j]*Orig0[j];
      double ansatzy00 = sign[j]*Orig0[N_U+j];
   
      double val  = (testx00*ansatzx00 + testy00*ansatzy00);
      MatrixM[i][j] += Mult * val;
    }
  }  
  delete [] sign;
}

void LocAssembleNSTYPE4(double Mult, double *coeff,
                  double *param, double hK,
                  double **OrigValues, int *N_BaseFuncts,
                  double ***LocMatrices, double **LocRhs)
{
  // what to assemble here
  // mass matrix, (grad,grad), nonlinear matrix (separately)
  // because it have to be multiplied by the projection matrix
  // and the right hand side
  // 0 and 1 are the projection matrices which are assemble 
  // in a separate routine
  double **MassMatrix = LocMatrices[2]; // vv 
  double **StifMatrix = LocMatrices[3]; // sv
  double **NLMatrix00 = LocMatrices[4]; // rectangular matrix
  double **NLMatrix11 = LocMatrices[5]; // rectangular matrix
  double *Rhs = LocRhs[0];
  
  int scalar_nbf = N_BaseFuncts[0]; // nbasis for V_h
  int vector_nbf = N_BaseFuncts[1]; // nbasis for BDM
  
  double *Orig0  = OrigValues[0]; // u_x
  double *Orig1  = OrigValues[1]; // u_y
  // double *Orig2  = OrigValues[2]; // u
  double *OrigV0 = OrigValues[3]; // p

  double nu = coeff[0];  // nu
  double f1 = coeff[1];  // f1
  double f2 = coeff[2];  // f2

  double u1 = param[0];  // u1old
  double u2 = param[1];  // u2old

  double ansatz10, ansatz01;
  double test10, test01, val;
  
  for(int i=0;i<scalar_nbf; i++)
  {
    test10 = Orig0[i];
    test01 = Orig1[i];    

    for(int j=0;j<scalar_nbf;j++)
    {
      ansatz10 = Orig0[j];
      ansatz01 = Orig1[j];      

      val  = nu*(test10*ansatz10+test01*ansatz01);
      StifMatrix[i][j] += Mult * val;
    }
  }
  
  std::vector<int> sign(vector_nbf);
  for(int i=0;i<vector_nbf;i++)
    sign[i] = GetSignOfThisDOF(vector_nbf, i);
  
  double testx00, testy00;
  for(int i=0; i<vector_nbf; i++)
  {
    testx00 = sign[i] * OrigV0[i];
    testy00 = sign[i] * OrigV0[vector_nbf+i];
    
    // assmeble rhs 
    Rhs[i] += Mult*( testx00*f1 + testy00*f2);
    
    // mass matrix
    for(int j=0; j<vector_nbf; j++)
    {
      double ansatzx00 = sign[j]*OrigV0[j];
      double ansatzy00 = sign[j]*OrigV0[j+vector_nbf];
      
      val = testx00*ansatzx00 + testy00*ansatzy00;
      MassMatrix[i][j] += Mult*val;
    }
    
    // assembling of modified nonlinear term
    for(int j=0; j<scalar_nbf; j++)
    {
      ansatz10 = Orig0[j];
      ansatz01 = Orig1[j];
      val = (u1*ansatz10 + u2*ansatz01)*testx00;
      NLMatrix00[i][j] += Mult * val;
      
      val = (u1*ansatz10 + u2*ansatz01)*testy00;
      NLMatrix11[i][j] += Mult * val;
    }
  }  
}

void LocAssembleNLNSTYPE4(double Mult, double *coeff,
                  double *param, double hK,
                  double **OrigValues, int *N_BaseFuncts,
                  double ***LocMatrices, double **LocRhs)
{
  double **StifMatrix = LocMatrices[2]; // sv
  double **NLMatrix00 = LocMatrices[3]; // rectangular matrix
  double **NLMatrix11 = LocMatrices[4]; // rectangular matrix
  
  int scalar_nbf = N_BaseFuncts[0]; // nbasis for V_h
  int vector_nbf = N_BaseFuncts[1]; // nbasis for BDM
  
  double *Orig0  = OrigValues[0]; // u_x
  double *Orig1  = OrigValues[1]; // u_y
  double *OrigV0 = OrigValues[3]; // 

  double nu = coeff[0];  // nu

  double u1 = param[0];  // u1old
  double u2 = param[1];  // u2old

  double ansatz10, ansatz01;
  double test10, test01, val;
  
  for(int i=0;i<scalar_nbf; i++)
  {
    test10 = Orig0[i];
    test01 = Orig1[i];    

    for(int j=0;j<scalar_nbf;j++)
    {
      ansatz10 = Orig0[j];
      ansatz01 = Orig1[j];      

      val  = nu*(test10*ansatz10+test01*ansatz01);
      StifMatrix[i][j] += Mult * val;
    }
  }
  
  std::vector<int> sign(vector_nbf);
  for(int i=0;i<vector_nbf;i++)
    sign[i] = GetSignOfThisDOF(vector_nbf, i);
  
  double testx00, testy00;
  for(int i=0; i<vector_nbf; i++)
  {
    testx00 = sign[i] * OrigV0[i];
    testy00 = sign[i] * OrigV0[vector_nbf+i];
    
    // assembling of modified nonlinear term
    for(int j=0; j<scalar_nbf; j++)
    {
      ansatz10 = Orig0[j];
      ansatz01 = Orig1[j];
      val = (u1*ansatz10 + u2*ansatz01)*testx00;
      NLMatrix00[i][j] += Mult * val;
      
      val = (u1*ansatz10 + u2*ansatz01)*testy00;
      NLMatrix11[i][j] += Mult * val;
    }
  }
  
}<|MERGE_RESOLUTION|>--- conflicted
+++ resolved
@@ -2114,7 +2114,6 @@
 double *param, double hK,
 double **OrigValues, int *N_BaseFuncts,
 double ***LocMatrices, double **LocRhs)
-<<<<<<< HEAD
 {  
   double **MatrixA11 = LocMatrices[0];
   double **MatrixA12 = LocMatrices[1];
@@ -2151,61 +2150,11 @@
   double test00, test10, test01, val;
   
   for(int i=0;i<N_U;i++)
-=======
-{
-  double **MatrixA11, **MatrixA12, **MatrixA21, **MatrixA22;
-  double **MatrixM11;
-  double **MatrixB1, **MatrixB2;
-  double **MatrixB1T, **MatrixB2T;
-  double *Rhs1, *Rhs2, val;
-  double *Matrix11Row, *Matrix22Row;
-  double *MatrixM11Row;
-  double *MatrixRow1, *MatrixRow2;
-  double ansatz00, ansatz10, ansatz01;
-  double test00, test10, test01;
-  double *Orig0, *Orig1, *Orig2, *Orig3;
-  int i,j, N_U, N_P;
-  double c0, c1, c2;
-  double u1, u2;
-
-  MatrixA11 = LocMatrices[0];
-  MatrixA12 = LocMatrices[1];
-  MatrixA21 = LocMatrices[2];
-  MatrixA22 = LocMatrices[3];
-  MatrixM11 = LocMatrices[4];
-  MatrixB1 = LocMatrices[5];
-  MatrixB2 = LocMatrices[6];
-  MatrixB1T = LocMatrices[7];
-  MatrixB2T = LocMatrices[8];
-
-  Rhs1 = LocRhs[0];
-  Rhs2 = LocRhs[1];
-
-  N_U = N_BaseFuncts[0];
-  N_P = N_BaseFuncts[1];
-
-  Orig0 = OrigValues[0];         // u_x
-  Orig1 = OrigValues[1];         // u_y
-  Orig2 = OrigValues[2];         // u
-  Orig3 = OrigValues[3];         // p
-
-  c0 = coeff[0];                 // nu
-  c1 = coeff[1];                 // f1
-  c2 = coeff[2];                 // f2
-
-  u1 = param[0];                 // u1old
-  u2 = param[1];                 // u2old
-
-  for(i=0;i<N_U;i++)
->>>>>>> 55fb279b
   {
     Matrix11Row = MatrixA11[i];    
     Matrix22Row = MatrixA22[i];
     MatrixM11Row  = MatrixM11[i];
-<<<<<<< HEAD
     
-=======
->>>>>>> 55fb279b
     test10 = Orig0[i];
     test01 = Orig1[i];
     test00 = Orig2[i];
