// ======================================================================
// @(#)TNSE2D_FixPo.C        1.3 05/05/00
//
// common declaration for all time dependent Navier-Stokes problems
// ======================================================================

#include <Database.h>
#include <Convolution.h>
#include <MooNMD_Io.h>
#include <Darcy2DMixed.h>

#include <stdlib.h>
#include <vector>

// ======================================================================
// compute turbulent viscosity for LES
// ======================================================================
double TurbulentViscosity(double delta, double* gradU, double* u, double* uConv)
{
  int nu_type = TDatabase::ParamDB->TURBULENT_VISCOSITY_TYPE;
  double nu_constant = TDatabase::ParamDB->TURBULENT_VISCOSITY_CONSTANT;
  int nu_tensor =  TDatabase::ParamDB->TURBULENT_VISCOSITY_TENSOR;
  double nu_power, nu_sigma;
  double frobenius_norm_tensor,nu,a,b,c;

  // compute turbulent viscosity
  switch(nu_type)
  {
      // no turbulent viscosity
      case 0:
    nu = 0;
    return(nu);
    break;
      case 5:
    nu = nu_constant;
    return(nu);
    break;
    // defect correction  
      case 6:
    if (TDatabase::ParamDB->DEFECT_CORRECTION_TYPE)   
        nu = delta;
    else
        nu = 0;  // bwe
    return(nu);
    break;
  }

  // compute square of the Frobenius norm of the tensor
  // use deformation tensor
  if (nu_tensor==0)
  {
    // compute (grad(u)+grad(u)^T)/2
    a = gradU[0]+gradU[0];
    b = gradU[1]+gradU[2];
    c = gradU[3]+gradU[3];
    frobenius_norm_tensor = (a*a+ 2*b*b + c*c)/4.0;
  }
  // use grad u
  else
    frobenius_norm_tensor =  gradU[0]*gradU[0] + gradU[1]*gradU[1] +
      gradU[2]*gradU[2] + gradU[3]*gradU[3];

  // compute turbulent viscosity
  switch(nu_type)
  {
    case 1:                      // Smagorinsky
    case 17:                     // Smagorinsky
      nu = nu_constant * delta * delta * sqrt(frobenius_norm_tensor);
      break;
    case 2:                      // p laplacian
      nu_power = TDatabase::ParamDB->TURBULENT_VISCOSITY_POWER;
      nu = nu_constant * delta * delta * pow(frobenius_norm_tensor, nu_power/2.0);
      nu = nu_constant * delta * delta * pow(frobenius_norm_tensor, nu_power-2.0);
      break;
    case 3:                      // Layton SIAM J. Sci. Comput. 1996
      // nu = nu_0 |ln(h)|^(-0.5*(p-1)) h^sigma \|\nabla u\|^(p-2)
      nu_power = TDatabase::ParamDB->TURBULENT_VISCOSITY_POWER;
      nu_sigma = TDatabase::ParamDB->TURBULENT_VISCOSITY_SIGMA;
      nu = nu_constant * pow(delta,nu_sigma) *
        pow(frobenius_norm_tensor,(nu_power-2)/2.0)
        / pow(fabs(log(delta)),0.5*(nu_power-1));
      break;
    case 4:                      // \|u-g_\delta \ast u\|_2
      nu = nu_constant * delta * sqrt((u[0]-uConv[0])*(u[0]-uConv[0])+
        (u[1]-uConv[1])*(u[1]-uConv[1]));
      //   OutPut(u[0] << " " << uConv[0] << "        "<< endl);
      //    OutPut(u[1] << " " << uConv[1] << endl);
      break;
    default:
      OutPut("This type of turbulent viscosity is not implemented !!!" << endl);
      exit(4711);
      break;
  }
  return(nu);
}

/******************************************************************************/
//
// computation of SUPG parameter following 
// Bazilevs, Calo, Cottrell, Hughes, Reali, Scovazzi
//
/******************************************************************************/

void SUPG_Param2D(double Mult, double* u, double* coeff, double* params)
{
    double x0, x1, x2, y0, y1, y2, g11, g12, g22;
    double d11, d12, d21, d22, nu, tau_c, tau_m;
    double u1, u2, rec_detjk;
    double time_step = TDatabase::TimeDB->CURRENTTIMESTEPLENGTH;    
    double C_I = TDatabase::ParamDB->DELTA0;

    nu = coeff[0];        
    rec_detjk = coeff[19];
    rec_detjk = 1/rec_detjk;
    u1 = u[0];
    u2 = u[1];
    
    x0 = TDatabase::ParamDB->INTERNAL_VERTEX_X[0];
    y0 = TDatabase::ParamDB->INTERNAL_VERTEX_Y[0];
    x1 = TDatabase::ParamDB->INTERNAL_VERTEX_X[1];
    y1 = TDatabase::ParamDB->INTERNAL_VERTEX_Y[1];
    x2 = TDatabase::ParamDB->INTERNAL_VERTEX_X[2];
    y2 = TDatabase::ParamDB->INTERNAL_VERTEX_Y[2];
    
    // triangle
    if (TDatabase::ParamDB->INTERNAL_VERTEX_X[3]== -4711)
    {
       d11 = (y2-y1) * rec_detjk;  //dxi/dx
       d12 = (x1-x2) * rec_detjk;  //dxi/dy
       d21 = (y0-y1) * rec_detjk;  //deta/dx
       d22 = (x1-x0) * rec_detjk;  //deta/dy
    }
    else
    {
  // quadrilateral
  d11 = (y2-y1) * 0.5 * rec_detjk;  //dxi/dx
  d12 = (x1-x2) * 0.5 * rec_detjk;  //dxi/dy
  d21 = (y0-y1) * 0.5 * rec_detjk;  //deta/dx
  d22 = (x1-x0) * 0.5 * rec_detjk;  //deta/dy
    }
  
    g11 = d11*d11 + d21*d21;
    g12 = d11*d12 + d21*d22;
    g22 = d12*d12 + d22*d22;

    tau_m = g11*g11 + 2*g12*g12 + g22*g22; // G:G
    tau_m *= C_I*nu*nu;
    tau_m +=  4/(time_step*time_step); 
    tau_m += u1 * (g11*u1+g12*u2) + u2*(g12*u1+g22*u2);
    tau_m = 1/sqrt(tau_m); // this is the parameter for the momentum equation
 
    tau_c = (d11+d21)*(d11+d21)+(d12+d22)*(d12+d22);
    tau_c *= tau_m;
    tau_c = 1/tau_c;

    params[0] = tau_m;
    params[1] = tau_c;

/*    delta = (d11*d11+d21*d21)*(d11*d11+d21*d21)+2*(d11*d12+d21*d22)*(d11*d12+d21*d22)+  // G:G
  (d12*d12+d22*d22)*(d12*d12+d22*d22);
    delta *= C_I*nu*nu;         
    delta += 4/(time_step*time_step);  
    delta += u1*u1*(d11*d11+d21*d21)+2*u1*u2*(d11*d12+d21*d22)+u2*u2*(d12*d12+d22*d22);  // uGu
    delta = 1/sqrt(delta); // this is the parameter for the momentum equation
    
    delta *= ((d11+d21)*(d11+d21)+(d12+d22)*(d12+d22));   // gg
    delta = 1/delta; // this is the parameter for the mass equation
*/    
}


// ======================================================================
// Type 1, Standard Galerkin
// Type 1, Coletti
// Type 1, GL00Convolution
// ======================================================================
void TimeNSType1Galerkin(double Mult, double *coeff,
double *param, double hK,
double **OrigValues, int *N_BaseFuncts,
double ***LocMatrices, double **LocRhs)
{
  double **MatrixA, **MatrixB1, **MatrixB2, **MatrixM;
  double *Rhs1, *Rhs2, val;
  double *MatrixRow, *MatrixRow1, *MatrixRow2, *MatrixMRow;
  double ansatz00, ansatz10, ansatz01;
  double test00, test10, test01;
  double *Orig0, *Orig1, *Orig2, *Orig3;
  int i,j,N_U, N_P;
  double c0, c1, c2;
  double u1, u2;

  MatrixA = LocMatrices[0];
  MatrixM = LocMatrices[1];
  MatrixB1 = LocMatrices[2];
  MatrixB2 = LocMatrices[3];

  Rhs1 = LocRhs[0];
  Rhs2 = LocRhs[1];

  N_U = N_BaseFuncts[0];
  N_P = N_BaseFuncts[1];

  Orig0 = OrigValues[0];         // u_x
  Orig1 = OrigValues[1];         // u_y
  Orig2 = OrigValues[2];         // u
  Orig3 = OrigValues[3];         // p

  c0 = coeff[0];                 // nu
  c1 = coeff[1];                 // f1
  c2 = coeff[2];                 // f2

  u1 = param[0];                 // u1old
  u2 = param[1];                 // u2old

  for(i=0;i<N_U;i++)
  {
    MatrixRow = MatrixA[i];
    MatrixMRow = MatrixM[i];
    test10 = Orig0[i];
    test01 = Orig1[i];
    test00 = Orig2[i];

    Rhs1[i] += Mult*test00*c1;
    Rhs2[i] += Mult*test00*c2;

    for(j=0;j<N_U;j++)
    {
      ansatz10 = Orig0[j];
      ansatz01 = Orig1[j];
      ansatz00 = Orig2[j];

      val  = c0*(test10*ansatz10+test01*ansatz01);
      val += (u1*ansatz10+u2*ansatz01)*test00;
      MatrixRow[j] += Mult * val;

      val = ansatz00*test00;
      MatrixMRow[j] += Mult * val;
    }                            // endfor j
  }                              // endfor i

  for(i=0;i<N_P;i++)
  {
    MatrixRow1 = MatrixB1[i];
    MatrixRow2 = MatrixB2[i];

    test00 = Orig3[i];

    for(j=0;j<N_U;j++)
    {
      ansatz10 = Orig0[j];
      ansatz01 = Orig1[j];

      val = -Mult*test00*ansatz10;
      MatrixRow1[j] += val;

      val = -Mult*test00*ansatz01;
      MatrixRow2[j] += val;
    }                            // endfor j
  }                              // endfor i
}


// ======================================================================
// for Type 1 is no SDFEM available
// ======================================================================

// ======================================================================
// Type 1, for upwind (only laplacian in A block)
// ======================================================================
void TimeNSType1Upwind(double Mult, double *coeff,
double *param, double hK,
double **OrigValues, int *N_BaseFuncts,
double ***LocMatrices, double **LocRhs)
{
  double **MatrixA, **MatrixB1, **MatrixB2, **MatrixM;
  double *Rhs1, *Rhs2, val;
  double *MatrixRow, *MatrixRow1, *MatrixRow2, *MatrixMRow;
  double ansatz00, ansatz10, ansatz01;
  double test00, test10, test01;
  double *Orig0, *Orig1, *Orig2, *Orig3;
  int i,j,N_U, N_P;
  double c0, c1, c2;

  MatrixA = LocMatrices[0];
  MatrixM = LocMatrices[1];
  MatrixB1 = LocMatrices[2];
  MatrixB2 = LocMatrices[3];

  Rhs1 = LocRhs[0];
  Rhs2 = LocRhs[1];

  N_U = N_BaseFuncts[0];
  N_P = N_BaseFuncts[1];

  Orig0 = OrigValues[0];         // u_x
  Orig1 = OrigValues[1];         // u_y
  Orig2 = OrigValues[2];         // u
  Orig3 = OrigValues[3];         // p

  c0 = coeff[0];                 // nu
  c1 = coeff[1];                 // f1
  c2 = coeff[2];                 // f2

  for(i=0;i<N_U;i++)
  {
    MatrixRow = MatrixA[i];
    MatrixMRow = MatrixM[i];
    test10 = Orig0[i];
    test01 = Orig1[i];
    test00 = Orig2[i];

    Rhs1[i] += Mult*test00*c1;
    Rhs2[i] += Mult*test00*c2;

    for(j=0;j<N_U;j++)
    {
      ansatz10 = Orig0[j];
      ansatz01 = Orig1[j];
      ansatz00 = Orig2[j];

      val = c0*(test10*ansatz10+test01*ansatz01);
      MatrixRow[j] += Mult * val;

      val = ansatz00*test00;
      MatrixMRow[j] += Mult * val;
    }                            // endfor j
  }                              // endfor i

  for(i=0;i<N_P;i++)
  {
    MatrixRow1 = MatrixB1[i];
    MatrixRow2 = MatrixB2[i];

    test00 = Orig3[i];

    for(j=0;j<N_U;j++)
    {
      ansatz10 = Orig0[j];
      ansatz01 = Orig1[j];

      val = -Mult*test00*ansatz10;
      MatrixRow1[j] += val;

      val = -Mult*test00*ansatz01;
      MatrixRow2[j] += val;
    }                            // endfor j

  }                              // endfor i
}


// ======================================================================
// Type 1, Smagorinsky
// the nonlinear viscosity is treated implicitly
// ======================================================================
void TimeNSType1Smagorinsky(double Mult, double *coeff,
double *param, double hK,
double **OrigValues, int *N_BaseFuncts,
double ***LocMatrices, double **LocRhs)
{
  double **MatrixA, **MatrixB1, **MatrixB2, **MatrixM;
  double *Rhs1, *Rhs2, val;
  double *MatrixRow, *MatrixRow1, *MatrixRow2, *MatrixMRow;
  double ansatz00, ansatz10, ansatz01;
  double test00, test10, test01;
  double *Orig0, *Orig1, *Orig2, *Orig3;
  int i,j, N_U, N_P;
  double c0, c1, c2;
  double u1, u2, mu, delta;

  MatrixA = LocMatrices[0];
  MatrixM = LocMatrices[1];
  MatrixB1 = LocMatrices[2];
  MatrixB2 = LocMatrices[3];

  Rhs1 = LocRhs[0];
  Rhs2 = LocRhs[1];

  N_U = N_BaseFuncts[0];
  N_P = N_BaseFuncts[1];

  Orig0 = OrigValues[0];         // u_x
  Orig1 = OrigValues[1];         // u_y
  Orig2 = OrigValues[2];         // u
  Orig3 = OrigValues[3];         // p

  c0 = coeff[0];                 // nu
  c1 = coeff[1];                 // f1
  c2 = coeff[2];                 // f2

  u1 = param[0];                 // u1old
  u2 = param[1];                 // u2old

  delta =  CharacteristicFilterWidth(hK);
  mu = TurbulentViscosity(delta,&param[2],&param[0],&param[0]);

  for(i=0;i<N_U;i++)
  {
    MatrixRow = MatrixA[i];
    MatrixMRow = MatrixM[i];
    test10 = Orig0[i];
    test01 = Orig1[i];
    test00 = Orig2[i];

    Rhs1[i] += Mult*test00*c1;
    Rhs2[i] += Mult*test00*c2;

    for(j=0;j<N_U;j++)
    {
      ansatz10 = Orig0[j];
      ansatz01 = Orig1[j];
      ansatz00 = Orig2[j];

      val  = (c0+mu)*(test10*ansatz10+test01*ansatz01);
      val += (u1*ansatz10+u2*ansatz01)*test00;
      MatrixRow[j] += Mult * val;

      val = ansatz00*test00;
      MatrixMRow[j] += Mult * val;
    }                            // endfor j
  }                              // endfor i

  for(i=0;i<N_P;i++)
  {
    MatrixRow1 = MatrixB1[i];
    MatrixRow2 = MatrixB2[i];

    test00 = Orig3[i];

    for(j=0;j<N_U;j++)
    {
      ansatz10 = Orig0[j];
      ansatz01 = Orig1[j];

      val = -Mult*test00*ansatz10;
      MatrixRow1[j] += val;

      val = -Mult*test00*ansatz01;
      MatrixRow2[j] += val;
    }                            // endfor j

  }                              // endfor i
}


// ======================================================================
// Type 1, Galdi-Layton 98 Model auxiliary problem
// ======================================================================
void TimeNSType1GL00AuxProblem(double Mult, double *coeff,
double *param, double hK,
double **OrigValues, int *N_BaseFuncts,
double ***LocMatrices, double **LocRhs)
{
  double **MatrixA, **MatrixB1, **MatrixB2, **MatrixM, **AuxMatrix;
  double *Rhs1, *Rhs2, val;
  double *MatrixRow, *MatrixRow1, *MatrixRow2, *MatrixMRow;
  double *AuxMatrixRow;
  double ansatz00, ansatz10, ansatz01;
  double test00, test10, test01;
  double *Orig0, *Orig1, *Orig2, *Orig3;
  int i,j, N_U, N_P;
  double c0, c1, c2, mu2, delta, mu;
  double u1, u2;
  double gamma = TDatabase::ParamDB->GAUSSIAN_GAMMA;

  MatrixA = LocMatrices[0];
  MatrixM = LocMatrices[1];
  MatrixB1 = LocMatrices[3];
  MatrixB2 = LocMatrices[4];
  AuxMatrix = LocMatrices[2];

  Rhs1 = LocRhs[0];
  Rhs2 = LocRhs[1];

  N_U = N_BaseFuncts[0];
  N_P = N_BaseFuncts[1];

  Orig0 = OrigValues[0];         // u_x
  Orig1 = OrigValues[1];         // u_y
  Orig2 = OrigValues[2];         // u
  Orig3 = OrigValues[3];         // p

  c0 = coeff[0];                 // nu
  c1 = coeff[1];                 // f1
  c2 = coeff[2];                 // f2

  u1 = param[0];                 // u1old
  u2 = param[1];                 // u2old

  // filter width
  delta =  CharacteristicFilterWidth(hK);

  // delta^2/(4 gamma)
  mu2 = 0.25*delta*delta/gamma;

  mu = TurbulentViscosity(delta,&param[2],&param[0],&param[0]);

  for(i=0;i<N_U;i++)
  {
    MatrixRow = MatrixA[i];
    MatrixMRow = MatrixM[i];
    AuxMatrixRow = AuxMatrix[i];

    test10 = Orig0[i];
    test01 = Orig1[i];
    test00 = Orig2[i];

    Rhs1[i] += Mult*test00*c1;
    Rhs2[i] += Mult*test00*c2;

    for(j=0;j<N_U;j++)
    {
      ansatz10 = Orig0[j];
      ansatz01 = Orig1[j];
      ansatz00 = Orig2[j];

      val  = (c0+mu)*(test10*ansatz10+test01*ansatz01);
      val += (u1*ansatz10+u2*ansatz01)*test00;
      MatrixRow[j] += Mult * val;

      val = ansatz00*test00;
      MatrixMRow[j] += Mult * val;

      val  = mu2*(test10*ansatz10+test01*ansatz01);
      val += ansatz00*test00;
      AuxMatrixRow[j] += Mult * val;

    }                            // endfor j
  }                              // endfor i

  for(i=0;i<N_P;i++)
  {
    MatrixRow1 = MatrixB1[i];
    MatrixRow2 = MatrixB2[i];

    test00 = Orig3[i];

    for(j=0;j<N_U;j++)
    {
      ansatz10 = Orig0[j];
      ansatz01 = Orig1[j];

      val = -Mult*test00*ansatz10;
      MatrixRow1[j] += val;

      val = -Mult*test00*ansatz01;
      MatrixRow2[j] += val;
    }                            // endfor j

  }                              // endfor i
}

// ======================================================================
// Type 1, for group fem (the matrices for the convective term)
// ======================================================================
void TimeNSType1GroupFEM(double Mult, double *coeff,
double *param, double hK,
double **OrigValues, int *N_BaseFuncts,
double ***LocMatrices, double **LocRhs)
{
  double **MatrixCx, **MatrixCy;
  double val;
  double *MatrixRow1, *MatrixRow2;
  double ansatz10, ansatz01;
  double test00;
  double *Orig0, *Orig1, *Orig2;
  int i,j,N_U;

  MatrixCx = LocMatrices[0];
  MatrixCy = LocMatrices[1];

  N_U = N_BaseFuncts[0];

  Orig0 = OrigValues[0];         // u_x
  Orig1 = OrigValues[1];         // u_y
  Orig2 = OrigValues[2];         // u

  for(i=0;i<N_U;i++)
  {
    MatrixRow1 = MatrixCx[i];
    MatrixRow2 = MatrixCy[i];
    test00 = Orig2[i];

    for(j=0;j<N_U;j++)
    {
      ansatz10 = Orig0[j];
      ansatz01 = Orig1[j];

      val = ansatz10*test00;
      MatrixRow1[j] += Mult * val;

      val = ansatz01*test00;
      MatrixRow2[j] += Mult * val;
    }                            // endfor j
  }                              // endfor i
}


// ======================================================================
// Type 2, Standard Galerkin
// Type 2, Coletti
// Type 2, GL00Convolution
// ======================================================================
void TimeNSType2Galerkin(double Mult, double *coeff,
double *param, double hK,
double **OrigValues, int *N_BaseFuncts,
double ***LocMatrices, double **LocRhs)
{
  double **MatrixA, **MatrixB1, **MatrixB2, **MatrixM;
  double **MatrixB1T, **MatrixB2T;
  double *Rhs1, *Rhs2, val;
  double *MatrixRow, *MatrixRow1, *MatrixRow2, *MatrixMRow;
  double ansatz00, ansatz10, ansatz01;
  double test00, test10, test01;
  double *Orig0, *Orig1, *Orig2, *Orig3;
  int i,j, N_U, N_P;
  double c0, c1, c2;
  double u1, u2;

  MatrixA = LocMatrices[0];
  MatrixM = LocMatrices[1];
  MatrixB1 = LocMatrices[2];
  MatrixB2 = LocMatrices[3];
  MatrixB1T = LocMatrices[4];
  MatrixB2T = LocMatrices[5];

  Rhs1 = LocRhs[0];
  Rhs2 = LocRhs[1];

  N_U = N_BaseFuncts[0];
  N_P = N_BaseFuncts[1];

  Orig0 = OrigValues[0];         // u_x
  Orig1 = OrigValues[1];         // u_y
  Orig2 = OrigValues[2];         // u
  Orig3 = OrigValues[3];         // p

  c0 = coeff[0];                 // nu
  c1 = coeff[1];                 // f1
  c2 = coeff[2];                 // f2

  u1 = param[0];                 // u1old
  u2 = param[1];                 // u2old

  for(i=0;i<N_U;i++)
  {
    MatrixRow = MatrixA[i];
    MatrixMRow = MatrixM[i];
    test10 = Orig0[i];
    test01 = Orig1[i];
    test00 = Orig2[i];

    Rhs1[i] += Mult*test00*c1;
    Rhs2[i] += Mult*test00*c2;

    for(j=0;j<N_U;j++)
    {
      ansatz10 = Orig0[j];
      ansatz01 = Orig1[j];
      ansatz00 = Orig2[j];

      val  = c0*(test10*ansatz10+test01*ansatz01);
      val += (u1*ansatz10+u2*ansatz01)*test00;
      MatrixRow[j] += Mult * val;

      val = ansatz00*test00;
      MatrixMRow[j] += Mult * val;
    }                            // endfor j

    MatrixRow1 = MatrixB1T[i];
    MatrixRow2 = MatrixB2T[i];
    for(j=0;j<N_P;j++)
    {
      ansatz00 = Orig3[j];

      val = -Mult*ansatz00*test10;
      MatrixRow1[j] += val;

      val = -Mult*ansatz00*test01;
      MatrixRow2[j] += val;
    }
  }                              // endfor i

  for(i=0;i<N_P;i++)
  {
    MatrixRow1 = MatrixB1[i];
    MatrixRow2 = MatrixB2[i];

    test00 = Orig3[i];

    for(j=0;j<N_U;j++)
    {
      ansatz10 = Orig0[j];
      ansatz01 = Orig1[j];

      val = -Mult*test00*ansatz10;
      MatrixRow1[j] += val;

      val = -Mult*test00*ansatz01;
      MatrixRow2[j] += val;
    }                            // endfor j

  }                              // endfor i
}


// ======================================================================
// for Type 2 SDFEM is not available
// ======================================================================

// ======================================================================
// Type 2, Upwind (only Laplacian in A block)
// ======================================================================
void TimeNSType2Upwind(double Mult, double *coeff,
double *param, double hK,
double **OrigValues, int *N_BaseFuncts,
double ***LocMatrices, double **LocRhs)
{
  double **MatrixA, **MatrixB1, **MatrixB2, **MatrixM;
  double **MatrixB1T, **MatrixB2T;
  double *Rhs1, *Rhs2, val;
  double *MatrixRow, *MatrixRow1, *MatrixRow2, *MatrixMRow;
  double ansatz00, ansatz10, ansatz01;
  double test00, test10, test01;
  double *Orig0, *Orig1, *Orig2, *Orig3;
  int i,j, N_U, N_P;
  double c0, c1, c2;
  
  MatrixA = LocMatrices[0];
  MatrixM = LocMatrices[1];
  MatrixB1 = LocMatrices[2];
  MatrixB2 = LocMatrices[3];
  MatrixB1T = LocMatrices[4];
  MatrixB2T = LocMatrices[5];

  Rhs1 = LocRhs[0];
  Rhs2 = LocRhs[1];

  N_U = N_BaseFuncts[0];
  N_P = N_BaseFuncts[1];

  Orig0 = OrigValues[0];         // u_x
  Orig1 = OrigValues[1];         // u_y
  Orig2 = OrigValues[2];         // u
  Orig3 = OrigValues[3];         // p

  c0 = coeff[0];                 // nu
  c1 = coeff[1];                 // f1
  c2 = coeff[2];                 // f2

  for(i=0;i<N_U;i++)
  {
    MatrixRow = MatrixA[i];
    MatrixMRow = MatrixM[i];
    test10 = Orig0[i];
    test01 = Orig1[i];
    test00 = Orig2[i];

    Rhs1[i] += Mult*test00*c1;
    Rhs2[i] += Mult*test00*c2;

    for(j=0;j<N_U;j++)
    {
      ansatz10 = Orig0[j];
      ansatz01 = Orig1[j];
      ansatz00 = Orig2[j];

      val  = c0*(test10*ansatz10+test01*ansatz01);
      MatrixRow[j] += Mult * val;

      val = ansatz00*test00;
      MatrixMRow[j] += Mult * val;
    }                            // endfor j

    MatrixRow1 = MatrixB1T[i];
    MatrixRow2 = MatrixB2T[i];
    for(j=0;j<N_P;j++)
    {
      ansatz00 = Orig3[j];

      val = -Mult*ansatz00*test10;
      MatrixRow1[j] += val;

      val = -Mult*ansatz00*test01;
      MatrixRow2[j] += val;
    }
  }                              // endfor i

  for(i=0;i<N_P;i++)
  {
    MatrixRow1 = MatrixB1[i];
    MatrixRow2 = MatrixB2[i];

    test00 = Orig3[i];

    for(j=0;j<N_U;j++)
    {
      ansatz10 = Orig0[j];
      ansatz01 = Orig1[j];

      val = -Mult*test00*ansatz10;
      MatrixRow1[j] += val;

      val = -Mult*test00*ansatz01;
      MatrixRow2[j] += val;
    }                            // endfor j

  }                              // endfor i
}


// ======================================================================
// Type 2, Smagorinsky
// ======================================================================
void TimeNSType2Smagorinsky(double Mult, double *coeff,
double *param, double hK,
double **OrigValues, int *N_BaseFuncts,
double ***LocMatrices, double **LocRhs)
{
  double **MatrixA, **MatrixB1, **MatrixB2, **MatrixM;
  double **MatrixB1T, **MatrixB2T;
  double *Rhs1, *Rhs2, val;
  double *MatrixRow, *MatrixRow1, *MatrixRow2, *MatrixMRow;
  double ansatz00, ansatz10, ansatz01;
  double test00, test10, test01;
  double *Orig0, *Orig1, *Orig2, *Orig3;
  int i,j, N_U, N_P;
  double c0, c1, c2;
  double u1, u2, mu, delta;

  MatrixA = LocMatrices[0];
  MatrixM = LocMatrices[1];
  MatrixB1 = LocMatrices[2];
  MatrixB2 = LocMatrices[3];
  MatrixB1T = LocMatrices[4];
  MatrixB2T = LocMatrices[5];

  Rhs1 = LocRhs[0];
  Rhs2 = LocRhs[1];

  N_U = N_BaseFuncts[0];
  N_P = N_BaseFuncts[1];

  Orig0 = OrigValues[0];         // u_x
  Orig1 = OrigValues[1];         // u_y
  Orig2 = OrigValues[2];         // u
  Orig3 = OrigValues[3];         // p

  c0 = coeff[0];                 // nu
  c1 = coeff[1];                 // f1
  c2 = coeff[2];                 // f2

  u1 = param[0];                 // u1old
  u2 = param[1];                 // u2old

  delta =  CharacteristicFilterWidth(hK);
  mu = TurbulentViscosity(delta,&param[2],&param[0],&param[0]);

  for(i=0;i<N_U;i++)
  {
    MatrixRow = MatrixA[i];
    MatrixMRow = MatrixM[i];
    test10 = Orig0[i];
    test01 = Orig1[i];
    test00 = Orig2[i];

    Rhs1[i] += Mult*test00*c1;
    Rhs2[i] += Mult*test00*c2;

    for(j=0;j<N_U;j++)
    {
      ansatz10 = Orig0[j];
      ansatz01 = Orig1[j];
      ansatz00 = Orig2[j];

      val  = (c0+mu)*(test10*ansatz10+test01*ansatz01);
      val += (u1*ansatz10+u2*ansatz01)*test00;
      MatrixRow[j] += Mult * val;

      val = ansatz00*test00;
      MatrixMRow[j] += Mult * val;
    }                            // endfor j

    MatrixRow1 = MatrixB1T[i];
    MatrixRow2 = MatrixB2T[i];
    for(j=0;j<N_P;j++)
    {
      ansatz00 = Orig3[j];

      val = -Mult*ansatz00*test10;
      MatrixRow1[j] += val;

      val = -Mult*ansatz00*test01;
      MatrixRow2[j] += val;
    }
  }                              // endfor i

  for(i=0;i<N_P;i++)
  {
    MatrixRow1 = MatrixB1[i];
    MatrixRow2 = MatrixB2[i];

    test00 = Orig3[i];

    for(j=0;j<N_U;j++)
    {
      ansatz10 = Orig0[j];
      ansatz01 = Orig1[j];

      val = -Mult*test00*ansatz10;
      MatrixRow1[j] += val;

      val = -Mult*test00*ansatz01;
      MatrixRow2[j] += val;
    }                            // endfor j

  }                              // endfor i
}


// ======================================================================
// Type 2, GL00AuxProblem
// ======================================================================
void TimeNSType2GL00AuxProblem(double Mult, double *coeff,
double *param, double hK,
double **OrigValues, int *N_BaseFuncts,
double ***LocMatrices, double **LocRhs)
{
  double **MatrixA, **MatrixB1, **MatrixB2, **MatrixM, **AuxMatrix;
  double **MatrixB1T, **MatrixB2T;
  double *Rhs1, *Rhs2, val;
  double *MatrixRow, *MatrixRow1, *MatrixRow2, *MatrixMRow, *AuxMatrixRow;
  double ansatz00, ansatz10, ansatz01;
  double test00, test10, test01;
  double *Orig0, *Orig1, *Orig2, *Orig3;
  int i,j, N_U, N_P;
  double c0, c1, c2;
  double u1, u2;
  double delta, mu, mu2;
  double gamma = TDatabase::ParamDB->GAUSSIAN_GAMMA;

  MatrixA = LocMatrices[0];
  MatrixM = LocMatrices[1];
  MatrixB1 = LocMatrices[3];
  MatrixB2 = LocMatrices[4];
  MatrixB1T = LocMatrices[5];
  MatrixB2T = LocMatrices[6];
  AuxMatrix = LocMatrices[2];

  Rhs1 = LocRhs[0];
  Rhs2 = LocRhs[1];

  N_U = N_BaseFuncts[0];
  N_P = N_BaseFuncts[1];

  Orig0 = OrigValues[0];         // u_x
  Orig1 = OrigValues[1];         // u_y
  Orig2 = OrigValues[2];         // u
  Orig3 = OrigValues[3];         // p

  c0 = coeff[0];                 // nu
  c1 = coeff[1];                 // f1
  c2 = coeff[2];                 // f2

  u1 = param[0];                 // u1old
  u2 = param[1];                 // u2old

  // filter width
  delta =  CharacteristicFilterWidth(hK);

  // delta^2/(4 gamma)
  mu2 = 0.25*delta*delta/gamma;

  mu = TurbulentViscosity(delta,&param[2],&param[0],&param[0]);

  for(i=0;i<N_U;i++)
  {
    MatrixRow = MatrixA[i];
    MatrixMRow = MatrixM[i];
    AuxMatrixRow = AuxMatrix[i];
    test10 = Orig0[i];
    test01 = Orig1[i];
    test00 = Orig2[i];

    Rhs1[i] += Mult*test00*c1;
    Rhs2[i] += Mult*test00*c2;

    for(j=0;j<N_U;j++)
    {
      ansatz10 = Orig0[j];
      ansatz01 = Orig1[j];
      ansatz00 = Orig2[j];

      val  = (c0+mu)*(test10*ansatz10+test01*ansatz01);
      val += (u1*ansatz10+u2*ansatz01)*test00;
      MatrixRow[j] += Mult * val;

      val = ansatz00*test00;
      MatrixMRow[j] += Mult * val;

      val  = mu2*(test10*ansatz10+test01*ansatz01);
      val += ansatz00*test00;
      AuxMatrixRow[j] += Mult * val;
    }                            // endfor j

    MatrixRow1 = MatrixB1T[i];
    MatrixRow2 = MatrixB2T[i];
    for(j=0;j<N_P;j++)
    {
      ansatz00 = Orig3[j];

      val = -Mult*ansatz00*test10;
      MatrixRow1[j] += val;

      val = -Mult*ansatz00*test01;
      MatrixRow2[j] += val;
    }
  }                              // endfor i

  for(i=0;i<N_P;i++)
  {
    MatrixRow1 = MatrixB1[i];
    MatrixRow2 = MatrixB2[i];

    test00 = Orig3[i];

    for(j=0;j<N_U;j++)
    {
      ansatz10 = Orig0[j];
      ansatz01 = Orig1[j];

      val = -Mult*test00*ansatz10;
      MatrixRow1[j] += val;

      val = -Mult*test00*ansatz01;
      MatrixRow2[j] += val;
    }                            // endfor j

  }                              // endfor i
}


// ======================================================================
// Type 3, Standard Galerkin, (grad u, grad v)
// Type 3, Coletti, (grad u, grad v)
// Type 3, GL00Convolution, (grad u, grad v)`
// ======================================================================
void TimeNSType3Galerkin(double Mult, double *coeff,
double *param, double hK,
double **OrigValues, int *N_BaseFuncts,
double ***LocMatrices, double **LocRhs)
{
  double **MatrixA11, **MatrixA22;
  double **MatrixM11;
  double **MatrixB1, **MatrixB2;
  double *Rhs1, *Rhs2, val;
  double *Matrix11Row, *Matrix22Row;
  double *MatrixM11Row;
  double *MatrixRow1, *MatrixRow2;
  double ansatz00, ansatz10, ansatz01;
  double test00, test10, test01;
  double *Orig0, *Orig1, *Orig2, *Orig3;
  int i,j, N_U, N_P;
  double c0, c1, c2;
  double u1, u2;

  MatrixA11 = LocMatrices[0];
  MatrixA22 = LocMatrices[3];
  MatrixM11 = LocMatrices[4];
  MatrixB1  = LocMatrices[5];
  MatrixB2  = LocMatrices[6];

  Rhs1 = LocRhs[0];
  Rhs2 = LocRhs[1];

  N_U = N_BaseFuncts[0];
  N_P = N_BaseFuncts[1];

  Orig0 = OrigValues[0];         // u_x
  Orig1 = OrigValues[1];         // u_y
  Orig2 = OrigValues[2];         // u
  Orig3 = OrigValues[3];         // p

  c0 = coeff[0];                 // nu
  c1 = coeff[1];                 // f1
  c2 = coeff[2];                 // f2

  u1 = param[0];                 // u1old
  u2 = param[1];                 // u2old

  for(i=0;i<N_U;i++)
  {
    Matrix11Row = MatrixA11[i];
    Matrix22Row = MatrixA22[i];
    MatrixM11Row  = MatrixM11[i];

    test10 = Orig0[i];
    test01 = Orig1[i];
    test00 = Orig2[i];

    Rhs1[i] += Mult*test00*c1;
    Rhs2[i] += Mult*test00*c2;

    for(j=0;j<N_U;j++)
    {
      ansatz10 = Orig0[j];
      ansatz01 = Orig1[j];
      ansatz00 = Orig2[j];

      val  = c0*(test10*ansatz10+test01*ansatz01);
      val += (u1*ansatz10+u2*ansatz01)*test00;
      Matrix11Row[j] += Mult * val;
      Matrix22Row[j] += Mult * val;

      val = Mult*(ansatz00*test00);
      MatrixM11Row[j] += val;
    }                            // endfor j
  }                              // endfor i

  for(i=0;i<N_P;i++)
  {
    MatrixRow1 = MatrixB1[i];
    MatrixRow2 = MatrixB2[i];

    test00 = Orig3[i];

    for(j=0;j<N_U;j++)
    {
      ansatz10 = Orig0[j];
      ansatz01 = Orig1[j];

      val = -Mult*test00*ansatz10;
      MatrixRow1[j] += val;

      val = -Mult*test00*ansatz01;
      MatrixRow2[j] += val;
    }                            // endfor j

  }                              // endfor i
}


// ======================================================================
// Type 3, Standard Galerkin, D(u):D(v)
// Type 3, Coletti, D(u):D(v)
// Type 3, GL00Convolution, D(u):D(v)
// ======================================================================
void TimeNSType3GalerkinDD(double Mult, double *coeff,
double *param, double hK,
double **OrigValues, int *N_BaseFuncts,
double ***LocMatrices, double **LocRhs)
{
  double **MatrixA11 = LocMatrices[0];
  double **MatrixA12 = LocMatrices[1];
  double **MatrixA21 = LocMatrices[2];
  double **MatrixA22 = LocMatrices[3];
  double **MatrixM11 = LocMatrices[4];
  double **MatrixB1  = LocMatrices[5];
  double **MatrixB2  = LocMatrices[6];

  double *Rhs1 = LocRhs[0];
  double *Rhs2 = LocRhs[1];

  int N_U = N_BaseFuncts[0];
  int N_P = N_BaseFuncts[1];

  double *Orig0 = OrigValues[0];         // u_x
  double *Orig1 = OrigValues[1];         // u_y
  double *Orig2 = OrigValues[2];         // u
  double *Orig3 = OrigValues[3];         // p

  double c0 = coeff[0];                 // nu
  double c1 = coeff[1];                 // f1
  double c2 = coeff[2];                 // f2

  double u1 = param[0];                 // u1old
  double u2 = param[1];                 // u2old

  double ansatz00, ansatz10, ansatz01;
  double test00, test10, test01;
  
  double *Matrix11Row, *Matrix12Row, *Matrix21Row, *Matrix22Row;
  double *MatrixM11Row;
  double *MatrixRow1, *MatrixRow2;
  double val, val1;
  
  for(int i=0;i<N_U;i++)
  {
    Matrix11Row = MatrixA11[i];
    Matrix12Row = MatrixA12[i];
    Matrix21Row = MatrixA21[i];
    Matrix22Row = MatrixA22[i];
    MatrixM11Row  = MatrixM11[i];
    
    test10 = Orig0[i];
    test01 = Orig1[i];
    test00 = Orig2[i];

    Rhs1[i] += Mult*test00*c1;
    Rhs2[i] += Mult*test00*c2;

    for(int j=0;j<N_U;j++)
    {
      ansatz10 = Orig0[j];
      ansatz01 = Orig1[j];
      ansatz00 = Orig2[j];
      
      val1 = (u1*ansatz10+u2*ansatz01)*test00;
      val  = c0*(2*test10*ansatz10+test01*ansatz01);
      val += val1;
      Matrix11Row[j] += Mult * val;

      val  = c0*(test01*ansatz10);
      Matrix12Row[j] += Mult * val;

      val  = c0*(test10*ansatz01);
      Matrix21Row[j] += Mult * val;

      val  = c0*(test10*ansatz10+2*test01*ansatz01);
      val += val1;
      Matrix22Row[j] += Mult * val;

      val = Mult*(ansatz00*test00);
      MatrixM11Row[j] += val;
    }                            // endfor j
  }                              // endfor i

  for(int i=0;i<N_P;i++)
  {
    MatrixRow1 = MatrixB1[i];
    MatrixRow2 = MatrixB2[i];

    test00 = Orig3[i];

    for(int j=0;j<N_U;j++)
    {
      ansatz10 = Orig0[j];
      ansatz01 = Orig1[j];

      val = -Mult*test00*ansatz10;
      MatrixRow1[j] += val;

      val = -Mult*test00*ansatz01;
      MatrixRow2[j] += val;
    }                            // endfor j

  }                              // endfor i
}


// ======================================================================
// for Type 3 is SDFEM not available
// ======================================================================

// ======================================================================
// Type 3, Upwind (no convection term), (grad u, grad v)
// ======================================================================
void TimeNSType3Upwind(double Mult, double *coeff,
double *param, double hK,
double **OrigValues, int *N_BaseFuncts,
double ***LocMatrices, double **LocRhs)
{
  double **MatrixA11, **MatrixA22;
  double **MatrixM11, **MatrixM22;
  double **MatrixB1, **MatrixB2;
  double *Rhs1, *Rhs2, val;
  double *Matrix11Row, *Matrix22Row;
  double *MatrixM11Row, *MatrixM22Row;
  double *MatrixRow1, *MatrixRow2;
  double ansatz00, ansatz10, ansatz01;
  double test00, test10, test01;
  double *Orig0, *Orig1, *Orig2, *Orig3;
  int i,j, N_U, N_P;
  double c0, c1, c2;

  MatrixA11 = LocMatrices[0];
  MatrixA22 = LocMatrices[3];
  MatrixM11 = LocMatrices[4];
  MatrixM22 = LocMatrices[5];
  MatrixB1  = LocMatrices[6];
  MatrixB2  = LocMatrices[7];

  Rhs1 = LocRhs[0];
  Rhs2 = LocRhs[1];

  N_U = N_BaseFuncts[0];
  N_P = N_BaseFuncts[1];

  Orig0 = OrigValues[0];         // u_x
  Orig1 = OrigValues[1];         // u_y
  Orig2 = OrigValues[2];         // u
  Orig3 = OrigValues[3];         // p

  c0 = coeff[0];                 // nu
  c1 = coeff[1];                 // f1
  c2 = coeff[2];                 // f2

  for(i=0;i<N_U;i++)
  {
    Matrix11Row = MatrixA11[i];
    Matrix22Row = MatrixA22[i];
    MatrixM11Row  = MatrixM11[i];
    MatrixM22Row  = MatrixM22[i];

    test10 = Orig0[i];
    test01 = Orig1[i];
    test00 = Orig2[i];

    Rhs1[i] += Mult*test00*c1;
    Rhs2[i] += Mult*test00*c2;

    for(j=0;j<N_U;j++)
    {
      ansatz10 = Orig0[j];
      ansatz01 = Orig1[j];
      ansatz00 = Orig2[j];

      val  = Mult*c0*(test10*ansatz10+test01*ansatz01);
      Matrix11Row[j] += val;
      Matrix22Row[j] += val;

      val = Mult*(ansatz00*test00);
      MatrixM11Row[j] += val;
      MatrixM22Row[j] += val;
    }                            // endfor j
  }                              // endfor i

  for(i=0;i<N_P;i++)
  {
    MatrixRow1 = MatrixB1[i];
    MatrixRow2 = MatrixB2[i];

    test00 = Orig3[i];

    for(j=0;j<N_U;j++)
    {
      ansatz10 = Orig0[j];
      ansatz01 = Orig1[j];

      val = -Mult*test00*ansatz10;
      MatrixRow1[j] += val;

      val = -Mult*test00*ansatz01;
      MatrixRow2[j] += val;
    }                            // endfor j

  }                              // endfor i
}


// ======================================================================
// Type 3, Upwind (no convection term), D(u):D(v)
// ======================================================================
void TimeNSType3UpwindDD(double Mult, double *coeff,
double *param, double hK,
double **OrigValues, int *N_BaseFuncts,
double ***LocMatrices, double **LocRhs)
{
  double **MatrixA11, **MatrixA12, **MatrixA21, **MatrixA22;
  double **MatrixM11, **MatrixM22;
  double **MatrixB1, **MatrixB2;
  double *Rhs1, *Rhs2, val;
  double *Matrix11Row, *Matrix12Row, *Matrix21Row, *Matrix22Row;
  double *MatrixM11Row, *MatrixM22Row;
  double *MatrixRow1, *MatrixRow2;
  double ansatz00, ansatz10, ansatz01;
  double test00, test10, test01;
  double *Orig0, *Orig1, *Orig2, *Orig3;
  int i,j, N_U, N_P;
  double c0, c1, c2;

  MatrixA11 = LocMatrices[0];
  MatrixA12 = LocMatrices[1];
  MatrixA21 = LocMatrices[2];
  MatrixA22 = LocMatrices[3];
  MatrixM11 = LocMatrices[4];
  MatrixM22 = LocMatrices[5];
  MatrixB1  = LocMatrices[6];
  MatrixB2  = LocMatrices[7];

  Rhs1 = LocRhs[0];
  Rhs2 = LocRhs[1];

  N_U = N_BaseFuncts[0];
  N_P = N_BaseFuncts[1];

  Orig0 = OrigValues[0];         // u_x
  Orig1 = OrigValues[1];         // u_y
  Orig2 = OrigValues[2];         // u
  Orig3 = OrigValues[3];         // p

  c0 = coeff[0];                 // nu
  c1 = coeff[1];                 // f1
  c2 = coeff[2];                 // f2

  for(i=0;i<N_U;i++)
  {
    Matrix11Row = MatrixA11[i];
    Matrix12Row = MatrixA12[i];
    Matrix21Row = MatrixA21[i];
    Matrix22Row = MatrixA22[i];
    MatrixM11Row  = MatrixM11[i];
    MatrixM22Row  = MatrixM22[i];
    test10 = Orig0[i];
    test01 = Orig1[i];
    test00 = Orig2[i];

    Rhs1[i] += Mult*test00*c1;
    Rhs2[i] += Mult*test00*c2;

    for(j=0;j<N_U;j++)
    {
      ansatz10 = Orig0[j];
      ansatz01 = Orig1[j];
      ansatz00 = Orig2[j];

      val  = c0*(2* test10*ansatz10+ test01*ansatz01);
      Matrix11Row[j] += Mult * val;

      val  = c0*(test01*ansatz10);
      Matrix12Row[j] += Mult * val;

      val  = c0*(test10*ansatz01);
      Matrix21Row[j] += Mult * val;

      val  = c0*(test10*ansatz10+2*test01*ansatz01);
      Matrix22Row[j] += Mult * val;

      val = Mult*(ansatz00*test00);
      MatrixM11Row[j] += val;
      MatrixM22Row[j] += val;
    }                            // endfor j
  }                              // endfor i

  for(i=0;i<N_P;i++)
  {
    MatrixRow1 = MatrixB1[i];
    MatrixRow2 = MatrixB2[i];

    test00 = Orig3[i];

    for(j=0;j<N_U;j++)
    {
      ansatz10 = Orig0[j];
      ansatz01 = Orig1[j];

      val = -Mult*test00*ansatz10;
      MatrixRow1[j] += val;

      val = -Mult*test00*ansatz01;
      MatrixRow2[j] += val;
    }                            // endfor j

  }                              // endfor i
}


// ======================================================================
// Type 3, Smagorinsky, (grad u, grad v)
// ======================================================================
void TimeNSType3Smagorinsky(double Mult, double *coeff,
double *param, double hK,
double **OrigValues, int *N_BaseFuncts,
double ***LocMatrices, double **LocRhs)
{
  double **MatrixA11, **MatrixA22; //  **MatrixA21, **MatrixA12;
  double **MatrixM11, **MatrixM22;
  double **MatrixB1, **MatrixB2;
  double *Rhs1, *Rhs2, val;
  double *Matrix11Row, *Matrix22Row;
  double *MatrixM11Row, *MatrixM22Row;
  double *MatrixRow1, *MatrixRow2;
  double ansatz00, ansatz10, ansatz01;
  double test00, test10, test01;
  double *Orig0, *Orig1, *Orig2, *Orig3;
  int i,j, N_U, N_P;
  double c0, c1, c2;
  double u1, u2, mu, delta;

  MatrixA11 = LocMatrices[0];
//  MatrixA12 = LocMatrices[1];
//  MatrixA21 = LocMatrices[2];
  MatrixA22 = LocMatrices[3];
  MatrixM11 = LocMatrices[4];
  MatrixM22 = LocMatrices[5];
  MatrixB1  = LocMatrices[6];
  MatrixB2  = LocMatrices[7];

  Rhs1 = LocRhs[0];
  Rhs2 = LocRhs[1];

  N_U = N_BaseFuncts[0];
  N_P = N_BaseFuncts[1];

  Orig0 = OrigValues[0];         // u_x
  Orig1 = OrigValues[1];         // u_y
  Orig2 = OrigValues[2];         // u
  Orig3 = OrigValues[3];         // p

  c0 = coeff[0];                 // nu
  c1 = coeff[1];                 // f1
  c2 = coeff[2];                 // f2

  u1 = param[0];                 // u1old
  u2 = param[1];                 // u2old

  delta =  CharacteristicFilterWidth(hK);
  mu = TurbulentViscosity(delta,&param[2],&param[0],&param[0]);

  for(i=0;i<N_U;i++)
  {
    Matrix11Row = MatrixA11[i];
    Matrix22Row = MatrixA22[i];
    MatrixM11Row  = MatrixM11[i];
    MatrixM22Row  = MatrixM22[i];
    test10 = Orig0[i];
    test01 = Orig1[i];
    test00 = Orig2[i];

    Rhs1[i] += Mult*test00*c1;
    Rhs2[i] += Mult*test00*c2;

    for(j=0;j<N_U;j++)
    {
      ansatz10 = Orig0[j];
      ansatz01 = Orig1[j];
      ansatz00 = Orig2[j];

      val  = (c0+mu)*(test10*ansatz10+test01*ansatz01);
      val += (u1*ansatz10+u2*ansatz01)*test00;
      val *= Mult;
      Matrix11Row[j] += val;
      Matrix22Row[j] += val;

      val = Mult*(ansatz00*test00);
      MatrixM11Row[j] += val;
      MatrixM22Row[j] += val;
    }                            // endfor j
  }                              // endfor i

  for(i=0;i<N_P;i++)
  {
    MatrixRow1 = MatrixB1[i];
    MatrixRow2 = MatrixB2[i];

    test00 = Orig3[i];

    for(j=0;j<N_U;j++)
    {
      ansatz10 = Orig0[j];
      ansatz01 = Orig1[j];

      val = -Mult*test00*ansatz10;
      MatrixRow1[j] += val;

      val = -Mult*test00*ansatz01;
      MatrixRow2[j] += val;
    }                            // endfor j

  }                              // endfor i
}


// ======================================================================
// Type 3, Smagorinsky, D(u):D(v)
// ======================================================================
void TimeNSType3SmagorinskyDD(double Mult, double *coeff,
double *param, double hK,
double **OrigValues, int *N_BaseFuncts,
double ***LocMatrices, double **LocRhs)
{
  double **MatrixA11, **MatrixA12, **MatrixA21, **MatrixA22;
  double **MatrixM11, **MatrixM22;
  double **MatrixB1, **MatrixB2;
  double *Rhs1, *Rhs2, val, val1;
  double *Matrix11Row, *Matrix12Row, *Matrix21Row, *Matrix22Row;
  double *MatrixM11Row, *MatrixM22Row;
  double *MatrixRow1, *MatrixRow2;
  double ansatz00, ansatz10, ansatz01;
  double test00, test10, test01;
  double *Orig0, *Orig1, *Orig2, *Orig3;
  int i,j, N_U, N_P;
  double c0, c1, c2;
  double u1, u2, mu, viscosity, delta;

  MatrixA11 = LocMatrices[0];
  MatrixA12 = LocMatrices[1];
  MatrixA21 = LocMatrices[2];
  MatrixA22 = LocMatrices[3];
  MatrixM11 = LocMatrices[4];
  MatrixM22 = LocMatrices[5];
  MatrixB1  = LocMatrices[6];
  MatrixB2  = LocMatrices[7];

  Rhs1 = LocRhs[0];
  Rhs2 = LocRhs[1];

  N_U = N_BaseFuncts[0];
  N_P = N_BaseFuncts[1];

  Orig0 = OrigValues[0];         // u_x
  Orig1 = OrigValues[1];         // u_y
  Orig2 = OrigValues[2];         // u
  Orig3 = OrigValues[3];         // p

  c0 = coeff[0];                 // nu
  c1 = coeff[1];                 // f1
  c2 = coeff[2];                 // f2

  u1 = param[0];                 // u1old
  u2 = param[1];                 // u2old

  delta =  CharacteristicFilterWidth(hK);
  mu = TurbulentViscosity(delta,&param[2],&param[0],&param[0]);
  mu = mu/2.0;
  viscosity = c0+mu;

  for(i=0;i<N_U;i++)
  {
    Matrix11Row = MatrixA11[i];
    Matrix12Row = MatrixA12[i];
    Matrix21Row = MatrixA21[i];
    Matrix22Row = MatrixA22[i];
    MatrixM11Row  = MatrixM11[i];
    MatrixM22Row  = MatrixM22[i];
    test10 = Orig0[i];
    test01 = Orig1[i];
    test00 = Orig2[i];

    Rhs1[i] += Mult*test00*c1;
    Rhs2[i] += Mult*test00*c2;

    for(j=0;j<N_U;j++)
    {
      ansatz10 = Orig0[j];
      ansatz01 = Orig1[j];
      ansatz00 = Orig2[j];

      val1 = (u1*ansatz10+u2*ansatz01)*test00;
      val  = viscosity*(2*test10*ansatz10+test01*ansatz01);
      val += val1;
      Matrix11Row[j] += Mult * val;

      val  = viscosity*(test01*ansatz10);
      Matrix12Row[j] += Mult * val;

      val  = viscosity*(test10*ansatz01);
      Matrix21Row[j] += Mult * val;

      val  = viscosity*(test10*ansatz10+2*test01*ansatz01);
      val += val1;
      Matrix22Row[j] += Mult * val;

      val = Mult*(ansatz00*test00);
      MatrixM11Row[j] += val;
      MatrixM22Row[j] += val;
    }                            // endfor j
  }                              // endfor i

  for(i=0;i<N_P;i++)
  {
    MatrixRow1 = MatrixB1[i];
    MatrixRow2 = MatrixB2[i];

    test00 = Orig3[i];

    for(j=0;j<N_U;j++)
    {
      ansatz10 = Orig0[j];
      ansatz01 = Orig1[j];

      val = -Mult*test00*ansatz10;
      MatrixRow1[j] += val;

      val = -Mult*test00*ansatz01;
      MatrixRow2[j] += val;
    }                            // endfor j

  }                              // endfor i
}


// ======================================================================
// Type 3, GL00AuxProblem (grad u, grad v)
// ======================================================================
void TimeNSType3GL00AuxProblem(double Mult, double *coeff,
double *param, double hK,
double **OrigValues, int *N_BaseFuncts,
double ***LocMatrices, double **LocRhs)
{
  double **MatrixA11, **MatrixA22, **AuxMatrix;
  double **MatrixM11, **MatrixM22;
  double **MatrixB1, **MatrixB2;
  double *Rhs1, *Rhs2, val;
  double *Matrix11Row, *Matrix22Row;
  double *MatrixM11Row, *MatrixM22Row;
  double *AuxMatrixRow;
  double *MatrixRow1, *MatrixRow2;
  double ansatz00, ansatz10, ansatz01;
  double test00, test10, test01;
  double *Orig0, *Orig1, *Orig2, *Orig3;
  int i,j, N_U, N_P;
  double c0, c1, c2;
  double delta, mu, mu2;
  double u1, u2;
  double gamma = TDatabase::ParamDB->GAUSSIAN_GAMMA;

  MatrixA11 = LocMatrices[0];
  MatrixA22 = LocMatrices[3];
  MatrixM11 = LocMatrices[4];
  MatrixM22 = LocMatrices[5];
  MatrixB1  = LocMatrices[7];
  MatrixB2  = LocMatrices[8];
  AuxMatrix = LocMatrices[6];

  Rhs1 = LocRhs[0];
  Rhs2 = LocRhs[1];

  N_U = N_BaseFuncts[0];
  N_P = N_BaseFuncts[1];

  Orig0 = OrigValues[0];         // u_x
  Orig1 = OrigValues[1];         // u_y
  Orig2 = OrigValues[2];         // u
  Orig3 = OrigValues[3];         // p

  c0 = coeff[0];                 // nu
  c1 = coeff[1];                 // f1
  c2 = coeff[2];                 // f2

  u1 = param[0];                 // u1old
  u2 = param[1];                 // u2old

  // filter width
  delta =  CharacteristicFilterWidth(hK);

  // delta^2/(4 gamma)
  mu2 = 0.25*delta*delta/gamma;

  mu = TurbulentViscosity(delta,&param[2],&param[0],&param[0]);

  for(i=0;i<N_U;i++)
  {
    Matrix11Row = MatrixA11[i];
    Matrix22Row = MatrixA22[i];
    MatrixM11Row  = MatrixM11[i];
    MatrixM22Row  = MatrixM22[i];
    AuxMatrixRow = AuxMatrix[i];
    test10 = Orig0[i];
    test01 = Orig1[i];
    test00 = Orig2[i];

    Rhs1[i] += Mult*test00*c1;
    Rhs2[i] += Mult*test00*c2;

    for(j=0;j<N_U;j++)
    {
      ansatz10 = Orig0[j];
      ansatz01 = Orig1[j];
      ansatz00 = Orig2[j];

      val  = (c0+mu)*(test10*ansatz10+test01*ansatz01);
      val += (u1*ansatz10+u2*ansatz01)*test00;
      val *= Mult;
      Matrix11Row[j] += val;
      Matrix22Row[j] += val;

      val = Mult*(ansatz00*test00);
      MatrixM11Row[j] += val;
      MatrixM22Row[j] += val;

      val  = mu2*(test10*ansatz10+test01*ansatz01);
      val += ansatz00*test00;
      AuxMatrixRow[j] += Mult * val;
    }                            // endfor j
  }                              // endfor i

  for(i=0;i<N_P;i++)
  {
    MatrixRow1 = MatrixB1[i];
    MatrixRow2 = MatrixB2[i];

    test00 = Orig3[i];

    for(j=0;j<N_U;j++)
    {
      ansatz10 = Orig0[j];
      ansatz01 = Orig1[j];

      val = -Mult*test00*ansatz10;
      MatrixRow1[j] += val;

      val = -Mult*test00*ansatz01;
      MatrixRow2[j] += val;
    }                            // endfor j

  }                              // endfor i
}


// ======================================================================
// Type 3, GL00AuxProblem, D(u):D(v)
// ======================================================================
void TimeNSType3GL00AuxProblemDD(double Mult, double *coeff,
double *param, double hK,
double **OrigValues, int *N_BaseFuncts,
double ***LocMatrices, double **LocRhs)
{
  double **MatrixA11, **MatrixA12, **MatrixA21, **MatrixA22, **AuxMatrix;
  double **MatrixM11, **MatrixM22;
  double **MatrixB1, **MatrixB2;
  double *Rhs1, *Rhs2, val;
  double *Matrix11Row, *Matrix12Row, *Matrix21Row, *Matrix22Row;
  double *MatrixM11Row, *MatrixM22Row;
  double *MatrixRow1, *MatrixRow2;
  double *AuxMatrixRow;
  double ansatz00, ansatz10, ansatz01;
  double test00, test10, test01;
  double *Orig0, *Orig1, *Orig2, *Orig3;
  int i,j, N_U, N_P;
  double c0, c1, c2;
  double u1, u2;
  double delta, viscosity, val1, mu, mu2;
  double gamma = TDatabase::ParamDB->GAUSSIAN_GAMMA;

  MatrixA11 = LocMatrices[0];
  MatrixA12 = LocMatrices[1];
  MatrixA21 = LocMatrices[2];
  MatrixA22 = LocMatrices[3];
  MatrixM11 = LocMatrices[4];
  MatrixM22 = LocMatrices[5];
  MatrixB1  = LocMatrices[7];
  MatrixB2  = LocMatrices[8];
  AuxMatrix = LocMatrices[6];

  Rhs1 = LocRhs[0];
  Rhs2 = LocRhs[1];

  N_U = N_BaseFuncts[0];
  N_P = N_BaseFuncts[1];

  Orig0 = OrigValues[0];         // u_x
  Orig1 = OrigValues[1];         // u_y
  Orig2 = OrigValues[2];         // u
  Orig3 = OrigValues[3];         // p

  c0 = coeff[0];                 // nu
  c1 = coeff[1];                 // f1
  c2 = coeff[2];                 // f2

  u1 = param[0];                 // u1old
  u2 = param[1];                 // u2old

  // filter width
  delta =  CharacteristicFilterWidth(hK);

  // delta^2/(4 gamma)
  mu2 = 0.25*delta*delta/gamma;

  mu = TurbulentViscosity(delta,&param[2],&param[0],&param[0]);
  mu = mu/2.0;
  viscosity = c0+mu;

  for(i=0;i<N_U;i++)
  {
    Matrix11Row = MatrixA11[i];
    Matrix12Row = MatrixA12[i];
    Matrix21Row = MatrixA21[i];
    Matrix22Row = MatrixA22[i];
    MatrixM11Row  = MatrixM11[i];
    MatrixM22Row  = MatrixM22[i];
    AuxMatrixRow = AuxMatrix[i];

    test10 = Orig0[i];
    test01 = Orig1[i];
    test00 = Orig2[i];

    Rhs1[i] += Mult*test00*c1;
    Rhs2[i] += Mult*test00*c2;

    for(j=0;j<N_U;j++)
    {
      ansatz10 = Orig0[j];
      ansatz01 = Orig1[j];
      ansatz00 = Orig2[j];

      val1 = (u1*ansatz10+u2*ansatz01)*test00;
      val  = viscosity*(2*test10*ansatz10+test01*ansatz01);
      val += val1;
      Matrix11Row[j] += Mult * val;

      val  = viscosity*(test01*ansatz10);
      Matrix12Row[j] += Mult * val;

      val  = viscosity*(test10*ansatz01);
      Matrix21Row[j] += Mult * val;

      val  = viscosity*(test10*ansatz10+2*test01*ansatz01);
      val += val1;
      Matrix22Row[j] += Mult * val;

      val = Mult*(ansatz00*test00);
      MatrixM11Row[j] += val;
      MatrixM22Row[j] += val;

      val  = mu2*(test10*ansatz10+test01*ansatz01);
      val += ansatz00*test00;
      AuxMatrixRow[j] += Mult * val;

    }                            // endfor j
  }                              // endfor i

  for(i=0;i<N_P;i++)
  {
    MatrixRow1 = MatrixB1[i];
    MatrixRow2 = MatrixB2[i];

    test00 = Orig3[i];

    for(j=0;j<N_U;j++)
    {
      ansatz10 = Orig0[j];
      ansatz01 = Orig1[j];

      val = -Mult*test00*ansatz10;
      MatrixRow1[j] += val;

      val = -Mult*test00*ansatz01;
      MatrixRow2[j] += val;
    }                            // endfor j

  }                              // endfor i
}


// ======================================================================
// Type 3, VMSProjection, D(u):D(v)
// ======================================================================
void TimeNSType3VMSProjectionDD(double Mult, double *coeff,
double *param, double hK,
double **OrigValues, int *N_BaseFuncts,
double ***LocMatrices, double **LocRhs)
{
  double **MatrixA11, **MatrixA12, **MatrixA21, **MatrixA22;
  double **MatrixM11, **MatrixM22;
  double **MatrixB1, **MatrixB2;
  double **MatrixL, **Matrix_tilde_G11 ;
  double **Matrix_tilde_G22, **Matrix_G11, **Matrix_G22;
  double *Rhs1, *Rhs2, val, val1;
  double *Matrix11Row, *Matrix12Row, *Matrix21Row, *Matrix22Row;
  double *MatrixM11Row, *MatrixM22Row;
  double *MatrixRow1, *MatrixRow2;
  double ansatz00, ansatz10, ansatz01;
  double test00, test10, test01;
  double *Orig0, *Orig1, *Orig2, *Orig3, *Orig4;
  int i,j, N_U, N_P, N_L;
  double c0, c1, c2;
  double u1, u2, mu, viscosity, delta;

  //cout << "vms";

  MatrixA11 = LocMatrices[0];
  MatrixA12 = LocMatrices[1];
  MatrixA21 = LocMatrices[2];
  MatrixA22 = LocMatrices[3];
  MatrixM11 = LocMatrices[4];
  MatrixM22 = LocMatrices[5];
  MatrixL   = LocMatrices[6];
  MatrixB1  = LocMatrices[7];
  MatrixB2  = LocMatrices[8];
  Matrix_tilde_G11  = LocMatrices[9];
  Matrix_tilde_G22  = LocMatrices[10];
  Matrix_G11  = LocMatrices[11];
  Matrix_G22  = LocMatrices[12];

  Rhs1 = LocRhs[0];
  Rhs2 = LocRhs[1];

  N_U = N_BaseFuncts[0];
  N_P = N_BaseFuncts[1];
  N_L = N_BaseFuncts[3];

  Orig0 = OrigValues[0];         // u_x
  Orig1 = OrigValues[1];         // u_y
  Orig2 = OrigValues[2];         // u
  Orig3 = OrigValues[3];         // p
  Orig4 = OrigValues[4];         // l

  c0 = coeff[0];                 // nu
  c1 = coeff[1];                 // f1
  c2 = coeff[2];                 // f2

  u1 = param[0];                 // u1old
  u2 = param[1];                 // u2old

  delta =  CharacteristicFilterWidth(hK);
  mu = TurbulentViscosity(delta,&param[2],&param[0],&param[0]);
  mu = mu/2.0;
  viscosity = c0+mu;

  for(i=0;i<N_U;i++)
  {
    Matrix11Row = MatrixA11[i];
    Matrix12Row = MatrixA12[i];
    Matrix21Row = MatrixA21[i];
    Matrix22Row = MatrixA22[i];
    MatrixM11Row  = MatrixM11[i];
    MatrixM22Row  = MatrixM22[i];
    test10 = Orig0[i];
    test01 = Orig1[i];
    test00 = Orig2[i];

    Rhs1[i] += Mult*test00*c1;
    Rhs2[i] += Mult*test00*c2;

    for(j=0;j<N_U;j++)
    {
      ansatz10 = Orig0[j];
      ansatz01 = Orig1[j];
      ansatz00 = Orig2[j];

      val1 = (u1*ansatz10+u2*ansatz01)*test00;
      val  = viscosity*(2*test10*ansatz10+test01*ansatz01);
      val += val1;
      Matrix11Row[j] += Mult * val;

      val  = viscosity*(test01*ansatz10);
      Matrix12Row[j] += Mult * val;

      val  = viscosity*(test10*ansatz01);
      Matrix21Row[j] += Mult * val;

      val  = viscosity*(test10*ansatz10+2*test01*ansatz01);
      val += val1;
      Matrix22Row[j] += Mult * val;

      val = Mult*(ansatz00*test00);
      MatrixM11Row[j] += val;
      MatrixM22Row[j] += val;
    }                            // endfor j
  }                              // endfor i

  for(i=0;i<N_P;i++)
  {
    MatrixRow1 = MatrixB1[i];
    MatrixRow2 = MatrixB2[i];

    test00 = Orig3[i];

    for(j=0;j<N_U;j++)
    {
      ansatz10 = Orig0[j];
      ansatz01 = Orig1[j];

      val = -Mult*test00*ansatz10;
      MatrixRow1[j] += val;

      val = -Mult*test00*ansatz01;
      MatrixRow2[j] += val;
    }                            // endfor j

  }                              // endfor i

  for(i=0;i<N_U;i++)
  {
    Matrix11Row = Matrix_tilde_G11[i];
    Matrix22Row  = Matrix_tilde_G22[i];
    test10 = Orig0[i];
    test01 = Orig1[i];

    for(j=0;j<N_L;j++)
    {
      ansatz00 = Orig4[j];
      Matrix11Row[j] -= Mult * 2*mu * ansatz00 * test10;
      Matrix22Row[j] -= Mult * 2*mu * ansatz00 * test01;
    }
  }

  for(i=0;i<N_L;i++)
  {
    Matrix11Row = Matrix_G11[i];
    Matrix22Row = Matrix_G22[i];
    test00 = Orig4[i];

    for(j=0;j<N_U;j++)
    {
      ansatz10 = Orig0[j];
      ansatz01 = Orig1[j];

      Matrix11Row[j] -= Mult * ansatz10 * test00;
      Matrix22Row[j] -= Mult * ansatz01 * test00;
    }
  }

  for(i=0;i<N_L;i++)
  {
    test00 = Orig4[i];
    MatrixRow1 = MatrixL[i];
    for(j=0;j<N_L;j++)
    {
      ansatz00 = Orig4[j];
      MatrixRow1[j] += Mult * ansatz00 * test00;
    }
  }
}


// ======================================================================
// Type 4, Standard Galerkin, (grad u, grad v)
// Type 4, Coletti, (grad u, grad v)
// Type 4, GL00Convolution, (grad u, grad v)
// ======================================================================
void TimeNSType4Galerkin(double Mult, double *coeff,
double *param, double hK,
double **OrigValues, int *N_BaseFuncts,
double ***LocMatrices, double **LocRhs)
<<<<<<< HEAD
{  
  double **MatrixA11 = LocMatrices[0];
  double **MatrixA12 = LocMatrices[1];
  double **MatrixA21 = LocMatrices[2];
  double **MatrixA22 = LocMatrices[3];
  double **MatrixM11 = LocMatrices[4];
  double **MatrixB1 = LocMatrices[5];
  double **MatrixB2 = LocMatrices[6];
  double **MatrixB1T = LocMatrices[7];
  double **MatrixB2T = LocMatrices[8];
=======
{
  double **MatrixA11, **MatrixA22; // **MatrixA21, **MatrixA12;
  double **MatrixM11;
  double **MatrixB1, **MatrixB2;
  double **MatrixB1T, **MatrixB2T;
  double *Rhs1, *Rhs2, val;
  double *Matrix11Row, *Matrix22Row;
  double *MatrixM11Row;
  double *MatrixRow1, *MatrixRow2;
  double ansatz00, ansatz10, ansatz01;
  double test00, test10, test01;
  double *Orig0, *Orig1, *Orig2, *Orig3;
  int i,j, N_U, N_P;
  double c0, c1, c2;
  double u1, u2;

  MatrixA11 = LocMatrices[0];
//  MatrixA12 = LocMatrices[1];
//  MatrixA21 = LocMatrices[2];
  MatrixA22 = LocMatrices[3];
  MatrixM11 = LocMatrices[4];
  MatrixB1 = LocMatrices[5];
  MatrixB2 = LocMatrices[6];
  MatrixB1T = LocMatrices[7];
  MatrixB2T = LocMatrices[8];
>>>>>>> 75bbe9d7

  double *Rhs1 = LocRhs[0];
  double *Rhs2 = LocRhs[1];

  int N_U = N_BaseFuncts[0];
  int N_P = N_BaseFuncts[1];

  double *Orig0 = OrigValues[0];         // u_x
  double *Orig1 = OrigValues[1];         // u_y
  double *Orig2 = OrigValues[2];         // u
  double *Orig3 = OrigValues[3];         // p

  double c0 = coeff[0];                 // nu
  double c1 = coeff[1];                 // f1
  double c2 = coeff[2];                 // f2

  double u1 = param[0];                 // u1old
  double u2 = param[1];                 // u2old

  double *Matrix11Row, *Matrix12Row, *Matrix21Row, *Matrix22Row;
  double *MatrixM11Row;
  double *MatrixRow1, *MatrixRow2;
  double ansatz00, ansatz10, ansatz01;
  double test00, test10, test01, val;
  
  for(int i=0;i<N_U;i++)
  {
    Matrix11Row = MatrixA11[i];    
    Matrix22Row = MatrixA22[i];
    MatrixM11Row  = MatrixM11[i];
    
    test10 = Orig0[i];
    test01 = Orig1[i];
    test00 = Orig2[i];

    Rhs1[i] += Mult*test00*c1;
    Rhs2[i] += Mult*test00*c2;

    for(int j=0;j<N_U;j++)
    {
      ansatz10 = Orig0[j];
      ansatz01 = Orig1[j];
      ansatz00 = Orig2[j];

      val  = c0*(test10*ansatz10+test01*ansatz01);
      val += (u1*ansatz10+u2*ansatz01)*test00;
      Matrix11Row[j] += Mult * val;

      val  = c0*(test10*ansatz10+test01*ansatz01);
      val += (u1*ansatz10+u2*ansatz01)*test00;
      Matrix22Row[j] += Mult * val;

      val = Mult*(ansatz00*test00);
      MatrixM11Row[j] += val;
    }                            // endfor j

    MatrixRow1 = MatrixB1T[i];
    MatrixRow2 = MatrixB2T[i];
    for(int j=0;j<N_P;j++)
    {
      ansatz00 = Orig3[j];

      val = -Mult*ansatz00*test10;
      MatrixRow1[j] += val;

      val = -Mult*ansatz00*test01;
      MatrixRow2[j] += val;
    }
  }                              // endfor i

  for(int i=0;i<N_P;i++)
  {
   MatrixRow1 = MatrixB1[i];
   MatrixRow2 = MatrixB2[i];
  
   test00 = Orig3[i];
  
   for(int j=0;j<N_U;j++)
   {
     ansatz10 = Orig0[j];
     ansatz01 = Orig1[j];
  
     val = -Mult*test00*ansatz10;
     MatrixRow1[j] += val;
  
     val = -Mult*test00*ansatz01;
     MatrixRow2[j] += val;
   }                            // endfor j
  
  }                              // endfor i
}


// ======================================================================
// Type 4, Standard Galerkin, D(u):D(v)
// Type 4, Coletti, D(u):D(v)
// Type 4, GL00Convolution, D(u):D(v)
// ======================================================================
void TimeNSType4GalerkinDD(double Mult, double *coeff,
double *param, double hK,
double **OrigValues, int *N_BaseFuncts,
double ***LocMatrices, double **LocRhs)
{
  double **MatrixA11, **MatrixA12, **MatrixA21, **MatrixA22;
  double **MatrixM11;
  double **MatrixB1, **MatrixB2;
  double **MatrixB1T, **MatrixB2T;
  double *Rhs1, *Rhs2, val;
  double *Matrix11Row, *Matrix12Row, *Matrix21Row, *Matrix22Row;
  double *MatrixM11Row;
  double *MatrixRow1, *MatrixRow2;
  double ansatz00, ansatz10, ansatz01;
  double test00, test10, test01;
  double *Orig0, *Orig1, *Orig2, *Orig3;
  int i,j, N_U, N_P;
  double c0, c1, c2;
  double u1, u2;

  MatrixA11 = LocMatrices[0];
  MatrixA12 = LocMatrices[1];
  MatrixA21 = LocMatrices[2];
  MatrixA22 = LocMatrices[3];
  MatrixM11 = LocMatrices[4];  
  MatrixB1 = LocMatrices[5];
  MatrixB2 = LocMatrices[6];
  MatrixB1T = LocMatrices[7];
  MatrixB2T = LocMatrices[8];

  Rhs1 = LocRhs[0];
  Rhs2 = LocRhs[1];

  N_U = N_BaseFuncts[0];
  N_P = N_BaseFuncts[1];

  Orig0 = OrigValues[0];         // u_x
  Orig1 = OrigValues[1];         // u_y
  Orig2 = OrigValues[2];         // u
  Orig3 = OrigValues[3];         // p

  c0 = coeff[0];                 // nu
  c1 = coeff[1];                 // f1
  c2 = coeff[2];                 // f2

  u1 = param[0];                 // u1old
  u2 = param[1];                 // u2old

//   if(fabs(u1)>0)
// cout << " u1 " << u1 << " u2 " << u2 <<endl;
  for(i=0;i<N_U;i++)
  {
    Matrix11Row = MatrixA11[i];
    Matrix12Row = MatrixA12[i];
    Matrix21Row = MatrixA21[i];
    Matrix22Row = MatrixA22[i];
    MatrixM11Row  = MatrixM11[i];
   
    test10 = Orig0[i];
    test01 = Orig1[i];
    test00 = Orig2[i];

    Rhs1[i] += Mult*test00*c1;
    Rhs2[i] += Mult*test00*c2;

    for(j=0;j<N_U;j++)
    {
      ansatz10 = Orig0[j];
      ansatz01 = Orig1[j];
      ansatz00 = Orig2[j];

      val  = c0*(2*test10*ansatz10+test01*ansatz01);
      val += (u1*ansatz10+u2*ansatz01)*test00;
      Matrix11Row[j] += Mult * val;

      val  = c0*(test01*ansatz10);
      Matrix12Row[j] += Mult * val;

      val  = c0*(test10*ansatz01);
      Matrix21Row[j] += Mult * val;

      val  = c0*(test10*ansatz10+2*test01*ansatz01);
      val += (u1*ansatz10+u2*ansatz01)*test00;
      Matrix22Row[j] += Mult * val;

      val = Mult*(ansatz00*test00);
      MatrixM11Row[j] += val;      
    }                            // endfor j

    MatrixRow1 = MatrixB1T[i];
    MatrixRow2 = MatrixB2T[i];
    for(j=0;j<N_P;j++)
    {
      ansatz00 = Orig3[j];

      val = -Mult*ansatz00*test10;
      MatrixRow1[j] += val;

      val = -Mult*ansatz00*test01;
      MatrixRow2[j] += val;
    }
  }                              // endfor i

  for(i=0;i<N_P;i++)
  {
    MatrixRow1 = MatrixB1[i];
    MatrixRow2 = MatrixB2[i];

    test00 = Orig3[i];

    for(j=0;j<N_U;j++)
    {
      ansatz10 = Orig0[j];
      ansatz01 = Orig1[j];

      val = -Mult*test00*ansatz10;
      MatrixRow1[j] += val;

      val = -Mult*test00*ansatz01;
      MatrixRow2[j] += val;
    }                            // endfor j

  }                              // endfor i
}


// ======================================================================
// for Type 4 SDFEM is not available
// ======================================================================

// ======================================================================
// Type 4, Upwind (no convection terms), (grad u, grad v)
// ======================================================================
void TimeNSType4Upwind(double Mult, double *coeff,
double *param, double hK,
double **OrigValues, int *N_BaseFuncts,
double ***LocMatrices, double **LocRhs)
{
  double **MatrixA11, **MatrixA22; // **MatrixA21, **MatrixA12;
  double **MatrixM11, **MatrixM22;
  double **MatrixB1, **MatrixB2;
  double **MatrixB1T, **MatrixB2T;
  double *Rhs1, *Rhs2, val;
  double *Matrix11Row, *Matrix22Row; // *Matrix21Row, *Matrix12Row;
  double *MatrixM11Row, *MatrixM22Row;
  double *MatrixRow1, *MatrixRow2;
  double ansatz00, ansatz10, ansatz01;
  double test00, test10, test01;
  double *Orig0, *Orig1, *Orig2, *Orig3;
  int i,j, N_U, N_P;
  double c0, c1, c2;

  MatrixA11 = LocMatrices[0];
//  MatrixA12 = LocMatrices[1];
//  MatrixA21 = LocMatrices[2];
  MatrixA22 = LocMatrices[3];
  MatrixM11 = LocMatrices[4];
  MatrixM22 = LocMatrices[5];
  MatrixB1 = LocMatrices[6];
  MatrixB2 = LocMatrices[7];
  MatrixB1T = LocMatrices[8];
  MatrixB2T = LocMatrices[9];

  Rhs1 = LocRhs[0];
  Rhs2 = LocRhs[1];

  N_U = N_BaseFuncts[0];
  N_P = N_BaseFuncts[1];

  Orig0 = OrigValues[0];         // u_x
  Orig1 = OrigValues[1];         // u_y
  Orig2 = OrigValues[2];         // u
  Orig3 = OrigValues[3];         // p

  c0 = coeff[0];                 // nu
  c1 = coeff[1];                 // f1
  c2 = coeff[2];                 // f2

//  u1 = param[0];                 // u1old
//  u2 = param[1];                 // u2old

  for(i=0;i<N_U;i++)
  {
    Matrix11Row = MatrixA11[i];
//    Matrix12Row = MatrixA12[i];
//    Matrix21Row = MatrixA21[i];
    Matrix22Row = MatrixA22[i];
    MatrixM11Row  = MatrixM11[i];
    MatrixM22Row  = MatrixM22[i];
    test10 = Orig0[i];
    test01 = Orig1[i];
    test00 = Orig2[i];

    Rhs1[i] += Mult*test00*c1;
    Rhs2[i] += Mult*test00*c2;

    for(j=0;j<N_U;j++)
    {
      ansatz10 = Orig0[j];
      ansatz01 = Orig1[j];
      ansatz00 = Orig2[j];

      val  = c0*(test10*ansatz10+test01*ansatz01);
      Matrix11Row[j] += Mult * val;

      // val  = 0;
      // Matrix12Row[j] += Mult * val;

      // val  = 0;
      // Matrix21Row[j] += Mult * val;

      val  = c0*(test10*ansatz10+test01*ansatz01);
      Matrix22Row[j] += Mult * val;

      val = Mult*(ansatz00*test00);
      MatrixM11Row[j] += val;
      MatrixM22Row[j] += val;
    }                            // endfor j

    MatrixRow1 = MatrixB1T[i];
    MatrixRow2 = MatrixB2T[i];
    for(j=0;j<N_P;j++)
    {
      ansatz00 = Orig3[j];

      val = -Mult*ansatz00*test10;
      MatrixRow1[j] += val;

      val = -Mult*ansatz00*test01;
      MatrixRow2[j] += val;
    }
  }                              // endfor i

  for(i=0;i<N_P;i++)
  {
    MatrixRow1 = MatrixB1[i];
    MatrixRow2 = MatrixB2[i];

    test00 = Orig3[i];

    for(j=0;j<N_U;j++)
    {
      ansatz10 = Orig0[j];
      ansatz01 = Orig1[j];

      val = -Mult*test00*ansatz10;
      MatrixRow1[j] += val;

      val = -Mult*test00*ansatz01;
      MatrixRow2[j] += val;
    }                            // endfor j

  }                              // endfor i
}


// ======================================================================
// Type 4, Upwind (no convection terms), D(u):D(v)
// ======================================================================
void TimeNSType4UpwindDD(double Mult, double *coeff,
double *param, double hK,
double **OrigValues, int *N_BaseFuncts,
double ***LocMatrices, double **LocRhs)
{
  double **MatrixA11, **MatrixA12, **MatrixA21, **MatrixA22;
  double **MatrixM11, **MatrixM22;
  double **MatrixB1, **MatrixB2;
  double **MatrixB1T, **MatrixB2T;
  double *Rhs1, *Rhs2, val;
  double *Matrix11Row, *Matrix12Row, *Matrix21Row, *Matrix22Row;
  double *MatrixM11Row, *MatrixM22Row;
  double *MatrixRow1, *MatrixRow2;
  double ansatz00, ansatz10, ansatz01;
  double test00, test10, test01;
  double *Orig0, *Orig1, *Orig2, *Orig3;
  int i,j, N_U, N_P;
  double c0, c1, c2;

  MatrixA11 = LocMatrices[0];
  MatrixA12 = LocMatrices[1];
  MatrixA21 = LocMatrices[2];
  MatrixA22 = LocMatrices[3];
  MatrixM11 = LocMatrices[4];
  MatrixM22 = LocMatrices[5];
  MatrixB1 = LocMatrices[6];
  MatrixB2 = LocMatrices[7];
  MatrixB1T = LocMatrices[8];
  MatrixB2T = LocMatrices[9];

  Rhs1 = LocRhs[0];
  Rhs2 = LocRhs[1];

  N_U = N_BaseFuncts[0];
  N_P = N_BaseFuncts[1];

  Orig0 = OrigValues[0];         // u_x
  Orig1 = OrigValues[1];         // u_y
  Orig2 = OrigValues[2];         // u
  Orig3 = OrigValues[3];         // p

  c0 = coeff[0];                 // nu
  c1 = coeff[1];                 // f1
  c2 = coeff[2];                 // f2

//  u1 = param[0];                 // u1old
//  u2 = param[1];                 // u2old

  for(i=0;i<N_U;i++)
  {
    Matrix11Row = MatrixA11[i];
    Matrix12Row = MatrixA12[i];
    Matrix21Row = MatrixA21[i];
    Matrix22Row = MatrixA22[i];
    MatrixM11Row  = MatrixM11[i];
    MatrixM22Row  = MatrixM22[i];
    test10 = Orig0[i];
    test01 = Orig1[i];
    test00 = Orig2[i];

    Rhs1[i] += Mult*test00*c1;
    Rhs2[i] += Mult*test00*c2;

    for(j=0;j<N_U;j++)
    {
      ansatz10 = Orig0[j];
      ansatz01 = Orig1[j];
      ansatz00 = Orig2[j];

      val  = c0*(2*test10*ansatz10+test01*ansatz01);
      Matrix11Row[j] += Mult * val;

      val  = c0*(test01*ansatz10);
      Matrix12Row[j] += Mult * val;

      val  = c0*(test10*ansatz01);
      Matrix21Row[j] += Mult * val;

      val  = c0*(test10*ansatz10+2*test01*ansatz01);
      Matrix22Row[j] += Mult * val;

      val = Mult*(ansatz00*test00);
      MatrixM11Row[j] += val;
      MatrixM22Row[j] += val;
    }                            // endfor j

    MatrixRow1 = MatrixB1T[i];
    MatrixRow2 = MatrixB2T[i];
    for(j=0;j<N_P;j++)
    {
      ansatz00 = Orig3[j];

      val = -Mult*ansatz00*test10;
      MatrixRow1[j] += val;

      val = -Mult*ansatz00*test01;
      MatrixRow2[j] += val;
    }
  }                              // endfor i

  for(i=0;i<N_P;i++)
  {
    MatrixRow1 = MatrixB1[i];
    MatrixRow2 = MatrixB2[i];

    test00 = Orig3[i];

    for(j=0;j<N_U;j++)
    {
      ansatz10 = Orig0[j];
      ansatz01 = Orig1[j];

      val = -Mult*test00*ansatz10;
      MatrixRow1[j] += val;

      val = -Mult*test00*ansatz01;
      MatrixRow2[j] += val;
    }                            // endfor j

  }                              // endfor i
}


// ======================================================================
// Type 4, Smagorinsky, (grad u, grad v)
// ======================================================================
void TimeNSType4Smagorinsky(double Mult, double *coeff,
double *param, double hK,
double **OrigValues, int *N_BaseFuncts,
double ***LocMatrices, double **LocRhs)
{
  double **MatrixA11, **MatrixA22; // **MatrixA21, **MatrixA12;
  double **MatrixM11, **MatrixM22;
  double **MatrixB1, **MatrixB2;
  double **MatrixB1T, **MatrixB2T;
  double *Rhs1, *Rhs2, val;
  double *Matrix11Row, *Matrix22Row; // *Matrix21Row, *Matrix12Row;
  double *MatrixM11Row, *MatrixM22Row;
  double *MatrixRow1, *MatrixRow2;
  double ansatz00, ansatz10, ansatz01;
  double test00, test10, test01;
  double *Orig0, *Orig1, *Orig2, *Orig3;
  int i,j, N_U, N_P;
  double c0, c1, c2;
  double u1, u2, mu, delta;

  MatrixA11 = LocMatrices[0];
//  MatrixA12 = LocMatrices[1];
//  MatrixA21 = LocMatrices[2];
  MatrixA22 = LocMatrices[3];
  MatrixM11 = LocMatrices[4];
  MatrixM22 = LocMatrices[5];
  MatrixB1 = LocMatrices[6];
  MatrixB2 = LocMatrices[7];
  MatrixB1T = LocMatrices[8];
  MatrixB2T = LocMatrices[9];

  Rhs1 = LocRhs[0];
  Rhs2 = LocRhs[1];

  N_U = N_BaseFuncts[0];
  N_P = N_BaseFuncts[1];

  Orig0 = OrigValues[0];         // u_x
  Orig1 = OrigValues[1];         // u_y
  Orig2 = OrigValues[2];         // u
  Orig3 = OrigValues[3];         // p

  c0 = coeff[0];                 // nu
  c1 = coeff[1];                 // f1
  c2 = coeff[2];                 // f2

  u1 = param[0];                 // u1old
  u2 = param[1];                 // u2old

  delta =  CharacteristicFilterWidth(hK);
  mu = TurbulentViscosity(delta,&param[2],&param[0],&param[0]);

  for(i=0;i<N_U;i++)
  {
    Matrix11Row = MatrixA11[i];
//    Matrix12Row = MatrixA12[i];
//    Matrix21Row = MatrixA21[i];
    Matrix22Row = MatrixA22[i];
    MatrixM11Row  = MatrixM11[i];
    MatrixM22Row  = MatrixM22[i];
    test10 = Orig0[i];
    test01 = Orig1[i];
    test00 = Orig2[i];

    Rhs1[i] += Mult*test00*c1;
    Rhs2[i] += Mult*test00*c2;

    for(j=0;j<N_U;j++)
    {
      ansatz10 = Orig0[j];
      ansatz01 = Orig1[j];
      ansatz00 = Orig2[j];

      val  = (c0+mu)*(test10*ansatz10+test01*ansatz01);
      val += (u1*ansatz10+u2*ansatz01)*test00;
      Matrix11Row[j] += Mult * val;

      val  = (c0+mu)*(test10*ansatz10+test01*ansatz01);
      val += (u1*ansatz10+u2*ansatz01)*test00;
      Matrix22Row[j] += Mult * val;

      val = Mult*(ansatz00*test00);
      MatrixM11Row[j] += val;
      MatrixM22Row[j] += val;
    }                            // endfor j

    MatrixRow1 = MatrixB1T[i];
    MatrixRow2 = MatrixB2T[i];
    for(j=0;j<N_P;j++)
    {
      ansatz00 = Orig3[j];

      val = -Mult*ansatz00*test10;
      MatrixRow1[j] += val;

      val = -Mult*ansatz00*test01;
      MatrixRow2[j] += val;
    }
  }                              // endfor i

  for(i=0;i<N_P;i++)
  {
    MatrixRow1 = MatrixB1[i];
    MatrixRow2 = MatrixB2[i];

    test00 = Orig3[i];

    for(j=0;j<N_U;j++)
    {
      ansatz10 = Orig0[j];
      ansatz01 = Orig1[j];

      val = -Mult*test00*ansatz10;
      MatrixRow1[j] += val;

      val = -Mult*test00*ansatz01;
      MatrixRow2[j] += val;
    }                            // endfor j

  }                              // endfor i
}


// ======================================================================
// Type 4, Smagorinsky, D(u):D(v)
// ======================================================================
void TimeNSType4SmagorinskyDD(double Mult, double *coeff,
double *param, double hK,
double **OrigValues, int *N_BaseFuncts,
double ***LocMatrices, double **LocRhs)
{
  double **MatrixA11, **MatrixA12, **MatrixA21, **MatrixA22;
  double **MatrixM11, **MatrixM22;
  double **MatrixB1, **MatrixB2;
  double **MatrixB1T, **MatrixB2T;
  double *Rhs1, *Rhs2, val;
  double *Matrix11Row, *Matrix12Row, *Matrix21Row, *Matrix22Row;
  double *MatrixM11Row, *MatrixM22Row;
  double *MatrixRow1, *MatrixRow2;
  double ansatz00, ansatz10, ansatz01;
  double test00, test10, test01;
  double *Orig0, *Orig1, *Orig2, *Orig3;
  int i,j, N_U, N_P;
  double c0, c1, c2;
  double u1, u2, mu, delta;

  MatrixA11 = LocMatrices[0];
  MatrixA12 = LocMatrices[1];
  MatrixA21 = LocMatrices[2];
  MatrixA22 = LocMatrices[3];
  MatrixM11 = LocMatrices[4];
  MatrixM22 = LocMatrices[5];
  MatrixB1 = LocMatrices[6];
  MatrixB2 = LocMatrices[7];
  MatrixB1T = LocMatrices[8];
  MatrixB2T = LocMatrices[9];

  Rhs1 = LocRhs[0];
  Rhs2 = LocRhs[1];

  N_U = N_BaseFuncts[0];
  N_P = N_BaseFuncts[1];

  Orig0 = OrigValues[0];         // u_x
  Orig1 = OrigValues[1];         // u_y
  Orig2 = OrigValues[2];         // u
  Orig3 = OrigValues[3];         // p

  c0 = coeff[0];                 // nu
  c1 = coeff[1];                 // f1
  c2 = coeff[2];                 // f2

  u1 = param[0];                 // u1old
  u2 = param[1];                 // u2old

  delta =  CharacteristicFilterWidth(hK);
  mu = TurbulentViscosity(delta,&param[2],&param[0],&param[0]);
  mu = mu/2.0;

  for(i=0;i<N_U;i++)
  {
    Matrix11Row = MatrixA11[i];
    Matrix12Row = MatrixA12[i];
    Matrix21Row = MatrixA21[i];
    Matrix22Row = MatrixA22[i];
    MatrixM11Row  = MatrixM11[i];
    MatrixM22Row  = MatrixM22[i];
    test10 = Orig0[i];
    test01 = Orig1[i];
    test00 = Orig2[i];

    Rhs1[i] += Mult*test00*c1;
    Rhs2[i] += Mult*test00*c2;

    for(j=0;j<N_U;j++)
    {
      ansatz10 = Orig0[j];
      ansatz01 = Orig1[j];
      ansatz00 = Orig2[j];

      val  = (c0+mu)*(2*test10*ansatz10+test01*ansatz01);
      val += (u1*ansatz10+u2*ansatz01)*test00;
      Matrix11Row[j] += Mult * val;

      val  = (c0+mu)*(test01*ansatz10);
      Matrix12Row[j] += Mult * val;

      val  = (c0+mu)*(test10*ansatz01);
      Matrix21Row[j] += Mult * val;

      val  = (c0+mu)*(test10*ansatz10+2*test01*ansatz01);
      val += (u1*ansatz10+u2*ansatz01)*test00;
      Matrix22Row[j] += Mult * val;

      val = Mult*(ansatz00*test00);
      MatrixM11Row[j] += val;
      MatrixM22Row[j] += val;
    }                            // endfor j

    MatrixRow1 = MatrixB1T[i];
    MatrixRow2 = MatrixB2T[i];
    for(j=0;j<N_P;j++)
    {
      ansatz00 = Orig3[j];

      val = -Mult*ansatz00*test10;
      MatrixRow1[j] += val;

      val = -Mult*ansatz00*test01;
      MatrixRow2[j] += val;
    }
  }                              // endfor i

  for(i=0;i<N_P;i++)
  {
    MatrixRow1 = MatrixB1[i];
    MatrixRow2 = MatrixB2[i];

    test00 = Orig3[i];

    for(j=0;j<N_U;j++)
    {
      ansatz10 = Orig0[j];
      ansatz01 = Orig1[j];

      val = -Mult*test00*ansatz10;
      MatrixRow1[j] += val;

      val = -Mult*test00*ansatz01;
      MatrixRow2[j] += val;
    }                            // endfor j

  }                              // endfor i
}


// ======================================================================
// Type 4, GL00AuxProblem, (grad u, grad v)
// ======================================================================
void TimeNSType4GL00AuxProblem(double Mult, double *coeff,
double *param, double hK,
double **OrigValues, int *N_BaseFuncts,
double ***LocMatrices, double **LocRhs)
{
  double **MatrixA11, **MatrixA22, **AuxMatrix;  //**MatrixA21, **MatrixA2;
  double **MatrixM11, **MatrixM22;
  double **MatrixB1, **MatrixB2;
  double **MatrixB1T, **MatrixB2T;
  double *Rhs1, *Rhs2, val;
  double *Matrix11Row, *Matrix22Row; // *Matrix21Row, *Matrix12Row;
  double *MatrixM11Row, *MatrixM22Row;
  double *MatrixRow1, *MatrixRow2;
  double *AuxMatrixRow;
  double ansatz00, ansatz10, ansatz01;
  double test00, test10, test01;
  double *Orig0, *Orig1, *Orig2, *Orig3;
  int i,j, N_U, N_P;
  double c0, c1, c2;
  double u1, u2;
  double delta, mu, mu2;
  double gamma = TDatabase::ParamDB->GAUSSIAN_GAMMA;

  MatrixA11 = LocMatrices[0];
//  MatrixA12 = LocMatrices[1];
//  MatrixA21 = LocMatrices[2];
  MatrixA22 = LocMatrices[3];
  MatrixM11 = LocMatrices[4];
  MatrixM22 = LocMatrices[5];
  MatrixB1 = LocMatrices[7];
  MatrixB2 = LocMatrices[8];
  MatrixB1T = LocMatrices[9];
  MatrixB2T = LocMatrices[10];
  AuxMatrix = LocMatrices[6];

  Rhs1 = LocRhs[0];
  Rhs2 = LocRhs[1];

  N_U = N_BaseFuncts[0];
  N_P = N_BaseFuncts[1];

  Orig0 = OrigValues[0];         // u_x
  Orig1 = OrigValues[1];         // u_y
  Orig2 = OrigValues[2];         // u
  Orig3 = OrigValues[3];         // p

  c0 = coeff[0];                 // nu
  c1 = coeff[1];                 // f1
  c2 = coeff[2];                 // f2

  u1 = param[0];                 // u1old
  u2 = param[1];                 // u2old

  // filter width
  delta =  CharacteristicFilterWidth(hK);

  // delta^2/(4 gamma)
  mu2 = 0.25*delta*delta/gamma;

  mu = TurbulentViscosity(delta,&param[2],&param[0],&param[0]);

  for(i=0;i<N_U;i++)
  {
    Matrix11Row = MatrixA11[i];
//    Matrix12Row = MatrixA12[i];
//    Matrix21Row = MatrixA21[i];
    Matrix22Row = MatrixA22[i];
    MatrixM11Row  = MatrixM11[i];
    MatrixM22Row  = MatrixM22[i];
    AuxMatrixRow = AuxMatrix[i];
    test10 = Orig0[i];
    test01 = Orig1[i];
    test00 = Orig2[i];

    Rhs1[i] += Mult*test00*c1;
    Rhs2[i] += Mult*test00*c2;

    for(j=0;j<N_U;j++)
    {
      ansatz10 = Orig0[j];
      ansatz01 = Orig1[j];
      ansatz00 = Orig2[j];

      val  = (c0+mu)*(test10*ansatz10+test01*ansatz01);
      val += (u1*ansatz10+u2*ansatz01)*test00;
      Matrix11Row[j] += Mult * val;

      val  = (c0+mu)*(test10*ansatz10+test01*ansatz01);
      val += (u1*ansatz10+u2*ansatz01)*test00;
      Matrix22Row[j] += Mult * val;

      val = Mult*(ansatz00*test00);
      MatrixM11Row[j] += val;
      MatrixM22Row[j] += val;

      val  = mu2*(test10*ansatz10+test01*ansatz01);
      val += ansatz00*test00;
      AuxMatrixRow[j] += Mult * val;

    }                            // endfor j

    MatrixRow1 = MatrixB1T[i];
    MatrixRow2 = MatrixB2T[i];
    for(j=0;j<N_P;j++)
    {
      ansatz00 = Orig3[j];

      val = -Mult*ansatz00*test10;
      MatrixRow1[j] += val;

      val = -Mult*ansatz00*test01;
      MatrixRow2[j] += val;
    }
  }                              // endfor i

  for(i=0;i<N_P;i++)
  {
    MatrixRow1 = MatrixB1[i];
    MatrixRow2 = MatrixB2[i];

    test00 = Orig3[i];

    for(j=0;j<N_U;j++)
    {
      ansatz10 = Orig0[j];
      ansatz01 = Orig1[j];

      val = -Mult*test00*ansatz10;
      MatrixRow1[j] += val;

      val = -Mult*test00*ansatz01;
      MatrixRow2[j] += val;
    }                            // endfor j

  }                              // endfor i
}


// ======================================================================
// Type 4, GL00AuxProblem, D(u):D(v)
// ======================================================================
void TimeNSType4GL00AuxProblemDD(double Mult, double *coeff,
double *param, double hK,
double **OrigValues, int *N_BaseFuncts,
double ***LocMatrices, double **LocRhs)
{
  double **MatrixA11, **MatrixA12, **MatrixA21, **MatrixA22, **AuxMatrix;
  double **MatrixM11, **MatrixM22;
  double **MatrixB1, **MatrixB2;
  double **MatrixB1T, **MatrixB2T;
  double *AuxMatrixRow;
  double *Rhs1, *Rhs2, val;
  double *Matrix11Row, *Matrix12Row, *Matrix21Row, *Matrix22Row;
  double *MatrixM11Row, *MatrixM22Row;
  double *MatrixRow1, *MatrixRow2;
  double ansatz00, ansatz10, ansatz01;
  double test00, test10, test01;
  double *Orig0, *Orig1, *Orig2, *Orig3;
  int i,j, N_U, N_P;
  double c0, c1, c2;
  double u1, u2;
  double delta, mu, mu2;
  double gamma = TDatabase::ParamDB->GAUSSIAN_GAMMA;

  MatrixA11 = LocMatrices[0];
  MatrixA12 = LocMatrices[1];
  MatrixA21 = LocMatrices[2];
  MatrixA22 = LocMatrices[3];
  MatrixM11 = LocMatrices[4];
  MatrixM22 = LocMatrices[5];
  MatrixB1 = LocMatrices[7];
  MatrixB2 = LocMatrices[8];
  MatrixB1T = LocMatrices[9];
  MatrixB2T = LocMatrices[10];
  AuxMatrix = LocMatrices[6];

  Rhs1 = LocRhs[0];
  Rhs2 = LocRhs[1];

  N_U = N_BaseFuncts[0];
  N_P = N_BaseFuncts[1];

  Orig0 = OrigValues[0];         // u_x
  Orig1 = OrigValues[1];         // u_y
  Orig2 = OrigValues[2];         // u
  Orig3 = OrigValues[3];         // p

  c0 = coeff[0];                 // nu
  c1 = coeff[1];                 // f1
  c2 = coeff[2];                 // f2

  u1 = param[0];                 // u1old
  u2 = param[1];                 // u2old

  // filter width
  delta =  CharacteristicFilterWidth(hK);

  // delta^2/(4 gamma)
  mu2 = 0.25*delta*delta/gamma;

  mu = TurbulentViscosity(delta,&param[2],&param[0],&param[0]);
  mu = mu/2.0;

  for(i=0;i<N_U;i++)
  {
    Matrix11Row = MatrixA11[i];
    Matrix12Row = MatrixA12[i];
    Matrix21Row = MatrixA21[i];
    Matrix22Row = MatrixA22[i];
    MatrixM11Row  = MatrixM11[i];
    MatrixM22Row  = MatrixM22[i];
    AuxMatrixRow = AuxMatrix[i];

    test10 = Orig0[i];
    test01 = Orig1[i];
    test00 = Orig2[i];

    Rhs1[i] += Mult*test00*c1;
    Rhs2[i] += Mult*test00*c2;

    for(j=0;j<N_U;j++)
    {
      ansatz10 = Orig0[j];
      ansatz01 = Orig1[j];
      ansatz00 = Orig2[j];

      val  = (c0+mu)*(2*test10*ansatz10+test01*ansatz01);
      val += (u1*ansatz10+u2*ansatz01)*test00;
      Matrix11Row[j] += Mult * val;

      val  = (c0+mu)*(test01*ansatz10);
      Matrix12Row[j] += Mult * val;

      val  = (c0+mu)*(test10*ansatz01);
      Matrix21Row[j] += Mult * val;

      val  = (c0+mu)*(test10*ansatz10+2*test01*ansatz01);
      val += (u1*ansatz10+u2*ansatz01)*test00;
      Matrix22Row[j] += Mult * val;

      val = Mult*(ansatz00*test00);
      MatrixM11Row[j] += val;
      MatrixM22Row[j] += val;

      val  = mu2*(test10*ansatz10+test01*ansatz01);
      val += ansatz00*test00;
      AuxMatrixRow[j] += Mult * val;
    }                            // endfor j

    MatrixRow1 = MatrixB1T[i];
    MatrixRow2 = MatrixB2T[i];
    for(j=0;j<N_P;j++)
    {
      ansatz00 = Orig3[j];

      val = -Mult*ansatz00*test10;
      MatrixRow1[j] += val;

      val = -Mult*ansatz00*test01;
      MatrixRow2[j] += val;
    }
  }                              // endfor i

  for(i=0;i<N_P;i++)
  {
    MatrixRow1 = MatrixB1[i];
    MatrixRow2 = MatrixB2[i];

    test00 = Orig3[i];

    for(j=0;j<N_U;j++)
    {
      ansatz10 = Orig0[j];
      ansatz01 = Orig1[j];

      val = -Mult*test00*ansatz10;
      MatrixRow1[j] += val;

      val = -Mult*test00*ansatz01;
      MatrixRow2[j] += val;
    }                            // endfor j

  }                              // endfor i
}


// ======================================================================
// Type 4, VMSProjection, D(u):D(v)
// ======================================================================
void TimeNSType4VMSProjectionDD(double Mult, double *coeff,
double *param, double hK,
double **OrigValues, int *N_BaseFuncts,
double ***LocMatrices, double **LocRhs)
{
  double **MatrixA11, **MatrixA12, **MatrixA21, **MatrixA22;
  double **MatrixM11, **MatrixM22;
  double **MatrixB1, **MatrixB2;
  double **MatrixB1T, **MatrixB2T;
  double **MatrixL, **Matrix_tilde_G11 ;
  double **Matrix_tilde_G22, **Matrix_G11, **Matrix_G22;
  double *Rhs1, *Rhs2, val;
  double *Matrix11Row, *Matrix12Row, *Matrix21Row, *Matrix22Row;
  double *MatrixM11Row, *MatrixM22Row;
  double *MatrixRow1, *MatrixRow2;
  double ansatz00, ansatz10, ansatz01;
  double test00, test10, test01;
  double *Orig0, *Orig1, *Orig2, *Orig3, *Orig4;
  int i,j, N_U, N_P, N_L;
  double c0, c1, c2;
  double u1, u2, mu, delta;

  MatrixA11 = LocMatrices[0];
  MatrixA12 = LocMatrices[1];
  MatrixA21 = LocMatrices[2];
  MatrixA22 = LocMatrices[3];
  MatrixM11 = LocMatrices[4];
  MatrixM22 = LocMatrices[5];
  MatrixL   = LocMatrices[6];
  MatrixB1 = LocMatrices[7];
  MatrixB2 = LocMatrices[8];
  MatrixB1T = LocMatrices[9];
  MatrixB2T = LocMatrices[10];
  Matrix_tilde_G11  = LocMatrices[11];
  Matrix_tilde_G22  = LocMatrices[12];
  Matrix_G11  = LocMatrices[13];
  Matrix_G22  = LocMatrices[14];

  Rhs1 = LocRhs[0];
  Rhs2 = LocRhs[1];

  N_U = N_BaseFuncts[0];
  N_P = N_BaseFuncts[1];
  N_L = N_BaseFuncts[3];

  Orig0 = OrigValues[0];         // u_x
  Orig1 = OrigValues[1];         // u_y
  Orig2 = OrigValues[2];         // u
  Orig3 = OrigValues[3];         // p
  Orig4 = OrigValues[4];         // l

  c0 = coeff[0];                 // nu
  c1 = coeff[1];                 // f1
  c2 = coeff[2];                 // f2

  u1 = param[0];                 // u1old
  u2 = param[1];                 // u2old

  delta =  CharacteristicFilterWidth(hK);
  mu = TurbulentViscosity(delta,&param[2],&param[0],&param[0]);
  mu = mu/2.0;

  for(i=0;i<N_U;i++)
  {
    Matrix11Row = MatrixA11[i];
    Matrix12Row = MatrixA12[i];
    Matrix21Row = MatrixA21[i];
    Matrix22Row = MatrixA22[i];
    MatrixM11Row  = MatrixM11[i];
    MatrixM22Row  = MatrixM22[i];
    test10 = Orig0[i];
    test01 = Orig1[i];
    test00 = Orig2[i];

    Rhs1[i] += Mult*test00*c1;
    Rhs2[i] += Mult*test00*c2;

    for(j=0;j<N_U;j++)
    {
      ansatz10 = Orig0[j];
      ansatz01 = Orig1[j];
      ansatz00 = Orig2[j];

      val  = (c0+mu)*(2*test10*ansatz10+test01*ansatz01);
      val += (u1*ansatz10+u2*ansatz01)*test00;
      Matrix11Row[j] += Mult * val;

      val  = (c0+mu)*(test01*ansatz10);
      Matrix12Row[j] += Mult * val;

      val  = (c0+mu)*(test10*ansatz01);
      Matrix21Row[j] += Mult * val;

      val  = (c0+mu)*(test10*ansatz10+2*test01*ansatz01);
      val += (u1*ansatz10+u2*ansatz01)*test00;
      Matrix22Row[j] += Mult * val;

      val = Mult*(ansatz00*test00);
      MatrixM11Row[j] += val;
      MatrixM22Row[j] += val;
    }                            // endfor j

    MatrixRow1 = MatrixB1T[i];
    MatrixRow2 = MatrixB2T[i];
    for(j=0;j<N_P;j++)
    {
      ansatz00 = Orig3[j];

      val = -Mult*ansatz00*test10;
      MatrixRow1[j] += val;

      val = -Mult*ansatz00*test01;
      MatrixRow2[j] += val;
    }
  }                              // endfor i

  for(i=0;i<N_P;i++)
  {
    MatrixRow1 = MatrixB1[i];
    MatrixRow2 = MatrixB2[i];

    test00 = Orig3[i];

    for(j=0;j<N_U;j++)
    {
      ansatz10 = Orig0[j];
      ansatz01 = Orig1[j];

      val = -Mult*test00*ansatz10;
      MatrixRow1[j] += val;

      val = -Mult*test00*ansatz01;
      MatrixRow2[j] += val;
    }                            // endfor j
  }                              // endfor i
  for(i=0;i<N_U;i++)
  {
    Matrix11Row = Matrix_tilde_G11[i];
    Matrix22Row  = Matrix_tilde_G22[i];
    test10 = Orig0[i];
    test01 = Orig1[i];

    for(j=0;j<N_L;j++)
    {
      ansatz00 = Orig4[j];
      Matrix11Row[j] -= Mult * 2*mu * ansatz00 * test10;
      Matrix22Row[j] -= Mult * 2*mu * ansatz00 * test01;
    }
  }

  for(i=0;i<N_L;i++)
  {
    Matrix11Row = Matrix_G11[i];
    Matrix22Row = Matrix_G22[i];
    test00 = Orig4[i];

    for(j=0;j<N_U;j++)
    {
      ansatz10 = Orig0[j];
      ansatz01 = Orig1[j];

      Matrix11Row[j] -= Mult * ansatz10 * test00;
      Matrix22Row[j] -= Mult * ansatz01 * test00;
    }
  }

  for(i=0;i<N_L;i++)
  {
    test00 = Orig4[i];
    MatrixRow1 = MatrixL[i];
    for(j=0;j<N_L;j++)
    {
      ansatz00 = Orig4[j];
      MatrixRow1[j] += Mult * ansatz00 * test00;
    }
  }
}


// ======================================================================
// assemble matrix for auxiliary problem
// ======================================================================

void MatrixAuxiliaryProblem(double Mult, double *coeff,
double *param, double hK,
double **OrigValues, int *N_BaseFuncts,
double ***LocMatrices, double **LocRhs)
{
  double *AuxMatrixRow, **AuxMatrix;;
  double ansatz00, ansatz10, ansatz01;
  double test00, test10, test01;
  double *Orig0, *Orig1, *Orig2;
  int i,j, N_U;
  double delta, mu2, val;
  double gamma = TDatabase::ParamDB->GAUSSIAN_GAMMA;

  // solution does not need to be convolved
  AuxMatrix = LocMatrices[0];
  N_U = N_BaseFuncts[0];

  Orig0 = OrigValues[0];         // u_x
  Orig1 = OrigValues[1];         // u_y
  Orig2 = OrigValues[2];         // u

  // filter width
  delta =  CharacteristicFilterWidth(hK);
  // delta^2/(4 gamma)
  mu2 = 0.25*delta*delta/gamma;

  for(i=0;i<N_U;i++)
  {
    AuxMatrixRow = AuxMatrix[i];
    test10 = Orig0[i];
    test01 = Orig1[i];
    test00 = Orig2[i];

    for(j=0;j<N_U;j++)
    {
      ansatz10 = Orig0[j];
      ansatz01 = Orig1[j];
      ansatz00 = Orig2[j];

      val  = mu2*(test10*ansatz10+test01*ansatz01);
      val += ansatz00*test00;
      AuxMatrixRow[j] += Mult * val;

    }                            // endfor j
  }                              // endfor i
}


// ======================================================================
// Assembling routine for all nonlinear matrices
// ======================================================================

// ======================================================================
// Type 1, Standard Galerkin, only nonlinear part
// Type 2, Standard Galerkin, only nonlinear part
// Type 1, Coletti, only nonlinear part
// Type 2, Coletti, only nonlinear part
// Type 1, GL00Convolution, only nonlinear part
// Type 2, GL00Convolution, only nonlinear part
// Type 1, GL00AuxProblem, only nonlinear part
// Type 2, GL00AuxProblem, only nonlinear part
// ======================================================================
void TimeNSType1_2NLGalerkin(double Mult, double *coeff,
double *param, double hK,
double **OrigValues, int *N_BaseFuncts,
double ***LocMatrices, double **LocRhs)
{
  double **MatrixA;
  double val;
  double *MatrixRow;
  double ansatz10, ansatz01;
  double test00, test10, test01;
  double *Orig0, *Orig1, *Orig2;
  int i,j,N_U;
  double c0;
  double u1, u2;

  MatrixA = LocMatrices[0];

  N_U = N_BaseFuncts[0];

  Orig0 = OrigValues[0];         // u_x
  Orig1 = OrigValues[1];         // u_y
  Orig2 = OrigValues[2];         // u

  c0 = coeff[0];                 // nu

  u1 = param[0];                 // u1old
  u2 = param[1];                 // u2old

  for(i=0;i<N_U;i++)
  {
    MatrixRow = MatrixA[i];
    test10 = Orig0[i];
    test01 = Orig1[i];
    test00 = Orig2[i];

    for(j=0;j<N_U;j++)
    {
      ansatz10 = Orig0[j];
      ansatz01 = Orig1[j];

      val  = c0*(test10*ansatz10+test01*ansatz01);
      val += (u1*ansatz10+u2*ansatz01)*test00;

      MatrixRow[j] += Mult * val;
    }                            // endfor j
  }                              // endfor i
}


// ======================================================================
// Type 1, for upwind (only laplacian in A block)
// Type 2, for upwind (only laplacian in A block)
// ======================================================================
void TimeNSType1_2NLUpwind(double Mult, double *coeff,
double *param, double hK,
double **OrigValues, int *N_BaseFuncts,
double ***LocMatrices, double **LocRhs)
{
  double **MatrixA;
  double val;
  double *MatrixRow;
  double ansatz10, ansatz01;
  double test10, test01;
  double *Orig0, *Orig1;
  int i,j, N_U;
  double c0;

  MatrixA = LocMatrices[0];

  N_U = N_BaseFuncts[0];

  Orig0 = OrigValues[0];         // u_x
  Orig1 = OrigValues[1];         // u_y

  c0 = coeff[0];                 // nu

  for(i=0;i<N_U;i++)
  {
    MatrixRow = MatrixA[i];
    test10 = Orig0[i];
    test01 = Orig1[i];

    for(j=0;j<N_U;j++)
    {
      ansatz10 = Orig0[j];
      ansatz01 = Orig1[j];

      val = c0*(test10*ansatz10+test01*ansatz01);

      MatrixRow[j] += Mult * val;
    }                            // endfor j
  }                              // endfor i
}


// ======================================================================
// Type 1, Smagorinsky, only nonlinear part
// Type 2, Smagorinsky, only nonlinear part
// ======================================================================
void TimeNSType1_2NLSmagorinsky(double Mult, double *coeff,
double *param, double hK,
double **OrigValues, int *N_BaseFuncts,
double ***LocMatrices, double **LocRhs)
{
  double **MatrixA;
  double val;
  double *MatrixRow;
  double ansatz10, ansatz01;
  double test00, test10, test01;
  double *Orig0, *Orig1, *Orig2;
  int i,j,N_U;
  double c0;
  double u1, u2, mu, delta;

  MatrixA = LocMatrices[0];

  N_U = N_BaseFuncts[0];

  Orig0 = OrigValues[0];         // u_x
  Orig1 = OrigValues[1];         // u_y
  Orig2 = OrigValues[2];         // u

  c0 = coeff[0];                 // nu

  u1 = param[0];                 // u1old
  u2 = param[1];                 // u2old

  delta =  CharacteristicFilterWidth(hK);
  mu = TurbulentViscosity(delta,&param[2],&param[0],&param[6]);

  for(i=0;i<N_U;i++)
  {
    MatrixRow = MatrixA[i];
    test10 = Orig0[i];
    test01 = Orig1[i];
    test00 = Orig2[i];

    for(j=0;j<N_U;j++)
    {
      ansatz10 = Orig0[j];
      ansatz01 = Orig1[j];

      val  = (c0+mu)*(test10*ansatz10+test01*ansatz01);
      val += (u1*ansatz10+u2*ansatz01)*test00;

      MatrixRow[j] += Mult * val;
    }                            // endfor j
  }                              // endfor i
}


// ======================================================================
// Type 3, Standard Galerkin, (grad u, grad v), only nonlinear part
// Type 4, Standard Galerkin, (grad u, grad v), only nonlinear part
// Type 3, Coletti, (grad u, grad v), only nonlinear part
// Type 4, Coletti, (grad u, grad v), only nonlinear part
// Type 3, GL00Convolution, (grad u, grad v), only nonlinear part
// Type 4, GL00Convolution, (grad u, grad v), only nonlinear part
// Type 3, GL00AuxProblem, (grad u, grad v), only nonlinear part
// Type 4, GL00AuxProblem, (grad u, grad v), only nonlinear part
// ======================================================================
void TimeNSType3_4NLGalerkin(double Mult, double *coeff,
double *param, double hK,
double **OrigValues, int *N_BaseFuncts,
double ***LocMatrices, double **LocRhs)
{
  double **MatrixA11, **MatrixA22;
  double val;
  double *Matrix11Row, *Matrix22Row;
  double ansatz10, ansatz01;
  double test00, test10, test01;
  double *Orig0, *Orig1, *Orig2;
  int i,j, N_U;
  double c0;
  double u1, u2;

  MatrixA11 = LocMatrices[0];
  MatrixA22 = LocMatrices[1];

  N_U = N_BaseFuncts[0];

  Orig0 = OrigValues[0];         // u_x
  Orig1 = OrigValues[1];         // u_y
  Orig2 = OrigValues[2];         // u

  c0 = coeff[0];                 // nu

  u1 = param[0];                 // u1old
  u2 = param[1];                 // u2old

  for(i=0;i<N_U;i++)
  {
    Matrix11Row = MatrixA11[i];
    Matrix22Row = MatrixA22[i];
    test10 = Orig0[i];
    test01 = Orig1[i];
    test00 = Orig2[i];

    for(j=0;j<N_U;j++)
    {
      ansatz10 = Orig0[j];
      ansatz01 = Orig1[j];

      val  = c0*(test10*ansatz10+test01*ansatz01);
      val += (u1*ansatz10+u2*ansatz01)*test00;
      Matrix11Row[j] += Mult * val;
      Matrix22Row[j] += Mult * val;

    }                            // endfor j
  }                              // endfor i
}


// ======================================================================
// Type 3, Standard Galerkin, D(u):D(v), only nonlinear diagonal blocks
// Type 4, Standard Galerkin, D(u):D(v), only nonlinear diagonal blocks
// Type 3, Coletti, D(u):D(v), only nonlinear diagonal blocks
// Type 4, Coletti, D(u):D(v), only nonlinear diagonal blocks
// ======================================================================
void TimeNSType3_4NLGalerkinDD(double Mult, double *coeff,
double *param, double hK,
double **OrigValues, int *N_BaseFuncts,
double ***LocMatrices, double **LocRhs)
{
  double **MatrixA11, **MatrixA22;
  double val, val1;
  double *Matrix11Row, *Matrix22Row;
  double ansatz10, ansatz01;
  double test00, test10, test01;
  double *Orig0, *Orig1, *Orig2;
  int i,j, N_U;
  double c0;
  double u1, u2;

  MatrixA11 = LocMatrices[0];
  MatrixA22 = LocMatrices[1];

  N_U = N_BaseFuncts[0];

  Orig0 = OrigValues[0];         // u_x
  Orig1 = OrigValues[1];         // u_y
  Orig2 = OrigValues[2];         // u

  c0 = coeff[0];                 // nu

  u1 = param[0];                 // u1old
  u2 = param[1];                 // u2old
  for(i=0;i<N_U;i++)
  {
    Matrix11Row = MatrixA11[i];
    Matrix22Row = MatrixA22[i];
    test10 = Orig0[i];
    test01 = Orig1[i];
    test00 = Orig2[i];

    for(j=0;j<N_U;j++)
    {
      ansatz10 = Orig0[j];
      ansatz01 = Orig1[j];

      val1 = (u1*ansatz10+u2*ansatz01)*test00;
      val  = c0*(2*test10*ansatz10+test01*ansatz01);
      val += val1;
      Matrix11Row[j] += Mult * val;

      val  = c0*(test10*ansatz10+2*test01*ansatz01);
      val += val1;
      Matrix22Row[j] += Mult * val;

    }                            // endfor j
  }                              // endfor i
}


// ======================================================================
// Type 3, Standard Galerkin, D(u):D(v), only nonlinear diagonal blocks
// Type 4, Standard Galerkin, D(u):D(v), only nonlinear diagonal blocks
// + convection with higher order velocity
// ======================================================================
void TimeNSType3_4NLGalerkin_VMS_1_DD(double Mult, double *coeff,
double *param, double hK,
double **OrigValues, int *N_BaseFuncts,
double ***LocMatrices, double **LocRhs)
{
  double **MatrixA11, **MatrixA22;
  double val, val1;
  double *Matrix11Row, *Matrix22Row;
  double ansatz10, ansatz01;
  double test00, test10, test01;
  double *Orig0, *Orig1, *Orig2;
  int i,j, N_U;
  double c0;
  double u1, u2, ho_u1, ho_u2;

  MatrixA11 = LocMatrices[0];
  MatrixA22 = LocMatrices[1];

  N_U = N_BaseFuncts[0];

  Orig0 = OrigValues[0];         // u_x
  Orig1 = OrigValues[1];         // u_y
  Orig2 = OrigValues[2];         // u

  c0 = coeff[0];                 // nu

  u1 = param[0];                 // u1old
  u2 = param[1];                 // u2old
  ho_u1 = param[0];              // higher order u1old
  ho_u2 = param[1];              // higher order u2old
  for(i=0;i<N_U;i++)
  {
    Matrix11Row = MatrixA11[i];
    Matrix22Row = MatrixA22[i];
    test10 = Orig0[i];
    test01 = Orig1[i];
    test00 = Orig2[i];

    for(j=0;j<N_U;j++)
    {
      ansatz10 = Orig0[j];
      ansatz01 = Orig1[j];

      val1 = ((u1+ho_u1)*ansatz10+(u2+ho_u2)*ansatz01)*test00;
      val  = c0*(2*test10*ansatz10+test01*ansatz01);
      val += val1;
      Matrix11Row[j] += Mult * val;

      val  = c0*(test10*ansatz10+2*test01*ansatz01);
      val += val1;
      Matrix22Row[j] += Mult * val;

    }                            // endfor j
  }                              // endfor i
}


// ======================================================================
// Type 3, Upwind (no convection term), (grad u, grad v)
// Type 4, Upwind (no convection term), (grad u, grad v)
// ======================================================================
void TimeNSType3_4NLUpwind(double Mult, double *coeff,
double *param, double hK,
double **OrigValues, int *N_BaseFuncts,
double ***LocMatrices, double **LocRhs)
{
  double **MatrixA11, **MatrixA22;
  double val;
  double *Matrix11Row, *Matrix22Row;
  double ansatz10, ansatz01;
  double test10, test01;
  double *Orig0, *Orig1;
  int i,j, N_U;
  double c0;

  MatrixA11 = LocMatrices[0];
  MatrixA22 = LocMatrices[1];

  N_U = N_BaseFuncts[0];

  Orig0 = OrigValues[0];         // u_x
  Orig1 = OrigValues[1];         // u_y

  c0 = coeff[0];                 // nu

  for(i=0;i<N_U;i++)
  {
    Matrix11Row = MatrixA11[i];
    Matrix22Row = MatrixA22[i];
    test10 = Orig0[i];
    test01 = Orig1[i];

    for(j=0;j<N_U;j++)
    {
      ansatz10 = Orig0[j];
      ansatz01 = Orig1[j];

      val  = Mult*c0*(test10*ansatz10+test01*ansatz01);
      Matrix11Row[j] += val;
      Matrix22Row[j] += val;
    }                            // endfor j
  }                              // endfor i
}


// ======================================================================
// Type 3, Upwind (no convection term), D(u):D(v)
// Type 4, Upwind (no convection term), D(u):D(v)
// ======================================================================
void TimeNSType3_4NLUpwindDD(double Mult, double *coeff,
double *param, double hK,
double **OrigValues, int *N_BaseFuncts,
double ***LocMatrices, double **LocRhs)
{
  double **MatrixA11, **MatrixA22;
  double val;
  double *Matrix11Row, *Matrix22Row;
  double ansatz10, ansatz01;
  double test10, test01;
  double *Orig0, *Orig1;
  int i,j,N_U;
  double c0;

  MatrixA11 = LocMatrices[0];
  MatrixA22 = LocMatrices[1];

  N_U = N_BaseFuncts[0];

  Orig0 = OrigValues[0];         // u_x
  Orig1 = OrigValues[1];         // u_y

  c0 = coeff[0];                 // nu

  for(i=0;i<N_U;i++)
  {
    Matrix11Row = MatrixA11[i];
    Matrix22Row = MatrixA22[i];
    test10 = Orig0[i];
    test01 = Orig1[i];

    for(j=0;j<N_U;j++)
    {
      ansatz10 = Orig0[j];
      ansatz01 = Orig1[j];

      val  = c0*(2*test10*ansatz10+test01*ansatz01);
      Matrix11Row[j] += Mult * val;

      val  = c0*(test10*ansatz10+2*test01*ansatz01);
      Matrix22Row[j] += Mult * val;

    }                            // endfor j
  }                              // endfor i
}


// ======================================================================
// Type 3, Smagorinsky, (grad u, grad v), only nonlinear part
// Type 4, Smagorinsky, (grad u, grad v), only nonlinear part
// ======================================================================
void TimeNSType3_4NLSmagorinsky(double Mult, double *coeff,
double *param, double hK,
double **OrigValues, int *N_BaseFuncts,
double ***LocMatrices, double **LocRhs)
{
  double **MatrixA11, **MatrixA22;
  double val;
  double *Matrix11Row, *Matrix22Row;
  double ansatz10, ansatz01;
  double test00, test10, test01;
  double *Orig0, *Orig1, *Orig2;
  int i,j,N_U;
  double c0;
  double u1, u2, mu, delta;

  MatrixA11 = LocMatrices[0];
  MatrixA22 = LocMatrices[1];

  N_U = N_BaseFuncts[0];

  Orig0 = OrigValues[0];         // u_x
  Orig1 = OrigValues[1];         // u_y
  Orig2 = OrigValues[2];         // u

  c0 = coeff[0];                 // nu

  u1 = param[0];                 // u1old
  u2 = param[1];                 // u2old

  delta =  CharacteristicFilterWidth(hK);
  mu = TurbulentViscosity(delta,&param[2],&param[0],&param[6]);

  for(i=0;i<N_U;i++)
  {
    Matrix11Row = MatrixA11[i];
    Matrix22Row = MatrixA22[i];
    test10 = Orig0[i];
    test01 = Orig1[i];
    test00 = Orig2[i];

    for(j=0;j<N_U;j++)
    {
      ansatz10 = Orig0[j];
      ansatz01 = Orig1[j];

      val  = (c0+mu)*(test10*ansatz10+test01*ansatz01);
      val += (u1*ansatz10+u2*ansatz01)*test00;
      val *= Mult;
      Matrix11Row[j] += val;
      Matrix22Row[j] += val;
    }                            // endfor j
  }                              // endfor i
}


// ======================================================================
// Type 3, Smagorinsky, D(u):D(v), only nonlinear diagonal blocks
// Type 4, Smagorinsky, D(u):D(v), only nonlinear diagonal blocks
// ======================================================================
void TimeNSType3_4NLSmagorinskyDD(double Mult, double *coeff,
double *param, double hK,
double **OrigValues, int *N_BaseFuncts,
double ***LocMatrices, double **LocRhs)
{
  double **MatrixA11, **MatrixA12, **MatrixA21, **MatrixA22;
  double val, val1;
  double *Matrix11Row, *Matrix12Row, *Matrix21Row, *Matrix22Row;
  double ansatz10, ansatz01;
  double test00, test10, test01;
  double *Orig0, *Orig1, *Orig2;
  int i,j,N_U;
  double c0, viscosity, delta;
  double u1, u2, mu;
  // cout << "Sma" << endl;
  MatrixA11 = LocMatrices[0];
  MatrixA12 = LocMatrices[1];
  MatrixA21 = LocMatrices[2];
  MatrixA22 = LocMatrices[3];

  N_U = N_BaseFuncts[0];

  Orig0 = OrigValues[0];         // u_x
  Orig1 = OrigValues[1];         // u_y
  Orig2 = OrigValues[2];         // u

  c0 = coeff[0];                 // nu

  u1 = param[0];                 // u1old
  u2 = param[1];                 // u2old

  delta =  CharacteristicFilterWidth(hK);
  mu = TurbulentViscosity(delta,&param[2],&param[0],&param[6]);
  mu = mu/2.0;
  viscosity = mu+c0;

  for(i=0;i<N_U;i++)
  {
    Matrix11Row = MatrixA11[i];
    Matrix12Row = MatrixA12[i];
    Matrix21Row = MatrixA21[i];
    Matrix22Row = MatrixA22[i];
    test10 = Orig0[i];
    test01 = Orig1[i];
    test00 = Orig2[i];

    for(j=0;j<N_U;j++)
    {
      ansatz10 = Orig0[j];
      ansatz01 = Orig1[j];

      val1 = (u1*ansatz10+u2*ansatz01)*test00;
      val  = viscosity*(2*test10*ansatz10+test01*ansatz01);
      val += val1;
      Matrix11Row[j] += Mult * val;

      val  = viscosity*(test01*ansatz10);
      Matrix12Row[j] += Mult * val;

      val  = viscosity*(test10*ansatz01);
      Matrix21Row[j] += Mult * val;

      val  = viscosity*(test10*ansatz10+2*test01*ansatz01);
      val += val1;
      Matrix22Row[j] += Mult * val;

    }                            // endfor j
  }                              // endfor i
}


// ======================================================================
// Type 3, VMSProjection, D(u):D(v), only nonlinear diagonal blocks
// Type 4, VMSProjection, D(u):D(v), only nonlinear diagonal blocks
// ======================================================================
void TimeNSType3_4NLVMSProjectionDD(double Mult, double *coeff,
double *param, double hK,
double **OrigValues, int *N_BaseFuncts,
double ***LocMatrices, double **LocRhs)
{
  double **MatrixA11, **MatrixA12, **MatrixA21, **MatrixA22;
  double val, val1;
  double *Matrix11Row, *Matrix12Row, *Matrix21Row, *Matrix22Row;
  double **Matrix_tilde_G11,  **Matrix_tilde_G22;
  double ansatz00, ansatz10, ansatz01;
  double test00, test10, test01;
  double *Orig0, *Orig1, *Orig2, *Orig3;
  int i,j,N_U, N_L;
  double c0, viscosity, delta;
  double u1, u2, mu;
  // cout << "Sma" << endl;
  MatrixA11 = LocMatrices[0];
  MatrixA12 = LocMatrices[1];
  MatrixA21 = LocMatrices[2];
  MatrixA22 = LocMatrices[3];
  Matrix_tilde_G11  = LocMatrices[4];
  Matrix_tilde_G22  = LocMatrices[5];

  N_U = N_BaseFuncts[0];
  N_L = N_BaseFuncts[3];

  Orig0 = OrigValues[0];         // u_x
  Orig1 = OrigValues[1];         // u_y
  Orig2 = OrigValues[2];         // u
  Orig3 = OrigValues[3];         // u

  c0 = coeff[0];                 // nu

  u1 = param[0];                 // u1old
  u2 = param[1];                 // u2old

  delta =  CharacteristicFilterWidth(hK);
  mu = TurbulentViscosity(delta,&param[2],&param[0],&param[6]);
  mu = mu/2.0;
  viscosity = mu+c0;

  for(i=0;i<N_U;i++)
  {
    Matrix11Row = MatrixA11[i];
    Matrix12Row = MatrixA12[i];
    Matrix21Row = MatrixA21[i];
    Matrix22Row = MatrixA22[i];
    test10 = Orig0[i];
    test01 = Orig1[i];
    test00 = Orig2[i];

    for(j=0;j<N_U;j++)
    {
      ansatz10 = Orig0[j];
      ansatz01 = Orig1[j];

      val1 = (u1*ansatz10+u2*ansatz01)*test00;
      val  = viscosity*(2*test10*ansatz10+test01*ansatz01);
      val += val1;
      Matrix11Row[j] += Mult * val;

      val  = viscosity*(test01*ansatz10);
      Matrix12Row[j] += Mult * val;

      val  = viscosity*(test10*ansatz01);
      Matrix21Row[j] += Mult * val;

      val  = viscosity*(test10*ansatz10+2*test01*ansatz01);
      val += val1;
      Matrix22Row[j] += Mult * val;

    }                            // endfor j
  }                              // endfor i

  for(i=0;i<N_U;i++)
  {
    Matrix11Row = Matrix_tilde_G11[i];
    Matrix22Row = Matrix_tilde_G22[i];
    test10 = Orig0[i];
    test01 = Orig1[i];

    for(j=0;j<N_L;j++)
    {
      ansatz00 = Orig3[j];
      Matrix11Row[j] -= Mult * 2*mu * ansatz00 * test10;
      Matrix22Row[j] -= Mult * 2*mu * ansatz00 * test01;
    }
  }
}


// ======================================================================
// ROSENBROCK
// ======================================================================
void TimeNSType1GalerkinRHS(double Mult, double *coeff,
double *param, double hK,
double **OrigValues, int *N_BaseFuncts,
double ***LocMatrices, double **LocRhs)
{
  double *Rhs1, *Rhs2;
//  double ansatz00, ansatz10, ansatz01;
  double test00; // test10, test01;
  double *Orig2;
  int i,N_U;
  double c1, c2;

  Rhs1 = LocRhs[0];
  Rhs2 = LocRhs[1];

  N_U = N_BaseFuncts[0];

//  Orig0 = OrigValues[0];         // u_x
//  Orig1 = OrigValues[1];         // u_y
  Orig2 = OrigValues[2];         // u

//  c0 = coeff[0];                 // nu
  c1 = coeff[1];                 // f1
  c2 = coeff[2];                 // f2

  for(i=0;i<N_U;i++)
  {
//    test10 = Orig0[i];
//    test01 = Orig1[i];
    test00 = Orig2[i];

    Rhs1[i] += Mult*test00*c1;
    Rhs2[i] += Mult*test00*c2;
  }                              // endfor i
}


void TimeNSType1GalerkinJ(double Mult, double *coeff,
double *param, double hK,
double **OrigValues, int *N_BaseFuncts,
double ***LocMatrices, double **LocRhs)
{
  double **MatrixA;
  double val;
  double *MatrixRow;
  double ansatz10, ansatz01;
  double test00, test10, test01;
  double *Orig0, *Orig1, *Orig2;
  int i,j,N_U;
  double c0; // c1, c2;
  double u1, u2;

  MatrixA = LocMatrices[0];

  N_U = N_BaseFuncts[0];
  //N_P = N_BaseFuncts[1];

  Orig0 = OrigValues[0];         // u_x
  Orig1 = OrigValues[1];         // u_y
  Orig2 = OrigValues[2];         // u
  //Orig3 = OrigValues[3]; // p

  c0 = coeff[0];                 // nu
//  c1 = coeff[1];                 // f1
//  c2 = coeff[2];                 // f2

  u1 = param[0];                 // u1old
  u2 = param[1];                 // u2old

  for(i=0;i<N_U;i++)
  {
    MatrixRow = MatrixA[i];
    test10 = Orig0[i];
    test01 = Orig1[i];
    test00 = Orig2[i];

    for(j=0;j<N_U;j++)
    {
      ansatz10 = Orig0[j];
      ansatz01 = Orig1[j];
//      ansatz00 = Orig2[j];

      val  = c0*(test10*ansatz10+test01*ansatz01);
      val += (u1*ansatz10+u2*ansatz01)*test00;
      //val += (ansatz00)
      MatrixRow[j] += Mult * val;
    }                            // endfor j
  }                              // endfor i
}


void TimeNSType1GalerkinC(double Mult, double *coeff,
double *param, double hK,
double **OrigValues, int *N_BaseFuncts,
double ***LocMatrices, double **LocRhs)
{
  double *Rhs1, *Rhs2;
//  double ansatz00, ansatz10, ansatz01;
  double test00;
  double *Orig2;
  int i,N_U;
  double c3, c4;

  //cout << "TimeNSType1GalerkinC" << endl;

  Rhs1 = LocRhs[0];
  Rhs2 = LocRhs[1];

  N_U = N_BaseFuncts[0];

  Orig2 = OrigValues[2];         // u

  c3 = coeff[3];                 // dot f1
  c4 = coeff[4];                 // dot f2

  for(i=0;i<N_U;i++)
  {
    // test10 = Orig0[i];
    // test01 = Orig1[i];
    test00 = Orig2[i];

    Rhs1[i] += Mult*test00*c3;
    Rhs2[i] += Mult*test00*c4;
  }
}


void TimeNSType3GalerkinJ(double Mult, double *coeff,
double *param, double hK,
double **OrigValues, int *N_BaseFuncts,
double ***LocMatrices, double **LocRhs)
{
  double **MatrixA11, **MatrixA12, **MatrixA21, **MatrixA22;
  double val;
  double *Matrix11Row, *Matrix12Row, *Matrix21Row, *Matrix22Row;
  double ansatz00, ansatz10, ansatz01;
  double test00, test10, test01;
  double *Orig0, *Orig1, *Orig2;
  int i,j, N_U;// N_P;
  double c0;
  double u1, u2, u1_x, u1_y, u2_x, u2_y;

  MatrixA11 = LocMatrices[0];
  MatrixA12 = LocMatrices[1];
  MatrixA21 = LocMatrices[2];
  MatrixA22 = LocMatrices[3];

  N_U = N_BaseFuncts[0];
//  N_P = N_BaseFuncts[1];

  Orig0 = OrigValues[0];         // u_x
  Orig1 = OrigValues[1];         // u_y
  Orig2 = OrigValues[2];         // u

  c0 = coeff[0];                 // nu

  u1 = param[0];                 // u1old
  u2 = param[1];                 // u2old
  u1_x = param[2];               // u1old
  u2_x = param[3];               // u2old
  u1_y = param[4];               // u1old
  u2_y = param[5];               // u2old

  for(i=0;i<N_U;i++)
  {
    Matrix11Row = MatrixA11[i];
    Matrix12Row = MatrixA12[i];
    Matrix21Row = MatrixA21[i];
    Matrix22Row = MatrixA22[i];

    test10 = Orig0[i];
    test01 = Orig1[i];
    test00 = Orig2[i];

    for(j=0;j<N_U;j++)
    {
      ansatz10 = Orig0[j];
      ansatz01 = Orig1[j];
      ansatz00 = Orig2[j];

      val  = c0*(test10*ansatz10+test01*ansatz01);
      val += (u1*ansatz10+u2*ansatz01)*test00;
      val += u1_x*ansatz00*test00;
      Matrix11Row[j] += Mult * val;

      val  = u1_y*ansatz00*test00;
      Matrix12Row[j] += Mult * val;

      val  = u2_x*ansatz00*test00;
      Matrix21Row[j] += Mult * val;

      val  = c0*(test10*ansatz10+test01*ansatz01);
      val += (u1*ansatz10+u2*ansatz01)*test00;
      val += u2_y*ansatz00*test00;
      Matrix22Row[j] += Mult * val;
    }                            // endfor j
  }                              // endfor i
}


// ======================================================================
// Assembling routine for right-hand sides only
// ======================================================================

// ======================================================================
// right-hand side ONLY, for NSE
// ======================================================================
void TimeNSRHS(double Mult, double *coeff,
double *param, double hK,
double **OrigValues, int *N_BaseFuncts,
double ***LocMatrices, double **LocRhs)
{
  double *Rhs1, *Rhs2;
  double test00;
  double *Orig0;
  int i, N_U;
  double c1, c2;

  Rhs1 = LocRhs[0];
  Rhs2 = LocRhs[1];

  N_U = N_BaseFuncts[0];

  Orig0 = OrigValues[0];         // u

  c1 = coeff[1];                 // f1
  c2 = coeff[2];                 // f2

  for(i=0;i<N_U;i++)
  {
    test00 = Orig0[i];

    Rhs1[i] += Mult*test00*c1;
    Rhs2[i] += Mult*test00*c2;
    //cout <<  Rhs1[i] << " " <<  Rhs2[i] << " ";
  }                              // endfor i
}


// ======================================================================
// right-hand side ONLY for auxiliary problem applied to velocity
// ======================================================================
void TimeNSRHSAuxProblemU(double Mult, double *coeff,
double *param, double hK,
double **OrigValues, int *N_BaseFuncts,
double ***LocMatrices, double **LocRhs)
{
  double *Rhs1, *Rhs2;
  double test00;
  double *Orig0;
  int i, N_U;
  double c1, c2;

  Rhs1 = LocRhs[0];
  Rhs2 = LocRhs[1];

  N_U = N_BaseFuncts[0];

  Orig0 = OrigValues[0];         // u

  c1 = param[0];                 // f1
  c2 = param[1];                 // f2

  for(i=0;i<N_U;i++)
  {
    test00 = Orig0[i];

    Rhs1[i] += Mult*test00*c1;
    Rhs2[i] += Mult*test00*c2;
    //cout <<  Rhs1[i] << " " <<  Rhs2[i] << " ";
  }                              // endfor i
}


// ======================================================================
// right-hand side ONLY, Coletti model
// ======================================================================
void TimeNSRHSColetti(double Mult, double *coeff,
double *param, double hK,
double **OrigValues, int *N_BaseFuncts,
double ***LocMatrices, double **LocRhs)
{
  double *Rhs1, *Rhs2;
  double test10, test01;
  double *Orig0, *Orig1; // *Orig2;
  int i, N_U;
//  double c1, c2;

  double delta, val1, mu1;
  double D1u1, D2u1, D1u2, D2u2;
  double gamma = TDatabase::ParamDB->GAUSSIAN_GAMMA;

  Rhs1 = LocRhs[0];
  Rhs2 = LocRhs[1];

  N_U = N_BaseFuncts[0];

  Orig0 = OrigValues[0];         // u_x
  Orig1 = OrigValues[1];         // u_y
//  Orig2 = OrigValues[2];         // u

//  c1 = coeff[1];                 // f1
//  c2 = coeff[2];                 // f2

  D1u1 = param[2];               // D1u1
  D1u2 = param[3];               // D1u2;
  D2u1 = param[4];               // D2u1
  D2u2 = param[5];               // D2u2;

  // filter width
  delta =  CharacteristicFilterWidth(hK);

  // (delta^2)/(2 gamma)
  mu1 = 0.5*delta*delta/gamma;

  for(i=0;i<N_U;i++)
  {
    test10 = Orig0[i];
    test01 = Orig1[i];
//    test00 = Orig2[i];

    // LES term
    val1 =  Mult* mu1;
    Rhs1[i] += val1*( test10* (D1u1*D1u1 + D2u1*D2u1)
      +test01* (D1u1*D1u2 + D2u1*D2u2));
    Rhs2[i] += val1*( test10* (D1u2*D1u1 + D2u2*D2u1)
      +test01* (D1u2*D1u2 + D2u2*D2u2));
  }                              // endfor i
}


// ======================================================================
// right-hand side ONLY, Galdi-Layton model with convolution
// right-hand side ONLY, Galdi-Layton model with auxiliary problem
// ======================================================================
void TimeNSRHSLESModel(double Mult, double *coeff,
double *param, double hK,
double **OrigValues, int *N_BaseFuncts,
double ***LocMatrices, double **LocRhs)
{
  double *Rhs1, *Rhs2;
  double test10, test01;
  double *Orig0, *Orig1;
  int i, N_U;
  double delta, val1, mu1;
  double gdT11, gdT12, gdT22;
  double gamma = TDatabase::ParamDB->GAUSSIAN_GAMMA;

  Rhs1 = LocRhs[0];
  Rhs2 = LocRhs[1];

  N_U = N_BaseFuncts[0];

  Orig0 = OrigValues[0];         // u_x
  Orig1 = OrigValues[1];         // u_y

  gdT11 = param[0];              // gDeltaT11 or 11 - component of auxiliary problem
  gdT12 = param[1];              // gDeltaT12 or 12 - and 21 - component
  gdT22 = param[2];              // gDeltaT22 or 22 - component of auxiliary problem

  // filter width
  delta =  CharacteristicFilterWidth(hK);
  mu1 = 0.5*delta*delta/gamma;
  val1 =  Mult* mu1;

  for(i=0;i<N_U;i++)
  {
    test10 = Orig0[i];
    test01 = Orig1[i];

    // LES term
    Rhs1[i] += val1*( test10* gdT11 + test01* gdT12);
    Rhs2[i] += val1*( test10* gdT12 + test01* gdT22);
  }                              // endfor i
}


// ======================================================================
// right-hand side ONLY, Galdi-Layton model with auxiliary problem
// ======================================================================
void TimeNSRHSGL00AuxProblemPaper2(double Mult, double *coeff,
double *param, double hK,
double **OrigValues, int *N_BaseFuncts,
double ***LocMatrices, double **LocRhs)
{
  double *Rhs1, *Rhs2;
  double test00, test10, test01;
  double *Orig0, *Orig1, *Orig2;
  int i, N_U;
  double c1, c2;

  double delta, val1, mu1;
//  double D1u1, D2u1, D1u2, D2u2;
  double AuxProblem11, AuxProblem12, AuxProblem22;
  double AuxProblem11Exact_x, AuxProblem12Exact_x, AuxProblem12Exact_y;
  double AuxProblem22Exact_y;
  double gamma = TDatabase::ParamDB->GAUSSIAN_GAMMA;

  Rhs1 = LocRhs[0];
  Rhs2 = LocRhs[1];

  N_U = N_BaseFuncts[0];

  Orig0 = OrigValues[0];         // u_x
  Orig1 = OrigValues[1];         // u_y
  Orig2 = OrigValues[2];         // u

  c1 = coeff[1];                 // f1
  c2 = coeff[2];                 // f2

//  D1u1 = param[0];               // D1u1
//  D1u2 = param[1];               // D1u2;
//  D2u1 = param[2];               // D2u1
//  D2u2 = param[3];               // D2u2;
  AuxProblem11 = param[4];       // 11 - component of auxiliary problem
  AuxProblem12 = param[5];       // 12 - and 21 - component
  AuxProblem22 = param[6];       // 22 - component of auxiliary problem
  AuxProblem11Exact_x = param[7];// 11 - component of auxiliary problem
  AuxProblem12Exact_x = param[8];// 12 - and 21 - component
  AuxProblem12Exact_y = param[9];// 12 - and 21 - component
                                 // 22 - component of auxiliary problem
  AuxProblem22Exact_y = param[10];

  // filter width
  delta =  CharacteristicFilterWidth(hK);

  // turbulent viscosity
//  mu = TurbulentViscosity(delta,&param[0],&param[7],&param[9]);

  // (delta^2)/(2 gamma)
  mu1 = 0.5*delta*delta/gamma;

  for(i=0;i<N_U;i++)
  {
    test10 = Orig0[i];
    test01 = Orig1[i];
    test00 = Orig2[i];

    Rhs1[i] += Mult*test00*c1;
    Rhs2[i] += Mult*test00*c2;

    // divergence of term with exact solution
    val1 =  Mult*mu1;
    Rhs1[i] -= val1*test00*(AuxProblem11Exact_x+AuxProblem12Exact_y);
    Rhs2[i] -= val1*test00*(AuxProblem12Exact_x+AuxProblem22Exact_y);

    // explicit treatment of artificial viscosity
    //val =  Mult *mu;
    //Rhs1[i] -= val*(D1u1*test10 + D2u1*test01);
    //Rhs2[i] -= val*(D1u2*test10 + D2u2*test01);

    val1 =  Mult*mu1;
    Rhs1[i] += val1*( test10* AuxProblem11 + test01* AuxProblem12);
    Rhs2[i] += val1*( test10* AuxProblem12 + test01* AuxProblem22);

  }                              // endfor i
}


// ======================================================================
// right-hand side for auxiliary problem
// ONLY, Galdi-Layton model with auxiliary problem
// ======================================================================
void TimeNSGL00AuxProblemRHS(double Mult, double *coeff,
double *param, double hK,
double **OrigValues, int *N_BaseFuncts,
double ***LocMatrices, double **LocRhs)
{
  double *Rhs1, *Rhs2, *Rhs3, val;
  double test00;
  double *Orig0;
  int i, N_U;
  double D1u1, D2u1, D1u2, D2u2;

  Rhs1 = LocRhs[0];
  Rhs2 = LocRhs[1];
  Rhs3 = LocRhs[2];

  N_U = N_BaseFuncts[0];

  Orig0 = OrigValues[0];         // u

  D1u1 = param[0];               // D1u1
  D1u2 = param[1];               // D1u2;
  D2u1 = param[2];               // D2u1
  D2u2 = param[3];               // D2u2;

  for(i=0;i<N_U;i++)
  {
    test00 = Orig0[i];

    val = Mult*test00;

    Rhs1[i] += val*(D1u1*D1u1+D2u1*D2u1);
    Rhs2[i] += val*(D1u1*D1u2+D2u1*D2u2);
    Rhs3[i] += val*(D1u2*D1u2+D2u2*D2u2);

  }                              // endfor i
}


// ======================================================================
// right-hand side for auxiliary problem
// ONLY, Galdi-Layton model with auxiliary problem
// ======================================================================
void TimeNSGL00AuxProblemRHSPaper2(double Mult, double *coeff,
double *param, double hK,
double **OrigValues, int *N_BaseFuncts,
double ***LocMatrices, double **LocRhs)
{
  double *Rhs1, *Rhs2, *Rhs3, val;
  double test00;
  double *Orig0;
  int i, N_U;
//  double D1u1, D2u1, D1u2, D2u2;

  Rhs1 = LocRhs[0];
  Rhs2 = LocRhs[1];
  Rhs3 = LocRhs[2];

  N_U = N_BaseFuncts[0];

  Orig0 = OrigValues[0];         // u

  for(i=0;i<N_U;i++)
  {
    test00 = Orig0[i];

    val = Mult*test00;

    Rhs1[i] += val*coeff[0];
    Rhs2[i] += val*coeff[1];
    Rhs3[i] += val*coeff[2];

  }                              // endfor i
}


// ======================================================================
// right-hand side ONLY, Smagorinsky Explicit
// ======================================================================
void TimeNSRHSSmagorinskyExplicit(double Mult, double *coeff,
double *param, double hK,
double **OrigValues, int *N_BaseFuncts,
double ***LocMatrices, double **LocRhs)
{
  double *Rhs1, *Rhs2, val;
  double test00, test10, test01;
  double *Orig0, *Orig1, *Orig2;
  int i, N_U;
  double c1, c2, delta;

  double mu;
  double D1u1, D2u1, D1u2, D2u2;

  Rhs1 = LocRhs[0];
  Rhs2 = LocRhs[1];

  N_U = N_BaseFuncts[0];

  Orig0 = OrigValues[0];         // u_x
  Orig1 = OrigValues[1];         // u_y
  Orig2 = OrigValues[2];         // u

  c1 = coeff[1];                 // f1
  c2 = coeff[2];                 // f2

  D1u1 = param[2];               // D1u1
  D1u2 = param[3];               // D1u2;
  D2u1 = param[4];               // D2u1
  D2u2 = param[5];               // D2u2;

  // turbulent viscosity
  delta =  CharacteristicFilterWidth(hK);
  mu = TurbulentViscosity(delta,&param[2],&param[0],&param[0]);

  for(i=0;i<N_U;i++)
  {
    test10 = Orig0[i];
    test01 = Orig1[i];
    test00 = Orig2[i];

    Rhs1[i] += Mult*test00*c1;
    Rhs2[i] += Mult*test00*c2;

    val =  Mult * mu;
    Rhs1[i] -= val*(D1u1*test10 + D2u1*test01);
    Rhs2[i] -= val*(D1u2*test10 + D2u2*test01);

  }                              // endfor i
}


// ======================================================================
// right-hand side for additional terms in rhs of small scale systems
// for VMS
// ======================================================================
void TimeNS_VMS_SmallRhs2D(double Mult, double *coeff,
double *param, double hK,
double **OrigValues, int *N_BaseFuncts,
double ***LocMatrices, double **LocRhs)
{
  double *Rhs1, *Rhs2;
  double test00, test10, test01;
  double *Orig0, *Orig1, *Orig2;
  double u1, u2, ho_u1, ho_u2;
  double D1u1, D2u1, D1u2, D2u2;
  double ho_D1u1, ho_D2u1, ho_D1u2, ho_D2u2;
  double p, c0;
  int i, N_U;

  Rhs1 = LocRhs[0];
  Rhs2 = LocRhs[1];

  N_U = N_BaseFuncts[0];

  Orig0 = OrigValues[0];         // u_x
  Orig1 = OrigValues[1];         // u_y
  Orig2 = OrigValues[2];         // u

  // large scales
  u1 = param[0];
  u2 = param[1];
  D1u1 = param[2];               // D1u1
  D1u2 = param[3];               // D1u2;
  D2u1 = param[4];               // D2u1
  D2u2 = param[5];               // D2u2;
  // small scales
  ho_u1 = param[6];
  ho_u2 = param[7];
  ho_D1u1 = param[8];            // D1u1
  ho_D1u2 = param[9];            // D1u2;
  ho_D2u1 = param[10];           // D2u1
  ho_D2u2 = param[11];           // D2u2;
  // pressure
  p = param[12];

  c0 = coeff[0];

  for(i=0;i<N_U;i++)
  {
    test10 = Orig0[i];
    test01 = Orig1[i];
    test00 = Orig2[i];

    Rhs1[i] += 2*c0*(D1u1*test10+(D1u2+D2u1)*test01/4);
    Rhs1[i] += (u1*D1u1+u2*D2u1) * test00;
    Rhs1[i] += (u1*ho_D1u1+u2*ho_D2u1) * test00;
    Rhs1[i] += (ho_u1*D1u1+ho_u2*D2u1) * test00;
    Rhs1[i] -= p * test10;
    Rhs1[i] *= Mult;
    Rhs2[i] += 2*c0*(D2u2*test01+(D1u2+D2u1)*test10/4);
    Rhs2[i] += (u1*D1u2+u2*D2u2) * test00;
    Rhs2[i] += (u1*ho_D1u2+u2*ho_D2u2) * test00;
    Rhs2[i] += (ho_u1*D1u2+ho_u2*D2u2) * test00;
    Rhs2[i] -= p * test01;
    Rhs2[i] *= Mult;
  }                              // endfor i
}


// ======================================================================
// right-hand side for additional terms in rhs of large scale systems
// for VMS
// ======================================================================
void TimeNS_VMS_Large_0_Rhs2D(double Mult, double *coeff,
double *param, double hK,
double **OrigValues, int *N_BaseFuncts,
double ***LocMatrices, double **LocRhs)
{
  // OutPut("l");
  double *Rhs1, *Rhs2;
  double test00, test10, test01;
  double *Orig0, *Orig1, *Orig2;
  double u1, u2, ho_u1, ho_u2;
  double D1u1, D2u1, D1u2, D2u2;
  double ho_D1u1, ho_D2u1, ho_D1u2, ho_D2u2;
  double p, c0;
  int i, N_U;

  Rhs1 = LocRhs[0];
  Rhs2 = LocRhs[1];

  N_U = N_BaseFuncts[0];

  Orig0 = OrigValues[0];         // u_x
  Orig1 = OrigValues[1];         // u_y
  Orig2 = OrigValues[2];         // u

  // large scales
  u1 = param[0];
  u2 = param[1];
  D1u1 = param[2];               // D1u1
  D1u2 = param[3];               // D1u2;
  D2u1 = param[4];               // D2u1
  D2u2 = param[5];               // D2u2;
  // small scales
  ho_u1 = param[6];
  ho_u2 = param[7];
  ho_D1u1 = param[8];            // D1u1
  ho_D1u2 = param[9];            // D1u2;
  ho_D2u1 = param[10];           // D2u1
  ho_D2u2 = param[11];           // D2u2;
  // pressure (small scales)
  p = param[12];
  //OutPut(p);
  c0 = coeff[0];

  for(i=0;i<N_U;i++)
  {
    test10 = Orig0[i];
    test01 = Orig1[i];
    test00 = Orig2[i];

    Rhs1[i] += 2*c0*(ho_D1u1*test10+(ho_D1u2+ho_D2u1)*test01/4);
    Rhs1[i] += (ho_u1*ho_D1u1+ho_u2*ho_D2u1) * test00;
    Rhs1[i] += (u1*ho_D1u1+u2*ho_D2u1) * test00;
    Rhs1[i] += (ho_u1*D1u1+ho_u2*D2u1) * test00;
    Rhs1[i] -= p * test10;
    Rhs1[i] *= Mult;
    Rhs2[i] += 2*c0*(ho_D2u2*test01+(ho_D1u2+ho_D2u1)*test10/4);
    Rhs2[i] += (ho_u1*ho_D1u2+ho_u2*ho_D2u2) * test00;
    Rhs2[i] += (u1*ho_D1u2+u2*ho_D2u2) * test00;
    Rhs2[i] += (ho_u1*D1u2+ho_u2*D2u2) * test00;
    Rhs2[i] -= p * test01;
    Rhs2[i] *= Mult;
  }                              // endfor i
}


// ======================================================================
// right-hand side for additional terms in rhs of large scale systems
// for VMS, Variant 1
// ======================================================================
void TimeNS_VMS_Large_1_Rhs2D(double Mult, double *coeff,
double *param, double hK,
double **OrigValues, int *N_BaseFuncts,
double ***LocMatrices, double **LocRhs)
{
  double *Rhs1, *Rhs2;
  double test00, test10, test01;
  double *Orig0, *Orig1, *Orig2;
  double u1, u2, ho_u1, ho_u2;
//  double D1u1, D2u1, D1u2, D2u2;
  double ho_D1u1, ho_D2u1, ho_D1u2, ho_D2u2;
  double p, c0;
  int i, N_U;

  Rhs1 = LocRhs[0];
  Rhs2 = LocRhs[1];

  N_U = N_BaseFuncts[0];

  Orig0 = OrigValues[0];         // u_x
  Orig1 = OrigValues[1];         // u_y
  Orig2 = OrigValues[2];         // u

  // large scales
  u1 = param[0];
  u2 = param[1];
//  D1u1 = param[2];               // D1u1
//  D1u2 = param[3];               // D1u2;
//  D2u1 = param[4];               // D2u1
//  D2u2 = param[5];               // D2u2;
  // small scales
  ho_u1 = param[6];
  ho_u2 = param[7];
  ho_D1u1 = param[8];            // D1u1
  ho_D1u2 = param[9];            // D1u2;
  ho_D2u1 = param[10];           // D2u1
  ho_D2u2 = param[11];           // D2u2;
  // pressure (small scales)
  p = param[12];
  //OutPut(p);
  c0 = coeff[0];

  for(i=0;i<N_U;i++)
  {
    test10 = Orig0[i];
    test01 = Orig1[i];
    test00 = Orig2[i];

    Rhs1[i] += 2*c0*(ho_D1u1*test10+(ho_D1u2+ho_D2u1)*test01/4);
    Rhs1[i] += (ho_u1*ho_D1u1+ho_u2*ho_D2u1) * test00;
    Rhs1[i] += (u1*ho_D1u1+u2*ho_D2u1) * test00;
    //    Rhs1[i] += (ho_u1*D1u1+ho_u2*D2u1) * test00;
    Rhs1[i] -= p * test10;
    Rhs1[i] *= Mult;
    Rhs2[i] += 2*c0*(ho_D2u2*test01+(ho_D1u2+ho_D2u1)*test10/4);
    Rhs2[i] += (ho_u1*ho_D1u2+ho_u2*ho_D2u2) * test00;
    Rhs2[i] += (u1*ho_D1u2+u2*ho_D2u2) * test00;
    //    Rhs2[i] += (ho_u1*D1u2+ho_u2*D2u2) * test00;
    Rhs2[i] -= p * test01;
    Rhs2[i] *= Mult;
  }                              // endfor i
}

// ======================================================================
// right-hand side ONLY, defect correction type 1, u2
// ======================================================================
void TimeNSRHSDefectCorrectionU2(double Mult, double *coeff,
double *param, double hK,
double **OrigValues, int *N_BaseFuncts,
double ***LocMatrices, double **LocRhs)
{
  double *Rhs1, *Rhs2;
  double test00, test10, test01;
  double *Orig0, *Orig1, *Orig2;
  int i, N_U;
  double c1, c2;

  double D1u1, D2u1, D1u2, D2u2;

  Rhs1 = LocRhs[0];
  Rhs2 = LocRhs[1];

  N_U = N_BaseFuncts[0];

  Orig0 = OrigValues[0];         // u_x
  Orig1 = OrigValues[1];         // u_y
  Orig2 = OrigValues[2];         // u

  c1 = coeff[1];                 // f1
  c2 = coeff[2];                 // f2

  D1u1 = param[2];               // D1u1
  D1u2 = param[3];               // D1u2;
  D2u1 = param[4];               // D2u1
  D2u2 = param[5];               // D2u2;
  
  //cout << D1u1 << " " << D1u2  << " " << D2u1  << " " << D2u2 <<endl;
  for(i=0;i<N_U;i++)
  {
    test10 = Orig0[i];
    test01 = Orig1[i];
    test00 = Orig2[i];

    Rhs1[i] += Mult*test00*c1;
    Rhs1[i] += Mult*hK*(D1u1*test10 + D2u1*test01);
    Rhs2[i] += Mult*test00*c2;
    Rhs2[i] += Mult*hK*(D1u2*test10 + D2u2*test01);
  }                              // endfor i
}
// ======================================================================
// right-hand side ONLY, defect correction type 2, u2
// ======================================================================
void TimeNSRHSDefectCorrectionU2_1(double Mult, double *coeff,
double *param, double hK,
double **OrigValues, int *N_BaseFuncts,
double ***LocMatrices, double **LocRhs)
{
  double *Rhs1, *Rhs2;
  double test00, test10, test01;
  double *Orig0, *Orig1, *Orig2;
  int i, N_U;
  double c1, c2;
  double dt = TDatabase::TimeDB->CURRENTTIMESTEPLENGTH;
  double u1, u2, um11, um12, um21, um22;
  double D1u1, D2u1, D1u2, D2u2;

  Rhs1 = LocRhs[0];
  Rhs2 = LocRhs[1];

  N_U = N_BaseFuncts[0];

  Orig0 = OrigValues[0];         // u_x
  Orig1 = OrigValues[1];         // u_y
  Orig2 = OrigValues[2];         // u

  c1 = coeff[1];                 // f1
  c2 = coeff[2];                 // f2
  
  u1 = param[0];
  u2 = param[1];
  D1u1 = param[2];               // D1u1
  D1u2 = param[3];               // D1u2;
  D2u1 = param[4];               // D2u1
  D2u2 = param[5];               // D2u2;
  um11 = param[6];  
  um12 = param[7];
  um21 = param[8];
  um22 = param[9];

  //OutPut( u1<< " " << u2 << " " << um11 << " " << um12  << " " << um21  << " " << um22 <<endl);
  for(i=0;i<N_U;i++)
  {
    test10 = Orig0[i];
    test01 = Orig1[i];
    test00 = Orig2[i];

    Rhs1[i] += Mult*test00*c1;
    Rhs1[i] += Mult*hK*(D1u1*test10 + D2u1*test01);
    Rhs1[i] -= Mult *(u1-2*um11+um21)*test00/(2*dt);
    Rhs2[i] += Mult*test00*c2;
    Rhs2[i] += Mult*hK*(D1u2*test10 + D2u2*test01);
    Rhs2[i] -= Mult *(u2-2*um12+um22)*test00/(2*dt);
  }                              // endfor i
}

// ======================================================================
// Type 4, Standard Galerkin, D(u):D(v) for Axialsymmetric
// ======================================================================
void TimeNSType4GalerkinDD_Axial3D(double Mult, double *coeff,
                                   double *param, double hK,
                                   double **OrigValues, int *N_BaseFuncts,
                                   double ***LocMatrices, double **LocRhs)
{
  double **MatrixA11, **MatrixA12, **MatrixA21, **MatrixA22;
  double **MatrixM11, **MatrixM22;
  double **MatrixB1, **MatrixB2;
  double **MatrixB1T, **MatrixB2T;
  double *Rhs1, *Rhs2, val;
  double *Matrix11Row, *Matrix12Row, *Matrix21Row, *Matrix22Row;
  double *MatrixM11Row, *MatrixM22Row;
  double *MatrixRow1, *MatrixRow2;
  double ansatz00, ansatz10, ansatz01;
  double test00, test10, test01;
  double *Orig0, *Orig1, *Orig2, *Orig3;
  int i,j, N_U, N_P;
  double c0, c1, c2;
  double u1, u2, r, x, sign;

  MatrixA11 = LocMatrices[0];
  MatrixA12 = LocMatrices[1];
  MatrixA21 = LocMatrices[2];
  MatrixA22 = LocMatrices[3];
  MatrixM11 = LocMatrices[4];
  MatrixM22 = LocMatrices[5];
  MatrixB1 = LocMatrices[6];
  MatrixB2 = LocMatrices[7];
  MatrixB1T = LocMatrices[8];
  MatrixB2T = LocMatrices[9];

  Rhs1 = LocRhs[0];
  Rhs2 = LocRhs[1];

  N_U = N_BaseFuncts[0];
  N_P = N_BaseFuncts[1];

  Orig0 = OrigValues[0]; // u_x
  Orig1 = OrigValues[1]; // u_y
  Orig2 = OrigValues[2]; // u
  Orig3 = OrigValues[3]; // p

  c0 = coeff[0]; // nu
  c1 = coeff[1]; // f1
  c2 = coeff[2]; // f2

  u1 = param[0]; // u1old - grid VX   !!check aux parameters
  u2 = param[1]; // u2old - grid VY   !!check aux parameters

  x  = param[2]; // x
  r  = fabs(x);

  if(r<1e-12)
   {
   OutPut("check TNSE2D_FixPo  x value zero !!!!! "<< x <<endl);
   OutPut("Quad formula: Change all integral points as internal points"<<endl);
   }

// exit(0);

  if (x>=0)
     sign = 1;
  else
     sign = -1;
//      sign = 1;    // unles all integral oints are inside it is not feasible
// if(fabs(u2)>1e-2)
// cout << " u1 " << u1<<  " u2 " << u2<< endl;
// cout << "Mult" << Mult<< endl;
// cout << "f1 :" << c1<<  " f2 :" << c2<< endl;
// cout << "c0 :" << c0<<  " Mult :" << Mult<< endl;

  for(i=0;i<N_U;i++)
  {
    Matrix11Row = MatrixA11[i];
    Matrix12Row = MatrixA12[i];
    Matrix21Row = MatrixA21[i];
    Matrix22Row = MatrixA22[i];
    MatrixM11Row  = MatrixM11[i];
    MatrixM22Row  = MatrixM22[i];
    test10 = Orig0[i]*sign;
    test01 = Orig1[i];
    test00 = Orig2[i];


     Rhs1[i] += Mult*test00*c1*r;
     Rhs2[i] += Mult*test00*c2*r;


    for(j=0;j<N_U;j++)
    {
      ansatz10 = Orig0[j]*sign;
      ansatz01 = Orig1[j];
      ansatz00 = Orig2[j];

      val  = c0*((2.*test10*ansatz10+test01*ansatz01)*r   + 2.*ansatz00*test00/r) ;
      val += (u1*ansatz10+u2*ansatz01)*test00*r;
      Matrix11Row[j] += Mult * val;

      val  = c0*(test01*ansatz10)*r;
      Matrix12Row[j] += Mult * val;

      val  = c0*(test10*ansatz01)*r;
      Matrix21Row[j] += Mult * val;

      val  = c0*(test10*ansatz10+2.*test01*ansatz01)*r;
      val += (u1*ansatz10+u2*ansatz01)*test00*r;
      Matrix22Row[j] += Mult * val;

      val = Mult*(ansatz00*test00)*r;
      MatrixM11Row[j] += val;
      MatrixM22Row[j] += val;

    } // endfor j

    MatrixRow1 = MatrixB1T[i];
    MatrixRow2 = MatrixB2T[i];
    for(j=0;j<N_P;j++)
    {
      ansatz00 = Orig3[j];

      val = -Mult*(ansatz00*test10*r + ansatz00*test00);
      MatrixRow1[j] += val;

      val = -Mult*ansatz00*test01*r;
      MatrixRow2[j] += val;
    }
  } // endfor i

  for(i=0;i<N_P;i++)
  {
    MatrixRow1 = MatrixB1[i];
    MatrixRow2 = MatrixB2[i];

    test00 = Orig3[i];

    for(j=0;j<N_U;j++)
    {
      ansatz10 = Orig0[j]*sign;
      ansatz01 = Orig1[j];
      ansatz00 = Orig2[j];

      val = -Mult*(test00*ansatz10*r + ansatz00*test00);
      MatrixRow1[j] += val;

      val = -Mult*test00*ansatz01*r;
      MatrixRow2[j] += val;
    } // endfor j

  } // endfor i
}

// ======================================================================
//  for axial symmetric case
// Type 3, Standard Galerkin, D(u):D(v), only nonlinear diagonal blocks
// Type 4, Standard Galerkin, D(u):D(v), only nonlinear diagonal blocks
// Type 3, Coletti, D(u):D(v), only nonlinear diagonal blocks
// Type 4, Coletti, D(u):D(v), only nonlinear diagonal blocks
// ======================================================================
void TimeNSType3_4NLGalerkinDD_Axial3D(double Mult, double *coeff,
                double *param, double hK, 
                double **OrigValues, int *N_BaseFuncts,
                double ***LocMatrices, double **LocRhs)
{
  double **MatrixA11, **MatrixA22;
  double val, val1;
  double *Matrix11Row, *Matrix22Row;
  double ansatz10, ansatz01, ansatz00;
  double test00, test10, test01;
  double *Orig0, *Orig1, *Orig2;
  int i,j, N_U;
  double c0;
  double u1, u2, r, x, sign;

  MatrixA11 = LocMatrices[0];
  MatrixA22 = LocMatrices[1];

  N_U = N_BaseFuncts[0];

  Orig0 = OrigValues[0]; // u_x
  Orig1 = OrigValues[1]; // u_y
  Orig2 = OrigValues[2]; // u

  c0 = coeff[0]; // nu

  u1 = param[0]; // u1old
  u2 = param[1]; // u2old

  x  = param[2]; // x
  r  = fabs(x);

  if(r<1e-12)
   {
   OutPut("check TNSE2D_FixPo  x value zero !!!!! "<< x <<endl);
   OutPut("Quad formula: Change all integral points as internal points"<<endl);
   }

  if (x>=0)
     sign = 1;
  else
     sign = -1;
//      sign = 1;    // unles all integral oints are inside it is not feasible
 // cout << "u1" <<u1 << endl;
 // cout << "u2" <<u2 << endl;

  for(i=0;i<N_U;i++)
  {
    Matrix11Row = MatrixA11[i];
    Matrix22Row = MatrixA22[i];
    test10 = Orig0[i]*sign;
    test01 = Orig1[i];
    test00 = Orig2[i];

    for(j=0;j<N_U;j++)
    {
      ansatz10 = Orig0[j]*sign;
      ansatz01 = Orig1[j];
      ansatz00 = Orig2[j];

      val1 = (u1*ansatz10+u2*ansatz01)*test00*r;
      val  = c0*((2.*test10*ansatz10+test01*ansatz01)*r + 2.*ansatz00*test00/r );
      val += val1;
      Matrix11Row[j] += Mult * val;

      val  = c0*(test10*ansatz10+2*test01*ansatz01)*r;
      val += val1;
      Matrix22Row[j] += Mult * val;

    } // endfor j
  } // endfor i
}


// ======================================================================
// Type 4, Two phase Standard Galerkin, D(u):D(v)
// Type 4, Two phase Coletti, D(u):D(v)
// Type 4, Two phase GL00Convolution, D(u):D(v)
// ======================================================================
// /*
void TimeNSType4GalerkinDD_2PhaseAxial3D(double Mult, double *coeff,
                double *param, double hK,
                double **OrigValues, int *N_BaseFuncts,
                double ***LocMatrices, double **LocRhs)
{
  double **MatrixA11, **MatrixA12, **MatrixA21, **MatrixA22;
  double **MatrixM11, **MatrixM22;
  double **MatrixB1, **MatrixB2;
  double **MatrixB1T, **MatrixB2T;
  double *Rhs1, *Rhs2, val;
  double *Matrix11Row, *Matrix12Row, *Matrix21Row, *Matrix22Row;
  double *MatrixM11Row, *MatrixM22Row;
  double *MatrixRow1, *MatrixRow2;
  double ansatz00, ansatz10, ansatz01;
  double test00, test10, test01;
  double *Orig0, *Orig1, *Orig2, *Orig3;
  int i,j, N_U, N_P;
  double c0, c1, c2, c3;
  double u1, u2, x, r;

  MatrixA11 = LocMatrices[0];
  MatrixA12 = LocMatrices[1];
  MatrixA21 = LocMatrices[2];
  MatrixA22 = LocMatrices[3];
  MatrixM11 = LocMatrices[4];
  MatrixM22 = LocMatrices[5];
  MatrixB1 = LocMatrices[6];
  MatrixB2 = LocMatrices[7];
  MatrixB1T = LocMatrices[8];
  MatrixB2T = LocMatrices[9];

  Rhs1 = LocRhs[0];
  Rhs2 = LocRhs[1];

  N_U = N_BaseFuncts[0];
  N_P = N_BaseFuncts[1];

  Orig0 = OrigValues[0]; // u_x
  Orig1 = OrigValues[1]; // u_y
  Orig2 = OrigValues[2]; // u
  Orig3 = OrigValues[3]; // p

  c0 = coeff[0]; // 1/Re_k
  c1 = coeff[1]; // f1
  c2 = coeff[2]; // f2

  c3 = coeff[3]; // density ratio (inner/outer)

  u1 = param[0]; // u1old - grid VX   !!check aux parameters
  u2 = param[1]; // u2old - grid VY   !!check aux parameters

  x  = param[2]; // x
  r  = fabs(x);
  if(r<1e-12)
   {
   OutPut("check TNSE2D_FixPo  x value zero !!!!! "<< x <<endl);
   OutPut("Quad formula: Change all integral points as internal points"<<endl);
   }
// if(fabs(u2)>1e-2)
// cout << " 2phase u1 " << u1<<  " u2 " << u2<< endl;
// cout << "Mult" << Mult<< endl;
// cout << "f1 :" << c1<<  " f2 :" << c2<< endl;
// cout << "c3 :" << c3 <<   endl;
// exit(0);

  for(i=0;i<N_U;i++)
  {
    Matrix11Row = MatrixA11[i];
    Matrix12Row = MatrixA12[i];
    Matrix21Row = MatrixA21[i];
    Matrix22Row = MatrixA22[i];
    MatrixM11Row  = MatrixM11[i];
    MatrixM22Row  = MatrixM22[i];
    test10 = Orig0[i];
    test01 = Orig1[i];
    test00 = Orig2[i];

    Rhs1[i] += Mult*test00*c1* c3*r;
    Rhs2[i] += Mult*test00*c2* c3*r;

    for(j=0;j<N_U;j++)
    {
      ansatz10 = Orig0[j];
      ansatz01 = Orig1[j];
      ansatz00 = Orig2[j];

      val  = c0*((2*test10*ansatz10+test01*ansatz01)*r   + 2.*ansatz00*test00/r);
      val += (u1*ansatz10+u2*ansatz01)*test00*c3*r;
      Matrix11Row[j] += Mult *val;

      val  = c0*(test01*ansatz10)*r;
      Matrix12Row[j] += Mult * val;

      val  = c0*(test10*ansatz01)*r;
      Matrix21Row[j] += Mult * val;

      val  = c0*(test10*ansatz10+2*test01*ansatz01)*r;
      val += (u1*ansatz10+u2*ansatz01)*test00*c3*r;
      Matrix22Row[j] += Mult * val;

      val = Mult* c3*(ansatz00*test00)*r;
      MatrixM11Row[j] += val;
      MatrixM22Row[j] += val;

    } // endfor j

    MatrixRow1 = MatrixB1T[i];
    MatrixRow2 = MatrixB2T[i];
    for(j=0;j<N_P;j++)
    {
      ansatz00 = Orig3[j];

      val = -Mult*(ansatz00*test10*r + ansatz00*test00);
      MatrixRow1[j] += val;

      val = -Mult*ansatz00*test01*r;
      MatrixRow2[j] += val;
    }
  } // endfor i

  for(i=0;i<N_P;i++)
  {
    MatrixRow1 = MatrixB1[i];
    MatrixRow2 = MatrixB2[i];

    test00 = Orig3[i];

    for(j=0;j<N_U;j++)
    {
      ansatz10 = Orig0[j];
      ansatz01 = Orig1[j];
      ansatz00 = Orig2[j];

      val = -Mult*(test00*ansatz10*r + ansatz00*test00);
      MatrixRow1[j] += val;

      val = -Mult*test00*ansatz01*r;
      MatrixRow2[j] += val;
    } // endfor j

  } // endfor i
}


void TimeNSType3_4NLGalerkinDD_2PhaseAxial3D(double Mult, double *coeff,
                double *param, double hK,
                double **OrigValues, int *N_BaseFuncts,
                double ***LocMatrices, double **LocRhs)
{
  double **MatrixA11, **MatrixA22;
  double val, val1;
  double *Matrix11Row, *Matrix22Row;
  double ansatz00, ansatz10, ansatz01;
  double test00, test10, test01;
  double *Orig0, *Orig1, *Orig2;
  int i,j, N_U;
  double c0, c3;
  double u1, u2, x, r;

  MatrixA11 = LocMatrices[0];
  MatrixA22 = LocMatrices[1];

  N_U = N_BaseFuncts[0];

  Orig0 = OrigValues[0]; // u_x
  Orig1 = OrigValues[1]; // u_y
  Orig2 = OrigValues[2]; // u

  c0 = coeff[0]; // nu
  c3 = coeff[3]; // density ratio (inner/outer)

  u1 = param[0]; // u1old
  u2 = param[1]; // u2old
  x  = param[2]; // x
  r  = fabs(x);

  if(r<1e-12)
   {
   OutPut("check TNSE2D_FixPo  x value zero !!!!! "<< x <<endl);
   OutPut("Quad formula: Change all integral points as internal points"<<endl);
   }

 // cout << "u1" <<u1 << endl;
 // cout << "u2" <<u2 << endl;

  for(i=0;i<N_U;i++)
  {
    Matrix11Row = MatrixA11[i];
    Matrix22Row = MatrixA22[i];
    test10 = Orig0[i];
    test01 = Orig1[i];
    test00 = Orig2[i];

    for(j=0;j<N_U;j++)
    {
      ansatz10 = Orig0[j];
      ansatz01 = Orig1[j];
      ansatz00 = Orig2[j];

      val1 = (u1*ansatz10+u2*ansatz01)*test00*c3*r;
      val  = c0*((2.*test10*ansatz10+test01*ansatz01)*r + 2.*ansatz00*test00/r);
      val += val1;
      Matrix11Row[j] += Mult* val;

      val  = c0*(test10*ansatz10+2*test01*ansatz01)*r;
      val += val1;
      Matrix22Row[j] += Mult* val;

    } // endfor j
  } // endfor i
}


// ======================================================================
// Standard Galerkin
// ======================================================================
void GridAssemble4(double Mult, double *coeff,
                  double *param, double hK,
                  double **OrigValues, int *N_BaseFuncts,
                  double ***LocMatrices, double **LocRhs)
{
  double **MatrixA11, **MatrixA12, **MatrixA21, **MatrixA22;
  double val, lambda=0;
  double *MatrixRow11, *MatrixRow12, *MatrixRow21, *MatrixRow22;
  double ansatz10, ansatz01;
  double test10, test01;
  double *Orig0, *Orig1;
  int i,j,N_U;
  double c0=1., detjk;

//   double lame = TDatabase::ParamDB->LameC;

  if(TDatabase::ParamDB->P0)
   { detjk = coeff[19]; } // see DiscreteForm2D.C    
  else
   { detjk = 1; }

//   varying stiffness and divergence term values
//   lame *= detjk;


// cout<< "lame " <<lame<<endl;

  MatrixA11 = LocMatrices[0];
  MatrixA12 = LocMatrices[1];
  MatrixA21 = LocMatrices[2];
  MatrixA22 = LocMatrices[3];

  N_U = N_BaseFuncts[0];

  Orig0 = OrigValues[0]; // u_x
  Orig1 = OrigValues[1]; // u_y

  for(i=0;i<N_U;i++)
  {
    MatrixRow11 = MatrixA11[i];
    MatrixRow12 = MatrixA12[i];
    MatrixRow21 = MatrixA21[i];
    MatrixRow22 = MatrixA22[i];

    test10 = Orig0[i];
    test01 = Orig1[i];

    for(j=0;j<N_U;j++)
    {
      ansatz10 = Orig0[j];
      ansatz01 = Orig1[j];

     // New part D(v):D(w)
  /*
      val = (2*test10*ansatz10+test01*ansatz01) + lame*test10*ansatz10;
      MatrixRow11[j] += Mult * val/detjk;

      val  = test01*ansatz10/detjk;
      val += lame*test10*ansatz01;
      MatrixRow12[j] += Mult * val;

      val = test10*ansatz01/detjk;
      val += lame*test01*ansatz10;
      MatrixRow21[j] += Mult * val;

      val = (test10*ansatz10+2*test01*ansatz01) + lame*test01*ansatz01;
      MatrixRow22[j] += Mult * val/detjk;

   */
   // old part gradv:gradv

      val  = c0*(test10*ansatz10+test01*ansatz01 + lambda*test10*ansatz10);
      MatrixRow11[j] += Mult * val/detjk;
      val  = c0*(lambda*test10*ansatz01);
      MatrixRow12[j] += Mult * val/detjk;
      val  = c0*(lambda*test01*ansatz10);
      MatrixRow21[j] += Mult * val/detjk;
      val  = c0*(test10*ansatz10+test01*ansatz01 + lambda*test01*ansatz01);
      MatrixRow22[j] += Mult * val/detjk;

    } // endfor j
  } // endfor i
 }


// ========================================================================
// parameter routines
// ========================================================================

// ========================================================================
// parameters: u1old, u2old
// used for : GALERKIN
//            COLETTI (non linear steps)
// ========================================================================
void TimeNSParams2(double *in, double *out)
{
  out[0] = in[2];                // u1old
  out[1] = in[3];                // u2old
}


// comment: routine can be replaced by  TimeNSParamsVelo_GradVelo !!!
void TimeNSParams2RB(double *in, double *out)
{
  out[0] = in[2];                // u1old
  out[1] = in[3];                // u2old
  out[2] = in[4];                // D1u1
  out[3] = in[5];                // D1u2
  out[4] = in[6];                // D2u1
  out[5] = in[7];                // D2u2
}


// ========================================================================
// parameters: u1old, u2old,
// used for : COLETTI, Smagorinsky
// ========================================================================
void TimeNSParamsVelo_GradVelo(double *in, double *out)
{
  out[0] = in[2];                // u1old
  out[1] = in[3];                // u2old

  out[2] = in[4];                // D1u1
  out[3] = in[5];                // D1u2
  out[4] = in[6];                // D2u1
  out[5] = in[7];                // D2u2
}

// ========================================================================
// parameters: u1old, u2old,
// used for : COLETTI, Smagorinsky
// ========================================================================
void TimeNSParamsVelo_GradVelo_ALE(double *in, double *out)
{
  out[0] = in[2] - in[8];       // u1old - w1old
  out[1] = in[3] - in[9];       // u2old - w2old

  out[2] = in[4];               // D1u1
  out[3] = in[5];               // D1u2
  out[4] = in[6];               // D2u1
  out[5] = in[7];               // D2u2
  
//   cout <<in[8] << " E " << in[9] << endl;
}

// ========================================================================
// parameters: u1old, u2old,
// used for : COLETTI, Smagorinsky
// ========================================================================
void TimeNSParamsVelo_GradVelo_ConvVelo(double *in, double *out)
{
  out[0] = in[2];                // u1old
  out[1] = in[3];                // u2old

  out[2] = in[4];                // D1u1
  out[3] = in[5];                // D1u2
  out[4] = in[6];                // D2u1
  out[5] = in[7];                // D2u2

  out[6] = in[8];                // u1old
  out[7] = in[9];                // u2old
}


// ========================================================================
// parameters: u1old, u2old, Frobenius Norm(grad(u))
// used for : COLETTI, first iteration step, viscosity type = 4
// ========================================================================
void TimeNSParamsVelo_GradVeloNuT4(double *in, double *out)
{
  out[0] = in[2];                // u1old
  out[1] = in[3];                // u2old

  out[2] = in[4];                // D1u1
  out[3] = in[5];                // D1u2
  out[4] = in[6];                // D2u1
  out[5] = in[7];                // D2u2

  // convolution of the solution
  out[6] = in[8];                // g_\delta \ast u1
  out[7] = in[9];                // g_\delta \ast u2
}


// ========================================================================
// used for : GL00Convolution, first assembling
// ========================================================================
void TimeNSParamsGL00Convolution(double *in, double *out)
{
  out[0] = in[2];                // u1old
  out[1] = in[3];                // u2old

  // grad u
  out[2] = in[4];                // D1u1
  out[3] = in[5];                // D1u2
  out[4] = in[6];                // D2u1
  out[5] = in[7];                // D2u2

  // components of convoluted tensor
  out[6] = in[ 8];               // g_d\ast(D1u1*D1u1+D1u2*D1u2)
  out[7] = in[ 9];               // g_d\ast(D1u1*D1u2+D2u1*D2u2)
  out[8] = in[10];               // g_d\ast(D2u1*D2u1+D2u2*D2u2)

}


// ========================================================================
// used for : GL00Convolution, rhs assembling, viscosity type = 4
// ========================================================================
void TimeNSParamsRHSGL00ConvolutionNuT4(double *in, double *out)
{
  // grad u
  out[0] = in[4];                // D1u1
  out[1] = in[5];                // D1u2
  out[2] = in[6];                // D2u1
  out[3] = in[7];                // D2u2

  // components of convoluted tensor
  out[4] = in[ 8];               // g_d\ast(D1u1*D1u1+D1u2*D1u2)
  out[5] = in[ 9];               // g_d\ast(D1u1*D1u2+D2u1*D2u2)
  out[6] = in[10];               // g_d\ast(D2u1*D2u1+D2u2*D2u2)

  // velocity
  out[7] = in[2];                // u1
  out[8] = in[3];                // u2

  // convoluted velocity
  out[9] = in[11];               //  g_d\ast u1
  out[10] = in[12];              //  g_d\ast u2

}


// ========================================================================
// used for assembling of term coming from the LES model
// GL00AuxProb and GL00Conv
// parameters used in TimeNSRHSLESModel
// ========================================================================
void TimeNSParamsRHSLES(double *in, double *out)
{
  //  solution of auxiliary problem
  out[0] = in[2];
  out[1] = in[3];
  out[2] = in[4];
}


// ========================================================================
// parameters:
// used for : GL00AuxProblem, viscosity type = 4
// ========================================================================
void TimeNSParamsGL00AuxProblemNuT4(double *in, double *out)
{

  // \nabla u
  out[0] = in[4];                // D1u1
  out[1] = in[5];                // D1u2
  out[2] = in[6];                // D2u1
  out[3] = in[7];                // D2u2

  //  solution of auxiliary problem
  out[4] = in[ 8];               // sol11
  out[5] = in[ 9];               // sol12 = sol21
  out[6] = in[10];               // sol22

  // solution
  out[7] = in[2];                // u1
  out[8] = in[3];                // u2

  // convolution of the solution
  out[9] = in[11];               // g_\delta \ast u1
  out[10] = in[12];              // g_\delta \ast u2
}


// ========================================================================
// parameters:
// used for : GL00AuxProblem
// ========================================================================
void TimeNSParamsGL00AuxProblemPaper2(double *in, double *out)
{
  // \nabla u
  out[0] = in[4];                // D1u1
  out[1] = in[5];                // D1u2
  out[2] = in[6];                // D2u1
  out[3] = in[7];                // D2u2

  //  solution of auxiliary problem
  out[4] = in[ 8];
  out[5] = in[ 9];
  out[6] = in[10];

  // les term with exact solution
  out[7] = in[11];               // (t11)_x
  out[8] = in[12];               // (t12)_x
  out[9] = in[13];               // (t12)_y
  out[10] = in[14];              // (t22)_y

}


// ========================================================================
// parameters: gradient(u1), gradient(u2)
// ========================================================================
void TimeNSParamsGrad(double *in, double *out)
{
  // cout << "GRAD" << endl;
  out[0] = in[4];                // D10(u1old)
  out[1] = in[5];                // D10(u2old)
  out[2] = in[6];                // D01(u1old)
  out[3] = in[7];                // D01(u2old)
  // cout << in[4] << " E " << in[5] << " " << in[6] << " " << in[7] << endl;
}


// ========================================================================
// used for VMS, assembling of rhs for small scale equation
// ========================================================================
void TimeNSParams_VMS_SmallRhs2D(double *in, double *out)
{
  // large scales
  out[0] = in[2];                // u1old
  out[1] = in[3];                // u2old
  out[2] = in[4];                // D1u1
  out[3] = in[5];                // D1u2
  out[4] = in[6];                // D2u1
  out[5] = in[7];                // D2u2

  // small scales
  out[6] = in[8];                // u1old
  out[7] = in[9];                // u2old
  out[8] = in[10];               // D1u1
  out[9] = in[11];               // D1u2
  out[10] = in[12];              // D2u1
  out[11] = in[13];              // D2u2

  // large pressure
  out[12] = in[14];              // p
}


// ========================================================================
// used for VMS, assembling of rhs for large scale equation
// ========================================================================
void TimeNSParams_VMS_LargeRhs2D(double *in, double *out)
{
  // large scales
  out[0] = in[2];                // u1old
  out[1] = in[3];                // u2old
  out[2] = in[4];                // D1u1
  out[3] = in[5];                // D1u2
  out[4] = in[6];                // D2u1
  out[5] = in[7];                // D2u2

  // small scales
  out[6] = in[8];                // u1old
  out[7] = in[9];                // u2old
  out[8] = in[10];               // D1u1
  out[9] = in[11];               // D1u2
  out[10] = in[12];              // D2u1
  out[11] = in[13];              // D2u2

  // small pressure
  out[12] = in[14];              // p
}


// ========================================================================
// used for VMS, assembling of matrix, variant 1
// ========================================================================
void TimeNSParams_NLGalerkin_VMS_1_2D(double *in, double *out)
{
  // large scales
  out[0] = in[2];                // u1old
  out[1] = in[3];                // u2old

  // small scales
  out[2] = in[4];                // u1current
  out[3] = in[5];                // u2current
}
// ========================================================================
// parameters: u1old, u2old, gradients; values of previous time steps
// defect correction type 2
// ========================================================================
void TimeNSParamsVelo_GradVeloOld2(double *in, double *out)
{
  out[0] = in[2];                // u1old
  out[1] = in[3];                // u2old

  out[2] = in[4];                // D1u1
  out[3] = in[5];                // D1u2
  out[4] = in[6];                // D2u1
  out[5] = in[7];                // D2u2

  out[6] = in[8];     //    u_1m11 
  out[7] = in[9];  // u_1m12
  out[8] = in[10]; // u_1m21
  out[9] = in[11]; // u_1m22
}

// ========================================================================
// parameters: x, y, u1old, u2old
// used for : SSMUM
// ========================================================================
void TimeNSParamsVeloPos(double *in, double *out)
{
  out[0] = in[0];                // x
  out[1] = in[1];                // y
  out[2] = in[2];                // u1old
  out[3] = in[3];                // u2old
}

// ======================================================================
// parameters u1old, u2old, gridv_x, gridv_y
// ======================================================================
void MovingTNSParams(double *in, double *out)
{
  out[0] = in[2] - in[4];
  out[1] = in[3] - in[5];

// cout << " out[0] " << in[4] << " out[1] " << in[4] <<endl;
}
// ======================================================================
// parameters u1old, u2old, gridv_x, gridv_y
// ======================================================================
void MovingTNSParams_Axial3D(double *in, double *out)
{
  out[0] = in[2] - in[4];
  out[1] = in[3] - in[5];
  out[2] = in[0];     // x value for axial symmetric

// cout<< "out[2]  " << out[2]<<endl;
}

// ======================================================================
// parameters u1old, u2old, gridv_x, gridv_y
// ======================================================================
void MovingTNSParams_Axial3D_HeatLine(double *in, double *out)
{
  out[0] = in[2]; 
  out[1] = in[3];
  out[2] = in[4]; 
  out[3] = in[5] - in[7];
  out[4] = in[6] - in[8]; 
  out[5] = in[9] - in[11]; 
  out[6] = in[10] - in[12]; 
  out[7] = in[0];  // x value for axial symmetric

// cout<< "out[0]  " << out[0]<<endl;
}



void TimeNSType2SUPG(double Mult, double *coeff, 
                double *param, double hK, 
                double **OrigValues, int *N_BaseFuncts,
                double ***LocMatrices, double **LocRhs)
{
  double **MatA, **MatM, **MatK;
  double **MatB1, **MatB2, **MatB1T, **MatB2T;
  double *Rhs1, *Rhs2;
  double *MatRowA, *MatRowM, *MatRowK, *MatRow1, *MatRow2;
  double *Orig0, *Orig1, *Orig2, *Orig3, *Orig4, *Orig5, *Orig6, *Orig7;
  double test00, test10, test01;
  double ansatz00, ansatz10, ansatz01, ansatz20, ansatz02;
  double c0, c1, c2, u1, u2, val;
  int N_U, N_P;

  MatA=LocMatrices[0];
  MatM=LocMatrices[1];
  MatK=LocMatrices[2];
  
  MatB1=LocMatrices[3];
  MatB2=LocMatrices[4];
  MatB1T=LocMatrices[5];
  MatB2T=LocMatrices[6];

  Rhs1=LocRhs[0];
  Rhs2=LocRhs[1];

  N_U=N_BaseFuncts[0];
  N_P=N_BaseFuncts[1];
  

  Orig0=OrigValues[0]; // u_x
  Orig1=OrigValues[1]; // u_y 
  Orig2=OrigValues[2]; // u 
  Orig3=OrigValues[3]; // u_xx
  Orig4=OrigValues[4]; // u_yy
  Orig5=OrigValues[5]; // p_x 
  Orig6=OrigValues[6]; // p_y
  Orig7=OrigValues[7]; // p

  c0=coeff[0];
  c1=coeff[1];
  c2=coeff[2];

  u1=param[0];
  u2=param[1];

  // stabilization parameters have to defined
  // for initial test its setted to delta0*hK*hK
  double delta=TDatabase::ParamDB->DELTA0*hK*hK;
  double ugrad;

  for(int i=0;i<N_U;i++)
  {
    MatRowA=MatA[i];
    MatRowM=MatM[i];
    MatRowK=MatK[i];
    
    test10=Orig0[i];
    test01=Orig1[i];
    test00=Orig2[i];

    ugrad= delta*(u1*test10 + u2*test01);

    Rhs1[i] += Mult*(test00 + ugrad)*c1;
    Rhs2[i] += Mult*(test00 + ugrad)*c2;

    for(int j=0;j<N_U;j++)
    {
      ansatz10=Orig0[j];
      ansatz01=Orig1[j];
      ansatz00=Orig2[j];
      ansatz20=Orig3[j];
      ansatz02=Orig4[j];

      // Galerkin terms
      val =c0*(test10*ansatz10+test01*ansatz01); // diffusion term
      val +=(u1*ansatz10 + u2*ansatz01)*test00; // nonlinear (convective term)
      val +=(-c0*(ansatz20+ansatz02) + (u1*ansatz10 + u2*ansatz01))*ugrad; // SUPG terms
      
      MatRowA[j] += Mult*val; // A block
      MatRowM[j] += Mult*ansatz00*test00;

      MatRowK[j] += Mult*ansatz00*ugrad;
    }

    MatRow1=MatB1T[i];
    MatRow2=MatB2T[i];
    
    for(int j=0;j<N_P;j++)
    {
      ansatz10=Orig5[j];
      ansatz01=Orig6[j];
      ansatz00=Orig7[j];

      val = -ansatz00*test10; // Galerkin term
      val += ansatz10*ugrad;
      MatRow1[j] += Mult*val;
      
      val = -ansatz00*test01; // term due to stabilization
      val += ansatz01*ugrad;
      MatRow2[j] += Mult*val;
    }
  }

  for(int i=0;i<N_P; i++)
  {
    MatRow1=MatB1[i];
    MatRow2=MatB2[i];

    test00=Orig7[i];
    for(int j=0;j<N_U;j++)
    {
      ansatz10=Orig0[j];
      ansatz01=Orig1[j];

      val = -Mult*test00*ansatz10;
      MatRow1[j] += val;
      
      val = -Mult*test00*ansatz01;
      MatRow2[j] += val;
    }
  }
}


void TimeNSType2NLSUPG(double Mult, double *coeff, 
                double *param, double hK, 
                double **OrigValues, int *N_BaseFuncts,
                double ***LocMatrices, double **LocRhs)
{
  double **MatA, **MatK, **MatB1T, **MatB2T;
  double *MatRowA, *MatRowK, *MatRow1, *MatRow2;
  double *Orig0, *Orig1, *Orig2, *Orig5, *Orig6, *Orig7;
  double test00, test10, test01, ansatz00, ansatz10, ansatz01; // ansatz20, ansatz02;
  double *Rhs1, *Rhs2;
  double c0, c1, c2, u1, u2, val, delta, ugrad;
  int N_U, N_P;

  MatA=LocMatrices[0];
  MatK=LocMatrices[1];
  MatB1T=LocMatrices[2];
  MatB2T=LocMatrices[3];


  Rhs1=LocRhs[0];
  Rhs2=LocRhs[1];

  N_U=N_BaseFuncts[0];
  N_P=N_BaseFuncts[1];
  

  Orig0=OrigValues[0]; // u_x
  Orig1=OrigValues[1]; // u_y 
  Orig2=OrigValues[2]; // u 
//  Orig3=OrigValues[3]; // u_xx
//  Orig4=OrigValues[4]; // u_yy
  Orig5=OrigValues[5]; // p_x 
  Orig6=OrigValues[6]; // p_y
  Orig7=OrigValues[7]; // p

  c0=coeff[0];
  c1=coeff[1];
  c2=coeff[2];

  u1=param[0];
  u2=param[1];
  
  if(c0<hK)
    delta=TDatabase::ParamDB->DELTA0*hK*hK;
  else 
    delta=TDatabase::ParamDB->DELTA1*hK*hK;

  for(int i=0;i<N_U;i++)
  {
    MatRowA=MatA[i];
    MatRowK=MatK[i];
    
    test10=Orig0[i]; 
    test01=Orig1[i];
    test00=Orig2[i];
    
    ugrad=delta*(u1*test10 + u2*test01);
    
    Rhs1[i] += Mult*ugrad*c1;
    Rhs2[i] += Mult*ugrad*c2;
    
    for(int j=0;j<N_U;j++)
    {
      ansatz10=Orig0[j];
      ansatz01=Orig1[j];
      ansatz00=Orig2[j];
//      ansatz20=Orig3[j];
//      ansatz02=Orig4[j];
      
      val =c0*(test10*ansatz10 + test01*ansatz01); // diffusion term
      val +=(u1*ansatz10+u2*ansatz01)*test00; // nonlinear term
      val +=(/*-c0*(ansatz20 + ansatz02) +*/ (u1*ansatz10 + u2*ansatz01))*ugrad; // SUPG terms
      
      MatRowA[j] += Mult*val;
      
      MatRowK[j] += Mult*ansatz00*ugrad;
    }
    
    MatRow1=MatB1T[i];
    MatRow2=MatB2T[i];
    for(int j=0;j<N_P;j++)
    {
      ansatz10=Orig5[j];
      ansatz01=Orig6[j];
      ansatz00=Orig7[j];
      
      val = -ansatz00*test10;
      val += ansatz10*ugrad;
      MatRow1[j] += Mult*val;
      
      val = -ansatz00*test01;
      val += ansatz01*ugrad;
      MatRow2[j] += Mult*val;
    }
  }
}

void TimeNSRHSSUPG(double Mult, double *coeff,
                double *param, double hK,
                double **OrigValues, int *N_BaseFuncts,
                double ***LocMatrices, double **LocRhs)
{
<<<<<<< HEAD
  double /**Rhs1, *Rhs2,*/ *Rhs3, *Rhs4;
  double *Orig0, *Orig1;//, *Orig2;
  double /*test00,*/ test10, test01;
=======
  double *Rhs3, *Rhs4;
  double *Orig0, *Orig1;  // *Orig2;
  double test10, test01;
>>>>>>> 75bbe9d7
  double u1, u2, c0, c1, c2, ugrad, delta;
  int N_U;
  
//   Rhs1=LocRhs[0];
//   Rhs2=LocRhs[1];
  Rhs3=LocRhs[0];
  Rhs4=LocRhs[1];

  N_U = N_BaseFuncts[0];
  
  Orig0=OrigValues[0]; // u_x
  Orig1=OrigValues[1]; // u_y 
<<<<<<< HEAD
  //Orig2=OrigValues[2]; // u 
=======
//  Orig2=OrigValues[2]; // u
>>>>>>> 75bbe9d7

  c0=coeff[0];
  c1=coeff[1];
  c2=coeff[2];

  u1=param[0];
  u2=param[1];
  
  if(c0<hK)
    delta=TDatabase::ParamDB->DELTA0*hK*hK;
  else 
    delta=TDatabase::ParamDB->DELTA1*hK*hK;

  for(int i=0;i<N_U;i++)
  {
    test10=Orig0[i]; 
    test01=Orig1[i];
<<<<<<< HEAD
    // test00=Orig2[i];
=======
//    test00=Orig2[i];
>>>>>>> 75bbe9d7
    
    ugrad=delta*(u1*test10 + u2*test01);
    /*
    Rhs1[i] += Mult*test00*c1;
    Rhs2[i] += Mult*test00*c2;*/
    
    Rhs3[i] += Mult*ugrad*c1;
    Rhs4[i] += Mult*ugrad*c2;
  }   
}

void TimeNSParams4(double *in, double *out)
{
  out[0] = in[2];                // u1old
  out[1] = in[3];                // u2old
  out[2] = in[4];                // u1, previous time
  out[3] = in[5];                // u2, previous time
}


void LocAssembleMass(double Mult, double *coeff,
                  double *param, double hK,
                  double **OrigValues, int *N_BaseFuncts,
                  double ***LocMatrices, double **LocRhs)
{
  double **MatrixM = LocMatrices[2];
  double *Rhs = LocRhs[0];
   
  int N_U = N_BaseFuncts[1];

  double *Orig0 = OrigValues[1]; // u

  double c1 = coeff[1]; // f1
  double c2 = coeff[2]; // f2

  int *sign = new int[N_U];
  for(int i=0;i<N_U;i++)
  {
    // here check whether signs should be inverted
    sign[i] = GetSignOfThisDOF(N_U,i); // in Darcy2DMixed.C
  }
  
  for(int i=0;i<N_U;i++)
  {
    double testx00 = sign[i]*Orig0[i];
    double testy00 = sign[i]*Orig0[N_U+i];
    
    Rhs[i] += Mult*( testx00*c1 + testy00*c2);
    
    for(int j=0;j<N_U;j++)
    {
      double ansatzx00 = sign[j]*Orig0[j];
      double ansatzy00 = sign[j]*Orig0[N_U+j];
   
      double val  = (testx00*ansatzx00 + testy00*ansatzy00);
      MatrixM[i][j] += Mult * val;
    }
  }  
  delete [] sign;
}


void LocAssembleTSOKESTYPE4(double Mult, double *coeff,
                  double *param, double hK,
                  double **OrigValues, int *N_BaseFuncts,
                  double ***LocMatrices, double **LocRhs)
{
  double **MatrixA11 = LocMatrices[0]; // sv
  double **MatrixA22 = LocMatrices[1];
  double **MatrixM   = LocMatrices[2]; // vv 
  // double **MatrixA11NL = LocMatrices[3]; // rectangular matrix
  // double **MatrixA22NL = LocMatrices[4]; // rectangular matrix
  
  double *Rhs = LocRhs[0];
  
  int scalar_nbf = N_BaseFuncts[0]; // nbasis for V_h
  int vector_nbf = N_BaseFuncts[1]; // nbasis for BDM
  
  double *Orig0  = OrigValues[0]; // u_x
  double *Orig1  = OrigValues[1]; // u_y
  // double *Orig2  = OrigValues[2]; // u
  double *OrigV0 = OrigValues[3]; // p

  double nu = coeff[0];  // nu
  double f1 = coeff[1];  // f1
  double f2 = coeff[2];  // f2

  double u1 = param[0];  // u1old
  double u2 = param[1];  // u2old

  double ansatz10, ansatz01;
  double test10, test01, val;
  
  for(int i=0;i<scalar_nbf; i++)
  {
    test10 = Orig0[i];
    test01 = Orig1[i];    

    for(int j=0;j<scalar_nbf;j++)
    {
      ansatz10 = Orig0[j];
      ansatz01 = Orig1[j];      

      val  = nu*(test10*ansatz10+test01*ansatz01);
      MatrixA11[i][j] += Mult * val;
      
      MatrixA22[i][j] += Mult * val;
    }
  }
  
  std::vector<int> sign(vector_nbf);
  for(int i=0;i<vector_nbf;i++)
    sign[i] = GetSignOfThisDOF(vector_nbf, i);
  
  double testx00, testy00;
  for(int i=0; i<vector_nbf; i++)
  {
    testx00 = sign[i] * OrigV0[i];
    testy00 = sign[i] * OrigV0[vector_nbf+i];
    
    // assmeble rhs 
    Rhs[i] += Mult*( testx00*f1 + testy00*f2);
    
    // mass matrix
    for(int j=0; j<vector_nbf; j++)
    {
      double ansatzx00 = sign[j]*OrigV0[j];
      double ansatzy00 = sign[j]*OrigV0[j+vector_nbf];
      
      val = testx00*ansatzx00 + testy00*ansatzy00;
      MatrixM[i][j] += Mult*val;
    }
  }  
}
void LocAssembleNSTYPE4(double Mult, double *coeff,
                  double *param, double hK,
                  double **OrigValues, int *N_BaseFuncts,
                  double ***LocMatrices, double **LocRhs)
{
  double **MatrixA11 = LocMatrices[0]; // sv
  double **MatrixA22 = LocMatrices[1];
  double **MatrixM   = LocMatrices[2]; // vv 
  double **MatrixA11NL = LocMatrices[3]; // rectangular matrix
  double **MatrixA22NL = LocMatrices[4]; // rectangular matrix
  
  double *Rhs = LocRhs[0];
  
  int scalar_nbf = N_BaseFuncts[0]; // nbasis for V_h
  int vector_nbf = N_BaseFuncts[1]; // nbasis for BDM
  
  double *Orig0  = OrigValues[0]; // u_x
  double *Orig1  = OrigValues[1]; // u_y
  // double *Orig2  = OrigValues[2]; // u
  double *OrigV0 = OrigValues[3]; // p

  double nu = coeff[0];  // nu
  double f1 = coeff[1];  // f1
  double f2 = coeff[2];  // f2

  double u1 = param[0];  // u1old
  double u2 = param[1];  // u2old

  double ansatz10, ansatz01;
  double test10, test01, val;
  
  for(int i=0;i<scalar_nbf; i++)
  {
    test10 = Orig0[i];
    test01 = Orig1[i];    

    for(int j=0;j<scalar_nbf;j++)
    {
      ansatz10 = Orig0[j];
      ansatz01 = Orig1[j];      

      val  = nu*(test10*ansatz10+test01*ansatz01);
      MatrixA11[i][j] += Mult * val;
      
      MatrixA22[i][j] += Mult * val;
    }
  }
  
  std::vector<int> sign(vector_nbf);
  for(int i=0;i<vector_nbf;i++)
    sign[i] = GetSignOfThisDOF(vector_nbf, i);
  
  double testx00, testy00;
  for(int i=0; i<vector_nbf; i++)
  {
    testx00 = sign[i] * OrigV0[i];
    testy00 = sign[i] * OrigV0[vector_nbf+i];
    
    // assmeble rhs 
    Rhs[i] += Mult*( testx00*f1 + testy00*f2);
    
    // mass matrix
    for(int j=0; j<vector_nbf; j++)
    {
      double ansatzx00 = sign[j]*OrigV0[j];
      double ansatzy00 = sign[j]*OrigV0[j+vector_nbf];
      
      val = testx00*ansatzx00 + testy00*ansatzy00;
      MatrixM[i][j] += Mult*val;
    }
    
    // assembling of modified nonlinear term
    for(int j=0; j<scalar_nbf; j++)
    {
      ansatz10 = Orig0[j];
      ansatz01 = Orig1[j];
      val = (u1*ansatz10 + u2*ansatz01)*testx00;
      MatrixA11NL[i][j] += Mult * val;
      
      val = (u1*ansatz10 + u2*ansatz01)*testy00;
      MatrixA22NL[i][j] += Mult * val;
    }
  }  
}

void LocAssembleNLNSTYPE4(double Mult, double *coeff,
                  double *param, double hK,
                  double **OrigValues, int *N_BaseFuncts,
                  double ***LocMatrices, double **LocRhs)
{
  double **MatrixA11 = LocMatrices[0]; // sv
  double **MatrixA22 = LocMatrices[1];
  double **MatrixA11NL = LocMatrices[2]; // rectangular matrix
  double **MatrixA22NL = LocMatrices[3]; // rectangular matrix
  
  int scalar_nbf = N_BaseFuncts[0]; // nbasis for V_h
  int vector_nbf = N_BaseFuncts[1]; // nbasis for BDM
  
  double *Orig0  = OrigValues[0]; // u_x
  double *Orig1  = OrigValues[1]; // u_y
  double *OrigV0 = OrigValues[3]; // 

  double nu = coeff[0];  // nu

  double u1 = param[0];  // u1old
  double u2 = param[1];  // u2old

  double ansatz10, ansatz01;
  double test10, test01, val;
  
  for(int i=0;i<scalar_nbf; i++)
  {
    test10 = Orig0[i];
    test01 = Orig1[i];    

    for(int j=0;j<scalar_nbf;j++)
    {
      ansatz10 = Orig0[j];
      ansatz01 = Orig1[j];      

      val  = nu*(test10*ansatz10+test01*ansatz01);
      MatrixA11[i][j] += Mult * val;
      
      MatrixA22[i][j] += Mult * val;
    }
  }
  
  std::vector<int> sign(vector_nbf);
  for(int i=0;i<vector_nbf;i++)
    sign[i] = GetSignOfThisDOF(vector_nbf, i);
  
  double testx00, testy00;
  for(int i=0; i<vector_nbf; i++)
  {
    testx00 = sign[i] * OrigV0[i];
    testy00 = sign[i] * OrigV0[vector_nbf+i];
    
    // assembling of modified nonlinear term
    for(int j=0; j<scalar_nbf; j++)
    {
      ansatz10 = Orig0[j];
      ansatz01 = Orig1[j];
      val = (u1*ansatz10 + u2*ansatz01)*testx00;
      MatrixA11NL[i][j] += Mult * val;
      
      val = (u1*ansatz10 + u2*ansatz01)*testy00;
      MatrixA22NL[i][j] += Mult * val;
    }
  }
  
}<|MERGE_RESOLUTION|>--- conflicted
+++ resolved
@@ -2114,7 +2114,6 @@
 double *param, double hK,
 double **OrigValues, int *N_BaseFuncts,
 double ***LocMatrices, double **LocRhs)
-<<<<<<< HEAD
 {  
   double **MatrixA11 = LocMatrices[0];
   double **MatrixA12 = LocMatrices[1];
@@ -2125,33 +2124,6 @@
   double **MatrixB2 = LocMatrices[6];
   double **MatrixB1T = LocMatrices[7];
   double **MatrixB2T = LocMatrices[8];
-=======
-{
-  double **MatrixA11, **MatrixA22; // **MatrixA21, **MatrixA12;
-  double **MatrixM11;
-  double **MatrixB1, **MatrixB2;
-  double **MatrixB1T, **MatrixB2T;
-  double *Rhs1, *Rhs2, val;
-  double *Matrix11Row, *Matrix22Row;
-  double *MatrixM11Row;
-  double *MatrixRow1, *MatrixRow2;
-  double ansatz00, ansatz10, ansatz01;
-  double test00, test10, test01;
-  double *Orig0, *Orig1, *Orig2, *Orig3;
-  int i,j, N_U, N_P;
-  double c0, c1, c2;
-  double u1, u2;
-
-  MatrixA11 = LocMatrices[0];
-//  MatrixA12 = LocMatrices[1];
-//  MatrixA21 = LocMatrices[2];
-  MatrixA22 = LocMatrices[3];
-  MatrixM11 = LocMatrices[4];
-  MatrixB1 = LocMatrices[5];
-  MatrixB2 = LocMatrices[6];
-  MatrixB1T = LocMatrices[7];
-  MatrixB2T = LocMatrices[8];
->>>>>>> 75bbe9d7
 
   double *Rhs1 = LocRhs[0];
   double *Rhs2 = LocRhs[1];
@@ -6132,15 +6104,9 @@
                 double **OrigValues, int *N_BaseFuncts,
                 double ***LocMatrices, double **LocRhs)
 {
-<<<<<<< HEAD
-  double /**Rhs1, *Rhs2,*/ *Rhs3, *Rhs4;
-  double *Orig0, *Orig1;//, *Orig2;
-  double /*test00,*/ test10, test01;
-=======
   double *Rhs3, *Rhs4;
   double *Orig0, *Orig1;  // *Orig2;
   double test10, test01;
->>>>>>> 75bbe9d7
   double u1, u2, c0, c1, c2, ugrad, delta;
   int N_U;
   
@@ -6153,11 +6119,7 @@
   
   Orig0=OrigValues[0]; // u_x
   Orig1=OrigValues[1]; // u_y 
-<<<<<<< HEAD
-  //Orig2=OrigValues[2]; // u 
-=======
 //  Orig2=OrigValues[2]; // u
->>>>>>> 75bbe9d7
 
   c0=coeff[0];
   c1=coeff[1];
@@ -6175,11 +6137,7 @@
   {
     test10=Orig0[i]; 
     test01=Orig1[i];
-<<<<<<< HEAD
-    // test00=Orig2[i];
-=======
 //    test00=Orig2[i];
->>>>>>> 75bbe9d7
     
     ugrad=delta*(u1*test10 + u2*test01);
     /*
