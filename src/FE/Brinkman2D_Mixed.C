// ======================================================================
// @(#)Brinkman2D_Mixed.C        1.3 06/27/00
//
// common declaration for all Brinkman problems
//
// -nu \Delta (u1,u2) + \nabla p + K (u1,u2) = (f1,f2)
// \nabla \dcot (u1,u2) = g
//resp.
// -nu_eff \Delta (u1,u2) + \nabla p + nu/K (u1,u2) = (f1,f2)
// \nabla \dcot (u1,u2) = g
// ======================================================================
//#include <Convolution.h>
#include <Database.h>
#include <Brinkman2D_Mixed.h>

// ======================================================================
// Type 4, Standard Galerkin for Brinkman in [p div u] formulation
// Matrix Type:
// A11 0   B1^T
// 0   A22 B2^T
// B1  B2  0
// ======================================================================

// ======================================================================
// Type 1, Standard Galerkin for Brinkman in [p div v] formulation
// ======================================================================
void BrinkmanType1Galerkin(double Mult, double *coeff,
                           double *param, double hK,
                           double **OrigValues, int *N_BaseFuncts,
                           double ***LocMatrices, double **LocRhs)
{
    double ansatz00, ansatz10, ansatz01;    // ansatz functions
    double test00, test10, test01;          // test functions
    
    double ** MatrixA11 = LocMatrices[0];
    //double ** MatrixA12 = LocMatrices[1];
    //double ** MatrixA21 = LocMatrices[2];
    double ** MatrixA22 = LocMatrices[3];
    //double ** MatrixC = LocMatrices[4];
    double ** MatrixB1 = LocMatrices[5];
    double ** MatrixB2 = LocMatrices[6];
    double ** MatrixB1T = LocMatrices[7];
    double ** MatrixB2T = LocMatrices[8];
    
    double * Rhs_u1 = LocRhs[0];            // f_u1
    double * Rhs_u2 = LocRhs[1];            // f_u2
    // double * Rhs_p = LocRhs[2];          // g_q
    
    int N_U = N_BaseFuncts[0];              // number of basis functions for the velocity space
    int N_P = N_BaseFuncts[1];              // number of basis functions for the pressure space
    
    // values of fe functions at quadrature points: Origvalues = f(uk,vk) (Gauß-quadrature: \int f(u,v) = sum wk * f(uk,vk) at Gauß points)
    // Mult is the quadrature weight (wk)
    double *Orig0 = OrigValues[0];          // u_x
    double *Orig1 = OrigValues[1];          // u_y
    double *Orig2 = OrigValues[2];          // u
    double *Orig3 = OrigValues[3];          // p
    
    // values defined in the example
    double c0 = coeff[0];                   // nu bzw eps (viscosity)
    double c1 = coeff[1];                   // f1
    double c2 = coeff[2];                   // f2
    double c3 = coeff[3];                   // f3 (the rhs of incompressibility constraint)
    double nu = coeff[4];                   // viscosity
    double nu_eff = coeff[5];               // effective viscosity
    double K = coeff[6];                    // permeability
    
    double val;
    for(int i=0;i<N_U;i++)
    {
        test10 = Orig0[i];
        test01 = Orig1[i];
        test00 = Orig2[i];
        
        Rhs_u1[i] += Mult*test00*c1;
        Rhs_u2[i] += Mult*test00*c2;
        
        for(int j=0;j<N_U;j++)
        {
            double ansatz10 = Orig0[j]; // ansatz functions
            double ansatz01 = Orig1[j];
            double ansatz00 = Orig2[j];
            
            val  = nu_eff*(test10*ansatz10+test01*ansatz01);      // nu*(v_x*u_x + v_y*u_y)
            val += (nu/K)*(ansatz00*test00);                            // K*(u * v)
            MatrixA11[i][j] += Mult * val;
            
            val  = nu_eff*(test10*ansatz10+test01*ansatz01);      // nu*(v_x*u_x + v_y*u_y)
            val += (nu/K)*(ansatz00*test00);                       // K*(u * v)
            MatrixA22[i][j] += Mult * val;
        }                            // endfor j
        
        for(int j=0;j<N_P;j++)
        {
            ansatz00 = Orig3[j];
            
            val = -Mult*ansatz00*test10;                      // -Mult* p*v_x
            MatrixB1T[i][j] += val;
            
            val = -Mult*ansatz00*test01;                      // -Mult*p*v_y
            MatrixB2T[i][j] += val;
        }
    }                              // endfor i
    
    for(int i=0;i<N_P;i++)
    {
        test00 = Orig3[i];
        
        for(int j=0;j<N_U;j++)
        {
            ansatz10 = Orig0[j];
            ansatz01 = Orig1[j];
            
            val = Mult*test00*ansatz10;                       // Mult*q*u_x
            MatrixB1[i][j] += val;
            
            val = Mult*test00*ansatz01;                       // Mult*q*u_y
            MatrixB2[i][j] += val;
        }                            // endfor j
        
        //for MatrixC: loop over U_P here
    }                                // endfor i
}

// ======================================================================
// Type 1b, Standard Galerkin for Scaled Brinkman in [p div v] formulation
// ======================================================================
void BrinkmanType1bGalerkin(double Mult, double *coeff,
                            double *param, double hK,
                            double **OrigValues, int *N_BaseFuncts,
                            double ***LocMatrices, double **LocRhs)
{
    double ansatz00, ansatz10, ansatz01;    // ansatz functions
    double test00, test10, test01;          // test functions
    
    double ** MatrixA11 = LocMatrices[0];
    //double ** MatrixA12 = LocMatrices[1];
    //double ** MatrixA21 = LocMatrices[2];
    double ** MatrixA22 = LocMatrices[3];
    //double ** MatrixC = LocMatrices[4];
    double ** MatrixB1 = LocMatrices[5];
    double ** MatrixB2 = LocMatrices[6];
    double ** MatrixB1T = LocMatrices[7];
    double ** MatrixB2T = LocMatrices[8];
    
    double * Rhs_u1 = LocRhs[0];            // f_u1
    double * Rhs_u2 = LocRhs[1];            // f_u2
    // double * Rhs_p = LocRhs[2];          // g_q
    
    int N_U = N_BaseFuncts[0];              // number of basis functions for the velocity space
    int N_P = N_BaseFuncts[1];              // number of basis functions for the pressure space
    
    // values of fe functions at quadrature points: Origvalues = f(uk,vk) (Gauß-quadrature: \int f(u,v) = sum wk * f(uk,vk) at Gauß points)
    // Mult is the quadrature weight (wk)
    double *Orig0 = OrigValues[0];          // u_x
    double *Orig1 = OrigValues[1];          // u_y
    double *Orig2 = OrigValues[2];          // u
    double *Orig3 = OrigValues[3];          // p
    
    // values defined in the example
    double c0 = coeff[0];                   // nu bzw eps (viscosity)
    double c1 = coeff[1];                   // f1
    double c2 = coeff[2];                   // f2
    double c3 = coeff[3];                   // f3 (the rhs of incompressibility constraint)
    double nu = coeff[4];                   // viscosity
    double nu_eff = coeff[5];               // effective viscosity
    double K = coeff[6];                    // permeability
    
    double val;
    for(int i=0;i<N_U;i++)
    {
        test10 = Orig0[i];
        test01 = Orig1[i];
        test00 = Orig2[i];
        
        Rhs_u1[i] += Mult*test00*c1;
        Rhs_u2[i] += Mult*test00*c2;
        
        for(int j=0;j<N_U;j++)
        {
            double ansatz10 = Orig0[j]; // ansatz functions
            double ansatz01 = Orig1[j];
            double ansatz00 = Orig2[j];
            
            val  = nu_eff*(test10*ansatz10+test01*ansatz01);      // nu*(v_x*u_x + v_y*u_y)
            val += (nu/K) *(ansatz00*test00);                       // K*(u * v)
            MatrixA11[i][j] += Mult * val;
            
            val  = nu_eff*(test10*ansatz10+test01*ansatz01);      // nu*(v_x*u_x + v_y*u_y)
            val += (nu/K)*(ansatz00*test00);                       // K*(u * v)
            MatrixA22[i][j] += Mult * val;
        }                            // endfor j
        
        for(int j=0;j<N_P;j++)
        {
            ansatz00 = Orig3[j];
            
            val = -Mult*ansatz00*test10;                      // -Mult* p*v_x
            MatrixB1T[i][j] += val;
            
            val = -Mult*ansatz00*test01;                      // -Mult*p*v_y
            MatrixB2T[i][j] += val;
        }
    }                              // endfor i
    
    for(int i=0;i<N_P;i++)
    {
        test00 = Orig3[i];
        
        for(int j=0;j<N_U;j++)
        {
            ansatz10 = Orig0[j];
            ansatz01 = Orig1[j];
            
            val = Mult*test00*ansatz10;                       // Mult*q*u_x
            MatrixB1[i][j] += val;
            
            val = Mult*test00*ansatz01;                       // Mult*q*u_y
            MatrixB2[i][j] += val;
        }                            // endfor j
        
        //for MatrixC: loop over U_P here
    }                                // endfor i
}

// ======================================================================
// Type 2, Standard Galerkin for Brinkman in [u gradq] formulation (macht nicht wirklich Sinn!!!!!!)
// ======================================================================
void BrinkmanType2Galerkin(double Mult, double *coeff,
                           double *param, double hK,
                           double **OrigValues, int *N_BaseFuncts,
                           double ***LocMatrices, double **LocRhs)
{
<<<<<<< HEAD
    double **MatrixA11, **MatrixA22; // **MatrixA21, **MatrixA12;
    double **MatrixB1, **MatrixB2;
    double **MatrixB1T, **MatrixB2T;
    double *Rhs1, *Rhs2, val;
    double *Matrix11Row, *Matrix22Row; // *Matrix21Row, *Matrix12Row;
    double *MatrixRow1, *MatrixRow2;
    double ansatz00, ansatz10, ansatz01;
    double test00, test10, test01;
    double *Orig0, *Orig1, *Orig2, *Orig4, *Orig5; // *Orig3;
    int i,j,N_U, N_P;
    double c0, c1, c2;
    
    MatrixA11 = LocMatrices[0];
//    MatrixA12 = LocMatrices[1];
//    MatrixA21 = LocMatrices[2];
    MatrixA22 = LocMatrices[3];
=======
    double **MatrixA11 = LocMatrices[0];
    double **MatrixA12 = LocMatrices[1];
    double **MatrixA21 = LocMatrices[2];
    double **MatrixA22 = LocMatrices[3];
>>>>>>> bc4899c7
    ////int offset = TDatabase::ParamDB->NSTYPE == 14 ? 1 : 0;
    //double ** MatrixC = LocMatrices[4];
    int offset = 1;
    double **MatrixB1 = LocMatrices[4+offset];
    double **MatrixB2 = LocMatrices[5+offset];
    double **MatrixB1T = LocMatrices[6+offset];
    double **MatrixB2T = LocMatrices[7+offset];
    
    double *Rhs1 = LocRhs[0];                       // f1
    double *Rhs2 = LocRhs[1];                       // f2
    // double *Rhs_p = LocRhs[2];                   // g_q
    
    int N_U = N_BaseFuncts[0];
    int N_P = N_BaseFuncts[1];
    
<<<<<<< HEAD
    Orig0 = OrigValues[0];         // u_x
    Orig1 = OrigValues[1];         // u_y
    Orig2 = OrigValues[2];         // u
//    Orig3 = OrigValues[3];         // p
    Orig4 = OrigValues[4];         // p_x   MUSS NOCH DEFINIERT WERDEN !!!...eventuell
    Orig5 = OrigValues[5];         // p_y   MUSS NOCH DEFINIERT WERDEN!!!...eventuell
=======
    double *Orig0 = OrigValues[0];         // u_x
    double *Orig1 = OrigValues[1];         // u_y
    double *Orig2 = OrigValues[2];         // u
    double *Orig3 = OrigValues[3];         // p
    double *Orig4 = OrigValues[4];         // p_x   MUSS NOCH DEFINIERT WERDEN !!!...eventuell
    double *Orig5 = OrigValues[5];         // p_y   MUSS NOCH DEFINIERT WERDEN!!!...eventuell
>>>>>>> bc4899c7
    
    double c0 = coeff[0];                   // nu
    double c1 = coeff[1];                   // f1
    double c2 = coeff[2];                   // f2
    double c3 = coeff[3];                   // f3 (the rhs of incompressibility constraint)
    double nu = coeff[4];                   // viscosity
    double nu_eff = coeff[5];               // effective viscosity
    double K = coeff[6];                    // permeability
    
    double val;
    double ansatz00, ansatz10, ansatz01;
    double test00, test10, test01;
    
    for(int i=0;i<N_U;i++)
    {
<<<<<<< HEAD
        //cout << 'Halloooo';
        //throw('ajh');
        
        Matrix11Row = MatrixA11[i];
//        Matrix12Row = MatrixA12[i];
//        Matrix21Row = MatrixA21[i];
        Matrix22Row = MatrixA22[i];
=======
        double *Matrix11Row = MatrixA11[i];
        // double *Matrix12Row = MatrixA12[i];
        // double *Matrix21Row = MatrixA21[i];
        double *Matrix22Row = MatrixA22[i];
>>>>>>> bc4899c7
        
        test10 = Orig0[i];
        test01 = Orig1[i];
        test00 = Orig2[i];
        
        Rhs1[i] += Mult*test00*c1;
        Rhs2[i] += Mult*test00*c2;
        
        for(int j=0;j<N_U;j++)
        {
            ansatz10 = Orig0[j];
            ansatz01 = Orig1[j];
            ansatz00 = Orig2[j];
            
            val  = nu_eff*(test10*ansatz10+test01*ansatz01);
            val += (nu/K)* (ansatz00*test00);
            Matrix11Row[j] += Mult * val;
            
            // val  = 0;
            // Matrix12Row[j] += Mult * val;
            
            // val  = 0;
            // Matrix21Row[j] += Mult * val;
            
            val  = nu_eff*(test10*ansatz10+test01*ansatz01);
            val += (nu/K) *(ansatz00*test00);
            Matrix22Row[j] += Mult * val;
        }
        
        double *MatrixRow1 = MatrixB1T[i];
        double *MatrixRow2 = MatrixB2T[i];
        
        for(int j=0;j<N_P;j++)
        {
            ansatz10 = Orig4[j];
            ansatz01 = Orig5[j];
            
            val = Mult*ansatz10*test00;        // p_x*v
            MatrixRow1[j] += val;
            
            val = Mult*ansatz01*test00;        // p_y*v
            MatrixRow2[j] += val;
        }
    }
    
    for(int i=0;i<N_P;i++)
    {
        double *MatrixRow1 = MatrixB1[i];
        double *MatrixRow2 = MatrixB2[i];
        
        test10 = Orig4[i];
        test01 = Orig5[i];
        
        for(int j=0;j<N_U;j++)
        {
            ansatz00 = Orig2[j];
            
            val = -Mult*ansatz00*test10;
            MatrixRow1[j] += val;
            
            val = -Mult*ansatz00*test01;
            MatrixRow2[j] += val;
        }
    }
}

// ======================================================================
// Brinkman Problem with PSPG Stabilization (only P1/P1)
// assume Delta u = Delta v = 0
// according to Hannukainen: Computations with Finite element methods for the Brinkman Problem (2011)
// ======================================================================

void BrinkmanType1GalerkinResidualStab(double Mult, double *coeff,
                                       double *param, double hK,
                                       double **OrigValues, int *N_BaseFuncts,
                                       double ***LocMatrices, double **LocRhs)
{
    double ansatz00, ansatz10, ansatz01;    // ansatz functions
    double test00, test10, test01;          // test functions
    
    double ** MatrixA11 = LocMatrices[0];
    //double ** MatrixA12 = LocMatrices[1];
    //double ** MatrixA21 = LocMatrices[2];
    double ** MatrixA22 = LocMatrices[3];
    double ** MatrixC = LocMatrices[4];     //stabilization
    double ** MatrixB1 = LocMatrices[5];
    double ** MatrixB2 = LocMatrices[6];
    double ** MatrixB1T = LocMatrices[7];
    double ** MatrixB2T = LocMatrices[8];
    
    double * Rhs_u1 = LocRhs[0];            // f_u1
    double * Rhs_u2 = LocRhs[1];            // f_u2
    double * Rhs_p = LocRhs[2];             // g_q bzw f_q
    
    int N_U = N_BaseFuncts[0];              // number of basis functions for the velocity space
    int N_P = N_BaseFuncts[1];              // number of basis functions for the pressure space
    
    // values of fe functions at quadrature points: Origvalues = f(uk,vk) (Gauß-quadrature: \int f(u,v) = sum wk * f(uk,vk) at Gauß points)
    // Mult is the quadrature weight (wk)
    double *Orig0 = OrigValues[0];          // u_x
    double *Orig1 = OrigValues[1];          // u_y
    double *Orig2 = OrigValues[2];          // u
    double *Orig3 = OrigValues[3];          // p
    double *Orig4 = OrigValues[4];          // p_x
    double *Orig5 = OrigValues[5];          // p_y
    
    // values defined in the example
    double c0 = coeff[0];                   // t^2
    double c1 = coeff[1];                   // f1
    double c2 = coeff[2];                   // f2
<<<<<<< HEAD
//    double c3 = coeff[3];
    double K = 1.;
    double alpha = 0.4;//1.;
=======
    double c3 = coeff[3];                   // f3 (the rhs of incompressibility constraint)
    double nu = coeff[4];                   //viscosity
    double nu_eff = coeff[5];               // effective viscosity
    double K = coeff[6];                    // permeability
    double alpha = 0.4;
>>>>>>> bc4899c7
    double PSPGStab = alpha*(hK*hK)/(c0+hK*hK); //stabilization = (hK*hK)/(c0*c0+hK*hK) ///warum negativ, wenn positiv geht es schief-NOCHMAL TESTEN
    
    double val;
    for(int i=0;i<N_U;i++)
    {
        test10 = Orig0[i];
        test01 = Orig1[i];
        test00 = Orig2[i];
        
        Rhs_u1[i] += Mult*test00*c1;
        Rhs_u2[i] += Mult*test00*c2;
        Rhs_u1[i] += Mult* PSPGStab * test00 * c1;
        Rhs_u2[i] += Mult* PSPGStab * test00 * c2;
        
        for(int j=0;j<N_U;j++)
        {
            ansatz10 = Orig0[j];
            ansatz01 = Orig1[j];
            ansatz00 = Orig2[j];
            
            val  = c0*(test10*ansatz10+test01*ansatz01);        // t^2*(v_x*u_x + v_y*u_x)
            val += (ansatz00*test00);                           // (u * v)
            val += PSPGStab*(ansatz00*test00);                  // stabilization
            MatrixA11[i][j] += Mult * val;
            
            // val  = 0;
            // Matrix12Row[j] += Mult * val;
            
            // val  = 0;
            // Matrix21Row[j] += Mult * val;
            
            val  = c0*(test10*ansatz10+test01*ansatz01);        // t^2*(v_x*u_x + v_y*u_x)
            val += (ansatz00*test00);                           // (u * v)
            val += PSPGStab*(ansatz00*test00);                  // stabilization
            MatrixA22[i][j] += Mult * val;
        }                            // endfor j
        
        for(int j=0;j<N_P;j++)
        {
            ansatz00 = Orig3[j];
            ansatz10 = Orig4[j];
            ansatz01 = Orig5[j];
            
            val = -ansatz00*test10;                             // -Mult* p*v_x
            val-= PSPGStab*(ansatz00*test10);                   // stabilization
            
            MatrixB1T[i][j] += Mult * val;
            
            val = -ansatz00*test01;                             // -Mult*p*v_y
            val-= PSPGStab*(ansatz00*test01);                   // stabilization
            
            MatrixB2T[i][j] += Mult * val;
        }
    }                              // endfor i
    
    for(int i=0;i<N_P;i++)
    {
        test00 = Orig3[i];
        test10 = Orig4[i];
        test01 = Orig5[i];
        
        Rhs_p[i] += Mult*PSPGStab*test10*c1;                    // stabilization
        Rhs_p[i] += Mult*PSPGStab*test01*c2;                    // stabilization
        
        for(int j=0;j<N_U;j++)
        {
            ansatz00 = Orig2[j];
            ansatz10 = Orig0[j];
            ansatz01 = Orig1[j];
            
            val = test00*ansatz10;                              // -Mult*q*u_x
            val-= PSPGStab * (test00*ansatz10);                 // stabilization
            MatrixB1[i][j] += Mult * val;
            
            val = test00*ansatz01;                              // -Mult*q*u_y
            val-= PSPGStab * (test00*ansatz01);                 // stabilization
            MatrixB2[i][j] += Mult * val;
        }                            // endfor j
        
        //for MatrixC: loop over N_P here
        
        for(int j=0;j<N_P;j++)
        {
            ansatz00 = Orig3[j];
            ansatz10 = Orig4[j];
            ansatz01 = Orig5[j];
            
            val = PSPGStab*(ansatz10*test10);               // stabilization
            MatrixC[i][j] += Mult * val;
            
            val= PSPGStab *(ansatz01*test01);               // stabilization
            MatrixC[i][j] += Mult * val;
        }
    }
}

// ======================================================================
// Brinkman Problem with PSPG Stabilization (for P2/P2)
// takes into account Delta u and Delta v
// according to Hannukainen:Computations with finite element methods for the Brinkman Problem (2011)
// ======================================================================

void BrinkmanType1GalerkinResidualStab2(double Mult, double *coeff,
                                        double *param, double hK,
                                        double **OrigValues, int *N_BaseFuncts,
                                        double ***LocMatrices, double **LocRhs)
{
    double ansatz00, ansatz10, ansatz01, ansatz20, ansatz02;    // ansatz functions
    double test00, test10, test01, test20, test02;              // test functions
    
    double ** MatrixA11 = LocMatrices[0];
    double ** MatrixA12 = LocMatrices[1];                       // stabilization P2/P2
    double ** MatrixA21 = LocMatrices[2];                       // stabilization P2/P2
    double ** MatrixA22 = LocMatrices[3];
    double ** MatrixC   = LocMatrices[4];                       //stabilization P1/P1
    double ** MatrixB1  = LocMatrices[5];
    double ** MatrixB2  = LocMatrices[6];
    double ** MatrixB1T = LocMatrices[7];
    double ** MatrixB2T = LocMatrices[8];
    
    double * Rhs_u1 = LocRhs[0];            // f_u1         (rhs tested with v1)
    double * Rhs_u2 = LocRhs[1];            // f_u2         (rhs tested with v2)
    double * Rhs_p  = LocRhs[2];            // g_q resp. f_q  (rhs tested with q)
    
    int N_U = N_BaseFuncts[0];              // number of basis functions for the velocity space (both for u1 and u2)
    int N_P = N_BaseFuncts[1];              // number of basis functions for the pressure space
    
    // values of fe functions at quadrature points: Origvalues = f(uk,vk) (Gauß-quadrature: \int f(u,v) = sum wk * f(uk,vk) at Gauß points)
    // Mult is the quadrature weight (wk)
    double *Orig0 = OrigValues[0];          // u_x
    double *Orig1 = OrigValues[1];          // u_y
    double *Orig2 = OrigValues[2];          // u
    double *Orig3 = OrigValues[3];          // p
    double *Orig4 = OrigValues[4];          // p_x
    double *Orig5 = OrigValues[5];          // p_y
    double *Orig6 = OrigValues[6];          // u_xx
    double *Orig7 = OrigValues[7];          // u_yy
    
    // values defined in the example
    double c0 = coeff[0];                           // t^2= eps(:=1/Re) ; Re can be set in brinkman2d.dat
    double c1 = coeff[1];                           // f1
    double c2 = coeff[2];                           // f2
<<<<<<< HEAD
//    double c3 = coeff[3];                           // f3 (the rhs of incompressibility constraint)
    double K = 1.;                                  // Permeability
    double alpha = 0.01;                            // PSPG Stabilization Parameter
=======
    double c3 = coeff[3];                           // f3 (the rhs of incompressibility constraint)
    double nu = coeff[4];
    double nu_eff = coeff[5];
    double K = coeff[6];                          // viscosity/permeability
    double alpha = 6;//0.01;                            // PSPG Stabilization Parameter
>>>>>>> bc4899c7
    double PSPGStab = -alpha*(hK*hK)/(c0*c0+hK*hK); //stabilization = (hK*hK)/(c0*c0+hK*hK)
    
    double val;
    for(int i=0;i<N_U;i++)
    {
        test10 = Orig0[i];
        test01 = Orig1[i];
        test00 = Orig2[i];
        test20 = Orig6[i];
        test02 = Orig7[i];
        
        Rhs_u1[i] += Mult*test00*c1;
        Rhs_u2[i] += Mult*test00*c2;
        Rhs_u1[i] += Mult* PSPGStab * test00 * c1;              // stabilization P1/P1
        Rhs_u2[i] += Mult* PSPGStab * test00 * c2;              // stabilization P1/P1
        Rhs_u1[i] += -Mult*PSPGStab*c0*c1*(test20+test02);      // stabilization P2/P2
        Rhs_u2[i] += -Mult*PSPGStab*c0*c2*(test20+test02);      // stabilization P2/P2
        
        for(int j=0;j<N_U;j++)
        {
            ansatz10 = Orig0[j];
            ansatz01 = Orig1[j];
            ansatz00 = Orig2[j];
            ansatz20 = Orig6[j];
            ansatz02 = Orig7[j];
            
            val  = c0*(test10*ansatz10+test01*ansatz01);                            // t^2*(v_x*u_x + v_y*u_x)
            val += (ansatz00*test00);                                               // (u * v)
            val += PSPGStab * (ansatz00*test00);                                    // stabilization P1/P1
            val += PSPGStab * c0 * c0 * ((ansatz20+ansatz02)*(test20+test02));      // stabilization P2/P2
            MatrixA11[i][j] += Mult * val;
            
            // val  = 0;
            // Matrix12Row[j] += Mult * val;
            
            val  = -PSPGStab * c0 * (ansatz20+ansatz02) * test00;                  // stabilization P2/P2
            val += -PSPGStab * c0 * (test20+test02) * ansatz00;                    // stabilization P2/P2
            MatrixA12[i][j] += Mult * val;                                         // stabilization P2/P2
            
            // val  = 0;
            // Matrix21Row[j] += Mult * val;
            
            val  = -PSPGStab * c0 * (ansatz20+ansatz02) * test00;                   // stabilization P2/P2
            val += -PSPGStab * c0 * (test20+test02) * ansatz00;                     // stabilization P2/P2
            MatrixA21[i][j] += Mult * val;                                          // stabilization P2/P2
            
            val  = c0*(test10*ansatz10+test01*ansatz01);                            // t^2*(v_x*u_x + v_y*u_x)
            val += ansatz00*test00;                                                 // (u * v)
            val += PSPGStab*(ansatz00*test00);                                      // stabilization P1/P1
            val += PSPGStab * c0*c0* ((ansatz20+ansatz02)*(test20+test02));         // stabilization P2/P2
            MatrixA22[i][j] += Mult * val;
        }                            // endfor j
        
        for(int j=0;j<N_P;j++)
        {
            ansatz00 = Orig3[j];
            ansatz10 = Orig4[j];
            ansatz01 = Orig5[j];
            
            val = -ansatz00*test10;                                                 // -Mult* p*v_x
            val+= PSPGStab*(ansatz10*test00);                                       // stabilization P1/P1
            val+= -PSPGStab * c0 * (test20+test02) * ansatz10;                      // stabilization P2/P2
            MatrixB1T[i][j] += Mult * val;
            
            val = -ansatz00*test01;                                                 // -Mult*p*v_y
            val+= PSPGStab*(ansatz01*test00);                                       // stabilization P1/P1
            val+= -PSPGStab * c0 * (test20+test02) * ansatz01;                      // stabilization P2/P2
            MatrixB2T[i][j] += Mult * val;
        }
    }                              // endfor i
    
    for(int i=0;i<N_P;i++)
    {
        test00 = Orig3[i];
        test10 = Orig4[i];
        test01 = Orig5[i];
        test20 = Orig6[i];
        test20 = Orig7[i];
        
        Rhs_p[i] += Mult*PSPGStab*test10*c1;                                        // stabilization P1/P1
        Rhs_p[i] += Mult*PSPGStab*test01*c2;                                        // stabilization P1/P1
        
        for(int j=0;j<N_U;j++)
        {
            ansatz00 = Orig2[j];
            ansatz10 = Orig0[j];
            ansatz01 = Orig1[j];
            ansatz20 = Orig6[j];
            ansatz02 = Orig7[j];
            
            val = -test00*ansatz10;                                                 // -Mult*q*u_x
            val+= PSPGStab * (ansatz00*test10);                                     // stabilization P1/P1
            val+= -PSPGStab * c0 * (ansatz20+ansatz02)*test10;                      // stabilization P2/P2
            MatrixB1[i][j] += Mult * val;
            
            val = -test00*ansatz01;                                                 // -Mult*q*u_y
            val+= PSPGStab * (ansatz00*test01);                                     // stabilization P1/P1
            val+= -PSPGStab * c0 * (ansatz20+ansatz02)*test01;                      // stabilization P2/P2
            MatrixB2[i][j] += Mult * val;
        }                            // endfor j
        
        // for MatrixC: loop over N_P here
        // (grad p, grad q)
        
        for(int j=0;j<N_P;j++)
        {
            ansatz00 = Orig3[j];
            ansatz10 = Orig4[j];
            ansatz01 = Orig5[j];
            
            val = PSPGStab*(ansatz10*test10);                                       // stabilization P1/P1
            MatrixC[i][j] += Mult * val;
            
            val= PSPGStab *(ansatz01*test01);                                       // stabilization P1/P1
            MatrixC[i][j] += Mult * val;
        }
    }
}<|MERGE_RESOLUTION|>--- conflicted
+++ resolved
@@ -231,29 +231,10 @@
                            double **OrigValues, int *N_BaseFuncts,
                            double ***LocMatrices, double **LocRhs)
 {
-<<<<<<< HEAD
-    double **MatrixA11, **MatrixA22; // **MatrixA21, **MatrixA12;
-    double **MatrixB1, **MatrixB2;
-    double **MatrixB1T, **MatrixB2T;
-    double *Rhs1, *Rhs2, val;
-    double *Matrix11Row, *Matrix22Row; // *Matrix21Row, *Matrix12Row;
-    double *MatrixRow1, *MatrixRow2;
-    double ansatz00, ansatz10, ansatz01;
-    double test00, test10, test01;
-    double *Orig0, *Orig1, *Orig2, *Orig4, *Orig5; // *Orig3;
-    int i,j,N_U, N_P;
-    double c0, c1, c2;
-    
-    MatrixA11 = LocMatrices[0];
-//    MatrixA12 = LocMatrices[1];
-//    MatrixA21 = LocMatrices[2];
-    MatrixA22 = LocMatrices[3];
-=======
     double **MatrixA11 = LocMatrices[0];
     double **MatrixA12 = LocMatrices[1];
     double **MatrixA21 = LocMatrices[2];
     double **MatrixA22 = LocMatrices[3];
->>>>>>> bc4899c7
     ////int offset = TDatabase::ParamDB->NSTYPE == 14 ? 1 : 0;
     //double ** MatrixC = LocMatrices[4];
     int offset = 1;
@@ -269,21 +250,12 @@
     int N_U = N_BaseFuncts[0];
     int N_P = N_BaseFuncts[1];
     
-<<<<<<< HEAD
-    Orig0 = OrigValues[0];         // u_x
-    Orig1 = OrigValues[1];         // u_y
-    Orig2 = OrigValues[2];         // u
-//    Orig3 = OrigValues[3];         // p
-    Orig4 = OrigValues[4];         // p_x   MUSS NOCH DEFINIERT WERDEN !!!...eventuell
-    Orig5 = OrigValues[5];         // p_y   MUSS NOCH DEFINIERT WERDEN!!!...eventuell
-=======
     double *Orig0 = OrigValues[0];         // u_x
     double *Orig1 = OrigValues[1];         // u_y
     double *Orig2 = OrigValues[2];         // u
     double *Orig3 = OrigValues[3];         // p
     double *Orig4 = OrigValues[4];         // p_x   MUSS NOCH DEFINIERT WERDEN !!!...eventuell
     double *Orig5 = OrigValues[5];         // p_y   MUSS NOCH DEFINIERT WERDEN!!!...eventuell
->>>>>>> bc4899c7
     
     double c0 = coeff[0];                   // nu
     double c1 = coeff[1];                   // f1
@@ -299,20 +271,10 @@
     
     for(int i=0;i<N_U;i++)
     {
-<<<<<<< HEAD
-        //cout << 'Halloooo';
-        //throw('ajh');
-        
-        Matrix11Row = MatrixA11[i];
-//        Matrix12Row = MatrixA12[i];
-//        Matrix21Row = MatrixA21[i];
-        Matrix22Row = MatrixA22[i];
-=======
         double *Matrix11Row = MatrixA11[i];
         // double *Matrix12Row = MatrixA12[i];
         // double *Matrix21Row = MatrixA21[i];
         double *Matrix22Row = MatrixA22[i];
->>>>>>> bc4899c7
         
         test10 = Orig0[i];
         test01 = Orig1[i];
@@ -423,17 +385,11 @@
     double c0 = coeff[0];                   // t^2
     double c1 = coeff[1];                   // f1
     double c2 = coeff[2];                   // f2
-<<<<<<< HEAD
-//    double c3 = coeff[3];
-    double K = 1.;
-    double alpha = 0.4;//1.;
-=======
     double c3 = coeff[3];                   // f3 (the rhs of incompressibility constraint)
     double nu = coeff[4];                   //viscosity
     double nu_eff = coeff[5];               // effective viscosity
     double K = coeff[6];                    // permeability
     double alpha = 0.4;
->>>>>>> bc4899c7
     double PSPGStab = alpha*(hK*hK)/(c0+hK*hK); //stabilization = (hK*hK)/(c0*c0+hK*hK) ///warum negativ, wenn positiv geht es schief-NOCHMAL TESTEN
     
     double val;
@@ -576,17 +532,11 @@
     double c0 = coeff[0];                           // t^2= eps(:=1/Re) ; Re can be set in brinkman2d.dat
     double c1 = coeff[1];                           // f1
     double c2 = coeff[2];                           // f2
-<<<<<<< HEAD
-//    double c3 = coeff[3];                           // f3 (the rhs of incompressibility constraint)
-    double K = 1.;                                  // Permeability
-    double alpha = 0.01;                            // PSPG Stabilization Parameter
-=======
     double c3 = coeff[3];                           // f3 (the rhs of incompressibility constraint)
     double nu = coeff[4];
     double nu_eff = coeff[5];
     double K = coeff[6];                          // viscosity/permeability
     double alpha = 6;//0.01;                            // PSPG Stabilization Parameter
->>>>>>> bc4899c7
     double PSPGStab = -alpha*(hK*hK)/(c0*c0+hK*hK); //stabilization = (hK*hK)/(c0*c0+hK*hK)
     
     double val;
