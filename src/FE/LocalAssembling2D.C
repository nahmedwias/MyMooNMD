#include <Database.h>
#include <MainUtilities.h> // linfb, ave_l2b_quad_points
#include <FEDatabase2D.h>
#include <FEFunction2D.h>
#include <LocalAssembling2D.h>
#include <ConvDiff.h>
#include <ConvDiff2D.h> // local assembling routines for 2D convection-diffusion
#include <Darcy2DMixed.h> // local assembling routines for 2D Darcy problems
#include <NSE2D_FixPo.h>// local assembling routines for 2D Navier-Stokes
#include <NSE2D_FixPoSkew.h>// local assembling routines for 2D Navier-Stokes
#include <NSE2D_FixPoRot.h>// local assembling routines for 2D Navier-Stokes

#include <Brinkman2D_Mixed.h>// local assembling routines for 2D Navier-Stokes


#include <NSE2D_EquOrd_FixPo.h> // local assembling routines for equal order elements
#include <NSE2D_Newton.h>


#include <TNSE2D_FixPo.h> // local assembling routines for 2D Time dependent Navier-Stokes
#include <TNSE2D_FixPoRot.h>
#include <TNSE2D_ParamRout.h> 

#include <MooNMD_Io.h>
#include <string.h>
#include <algorithm>

#include <DiscreteForm2D.h> // to be removed

/** @brief a helper function returning a string with for the name of the 
 *         LocalAssembling2D_type. This returns an empty string in case the type
 *         is not known. */
std::string LocalAssembling2D_type_to_string(LocalAssembling2D_type type)
{
  switch(type)
  {
    ///////////////////////////////////////////////////////////////////////////
    // CD2D: stationary convection diffusion problems
    case LocalAssembling2D_type::ConvDiff:
      switch(TDatabase::ParamDB->DISCTYPE)
      {
        case GALERKIN:
          if(TDatabase::ParamDB->Axial3D)
            return std::string("CD2D_Axiax3D_Galerkin");
          else
            return std::string("CD2D_Galerkin");
        case SUPG:
          return std::string("CD2D_SUPG");
        case GLS:
          return std::string("CD2D_GLS");
      }
      break;      
    ///////////////////////////////////////////////////////////////////////////
    // TCD2D: time dependent convection diffusion problems
    case LocalAssembling2D_type::TCD2D:
      switch(TDatabase::ParamDB->DISCTYPE)
      {
        case GALERKIN:
          return std::string("TCD2D_Stiff_Rhs");
        case SUPG:
          return std::string("TCD2D_Stiff_Rhs_SUPG");
      }
    case LocalAssembling2D_type::TCD2D_Mass:
      return std::string("TCD2D_Mass");
    ///////////////////////////////////////////////////////////////////////////
    // NSE2D: stationary Navier-Stokes problems
    case NSE2D_Galerkin:
      return std::string("NSE2D_Galerkin");
    case NSE2D_Galerkin_Nonlinear:
      return std::string("NSE2D_Galerkin_Nonlinear");
    ///////////////////////////////////////////////////////////////////////////
    case NSE2D_SUPG:
      return std::string("NSE2D_SUPG");
    case NSE2D_SUPG_NL:
      return std::string("NSE2D_SUPG_NL");
    ///////////////////////////////////////////////////////////////////////////
    // Darcy2D: stationary Darcy problems
    case Darcy2D_Galerkin:
      return std::string("Darcy2D_Galerkin");
    ///////////////////////////////////////////////////////////////////////////
    // Brinkman2D: Brinkman problems
      case Brinkman2D_Galerkin1:
          return std::string("Brinkman2D_Galerkin1");
          
      case Brinkman2D_Galerkin1b:
          return std::string("Brinkman2D_Galerkin1b");
          
      case Brinkman2D_Galerkin2:
          return std::string("Brinkman2D_Galerkin2");
          
      case Brinkman2D_Galerkin1ResidualStab:
          return std::string("Brinkman2D_Galerkin1ResidualStab");
          
      case Brinkman2D_Galerkin1ResidualStab2:
          return std::string("Brinkman2D_Galerkin1ResidualStab2");

    ///////////////////////////////////////////////////////////////////////////
    // TSTOKES: nonstationary Transient Stokes
    case LocalAssembling2D_type::TSTOKES:
      switch (TDatabase::ParamDB->DISCTYPE) {
      case GALERKIN:
         return std::string("TSTOKES2D_Galerkin");
          break;
      default:
          Output::print("Disctype ", TDatabase::ParamDB->DISCTYPE, " is not supported yet");
          break;
      }
    case LocalAssembling2D_type::TSTOKES_Rhs:
      switch (TDatabase::ParamDB->DISCTYPE) {
      case GALERKIN:
         return std::string("TSTOKES2D_RhsGalerkin");
          break;
      default:
          Output::print("Disctype ", TDatabase::ParamDB->DISCTYPE, " is not supported yet");
          break;
      }
    ///////////////////////////////////////////////////////////////////////////
    // TNSE2D: nonstationary Navier-Stokes
    case LocalAssembling2D_type::TNSE2D:
      switch(TDatabase::ParamDB->DISCTYPE)
      {
        case GALERKIN:
          return std::string("TNSE2D_Galerkin");
        case SUPG:
          return std::string("TNSE2D_SUPG");
      }
      break;
    case LocalAssembling2D_type::TNSE2D_NL:
      switch(TDatabase::ParamDB->DISCTYPE)
      {
        case GALERKIN:
          return std::string("TNSE2D_NLGalerkin");
        case SUPG:
          return std::string("TNSE2D_NLSUPG");
      }
      break;
    case LocalAssembling2D_type::TNSE2D_Rhs:
      switch(TDatabase::ParamDB->DISCTYPE)
      {
        case GALERKIN:
          return std::string("TNSE2D_Rhs");
        case SUPG:
          return std::string("TNSE2D_RhsSUPG");
      }
      break;    
   case LocalAssembling2D_type::Custom:
     return std::string("customized");
      break;
    case LocalAssembling2D_type::RECONSTR_NLGALERKIN:
      return std::string("RECONSTR_NLGALERKIN");
      break;
    case LocalAssembling2D_type::RECONSTR_GALERKIN_Rhs:
      return std::string("RECONSTR_GALERKIN_Rhs");
      break;
    case LocalAssembling2D_type::RECONSTR_MASS:
      return std::string("RECONSTR_MASS");
      break;
    case LocalAssembling2D_type::RECONSTR_TNSENL:
      return std::string("RECONSTR_TNSENL");
      break;
    case LocalAssembling2D_type::RECONSTR_TNSE:
      return std::string("RECONSTR_TNSE");
      break;
    case LocalAssembling2D_type::RECONSTR_TSTOKES:
      return std::string("RECONSTR_TSTOKES");
    case LocalAssembling2D_type::NO_LOCAL_ASSEMBLE:
      return std::string("NO_LOCAL_ASSEMBLE");
      break;
  }
  return std::string();
}

LocalAssembling2D::LocalAssembling2D(LocalAssembling2D_type type, 
                                     TFEFunction2D **fefunctions2d,
                                     CoeffFct2D *coeffs)
 : type(type), name(LocalAssembling2D_type_to_string(type)), Coeffs(coeffs),
   FEFunctions2D(fefunctions2d)
{
  Output::print<3>("Constructor of LocalAssembling2D: using type ", name);
  
  // the values below only matter if you need an existing finite element 
  // function during your assembly. Change them in such a case
this->N_Parameters = 0;
this->N_ParamFct = 0;
this->ParameterFct = {};
this->N_FEValues = 0;
this->FEValue_FctIndex = {};
this->FEValue_MultiIndex = {};
this->BeginParameter = {};

// set all member variables according to the LocalAssembling2D_type
switch(type)
{
  ///////////////////////////////////////////////////////////////////////////
  // CD2D: stationary convection diffusion problems
  case LocalAssembling2D_type::ConvDiff:
    this->N_Matrices = 1;
    this->RowSpace = { 0 };
    this->ColumnSpace = { 0 };
    this->N_Rhs = 1;
    this->RhsSpace = { 0 };
    switch(TDatabase::ParamDB->DISCTYPE)
    {
      case GALERKIN:
        this->N_Terms = 3;
        this->Derivatives = { D10, D01, D00 };
        this->Needs2ndDerivatives = new bool[1];
        this->Needs2ndDerivatives[0] = false;
        this->FESpaceNumber = { 0, 0, 0 };
        
        if(TDatabase::ParamDB->Axial3D)
          this->AssembleParam = BilinearAssemble_Axial3D; 
        else
          this->AssembleParam = BilinearAssembleGalerkin; 
        this->Manipulate = NULL;
        break;
      case SUPG:
      case GLS:
        this->N_Terms = 5;
        this->Derivatives = { D10, D01, D00, D20, D02 };
        this->Needs2ndDerivatives = new bool[1];
        this->Needs2ndDerivatives[0] = true;
        this->FESpaceNumber = { 0, 0, 0, 0, 0 };
        if(TDatabase::ParamDB->DISCTYPE==SUPG)
          this->AssembleParam = BilinearAssemble_SD; 
        else
          this->AssembleParam = BilinearAssemble_GLS;
        
        if(TDatabase::ParamDB->SDFEM_NORM_B==0)
          this->Manipulate = linfb;
        else
          this->Manipulate = ave_l2b_quad_points;
        break;
        default:
          ErrMsg("currently DISCTYPE " << TDatabase::ParamDB->DISCTYPE <<
                 " is not supported by the class CD2D");
          throw("unsupported DISCTYPE");
    }
    break;
  ///////////////////////////////////////////////////////////////////////////
  // TCD2D: time dependent convection diffusion problems
  case LocalAssembling2D_type::TCD2D:
    this->N_Matrices = 1;
    this->RowSpace = { 0 };
    this->ColumnSpace = { 0 };
    this->N_Rhs = 1;
    this->RhsSpace = { 0 };
    this->Manipulate = NULL;
    
    switch(TDatabase::ParamDB->DISCTYPE)
    {
      case GALERKIN:
        this->N_Terms = 3;
        this->Derivatives = { D10, D01, D00 };
        this->Needs2ndDerivatives = new bool[1];
        this->Needs2ndDerivatives[0] = false;
        this->FESpaceNumber = { 0, 0, 0 };
        
        this->AssembleParam = LocalMatrixARhs; 
        break;
      case SUPG:
      case GLS:
        this->N_Terms = 5;
        this->Derivatives = { D10, D01, D00, D20, D02 };
        this->Needs2ndDerivatives = new bool[1];
              this->Needs2ndDerivatives[0] = true;
        this->FESpaceNumber = { 0, 0, 0, 0, 0 }; // number of terms = 5
        
        if(TDatabase::ParamDB->DISCTYPE==SUPG)
          this->AssembleParam = LocalMatrixARhs_SUPG; 
        else
        {
          ErrMsg("currently DISCTYPE " << TDatabase::ParamDB->DISCTYPE <<
                " is not supported by the class CD2D");
                throw("unsupported DISCTYPE");
        }
        break;
    }
    break;// case LocalAssembling2D_type::TCD2D:
  case LocalAssembling2D_type::TCD2D_Mass:
    this->N_Matrices = 1;
    this->RowSpace = { 0 };
    this->ColumnSpace = { 0 };
    this->N_Rhs = 0;
    this->RhsSpace = { 0 };
    this->Manipulate = NULL;
    this->Manipulate = NULL;
    switch(TDatabase::ParamDB->DISCTYPE)
    {
      case GALERKIN:
       this->N_Terms = 1;
       this->Derivatives = { D00 };
       this->Needs2ndDerivatives = new bool[1];
       this->Needs2ndDerivatives[0] = false;
       this->FESpaceNumber = { 0 };
       this->AssembleParam = LocalMatrixM;
       break;
      case SUPG:
       this->N_Terms = 3;
       this->Derivatives = { D10, D01, D00 };
       this->Needs2ndDerivatives = new bool[1];
       this->Needs2ndDerivatives[0] = false;
       this->FESpaceNumber = { 0, 0, 0 };
       this->AssembleParam = LocalMatrixM_SUPG;
       break;
    }    
  break;  //LocalAssembling2D_type::TCD2D_Mass
        ///////////////////////////////////////////////////////////////////////////
        // Brinkman2D: problems and Brinkman problem

    case LocalAssembling2D_type::Brinkman2D_Galerkin1:
        //Matrix Type 14
        this->N_Terms = 4;
        this->Derivatives = { D10, D01, D00, D00 };
        this->Needs2ndDerivatives = new bool[2];
        this->Needs2ndDerivatives[0] = false;
        this->Needs2ndDerivatives[1] = false;
        this->FESpaceNumber = { 0, 0, 0, 1 }; // 0: velocity, 1: pressure
        this->N_Matrices = 9;
        this->RowSpace =    { 0, 0, 0, 0, 1, 1, 1, 0, 0};
        this->ColumnSpace = { 0, 0, 0, 0, 1, 0, 0, 1, 1};
        this->N_Rhs = 3;
        this->RhsSpace = { 0, 0, 1 };
        this->AssembleParam = BrinkmanType1Galerkin;
        this->Manipulate = NULL;
        break;
        
    case LocalAssembling2D_type::Brinkman2D_Galerkin1b:
        //Matrix Type 14
        this->N_Terms = 4;
        this->Derivatives = { D10, D01, D00, D00 };
        this->Needs2ndDerivatives = new bool[2];
        this->Needs2ndDerivatives[0] = false;
        this->Needs2ndDerivatives[1] = false;
        this->FESpaceNumber = { 0, 0, 0, 1 }; // 0: velocity, 1: pressure
        this->N_Matrices = 9;
        this->RowSpace =    { 0, 0, 0, 0, 1, 1, 1, 0, 0};
        this->ColumnSpace = { 0, 0, 0, 0, 1, 0, 0, 1, 1};
        this->N_Rhs = 3;
        this->RhsSpace = { 0, 0, 1 };
        this->AssembleParam = BrinkmanType1bGalerkin;
        this->Manipulate = NULL;
        break;
        
    case LocalAssembling2D_type::Brinkman2D_Galerkin2:
        //Matrix Type 14
        this->N_Terms = 6;                                      // = #(Derivatives)
        this->Derivatives = { D10, D01, D00, D00, D10, D01};    // u_x, u_y, u, p, p_x, p_y
        this->Needs2ndDerivatives = new bool[2];                // usually 2nd derivatives are not needed
        this->Needs2ndDerivatives[0] = false;
        this->Needs2ndDerivatives[1] = false;
        this->FESpaceNumber = { 0, 0, 0, 1, 1, 1 };             // 0: velocity space, 1: pressure space
        this->N_Matrices = 9;                               // here some stabilization is allowed in the matrix C
        // in the lower right corner
        this->RowSpace =    { 0, 0, 0, 0, 1, 1, 1, 0, 0};
        this->ColumnSpace = { 0, 0, 0, 0, 1, 0, 0, 1, 1};
        this->N_Rhs = 3;                                        // f1, f2, g
        this->RhsSpace = { 0, 0, 1 };                           // corresp. to velocity testspace = 0 / pressure = 1
        this->AssembleParam = BrinkmanType2Galerkin;
        this->Manipulate = NULL;
        break;

    case LocalAssembling2D_type::Brinkman2D_Galerkin1ResidualStab:
        //Matrix Type 14
        this->N_Terms = 6;                                      // = #(Derivatives)
        this->Derivatives = { D10, D01, D00, D00, D10, D01};    // u_x, u_y, u, p, p_x, p_y
        this->Needs2ndDerivatives = new bool[2];                // usually 2nd derivatives are not needed
        this->Needs2ndDerivatives[0] = false;
        this->Needs2ndDerivatives[1] = false;
        this->FESpaceNumber = { 0, 0, 0, 1, 1, 1 };             // 0: velocity space, 1: pressure space
        this->N_Matrices = 9;                               // here some stabilization is allowed in the matrix C
        // in the lower right corner
        this->RowSpace =    { 0, 0, 0, 0, 1, 1, 1, 0, 0};
        this->ColumnSpace = { 0, 0, 0, 0, 1, 0, 0, 1, 1};
        this->N_Rhs = 3;                                        // f1, f2, g
        this->RhsSpace = { 0, 0, 1 };                           // corresp. to velocity testspace = 0 / pressure = 1
        this->AssembleParam = BrinkmanType1GalerkinResidualStab;
        this->Manipulate = NULL;
        break;

    case LocalAssembling2D_type::Brinkman2D_Galerkin1ResidualStab2:
        //Matrix Type 14
        this->N_Terms = 8;                                      // = #(Derivatives)
        this->Derivatives = { D10, D01, D00, D00, D10, D01, D20, D02};    // u_x, u_y, u, p, p_x, p_y, u_xx, u_yy
        this->Needs2ndDerivatives = new bool[2];                // usually 2nd derivatives are not needed
        this->Needs2ndDerivatives[0] = true;
        this->Needs2ndDerivatives[1] = true;
        this->FESpaceNumber = { 0, 0, 0, 1, 1, 1, 0, 0 };             // 0: velocity space, 1: pressure space
        this->N_Matrices = 9;                               // here some stabilization is allowed in the matrix C
        // in the lower right corner
        this->RowSpace =    { 0, 0, 0, 0, 1, 1, 1, 0, 0};
        this->ColumnSpace = { 0, 0, 0, 0, 1, 0, 0, 1, 1};
        this->N_Rhs = 3;                                        // f1, f2, g
        this->RhsSpace = { 0, 0, 1 };                           // corresp. to velocity testspace = 0 / pressure = 1
        this->AssembleParam = BrinkmanType1GalerkinResidualStab2;
        this->Manipulate = NULL;
        break;
        
        ///////////////////////////////////////////////////////////////////////////
        // NSE2D: stationary Navier-Stokes problems problem
            case NSE2D_Galerkin:
            case NSE2D_Galerkin_Nonlinear:
            this->set_parameters_for_nseGalerkin(type);
            break;
  ///////////////////////////////////////////////////////////////////////////
  case NSE2D_SUPG:
  case NSE2D_SUPG_NL:
    this->set_parameters_for_nseSUPG(type);
    break;
  ///////////////////////////////////////////////////////////////////////////
  case Darcy2D_Galerkin:
    this->N_Terms = 6;
    this->Derivatives = { D00, D00, D10, D01, D10, D01 };
    this->Needs2ndDerivatives = new bool[2];
    this->Needs2ndDerivatives[0] = false;
    this->Needs2ndDerivatives[1] = false;
    this->FESpaceNumber = { 0, 1, 0, 0, 1, 1};
    this->N_Matrices = 4;
    this->RowSpace = {0, 1, 0, 1};
    this->ColumnSpace = { 0, 1, 1, 0};
    this->N_Rhs = 2;
    this->RhsSpace = { 0, 1 };
    this->AssembleParam = BilinearAssembleDarcyGalerkin; 
    this->Manipulate = NULL;
    break;
  ////////////////////////////////////////////////////////////////////////////
  case LocalAssembling2D_type::TSTOKES:
  case LocalAssembling2D_type::TSTOKES_Rhs:
    this->set_parameters_for_tstokes(type);
    break;
  ////////////////////////////////////////////////////////////////////////////
    // TNSE2D: nonstationary Navier-Stokes problems
    // TSTOKES: nonstationary Stokes problems
  case LocalAssembling2D_type::TNSE2D:
  case LocalAssembling2D_type::TNSE2D_NL:   
  case LocalAssembling2D_type::TNSE2D_Rhs:  
    this->set_parameters_for_tnse(type);
    break;
 //////////////////////////////////////////////////////////////////////////////
  case LocalAssembling2D_type::RECONSTR_NLGALERKIN:
  case LocalAssembling2D_type::RECONSTR_MASS:
  case LocalAssembling2D_type::RECONSTR_TNSENL:
  case LocalAssembling2D_type::RECONSTR_TNSE:
  case LocalAssembling2D_type::NO_LOCAL_ASSEMBLE:
  case LocalAssembling2D_type::RECONSTR_TSTOKES:
    this->set_parameters_for_Rec_nse(type);
    break;
  case LocalAssembling2D_type::RECONSTR_GALERKIN_Rhs:
    this->N_Terms = 2;
    this->Derivatives = { D00, D00 };
    this->Needs2ndDerivatives = new bool[2];
    this->Needs2ndDerivatives[0] = false;
    this->Needs2ndDerivatives[1] = false;
    this->FESpaceNumber = {0, 1 }; // 0: velocity, 1: pressure
    this->N_Matrices = 2;
    this->RowSpace = {0, 0, 1}; //FIXME: check it carefully currently only fixed for right hand side
    this->ColumnSpace = {1, 1, 1}; //FIXME: espeicially for the nonlinear problem
    this->N_Rhs = 1;
    this->RhsSpace = { 1 };
    this->AssembleParam = PrRobustRhs; 
    this->Manipulate = NULL;
    break;
    
    
  default:
    ErrMsg("unknown LocalAssembling2D_type " << type << " " << this->name);
    throw("unknown LocalAssembling2D_type");
}

  AllOrigValues = new double** [N_Terms];
  OrigValues = new double* [N_Terms];

  // some consistency checks
  if(Coeffs == NULL)
  {
    ErrMsg("You need to specify a valid function for the coefficients");
    exit(1);
  }
  if(AssembleParam == NULL && type !=NO_LOCAL_ASSEMBLE)
  {
    ErrMsg("a local assembling routine was not set!");
    exit(1);
  }
}

LocalAssembling2D::LocalAssembling2D(LocalAssembling2D_type type,
                                     const TAuxParam2D& aux,
                                     const TDiscreteForm2D& df)
 : type(type),
   name(df.GetName()), N_Terms(df.Get_NTerms()), N_Spaces(df.Get_N_Spaces()),
   Needs2ndDerivatives(nullptr), Derivatives(this->N_Terms, D00), 
   FESpaceNumber(this->N_Terms, 0), RowSpace(df.get_N_Matrices(), 0),
   ColumnSpace(df.get_N_Matrices(), 0), RhsSpace(df.get_N_Rhs(), 0),
   Coeffs(df.GetCoeffFct()), AssembleParam(df.get_AssembleParam()),
   Manipulate(df.get_Manipulate()), AllOrigValues(new double** [N_Terms]),
   OrigValues(new double* [N_Terms]), N_Matrices(df.get_N_Matrices()),
   N_Rhs(df.get_N_Rhs()), N_ParamFct(aux.GetN_ParamFct()), 
   ParameterFct(this->N_ParamFct, nullptr), BeginParameter(this->N_ParamFct, 0),
   N_Parameters(aux.GetN_Parameters()), N_FEValues(aux.get_N_FEValues()), 
   FEFunctions2D(aux.get_FEFunctions2D()), FEValue_FctIndex(this->N_FEValues,0),
   FEValue_MultiIndex(this->N_FEValues, D00)
{
  // copy the array indicating if second derivatives are needed (because the 
  // destructor deletes this array)
  this->Needs2ndDerivatives = new bool[this->N_Spaces];
  for(int i = 0; i < this->N_Spaces; ++i)
    this->Needs2ndDerivatives[i] = df.GetNeeds2ndDerivatives()[i];
  
  for(int i = 0; i < this->N_Terms; ++i)
  {
    this->Derivatives.at(i) = df.get_derivative(i);
    this->FESpaceNumber.at(i) = df.get_FESpaceNumber(i);
  }
  
  for(int i = 0; i < this->N_Matrices; ++i)
  {
    this->RowSpace.at(i) = df.rowSpaceOfMat(i);
    this->ColumnSpace.at(i) = df.colSpaceOfMat(i);
  }
  
  for(int i = 0; i < this->N_Rhs; ++i)
    this->RhsSpace.at(i) = df.get_RhsSpace(i);
  
  for(int i = 0; i < this->N_ParamFct; ++i)
  {
    this->ParameterFct.at(i) = aux.get_ParameterFct(i);
    this->BeginParameter.at(i) = aux.get_BeginParameter(i);
  }
  
  for(int i = 0; i < this->N_FEValues; ++i)
  {
    this->FEValue_FctIndex.at(i) = aux.get_FEValue_FctIndex(i);
    this->FEValue_MultiIndex.at(i) = aux.get_FEValue_MultiIndex(i);
  }
  
  // some consistency checks
  if(Coeffs == NULL)
  {
    ErrMsg("You need to specify a valid function for the coefficients");
    exit(1);
  }
  if(this->AssembleParam == NULL)
  {
    // this means in the discrete form there was only a pointer to a
    // AssembleFct2D rather than a AssembleFctParam2D.
    ErrMsg("can't create LocalAssembling2D object, missing AssembleFctParam2D");
    throw("can't create LocalAssembling2D object, missing AssembleFctParam2D");
  }
}

/*! @brief Customized constructor. */
LocalAssembling2D::LocalAssembling2D(int myN_Terms,
		std::vector<MultiIndex2D> myDerivatives, std::vector<int> myFESpaceNumber,
		std::vector<int> myRowSpace, std::vector<int> myColumnSpace, std::vector<int> myRhsSpace,
		CoeffFct2D* myCoeffs, AssembleFctParam2D* myAssembleParam, ManipulateFct2D* myManipulate,
		int myN_Matrices, int myN_Rhs,
		int myN_ParamFct, std::vector<ParamFct*> myParameterFct, std::vector<int> myBeginParameter, int myN_Parameters,
		TFEFunction2D **myFEFunctions2D,  int myN_FEValues,
		std::vector<int> myFEValue_FctIndex, std::vector<MultiIndex2D> myFEValue_MultiIndex)

: type{LocalAssembling2D_type::Custom},
  N_Terms(myN_Terms), Derivatives(myDerivatives), FESpaceNumber(myFESpaceNumber),
  RowSpace(myRowSpace), ColumnSpace(myColumnSpace), RhsSpace(myRhsSpace),
  Coeffs(myCoeffs), AssembleParam(myAssembleParam), Manipulate(myManipulate),
  N_Matrices(myN_Matrices), N_Rhs(myN_Rhs),
  N_ParamFct(myN_ParamFct), ParameterFct(myParameterFct), BeginParameter(myBeginParameter), N_Parameters(myN_Parameters),
  N_FEValues(myN_FEValues), FEFunctions2D(myFEFunctions2D),
  FEValue_FctIndex(myFEValue_FctIndex), FEValue_MultiIndex(myFEValue_MultiIndex)

{
  // Some data members get an extra treatment - "name" is set to CUSTOMIZED,
  // The auxiliary arrays (All)OrigValues are dynamically allocated with size "N_Terms".
  // "N_Spaces" is determined by finding the max in "FESpaceNumber" (+1).
  // "Needs2ndDerivative" is dynamically allocated to the size "N_Spaces" and then filled
  // according to the appearance of "D20", "D11" or "D02" in "Derivatives".
  
  //Catch some things which might cause trouble.
  if((int)myDerivatives.size() != N_Terms)
  {
    Output::print("Error: myDerivatives.size() != N_Terms.");
  }
  if((int)myFESpaceNumber.size() != N_Terms)
  {
    Output::print("Error: myFESpaceNumber.size() != N_Terms.");
  }
  if((int)myParameterFct.size() != N_ParamFct)
  {
    Output::print("Error: myParameterFct.size() != myN_ParamFct.");
  }
  if((int)myBeginParameter.size() != N_ParamFct)
  {
    Output::print("Error: myBeginParameter.size() != myN_ParamFct.");
  }

  name = std::string("CUSTOMIZED");
  //Inform the world of what's going on.
  Output::print<3>("Constructor of LocalAssembling2D: using type ", name);

	//Dynamically allocate space for auxiliary arrays
	AllOrigValues = new double** [N_Terms];
	OrigValues = new double* [N_Terms];

	//CODE taken from TDiscretForm2D::TDiscreteForm2D(...)
	// find number of spaces
	int max = -1;
	for(int i=0;i<N_Terms;i++)
	{
		int j = FESpaceNumber[i];
		if(j > max) max = j;
	}
	N_Spaces = max+1;

	//Fill the array Needs2ndDerivatives from the vector myNeeds2ndDerivatives
	Needs2ndDerivatives = new bool[N_Spaces];
	for(int i=0;i<N_Spaces;i++){
		Needs2ndDerivatives[i] = FALSE;
	}
	for(int i=0;i<N_Terms;i++)
	{
		MultiIndex2D alpha = Derivatives[i];
		int j = FESpaceNumber[i];
		if(alpha == D20 || alpha == D11 || alpha == D02)
			Needs2ndDerivatives[j] = TRUE;
	}
	//END code taken from TDiscretForm2D::TDiscreteForm2D(...)
}

LocalAssembling2D::~LocalAssembling2D()
{
  delete [] AllOrigValues;
  delete [] OrigValues;
  delete [] Needs2ndDerivatives;
}


void LocalAssembling2D::GetLocalForms(int N_Points, double *weights, 
                                      double *AbsDetjk, double *X, double *Y,
                                      int *N_BaseFuncts,
                                      BaseFunct2D *BaseFuncts, 
                                      double **Parameters, double **AuxArray,
                                      TBaseCell *Cell, int N_Matrices,
                                      int N_Rhs,
                                      double ***LocMatrix, double **LocRhs,
                                      double factor)
{
  int i,j, N_Rows, N_Columns;
  double **CurrentMatrix, *MatrixRow;
  double Mult, *Coeff, *Param;
  const double hK = Cell->Get_hK(TDatabase::ParamDB->CELL_MEASURE);

  //this->GetParameters(N_Points, NULL, Cell, ??Cell->GetCellIndex(), X, Y, 
  //                    Parameters);

  for(i=0; i<N_Matrices; ++i)
  {
    CurrentMatrix = LocMatrix[i];
    N_Rows = N_BaseFuncts[RowSpace[i]];
    N_Columns = N_BaseFuncts[ColumnSpace[i]];
    for(j=0;j<N_Rows;j++)
    {
      MatrixRow = CurrentMatrix[j];
      memset(MatrixRow, 0, SizeOfDouble*N_Columns);
    } // endfor j
  } // endfor i

  for(i=0; i<N_Rhs; ++i)
  {
    N_Rows = N_BaseFuncts[RhsSpace[i]];
    memset(LocRhs[i], 0, SizeOfDouble*N_Rows);
  }

  // *****************************************************
  // for 2Phase flow problems (Sashikumaar Ganesan)
  AuxArray[0][0] = Cell->GetPhase_ID();
  // *****************************************************

  if(Coeffs)
    Coeffs(N_Points, X, Y, Parameters, AuxArray);

  if(Manipulate)
    Manipulate(N_Points, AuxArray, Parameters, Cell);

  for(i=0; i<N_Terms; ++i)
  {
    AllOrigValues[i] = 
      TFEDatabase2D::GetOrigElementValues(BaseFuncts[FESpaceNumber[i]], 
                                          Derivatives[i]);
  }

  for(i=0; i<N_Points; ++i)
  {
    Mult = weights[i] * AbsDetjk[i] * factor;
    Coeff = AuxArray[i];
    Coeff[19] = AbsDetjk[i];
    
    if(TDatabase::ParamDB->Axial3DAxis == 1)
    {
      // r in axial3D (X: symmetric) problems (Sashikumaar Ganesan)
      Coeff[20] = Y[i];
    }
    else
    {
      // r in axial3D (Y: symmetric) problems (Sashikumaar Ganesan)
      Coeff[20] = X[i];
    }

    Param = Parameters[i];

    for(j=0; j<N_Terms; j++)
      OrigValues[j] = AllOrigValues[j][i];

    AssembleParam(Mult, Coeff, Param, hK, OrigValues, N_BaseFuncts, LocMatrix,
                  LocRhs);
  } // end loop over quadrature points 
}

void LocalAssembling2D::GetLocalForms(int N_Points, double *weights, 
                                      double *AbsDetjk, double *X, double *Y,
                                      int *N_BaseFuncts,
                                      BaseFunct2D *BaseFuncts, TBaseCell *Cell,
                                      double ***LocMatrix, double **LocRhs,
                                      double factor)
{
  const double hK = Cell->Get_hK(TDatabase::ParamDB->CELL_MEASURE);
  double *Coefficients[N_Points];
  double *aux = new double [N_Points*20]; // do not change below 20
  for(int j=0;j<N_Points;j++)
    Coefficients[j] = aux + j*20;
  
  if(Coeffs)
    Coeffs(N_Points, X, Y, NULL, Coefficients);

  if(Manipulate)
    Manipulate(N_Points, Coefficients, NULL, Cell);
  for(int j=0;j<N_Terms;j++)
  {
    AllOrigValues[j] = 
      TFEDatabase2D::GetOrigElementValues(BaseFuncts[FESpaceNumber[j]], 
                                        Derivatives[j]);
      
  }
 
  for(int i=0;i<N_Points;i++)
  {
 
    double Mult = weights[i]*AbsDetjk[i];
    Coefficients[i][19] = AbsDetjk[i];
    
    for(int j=0;j<N_Terms;j++) {
       OrigValues[j] = AllOrigValues[j][i];
    }

 
    AssembleParam(Mult, Coefficients[i], NULL, hK, OrigValues, N_BaseFuncts, 
                  LocMatrix, LocRhs);
  } // endfor i
  delete [] aux;
}


void LocalAssembling2D::GetParameters(int n_points, TCollection *Coll,
                                      TBaseCell *cell, int cellnum,
                                      double *x, double *y, double **Parameters)
{
  int j, k, l, n;
  double *param, *currparam, s;
  
  double *CurrValues, *CurrOrigValues;
  int *CurrIndex;

  int *N_BaseFunct = new int[N_FEValues];
  double **Values = new double* [N_FEValues];
  double ***orig_values = new double** [N_FEValues];
  int **Index = new int* [N_FEValues];
  std::vector<int> base_vec_dim(N_FEValues, 1);
  // collect information
  for(j=0; j<this->N_FEValues; j++)
  {
    TFEFunction2D *fefunction = this->FEFunctions2D[this->FEValue_FctIndex[j]];
    
    Values[j] = fefunction->GetValues();
    
    const TFESpace2D *fespace = fefunction->GetFESpace2D();
    FE2D FE_Id = fespace->GetFE2D(cellnum, cell);
    BaseFunct2D BaseFunct_Id = TFEDatabase2D::GetFE2D(FE_Id)->GetBaseFunct2D_ID();

    N_BaseFunct[j]=TFEDatabase2D::GetBaseFunct2D(BaseFunct_Id)->GetDimension();
    base_vec_dim[j] = TFEDatabase2D::GetBaseFunct2D(BaseFunct_Id)->GetBaseVectDim();
    
    orig_values[j] = TFEDatabase2D::GetOrigElementValues(BaseFunct_Id, 
                                                         FEValue_MultiIndex[j]);
    Index[j] = fespace->GetGlobalDOF(cellnum);
  } // endfor j

  double Temp[2 + std::accumulate(base_vec_dim.begin(), base_vec_dim.end(), 0)];
  
  // loop over all quadrature points
  if(N_ParamFct != 0)
  {
    for(int i=0; i<n_points; ++i)
    {
      param = Parameters[i];

      Temp[0] = x[i];
      Temp[1] = y[i];

      // loop to calculate all FE values
      for(k=2,j=0; j<N_FEValues; j++)
      {
        n = N_BaseFunct[j];
        CurrValues = Values[j];
        CurrIndex = Index[j];
        for(unsigned int m = 0; m < base_vec_dim[j]; ++m)
        {
          s = 0;
          CurrOrigValues = orig_values[j][i + m*n_points];
          for(l=0;l<n;l++)
            s += CurrValues[CurrIndex[l]]*CurrOrigValues[l];
          Temp[k] = s;
          ++k;
        }
      }  // endfor j

      // loop to calculate all parameters
      for(j=0; j<N_ParamFct; j++)
      {
        currparam = param + this->BeginParameter[j];
        this->ParameterFct[j](Temp, currparam);
      } // endfor j
    } // endfor i
  }
  
  delete [] N_BaseFunct;
  delete [] Values;
  delete [] orig_values;
  delete [] Index;
}


void LocalAssembling2D::set_parameters_for_nseGalerkin(LocalAssembling2D_type type)
{
  switch(type)
  {
    case NSE2D_Galerkin:
    {
      switch(TDatabase::ParamDB->NSTYPE)
      {
        case 1: // NSE2D_Galerkin, NSTYPE=1,
        {
          if(TDatabase::ParamDB->LAPLACETYPE != 0)
          {
            ErrMsg("LAPLACETYPE must be set to 0 in case of NSTYPE 1");
            exit(1);
          }
          switch(TDatabase::ParamDB->NSE_NONLINEAR_FORM)
          {
            case 0: // NSE2D_Galerkin, NSTYPE=1, NSE_NONLINEAR_FORM=0
            {
              this->N_Terms = 4;
              this->Derivatives = { D10, D01, D00, D00 };
              this->Needs2ndDerivatives = new bool[2];
              this->Needs2ndDerivatives[0] = false;
              this->Needs2ndDerivatives[1] = false;
              this->FESpaceNumber = { 0, 0, 0, 1 }; // 0: velocity, 1: pressure
              this->N_Matrices = 3;
              this->RowSpace = { 0, 1, 1 };
              this->ColumnSpace = { 0, 0, 0 };
              this->N_Rhs = 2;
              this->RhsSpace = { 0, 0 };
              this->AssembleParam = NSType1Galerkin; 
              this->Manipulate = NULL;

              this->N_Parameters = 2;
              this->N_ParamFct = 1;
              this->ParameterFct =  { NSParamsVelo };
              this->N_FEValues = 2;
              this->FEValue_FctIndex = { 0, 1 };
              this->FEValue_MultiIndex = { D00, D00 };
              this->BeginParameter = { 0 };
              break;
            } // end case NSE_NONLINEAR_FORM=0
            case 1: // NSE2D_Galerkin, NSTYPE=1, NSE_NONLINEAR_FORM=1
            {
              this->N_Terms = 4;
              this->Derivatives = { D10, D01, D00, D00 };
              this->Needs2ndDerivatives = new bool[2];
              this->Needs2ndDerivatives[0] = false;
              this->Needs2ndDerivatives[1] = false;
              this->FESpaceNumber = { 0, 0, 0, 1 }; // 0: velocity, 1: pressure
              this->N_Matrices = 3;
              this->RowSpace = { 0, 1, 1 };
              this->ColumnSpace = { 0, 0, 0 };
              this->N_Rhs = 2;
              this->RhsSpace = { 0, 0 };
              this->AssembleParam = NSType1GalerkinSkew; 
              this->Manipulate = NULL;
              
              this->N_Parameters = 2;
              this->N_ParamFct = 1;
              this->ParameterFct =  { NSParamsVelo };
              this->N_FEValues = 2;
              this->FEValue_FctIndex = { 0, 1 };
              this->FEValue_MultiIndex = { D00, D00 };
              this->BeginParameter = { 0 };
              break;
            } // end case NSE_NONLINEAR_FORM=1
            case 2:
            {
              ErrMsg("Using the rotational form (NSE_NONLINEAR_FORM: 2) is not "
                     << "possible with NSTYPE: 1. Choose NSTYPE: 3, 4 or 14");
              exit(1);
            }
            default:
              ErrMsg("unknown NSE_NONLINEAR_FORM "
                     << TDatabase::ParamDB->NSE_NONLINEAR_FORM);
              exit(1);
          } // end switch NSE_NONLINEAR_FORM
          break;
        } // end case NSTYPE=1
        case 2: // NSE2D_Galerkin, NSTYPE=2,
        {
          if(TDatabase::ParamDB->LAPLACETYPE != 0)
          {
            ErrMsg("LAPLACETYPE must be set to 0 in case of NSTYPE 2");
            exit(1);
          }
          switch(TDatabase::ParamDB->NSE_NONLINEAR_FORM)
          {
            case 0: // NSE2D_Galerkin, NSTYPE=2, NSE_NONLINEAR_FORM=0
            {
              this->N_Terms = 4;
              this->Derivatives = { D10, D01, D00, D00 };
              this->Needs2ndDerivatives = new bool[2];
              this->Needs2ndDerivatives[0] = false;
              this->Needs2ndDerivatives[1] = false;
              this->FESpaceNumber = { 0, 0, 0, 1 }; // 0: velocity, 1: pressure
              this->N_Matrices = 5;
              this->RowSpace = { 0, 1, 1, 0, 0 };
              this->ColumnSpace = { 0, 0, 0, 1, 1 };
              this->N_Rhs = 2;
              this->RhsSpace = { 0, 0 };
              this->AssembleParam = NSType2Galerkin; 
              this->Manipulate = NULL;
              
              this->N_Parameters = 2;
              this->N_ParamFct = 1;
              this->ParameterFct =  { NSParamsVelo };
              this->N_FEValues = 2;
              this->FEValue_FctIndex = { 0, 1 };
              this->FEValue_MultiIndex = { D00, D00 };
              this->BeginParameter = { 0 };
              break;
            } // end case NSE_NONLINEAR_FORM=0
            case 1: // NSE2D_Galerkin, NSTYPE=2, NSE_NONLINEAR_FORM=1
            {
              this->N_Terms = 4;
              this->Derivatives = { D10, D01, D00, D00 };
              this->Needs2ndDerivatives = new bool[2];
              this->Needs2ndDerivatives[0] = false;
              this->Needs2ndDerivatives[1] = false;
              this->FESpaceNumber = { 0, 0, 0, 1 }; // 0: velocity, 1: pressure
              this->N_Matrices = 5;
              this->RowSpace = { 0, 1, 1, 0, 0 };
              this->ColumnSpace = { 0, 0, 0, 1, 1 };
              this->N_Rhs = 2;
              this->RhsSpace = { 0, 0 };
              this->AssembleParam = NSType2GalerkinSkew; 
              this->Manipulate = NULL;
              
              this->N_Parameters = 2;
              this->N_ParamFct = 1;
              this->ParameterFct =  { NSParamsVelo };
              this->N_FEValues = 2;
              this->FEValue_FctIndex = { 0, 1 };
              this->FEValue_MultiIndex = { D00, D00 };
              this->BeginParameter = { 0 };
              break;
            } // end case NSE_NONLINEAR_FORM=1
            case 2:
            {
              ErrMsg("Using the rotational form (NSE_NONLINEAR_FORM: 2) is not "
                     << "possible with NSTYPE: 2. Choose NSTYPE: 3, 4 or 14");
              exit(1);
            }
            default:
              ErrMsg("unknown NSE_NONLINEAR_FORM "
                     << TDatabase::ParamDB->NSE_NONLINEAR_FORM);
              exit(1);
          } // end switch NSE_NONLINEAR_FORM
          break;
        } // end case NSTYPE=2
        case 3: // NSE2D_Galerkin, NSTYPE=3,
        {
          switch(TDatabase::ParamDB->NSE_NONLINEAR_FORM)
          {
            case 0: // NSE2D_Galerkin, NSTYPE=3, NSE_NONLINEAR_FORM=0
            {
              switch(TDatabase::ParamDB->LAPLACETYPE)
              {
                case 0: // NSE2D_Galerkin, NSTYPE=3, NSE_NONLINEAR_FORM=0, 
                        // LAPLACETYPE=0
                {
                  this->N_Terms = 4;
                  this->Derivatives = { D10, D01, D00, D00 };
                  this->Needs2ndDerivatives = new bool[2];
                  this->Needs2ndDerivatives[0] = false;
                  this->Needs2ndDerivatives[1] = false;
                  this->FESpaceNumber = { 0, 0, 0, 1 }; // 0: velocity, 1: pressure
                  this->N_Matrices = 6;
                  this->RowSpace = { 0, 0, 0, 0, 1, 1 };
                  this->ColumnSpace = { 0, 0, 0, 0, 0, 0 };
                  this->N_Rhs = 2;
                  this->RhsSpace = { 0, 0 };
                  this->AssembleParam = NSType3Galerkin; 
                  this->Manipulate = NULL;
                  
                  this->N_Parameters = 2;
                  this->N_ParamFct = 1;
                  this->ParameterFct =  { NSParamsVelo };
                  this->N_FEValues = 2;
                  this->FEValue_FctIndex = { 0, 1 };
                  this->FEValue_MultiIndex = { D00, D00 };
                  this->BeginParameter = { 0 };
                  break;
                } // end case LAPLACETYPE=0
                case 1: // NSE2D_Galerkin, NSTYPE=3, NSE_NONLINEAR_FORM=0
                        // LAPLACETYPE=1
                {
                  this->N_Terms = 4;
                  this->Derivatives = { D10, D01, D00, D00 };
                  this->Needs2ndDerivatives = new bool[2];
                  this->Needs2ndDerivatives[0] = false;
                  this->Needs2ndDerivatives[1] = false;
                  this->FESpaceNumber = { 0, 0, 0, 1 }; // 0: velocity, 1: pressure
                  this->N_Matrices = 6;
                  this->RowSpace = { 0, 0, 0, 0, 1, 1 };
                  this->ColumnSpace = { 0, 0, 0, 0, 0, 0 };
                  this->N_Rhs = 2;
                  this->RhsSpace = { 0, 0 };
                  this->AssembleParam = NSType3GalerkinDD; 
                  this->Manipulate = NULL;
                  
                  this->N_Parameters = 2;
                  this->N_ParamFct = 1;
                  this->ParameterFct =  { NSParamsVelo };
                  this->N_FEValues = 2;
                  this->FEValue_FctIndex = { 0, 1 };
                  this->FEValue_MultiIndex = { D00, D00 };
                  this->BeginParameter = { 0 };
                  break;
                } // end case LAPLACETYPE=1
                default:
                  ErrMsg("unknown LAPLACETYPE " 
                         << TDatabase::ParamDB->LAPLACETYPE);
                  exit(1);
              } // end switch LAPLACETYPE
              break;
            } // end case NSE_NONLINEAR_FORM=0
            case 1: // NSE2D_Galerkin, NSTYPE=3, NSE_NONLINEAR_FORM=1
            {
              switch(TDatabase::ParamDB->LAPLACETYPE)
              {
                case 0: // NSE2D_Galerkin, NSTYPE=3, NSE_NONLINEAR_FORM=1, 
                        // LAPLACETYPE=0
                {
                  this->N_Terms = 4;
                  this->Derivatives = { D10, D01, D00, D00 };
                  this->Needs2ndDerivatives = new bool[2];
                  this->Needs2ndDerivatives[0] = false;
                  this->Needs2ndDerivatives[1] = false;
                  this->FESpaceNumber = { 0, 0, 0, 1 }; // 0: velocity, 1: pressure
                  this->N_Matrices = 6;
                  this->RowSpace = { 0, 0, 0, 0, 1, 1 };
                  this->ColumnSpace = { 0, 0, 0, 0, 0, 0 };
                  this->N_Rhs = 2;
                  this->RhsSpace = { 0, 0 };
                  this->AssembleParam = NSType3GalerkinSkew; 
                  this->Manipulate = NULL;
                  
                  this->N_Parameters = 2;
                  this->N_ParamFct = 1;
                  this->ParameterFct =  { NSParamsVelo };
                  this->N_FEValues = 2;
                  this->FEValue_FctIndex = { 0, 1 };
                  this->FEValue_MultiIndex = { D00, D00 };
                  this->BeginParameter = { 0 };
                  break;
                } // end case LAPLACETYPE=0
                case 1: // NSE2D_Galerkin, NSTYPE=3, NSE_NONLINEAR_FORM=1
                        // LAPLACETYPE=1
                {
                  this->N_Terms = 4;
                  this->Derivatives = { D10, D01, D00, D00 };
                  this->Needs2ndDerivatives = new bool[2];
                  this->Needs2ndDerivatives[0] = false;
                  this->Needs2ndDerivatives[1] = false;
                  this->FESpaceNumber = { 0, 0, 0, 1 }; // 0: velocity, 1: pressure
                  this->N_Matrices = 6;
                  this->RowSpace = { 0, 0, 0, 0, 1, 1 };
                  this->ColumnSpace = { 0, 0, 0, 0, 0, 0 };
                  this->N_Rhs = 2;
                  this->RhsSpace = { 0, 0 };
                  this->AssembleParam = NSType3GalerkinSkewDD; 
                  this->Manipulate = NULL;
                  
                  this->N_Parameters = 2;
                  this->N_ParamFct = 1;
                  this->ParameterFct =  { NSParamsVelo };
                  this->N_FEValues = 2;
                  this->FEValue_FctIndex = { 0, 1 };
                  this->FEValue_MultiIndex = { D00, D00 };
                  this->BeginParameter = { 0 };
                  break;
                } // end case LAPLACETYPE=1
                default:
                  ErrMsg("unknown LAPLACETYPE " 
                         << TDatabase::ParamDB->LAPLACETYPE);
                  exit(1);
              } // end switch LAPLACETYPE
              break;
            } // end case NSE_NONLINEAR_FORM=1
            case 2: // NSE2D_Galerkin, NSTYPE=3, NSE_NONLINEAR_FORM=2
            {
              switch(TDatabase::ParamDB->LAPLACETYPE)
              {
                case 0: // NSE2D_Galerkin, NSTYPE=3, NSE_NONLINEAR_FORM=2,
                        // LAPLACETYPE=0
                {
                  this->N_Terms = 4;
                  this->Derivatives = { D10, D01, D00, D00 };
                  this->Needs2ndDerivatives = new bool[2];
                  this->Needs2ndDerivatives[0] = false;
                  this->Needs2ndDerivatives[1] = false;
                  this->FESpaceNumber = { 0, 0, 0, 1 }; // 0: velocity, 1: pressure
                  this->N_Matrices = 6;
                  this->RowSpace = { 0, 0, 0, 0, 1, 1 };
                  this->ColumnSpace = { 0, 0, 0, 0, 0, 0 };
                  this->N_Rhs = 2;
                  this->RhsSpace = { 0, 0 };
                  this->AssembleParam = NSType3GalerkinRot; 
                  this->Manipulate = NULL;
                  
                  this->N_Parameters = 2;
                  this->N_ParamFct = 1;
                  this->ParameterFct =  { NSParamsVelo };
                  this->N_FEValues = 2;
                  this->FEValue_FctIndex = { 0, 1 };
                  this->FEValue_MultiIndex = { D00, D00 };
                  this->BeginParameter = { 0 };
                  break;
                } // end case LAPLACETYPE=0
                case 1: // NSE2D_Galerkin, NSTYPE=3, NSE_NONLINEAR_FORM=2
                        // LAPLACETYPE=1
                {
                  this->N_Terms = 4;
                  this->Derivatives = { D10, D01, D00, D00 };
                  this->Needs2ndDerivatives = new bool[2];
                  this->Needs2ndDerivatives[0] = false;
                  this->Needs2ndDerivatives[1] = false;
                  this->FESpaceNumber = { 0, 0, 0, 1 }; // 0: velocity, 1: pressure
                  this->N_Matrices = 6;
                  this->RowSpace = { 0, 0, 0, 0, 1, 1 };
                  this->ColumnSpace = { 0, 0, 0, 0, 0, 0 };
                  this->N_Rhs = 2;
                  this->RhsSpace = { 0, 0 };
                  this->AssembleParam = NSType3GalerkinRotDD; 
                  this->Manipulate = NULL;
                  
                  this->N_Parameters = 2;
                  this->N_ParamFct = 1;
                  this->ParameterFct =  { NSParamsVelo };
                  this->N_FEValues = 2;
                  this->FEValue_FctIndex = { 0, 1 };
                  this->FEValue_MultiIndex = { D00, D00 };
                  this->BeginParameter = { 0 };
                  break;
                } // end case LAPLACETYPE=1
                default:
                  ErrMsg("unknown LAPLACETYPE " 
                         << TDatabase::ParamDB->LAPLACETYPE);
                  exit(1);
              } // end switch LAPLACETYPE
              break;
            } // end case NSE_NONLINEAR_FORM=2
            default:
              ErrMsg("unknown NSE_NONLINEAR_FORM "
                     << TDatabase::ParamDB->NSE_NONLINEAR_FORM);
              exit(1);
          } // end switch NSE_NONLINEAR_FORM
          break;
        } // end case NSTYPE=3
        case 4: // NSE2D_Galerkin, NSTYPE=4,
        case 14: // NSE2D_Galerkin, NSTYPE=14,
        {
          switch(TDatabase::ParamDB->NSE_NONLINEAR_FORM)
          {
            case 0: // NSE2D_Galerkin, NSTYPE=(1)4, NSE_NONLINEAR_FORM=0
            {
              switch(TDatabase::ParamDB->LAPLACETYPE)
              {
                case 0: // NSE2D_Galerkin, NSTYPE=(1)4, NSE_NONLINEAR_FORM=0, 
                        // LAPLACETYPE=0
                {
                  this->N_Terms = 4;
                  this->Derivatives = { D10, D01, D00, D00 };
                  this->Needs2ndDerivatives = new bool[2];
                  this->Needs2ndDerivatives[0] = false;
                  this->Needs2ndDerivatives[1] = false;
                  this->FESpaceNumber = { 0, 0, 0, 1 }; // 0: velocity, 1: pressure
                  this->N_Matrices = 8;
                  this->RowSpace = { 0, 0, 0, 0, 1, 1, 0, 0 };
                  this->ColumnSpace = { 0, 0, 0, 0, 0, 0, 1, 1 };
                  if(TDatabase::ParamDB->NSTYPE == 14)
                  {
                    this->N_Matrices = 9;
                    this->RowSpace =    { 0, 0, 0, 0, 1, 1, 1, 0, 0};
                    this->ColumnSpace = { 0, 0, 0, 0, 1, 0, 0, 1, 1};
                  }
                  this->N_Rhs = 3;
                  this->RhsSpace = { 0, 0, 1 };
                  this->AssembleParam = NSType4Galerkin; 
                  this->Manipulate = NULL;
                  
                  this->N_Parameters = 2;
                  this->N_ParamFct = 1;
                  this->ParameterFct =  { NSParamsVelo };
                  this->N_FEValues = 2;
                  this->FEValue_FctIndex = { 0, 1 };
                  this->FEValue_MultiIndex = { D00, D00 };
                  this->BeginParameter = { 0 };
                  break;
                } // end case LAPLACETYPE=0
                case 1: // NSE2D_Galerkin, NSTYPE=(1)4, NSE_NONLINEAR_FORM=0
                        // LAPLACETYPE=1
                {
                  this->N_Terms = 4;
                  this->Derivatives = { D10, D01, D00, D00 };
                  this->Needs2ndDerivatives = new bool[2];
                  this->Needs2ndDerivatives[0] = false;
                  this->Needs2ndDerivatives[1] = false;
                  this->FESpaceNumber = { 0, 0, 0, 1 }; // 0: velocity, 1: pressure
                  this->N_Matrices = 8;
                  this->RowSpace = { 0, 0, 0, 0, 1, 1, 0, 0 };
                  this->ColumnSpace = { 0, 0, 0, 0, 0, 0, 1, 1 };
                  if(TDatabase::ParamDB->NSTYPE == 14)
                  {
                    this->N_Matrices = 9;
                    this->RowSpace =    { 0, 0, 0, 0, 1, 1, 1, 0, 0};
                    this->ColumnSpace = { 0, 0, 0, 0, 1, 0, 0, 1, 1};
                  }
                  this->N_Rhs = 3;
                  this->RhsSpace = { 0, 0, 1 };
                  this->AssembleParam = NSType4GalerkinDD; 
                  this->Manipulate = NULL;
                  
                  this->N_Parameters = 2;
                  this->N_ParamFct = 1;
                  this->ParameterFct =  { NSParamsVelo };
                  this->N_FEValues = 2;
                  this->FEValue_FctIndex = { 0, 1 };
                  this->FEValue_MultiIndex = { D00, D00 };
                  this->BeginParameter = { 0 };
                  break;
                } // end case LAPLACETYPE=1
                default:
                  ErrMsg("unknown LAPLACETYPE " 
                         << TDatabase::ParamDB->LAPLACETYPE);
                  exit(1);
              } // end switch LAPLACETYPE
              break;
            } // end case NSE_NONLINEAR_FORM=0
            case 1: // NSE2D_Galerkin, NSTYPE=(1)4, NSE_NONLINEAR_FORM=1
            {
              switch(TDatabase::ParamDB->LAPLACETYPE)
              {
                case 0: // NSE2D_Galerkin, NSTYPE=(1)4, NSE_NONLINEAR_FORM=1, 
                        // LAPLACETYPE=0
                {
                  this->N_Terms = 4;
                  this->Derivatives = { D10, D01, D00, D00 };
                  this->Needs2ndDerivatives = new bool[2];
                  this->Needs2ndDerivatives[0] = false;
                  this->Needs2ndDerivatives[1] = false;
                  this->FESpaceNumber = { 0, 0, 0, 1 }; // 0: velocity, 1: pressure
                  this->N_Matrices = 8;
                  this->RowSpace = { 0, 0, 0, 0, 1, 1, 0, 0 };
                  this->ColumnSpace = { 0, 0, 0, 0, 0, 0, 1, 1 };
                  if(TDatabase::ParamDB->NSTYPE == 14)
                  {
                    this->N_Matrices = 9;
                    this->RowSpace =    { 0, 0, 0, 0, 1, 1, 1, 0, 0};
                    this->ColumnSpace = { 0, 0, 0, 0, 1, 0, 0, 1, 1};
                  }
                  this->N_Rhs = 3;
                  this->RhsSpace = { 0, 0, 1 };
                  this->AssembleParam = NSType4GalerkinSkew; 
                  this->Manipulate = NULL;
                  
                  this->N_Parameters = 2;
                  this->N_ParamFct = 1;
                  this->ParameterFct =  { NSParamsVelo };
                  this->N_FEValues = 2;
                  this->FEValue_FctIndex = { 0, 1 };
                  this->FEValue_MultiIndex = { D00, D00 };
                  this->BeginParameter = { 0 };
                  break;
                } // end case LAPLACETYPE=0
                case 1: // NSE2D_Galerkin, NSTYPE=(1)4, NSE_NONLINEAR_FORM=1
                        // LAPLACETYPE=1
                {
                  this->N_Terms = 4;
                  this->Derivatives = { D10, D01, D00, D00 };
                  this->Needs2ndDerivatives = new bool[2];
                  this->Needs2ndDerivatives[0] = false;
                  this->Needs2ndDerivatives[1] = false;
                  this->FESpaceNumber = { 0, 0, 0, 1 }; // 0: velocity, 1: pressure
                  this->N_Matrices = 8;
                  this->RowSpace = { 0, 0, 0, 0, 1, 1, 0, 0 };
                  this->ColumnSpace = { 0, 0, 0, 0, 0, 0, 1, 1 };
                  if(TDatabase::ParamDB->NSTYPE == 14)
                  {
                    this->N_Matrices = 9;
                    this->RowSpace =    { 0, 0, 0, 0, 1, 1, 1, 0, 0};
                    this->ColumnSpace = { 0, 0, 0, 0, 1, 0, 0, 1, 1};
                  }
                  this->N_Rhs = 3;
                  this->RhsSpace = { 0, 0, 1 };
                  this->AssembleParam = NSType4GalerkinSkewDD; 
                  this->Manipulate = NULL;
                  
                  this->N_Parameters = 2;
                  this->N_ParamFct = 1;
                  this->ParameterFct =  { NSParamsVelo };
                  this->N_FEValues = 2;
                  this->FEValue_FctIndex = { 0, 1 };
                  this->FEValue_MultiIndex = { D00, D00 };
                  this->BeginParameter = { 0 };
                  break;
                } // end case LAPLACETYPE=1
                default:
                  ErrMsg("unknown LAPLACETYPE " 
                         << TDatabase::ParamDB->LAPLACETYPE);
                  exit(1);
              } // end switch LAPLACETYPE
              break;
            } // end case NSE_NONLINEAR_FORM=1
            case 2: // NSE2D_Galerkin, NSTYPE=(1)4, NSE_NONLINEAR_FORM=2
            {
              switch(TDatabase::ParamDB->LAPLACETYPE)
              {
                case 0: // NSE2D_Galerkin, NSTYPE=(1)4, NSE_NONLINEAR_FORM=2,
                        // LAPLACETYPE=0
                {
                  this->N_Terms = 4;
                  this->Derivatives = { D10, D01, D00, D00 };
                  this->Needs2ndDerivatives = new bool[2];
                  this->Needs2ndDerivatives[0] = false;
                  this->Needs2ndDerivatives[1] = false;
                  this->FESpaceNumber = { 0, 0, 0, 1 }; // 0: velocity, 1: pressure
                  this->N_Matrices = 8;
                  this->RowSpace = { 0, 0, 0, 0, 1, 1, 0, 0 };
                  this->ColumnSpace = { 0, 0, 0, 0, 0, 0, 1, 1 };
                  if(TDatabase::ParamDB->NSTYPE == 14)
                  {
                    this->N_Matrices = 9;
                    this->RowSpace =    { 0, 0, 0, 0, 1, 1, 1, 0, 0};
                    this->ColumnSpace = { 0, 0, 0, 0, 1, 0, 0, 1, 1};
                  }
                  this->N_Rhs = 3;
                  this->RhsSpace = { 0, 0, 1 };
                  this->AssembleParam = NSType4GalerkinRot; 
                  this->Manipulate = NULL;
                  
                  this->N_Parameters = 2;
                  this->N_ParamFct = 1;
                  this->ParameterFct =  { NSParamsVelo };
                  this->N_FEValues = 2;
                  this->FEValue_FctIndex = { 0, 1 };
                  this->FEValue_MultiIndex = { D00, D00 };
                  this->BeginParameter = { 0 };
                  break;
                } // end case LAPLACETYPE=0
                case 1: // NSE2D_Galerkin, NSTYPE=(1)4, NSE_NONLINEAR_FORM=2
                        // LAPLACETYPE=1
                {
                  this->N_Terms = 4;
                  this->Derivatives = { D10, D01, D00, D00 };
                  this->Needs2ndDerivatives = new bool[2];
                  this->Needs2ndDerivatives[0] = false;
                  this->Needs2ndDerivatives[1] = false;
                  this->FESpaceNumber = { 0, 0, 0, 1 }; // 0: velocity, 1: pressure
                  this->N_Matrices = 8;
                  this->RowSpace = { 0, 0, 0, 0, 1, 1, 0, 0 };
                  this->ColumnSpace = { 0, 0, 0, 0, 0, 0, 1, 1 };
                  if(TDatabase::ParamDB->NSTYPE == 14)
                  {
                    this->N_Matrices = 9;
                    this->RowSpace =    { 0, 0, 0, 0, 1, 1, 1, 0, 0};
                    this->ColumnSpace = { 0, 0, 0, 0, 1, 0, 0, 1, 1};
                  }
                  this->N_Rhs = 3;
                  this->RhsSpace = { 0, 0, 1 };
                  this->AssembleParam = NSType4GalerkinRotDD; 
                  this->Manipulate = NULL;
                  
                  this->N_Parameters = 2;
                  this->N_ParamFct = 1;
                  this->ParameterFct =  { NSParamsVelo };
                  this->N_FEValues = 2;
                  this->FEValue_FctIndex = { 0, 1 };
                  this->FEValue_MultiIndex = { D00, D00 };
                  this->BeginParameter = { 0 };
                  break;
                } // end case LAPLACETYPE=1
                default:
                  ErrMsg("unknown LAPLACETYPE " 
                         << TDatabase::ParamDB->LAPLACETYPE);
                  exit(1);
              } // end switch LAPLACETYPE
              break;
            } // end case NSE_NONLINEAR_FORM=2
            default:
              ErrMsg("unknown NSE_NONLINEAR_FORM "
                     << TDatabase::ParamDB->NSE_NONLINEAR_FORM);
              exit(1);
          } // end switch NSE_NONLINEAR_FORM
          break;
        } // end case NSTYPE=(1)4
        default:
          ErrMsg("unknown NSTYPE " << TDatabase::ParamDB->NSTYPE);
          exit(1);
      } // end switch NSTYPE
      break;
    } // end case LocalAssembling2D_type=NSE2D_Galerkin
    case NSE2D_Galerkin_Nonlinear:
    {
      switch(TDatabase::ParamDB->NSTYPE)
      {
        case 1: // NSE2D_Galerkin, NSTYPE=1,
        {
          if(TDatabase::ParamDB->LAPLACETYPE != 0)
          {
            ErrMsg("LAPLACETYPE must be set to 0 in case of NSTYPE 1");
            exit(1);
          }
          switch(TDatabase::ParamDB->NSE_NONLINEAR_FORM)
          {
            case 0: // NSE2D_Galerkin, NSTYPE=1, NSE_NONLINEAR_FORM=0
            {
              this->N_Terms = 3;
              this->Derivatives = { D10, D01, D00 };
              this->Needs2ndDerivatives = new bool[2];
              this->Needs2ndDerivatives[0] = false;
              this->Needs2ndDerivatives[1] = false;
              this->FESpaceNumber = { 0, 0, 0 }; // 0: velocity, 1: pressure
              this->N_Matrices = 1;
              this->RowSpace = { 0 };
              this->ColumnSpace = { 0 };
              this->N_Rhs = 0;
              this->RhsSpace = {};
              this->AssembleParam = NSType1_2NLGalerkin; 
              this->Manipulate = NULL;
              
              this->N_Parameters = 2;
              this->N_ParamFct = 1;
              this->ParameterFct =  { NSParamsVelo };
              this->N_FEValues = 2;
              this->FEValue_FctIndex = { 0, 1 };
              this->FEValue_MultiIndex = { D00, D00 };
              this->BeginParameter = { 0 };
              break;
            } // end case NSE_NONLINEAR_FORM=0
            case 1: // NSE2D_Galerkin, NSTYPE=1, NSE_NONLINEAR_FORM=1
            {
              this->N_Terms = 3;
              this->Derivatives = { D10, D01, D00 };
              this->Needs2ndDerivatives = new bool[2];
              this->Needs2ndDerivatives[0] = false;
              this->Needs2ndDerivatives[1] = false;
              this->FESpaceNumber = { 0, 0, 0 }; // 0: velocity, 1: pressure
              this->N_Matrices = 1;
              this->RowSpace = { 0 };
              this->ColumnSpace = { 0 };
              this->N_Rhs = 0;
              this->RhsSpace = {};
              this->AssembleParam = NSType1_2NLGalerkinSkew; 
              this->Manipulate = NULL;
              
              this->N_Parameters = 2;
              this->N_ParamFct = 1;
              this->ParameterFct =  { NSParamsVelo };
              this->N_FEValues = 2;
              this->FEValue_FctIndex = { 0, 1 };
              this->FEValue_MultiIndex = { D00, D00 };
              this->BeginParameter = { 0 };
              break;
            } // end case NSE_NONLINEAR_FORM=1
            case 2:
            {
              ErrMsg("Using the rotational form (NSE_NONLINEAR_FORM: 2) is not "
                     << "possible with NSTYPE: 1. Choose NSTYPE: 3, 4 or 14");
              exit(1);
            }
            default:
              ErrMsg("unknown NSE_NONLINEAR_FORM "
                     << TDatabase::ParamDB->NSE_NONLINEAR_FORM);
              exit(1);
          } // end switch NSE_NONLINEAR_FORM
          break;
        } // end case NSTYPE=1
        case 2: // NSE2D_Galerkin, NSTYPE=2,
        {
          if(TDatabase::ParamDB->LAPLACETYPE != 0)
          {
            ErrThrow("LAPLACETYPE must be set to 0 in case of NSTYPE 2");
          }
          switch(TDatabase::ParamDB->NSE_NONLINEAR_FORM)
          {
            case 0: // NSE2D_Galerkin, NSTYPE=2, NSE_NONLINEAR_FORM=0
            {
              this->N_Terms = 3;
              this->Derivatives = { D10, D01, D00 };
              this->Needs2ndDerivatives = new bool[2];
              this->Needs2ndDerivatives[0] = false;
              this->Needs2ndDerivatives[1] = false;
              this->FESpaceNumber = { 0, 0, 0 }; // 0: velocity, 1: pressure
              this->N_Matrices = 1;
              this->RowSpace = { 0 };
              this->ColumnSpace = { 0 };
              this->N_Rhs = 0;
              this->RhsSpace = {};
              this->AssembleParam = NSType1_2NLGalerkin; 
              this->Manipulate = NULL;
              
              this->N_Parameters = 2;
              this->N_ParamFct = 1;
              this->ParameterFct =  { NSParamsVelo };
              this->N_FEValues = 2;
              this->FEValue_FctIndex = { 0, 1 };
              this->FEValue_MultiIndex = { D00, D00 };
              this->BeginParameter = { 0 };
              break;
            } // end case NSE_NONLINEAR_FORM=0
            case 1: // NSE2D_Galerkin, NSTYPE=2, NSE_NONLINEAR_FORM=1
            {
              this->N_Terms = 3;
              this->Derivatives = { D10, D01, D00 };
              this->Needs2ndDerivatives = new bool[2];
              this->Needs2ndDerivatives[0] = false;
              this->Needs2ndDerivatives[1] = false;
              this->FESpaceNumber = { 0, 0, 0 }; // 0: velocity, 1: pressure
              this->N_Matrices = 1;
              this->RowSpace = { 0 };
              this->ColumnSpace = { 0 };
              this->N_Rhs = 0;
              this->RhsSpace = {};
              this->AssembleParam = NSType1_2NLGalerkinSkew; 
              this->Manipulate = NULL;
              
              this->N_Parameters = 2;
              this->N_ParamFct = 1;
              this->ParameterFct =  { NSParamsVelo };
              this->N_FEValues = 2;
              this->FEValue_FctIndex = { 0, 1 };
              this->FEValue_MultiIndex = { D00, D00 };
              this->BeginParameter = { 0 };
              break;
            } // end case NSE_NONLINEAR_FORM=1
            case 2:
            {
              ErrMsg("Using the rotational form (NSE_NONLINEAR_FORM: 2) is not "
                     << "possible with NSTYPE: 2. Choose NSTYPE: 3, 4 or 14");
              exit(1);
            }
            default:
              ErrMsg("unknown NSE_NONLINEAR_FORM "
                     << TDatabase::ParamDB->NSE_NONLINEAR_FORM);
              exit(1);
          } // end switch NSE_NONLINEAR_FORM
          break;
        } // end case NSTYPE=2
        case 3: // NSE2D_Galerkin, NSTYPE=3,
        {
          switch(TDatabase::ParamDB->NSE_NONLINEAR_FORM)
          {
            case 0: // NSE2D_Galerkin, NSTYPE=3, NSE_NONLINEAR_FORM=0
            {
              switch(TDatabase::ParamDB->LAPLACETYPE)
              {
                case 0: // NSE2D_Galerkin, NSTYPE=3, NSE_NONLINEAR_FORM=0, 
                        // LAPLACETYPE=0
                {
                  this->N_Terms = 3;
                  this->Derivatives = { D10, D01, D00 };
                  this->Needs2ndDerivatives = new bool[2];
                  this->Needs2ndDerivatives[0] = false;
                  this->Needs2ndDerivatives[1] = false;
                  this->FESpaceNumber = { 0, 0, 0 }; // 0: velocity, 1: pressure
                  this->N_Matrices = 2;
                  this->RowSpace = { 0, 0 };
                  this->ColumnSpace = { 0, 0 };
                  this->N_Rhs = 0;
                  this->RhsSpace = {};
                  this->AssembleParam = NSType3_4NLGalerkin; 
                  this->Manipulate = NULL;
                  
                  this->N_Parameters = 2;
                  this->N_ParamFct = 1;
                  this->ParameterFct =  { NSParamsVelo };
                  this->N_FEValues = 2;
                  this->FEValue_FctIndex = { 0, 1 };
                  this->FEValue_MultiIndex = { D00, D00 };
                  this->BeginParameter = { 0 };
                  break;
                } // end case LAPLACETYPE=0
                case 1: // NSE2D_Galerkin, NSTYPE=3, NSE_NONLINEAR_FORM=0
                        // LAPLACETYPE=1
                {
                  this->N_Terms = 3;
                  this->Derivatives = { D10, D01, D00 };
                  this->Needs2ndDerivatives = new bool[2];
                  this->Needs2ndDerivatives[0] = false;
                  this->Needs2ndDerivatives[1] = false;
                  this->FESpaceNumber = { 0, 0, 0 }; // 0: velocity, 1: pressure
                  this->N_Matrices = 2;
                  this->RowSpace = { 0, 0 };
                  this->ColumnSpace = { 0, 0 };
                  this->N_Rhs = 0;
                  this->RhsSpace = {};
                  this->AssembleParam = NSType3_4NLGalerkinDD; 
                  this->Manipulate = NULL;
                  
                  this->N_Parameters = 2;
                  this->N_ParamFct = 1;
                  this->ParameterFct =  { NSParamsVelo };
                  this->N_FEValues = 2;
                  this->FEValue_FctIndex = { 0, 1 };
                  this->FEValue_MultiIndex = { D00, D00 };
                  this->BeginParameter = { 0 };
                  break;
                } // end case LAPLACETYPE=1
                default:
                  ErrMsg("unknown LAPLACETYPE " 
                         << TDatabase::ParamDB->LAPLACETYPE);
                  exit(1);
              } // end switch LAPLACETYPE
              break;
            } // end case NSE_NONLINEAR_FORM=0
            case 1: // NSE2D_Galerkin, NSTYPE=3, NSE_NONLINEAR_FORM=1
            {
              switch(TDatabase::ParamDB->LAPLACETYPE)
              {
                case 0: // NSE2D_Galerkin, NSTYPE=3, NSE_NONLINEAR_FORM=1, 
                        // LAPLACETYPE=0
                {
                  this->N_Terms = 3;
                  this->Derivatives = { D10, D01, D00 };
                  this->Needs2ndDerivatives = new bool[2];
                  this->Needs2ndDerivatives[0] = false;
                  this->Needs2ndDerivatives[1] = false;
                  this->FESpaceNumber = { 0, 0, 0 }; // 0: velocity, 1: pressure
                  this->N_Matrices = 2;
                  this->RowSpace = { 0, 0 };
                  this->ColumnSpace = { 0, 0 };
                  this->N_Rhs = 0;
                  this->RhsSpace = {};
                  this->AssembleParam = NSType3_4NLGalerkinSkew; 
                  this->Manipulate = NULL;
                  
                  this->N_Parameters = 2;
                  this->N_ParamFct = 1;
                  this->ParameterFct =  { NSParamsVelo };
                  this->N_FEValues = 2;
                  this->FEValue_FctIndex = { 0, 1 };
                  this->FEValue_MultiIndex = { D00, D00 };
                  this->BeginParameter = { 0 };
                  break;
                } // end case LAPLACETYPE=0
                case 1: // NSE2D_Galerkin, NSTYPE=3, NSE_NONLINEAR_FORM=1
                        // LAPLACETYPE=1
                {
                  this->N_Terms = 3;
                  this->Derivatives = { D10, D01, D00 };
                  this->Needs2ndDerivatives = new bool[2];
                  this->Needs2ndDerivatives[0] = false;
                  this->Needs2ndDerivatives[1] = false;
                  this->FESpaceNumber = { 0, 0, 0 }; // 0: velocity, 1: pressure
                  this->N_Matrices = 2;
                  this->RowSpace = { 0, 0 };
                  this->ColumnSpace = { 0, 0 };
                  this->N_Rhs = 0;
                  this->RhsSpace = {};
                  this->AssembleParam = NSType3_4NLGalerkinSkewDD; 
                  this->Manipulate = NULL;
                  
                  this->N_Parameters = 2;
                  this->N_ParamFct = 1;
                  this->ParameterFct =  { NSParamsVelo };
                  this->N_FEValues = 2;
                  this->FEValue_FctIndex = { 0, 1 };
                  this->FEValue_MultiIndex = { D00, D00 };
                  this->BeginParameter = { 0 };
                  break;
                } // end case LAPLACETYPE=1
                default:
                  ErrMsg("unknown LAPLACETYPE " 
                         << TDatabase::ParamDB->LAPLACETYPE);
                  exit(1);
              } // end switch LAPLACETYPE
              break;
            } // end case NSE_NONLINEAR_FORM=1
            case 2: // NSE2D_Galerkin, NSTYPE=3, NSE_NONLINEAR_FORM=2
            {
              switch(TDatabase::ParamDB->LAPLACETYPE)
              {
                case 0: // NSE2D_Galerkin, NSTYPE=3, NSE_NONLINEAR_FORM=2,
                        // LAPLACETYPE=0
                {
                  this->N_Terms = 3;
                  this->Derivatives = { D10, D01, D00 };
                  this->Needs2ndDerivatives = new bool[2];
                  this->Needs2ndDerivatives[0] = false;
                  this->Needs2ndDerivatives[1] = false;
                  this->FESpaceNumber = { 0, 0, 0 }; // 0: velocity, 1: pressure
                  this->N_Matrices = 4;
                  this->RowSpace = { 0, 0, 0, 0 };
                  this->ColumnSpace = { 0, 0, 0, 0 };
                  this->N_Rhs = 0;
                  this->RhsSpace = {};
                  this->AssembleParam = NSType3_4NLGalerkinRot; 
                  this->Manipulate = NULL;
                  
                  this->N_Parameters = 2;
                  this->N_ParamFct = 1;
                  this->ParameterFct =  { NSParamsVelo };
                  this->N_FEValues = 2;
                  this->FEValue_FctIndex = { 0, 1 };
                  this->FEValue_MultiIndex = { D00, D00 };
                  this->BeginParameter = { 0 };
                  break;
                } // end case LAPLACETYPE=0
                case 1: // NSE2D_Galerkin, NSTYPE=3, NSE_NONLINEAR_FORM=2
                        // LAPLACETYPE=1
                {
                  this->N_Terms = 3;
                  this->Derivatives = { D10, D01, D00 };
                  this->Needs2ndDerivatives = new bool[2];
                  this->Needs2ndDerivatives[0] = false;
                  this->Needs2ndDerivatives[1] = false;
                  this->FESpaceNumber = { 0, 0, 0 }; // 0: velocity, 1: pressure
                  this->N_Matrices = 4;
                  this->RowSpace = { 0, 0, 0, 0 };
                  this->ColumnSpace = { 0, 0, 0, 0 };
                  this->N_Rhs = 0;
                  this->RhsSpace = {};
                  this->AssembleParam = NSType3_4NLGalerkinRotDD; 
                  this->Manipulate = NULL;
                  
                  this->N_Parameters = 2;
                  this->N_ParamFct = 1;
                  this->ParameterFct =  { NSParamsVelo };
                  this->N_FEValues = 2;
                  this->FEValue_FctIndex = { 0, 1 };
                  this->FEValue_MultiIndex = { D00, D00 };
                  this->BeginParameter = { 0 };
                  break;
                } // end case LAPLACETYPE=1
                default:
                  ErrMsg("unknown LAPLACETYPE " 
                         << TDatabase::ParamDB->LAPLACETYPE);
                  exit(1);
              } // end switch LAPLACETYPE
              break;
            } // end case NSE_NONLINEAR_FORM=2
            default:
              ErrMsg("unknown NSE_NONLINEAR_FORM "
                     << TDatabase::ParamDB->NSE_NONLINEAR_FORM);
              exit(1);
          } // end switch NSE_NONLINEAR_FORM
          break;
        } // end case NSTYPE=3
        case 4: // NSE2D_Galerkin, NSTYPE=4,
        case 14: // NSE2D_Galerkin, NSTYPE=14,
        {
          switch(TDatabase::ParamDB->NSE_NONLINEAR_FORM)
          {
            case 0: // NSE2D_Galerkin, NSTYPE=(1)4, NSE_NONLINEAR_FORM=0
            {
              switch(TDatabase::ParamDB->LAPLACETYPE)
              {
                case 0: // NSE2D_Galerkin, NSTYPE=(1)4, NSE_NONLINEAR_FORM=0, 
                        // LAPLACETYPE=0
                {
                  this->N_Terms = 3;
                  this->Derivatives = { D10, D01, D00 };
                  this->Needs2ndDerivatives = new bool[2];
                  this->Needs2ndDerivatives[0] = false;
                  this->Needs2ndDerivatives[1] = false;
                  this->FESpaceNumber = { 0, 0, 0 }; // 0: velocity, 1: pressure
                  this->N_Matrices = 2;
                  this->RowSpace = { 0, 0 };
                  this->ColumnSpace = { 0, 0 };
                  this->N_Rhs = 0;
                  this->RhsSpace = {};
                  this->AssembleParam = NSType3_4NLGalerkin; 
                  this->Manipulate = NULL;
                  
                  this->N_Parameters = 2;
                  this->N_ParamFct = 1;
                  this->ParameterFct =  { NSParamsVelo };
                  this->N_FEValues = 2;
                  this->FEValue_FctIndex = { 0, 1 };
                  this->FEValue_MultiIndex = { D00, D00 };
                  this->BeginParameter = { 0 };
                  break;
                } // end case LAPLACETYPE=0
                case 1: // NSE2D_Galerkin, NSTYPE=(1)4, NSE_NONLINEAR_FORM=0
                        // LAPLACETYPE=1
                {
                  this->N_Terms = 3;
                  this->Derivatives = { D10, D01, D00 };
                  this->Needs2ndDerivatives = new bool[2];
                  this->Needs2ndDerivatives[0] = false;
                  this->Needs2ndDerivatives[1] = false;
                  this->FESpaceNumber = { 0, 0, 0 }; // 0: velocity, 1: pressure
                  this->N_Matrices = 2;
                  this->RowSpace = { 0, 0 };
                  this->ColumnSpace = { 0, 0 };
                  this->N_Rhs = 0;
                  this->RhsSpace = {};
                  this->AssembleParam = NSType3_4NLGalerkinDD; 
                  this->Manipulate = NULL;
                  
                  this->N_Parameters = 2;
                  this->N_ParamFct = 1;
                  this->ParameterFct =  { NSParamsVelo };
                  this->N_FEValues = 2;
                  this->FEValue_FctIndex = { 0, 1 };
                  this->FEValue_MultiIndex = { D00, D00 };
                  this->BeginParameter = { 0 };
                  break;
                } // end case LAPLACETYPE=1
                default:
                  ErrMsg("unknown LAPLACETYPE " 
                         << TDatabase::ParamDB->LAPLACETYPE);
                  exit(1);
              } // end switch LAPLACETYPE
              break;
            } // end case NSE_NONLINEAR_FORM=0
            case 1: // NSE2D_Galerkin, NSTYPE=(1)4, NSE_NONLINEAR_FORM=1
            {
              switch(TDatabase::ParamDB->LAPLACETYPE)
              {
                case 0: // NSE2D_Galerkin, NSTYPE=(1)4, NSE_NONLINEAR_FORM=1, 
                        // LAPLACETYPE=0
                {
                  this->N_Terms = 3;
                  this->Derivatives = { D10, D01, D00 };
                  this->Needs2ndDerivatives = new bool[2];
                  this->Needs2ndDerivatives[0] = false;
                  this->Needs2ndDerivatives[1] = false;
                  this->FESpaceNumber = { 0, 0, 0 }; // 0: velocity, 1: pressure
                  this->N_Matrices = 2;
                  this->RowSpace = { 0, 0 };
                  this->ColumnSpace = { 0, 0 };
                  this->N_Rhs = 0;
                  this->RhsSpace = {};
                  this->AssembleParam = NSType3_4NLGalerkinSkew; 
                  this->Manipulate = NULL;
                  
                  this->N_Parameters = 2;
                  this->N_ParamFct = 1;
                  this->ParameterFct =  { NSParamsVelo };
                  this->N_FEValues = 2;
                  this->FEValue_FctIndex = { 0, 1 };
                  this->FEValue_MultiIndex = { D00, D00 };
                  this->BeginParameter = { 0 };
                  break;
                } // end case LAPLACETYPE=0
                case 1: // NSE2D_Galerkin, NSTYPE=(1)4, NSE_NONLINEAR_FORM=1
                        // LAPLACETYPE=1
                {
                  this->N_Terms = 3;
                  this->Derivatives = { D10, D01, D00 };
                  this->Needs2ndDerivatives = new bool[2];
                  this->Needs2ndDerivatives[0] = false;
                  this->Needs2ndDerivatives[1] = false;
                  this->FESpaceNumber = { 0, 0, 0 }; // 0: velocity, 1: pressure
                  this->N_Matrices = 2;
                  this->RowSpace = { 0, 0 };
                  this->ColumnSpace = { 0, 0 };
                  this->N_Rhs = 0;
                  this->RhsSpace = {};
                  this->AssembleParam = NSType3_4NLGalerkinSkewDD; 
                  this->Manipulate = NULL;
                  
                  this->N_Parameters = 2;
                  this->N_ParamFct = 1;
                  this->ParameterFct =  { NSParamsVelo };
                  this->N_FEValues = 2;
                  this->FEValue_FctIndex = { 0, 1 };
                  this->FEValue_MultiIndex = { D00, D00 };
                  this->BeginParameter = { 0 };
                  break;
                } // end case LAPLACETYPE=1
                default:
                  ErrMsg("unknown LAPLACETYPE " 
                         << TDatabase::ParamDB->LAPLACETYPE);
                  exit(1);
              } // end switch LAPLACETYPE
              break;
            } // end case NSE_NONLINEAR_FORM=1
            case 2: // NSE2D_Galerkin, NSTYPE=(1)4, NSE_NONLINEAR_FORM=2
            {
              switch(TDatabase::ParamDB->LAPLACETYPE)
              {
                case 0: // NSE2D_Galerkin, NSTYPE=(1)4, NSE_NONLINEAR_FORM=2,
                        // LAPLACETYPE=0
                {
                  this->N_Terms = 3;
                  this->Derivatives = { D10, D01, D00 };
                  this->Needs2ndDerivatives = new bool[2];
                  this->Needs2ndDerivatives[0] = false;
                  this->Needs2ndDerivatives[1] = false;
                  this->FESpaceNumber = { 0, 0, 0 }; // 0: velocity, 1: pressure
                  this->N_Matrices = 4;
                  this->RowSpace = { 0, 0, 0, 0 };
                  this->ColumnSpace = { 0, 0, 0, 0 };
                  this->N_Rhs = 0;
                  this->RhsSpace = {};
                  this->AssembleParam = NSType3_4NLGalerkinRot; 
                  this->Manipulate = NULL;
                  
                  this->N_Parameters = 2;
                  this->N_ParamFct = 1;
                  this->ParameterFct =  { NSParamsVelo };
                  this->N_FEValues = 2;
                  this->FEValue_FctIndex = { 0, 1 };
                  this->FEValue_MultiIndex = { D00, D00 };
                  this->BeginParameter = { 0 };
                  break;
                } // end case LAPLACETYPE=0
                case 1: // NSE2D_Galerkin, NSTYPE=(1)4, NSE_NONLINEAR_FORM=2
                        // LAPLACETYPE=1
                {
                  this->N_Terms = 3;
                  this->Derivatives = { D10, D01, D00 };
                  this->Needs2ndDerivatives = new bool[2];
                  this->Needs2ndDerivatives[0] = false;
                  this->Needs2ndDerivatives[1] = false;
                  this->FESpaceNumber = { 0, 0, 0 }; // 0: velocity, 1: pressure
                  this->N_Matrices = 4;
                  this->RowSpace = { 0, 0, 0, 0 };
                  this->ColumnSpace = { 0, 0, 0, 0 };
                  this->N_Rhs = 0;
                  this->RhsSpace = {};
                  this->AssembleParam = NSType3_4NLGalerkinRotDD; 
                  this->Manipulate = NULL;
                  
                  this->N_Parameters = 2;
                  this->N_ParamFct = 1;
                  this->ParameterFct =  { NSParamsVelo };
                  this->N_FEValues = 2;
                  this->FEValue_FctIndex = { 0, 1 };
                  this->FEValue_MultiIndex = { D00, D00 };
                  this->BeginParameter = { 0 };
                  break;
                } // end case LAPLACETYPE=1
                default:
                  ErrMsg("unknown LAPLACETYPE " 
                         << TDatabase::ParamDB->LAPLACETYPE);
                  exit(1);
              } // end switch LAPLACETYPE
              break;
            } // end case NSE_NONLINEAR_FORM=2
            default:
              ErrMsg("unknown NSE_NONLINEAR_FORM "
                     << TDatabase::ParamDB->NSE_NONLINEAR_FORM);
              exit(1);
          } // end switch NSE_NONLINEAR_FORM
          break;
        } // end case NSTYPE=(1)4
        default:
          ErrMsg("unknown NSTYPE " << TDatabase::ParamDB->NSTYPE);
          exit(1);
      } // end switch NSTYPE
      break;
    } // end case LocalAssembling2D_type=NSE2D_Galerkin_Nonlinear
    default:
      ErrMsg("unknown LocalAssembling2D_type " << type << "  " << this->name);
      exit(1);
  } // end switch LocalAssembling2D_type
}

void LocalAssembling2D::set_parameters_for_nseSUPG(LocalAssembling2D_type type)
{
  unsigned int nsType = TDatabase::ParamDB->NSTYPE;
  unsigned int nlForm = TDatabase::ParamDB->NSE_NONLINEAR_FORM;
  if(TDatabase::ParamDB->LAPLACETYPE==1 && (nsType !=3 || nsType !=4))
  {
    ErrThrow("LAPLACETYPE ", TDatabase::ParamDB->LAPLACETYPE, " is only supported for", 
             " NSTYPE's 3, and 4");
  }
  
  switch(type)
  {
    case NSE2D_SUPG:      
      switch(nsType)
      {
        case 1:
          this->N_Terms = 4;
          //FIXME: Why the second derivatives are not used in the NSTYPE 1??
          this->Derivatives = { D10, D01, D00, D00 };
          this->Needs2ndDerivatives = new bool[2];
          this->Needs2ndDerivatives[0] = false;
          this->Needs2ndDerivatives[1] = false;
          this->FESpaceNumber = { 0, 0, 0, 1 }; // 0: velocity, 1: pressure
          this->N_Matrices = 3;
          this->RowSpace = { 0, 1, 1 };
          this->ColumnSpace = { 0, 0, 0 };
          this->N_Rhs = 2;
          this->RhsSpace = { 0, 0 };
          
          if(nlForm == 0)
            this->AssembleParam = NSType1SDFEM; 
          else if(nlForm == 1)
            this->AssembleParam = NSType1SDFEMSkew; 
          else
            ErrThrow("NSE_NONLINEAR_FORM ", TDatabase::ParamDB->NSE_NONLINEAR_FORM, 
                       " is not supported for SUPG");
            
          this->Manipulate = NULL;
          
          this->N_Parameters = 2;
          this->N_ParamFct = 1;
          this->ParameterFct =  { NSParamsVelo };
          this->N_FEValues = 2;
          this->FEValue_FctIndex = { 0, 1 };
          this->FEValue_MultiIndex = { D00, D00 };
          this->BeginParameter = { 0 };
          break;
        case 2:
          this->N_Terms = 8;
          this->Derivatives = { D10, D01, D00, D00, D20, D02, D10, D01, D00 };
          this->Needs2ndDerivatives = new bool[2];
          this->Needs2ndDerivatives[0] = true;
          this->Needs2ndDerivatives[1] = true;
          this->FESpaceNumber = { 0, 0, 0, 0, 0, 1, 1, 1 }; // 0: velocity, 1: pressure
          this->N_Matrices = 5;
          this->RowSpace    = { 0, 1, 1, 0, 0 };
          this->ColumnSpace = { 0, 0, 0, 1, 1 };
          this->N_Rhs = 2;
          this->RhsSpace = { 0, 0 };
          
          if(nlForm==0)
            this->AssembleParam = NSType2SDFEM; 
          else if(nlForm == 1)
            this->AssembleParam = NSType2SDFEMSkew;
          else
            ErrThrow("NSE_NONLINEAR_FORM ", TDatabase::ParamDB->NSE_NONLINEAR_FORM, 
                       " is not supported for SUPG");
          
          this->Manipulate = NULL;
          
          this->N_Parameters = 2;
          this->N_ParamFct = 1;
          this->ParameterFct =  { NSParamsVelo };
          this->N_FEValues = 2;
          this->FEValue_FctIndex = { 0, 1 };
          this->FEValue_MultiIndex = { D00, D00 };
          this->BeginParameter = { 0 };          
          break;
        case 3:
          ErrThrow("NSTYPE ", nsType,  " is not implemented for SUPG method ", 
                   "choose Type 1,2, 4, or 14");
          break;
        case 4:
          switch(TDatabase::ParamDB->LAPLACETYPE)
          {
            case 0: // LAPLACETYPE
              this->N_Terms = 8;
              this->Derivatives = { D10, D01, D00, D00, D20, D02, D10, D01, D00 };
              this->Needs2ndDerivatives = new bool[2];
              this->Needs2ndDerivatives[0] = true;
              this->Needs2ndDerivatives[1] = true;
              this->FESpaceNumber = { 0, 0, 0, 0, 0, 1, 1, 1 }; // 0: velocity, 1: pressure
              this->N_Matrices = 8;
              this->RowSpace    = { 0, 0, 0, 0, 1, 1, 0, 0 };
              this->ColumnSpace = { 0, 0, 0, 0, 0, 0, 1, 1 };
              this->N_Rhs = 2;
              this->RhsSpace = { 0, 0 };
              
              if(TDatabase::ParamDB->SC_NONLIN_ITE_TYPE_SADDLE == 0) // fixed point iteration
              {
                if(nlForm==0)
                  this->AssembleParam = NSType4SDFEM; 
                else if(nlForm == 1)
                  this->AssembleParam = NSType4SDFEMSkew;
                else if(nlForm == 2)
                  this->AssembleParam = NSType4SDFEMRot;
                else
                  ErrThrow("NSE_NONLINEAR_FORM ", TDatabase::ParamDB->NSE_NONLINEAR_FORM, 
                             " is not supported for SUPG");
              }
              else // newton iteration
              {
                this->AssembleParam = NSType4SDFEMNewton;
              }
              this->Manipulate = NULL;
              
              this->N_Parameters = 2;
              this->N_ParamFct = 1;
              this->ParameterFct =  { NSParamsVelo };
              this->N_FEValues = 2;
              this->FEValue_FctIndex = { 0, 1 };
              this->FEValue_MultiIndex = { D00, D00 };
              this->BeginParameter = { 0 };          
              break;
            case 1: // LAPLACETYPE
              this->N_Terms = 8;
              this->Derivatives = { D10, D01, D00, D00, D20, D02, D10, D01, D00 };
              this->Needs2ndDerivatives = new bool[2];
              this->Needs2ndDerivatives[0] = true;
              this->Needs2ndDerivatives[1] = true;
              this->FESpaceNumber = { 0, 0, 0, 0, 0, 1, 1, 1 }; // 0: velocity, 1: pressure
              this->N_Matrices = 8;
              this->RowSpace    = { 0, 0, 0, 0, 1, 1, 0, 0 };
              this->ColumnSpace = { 0, 0, 0, 0, 0, 0, 1, 1 };
              this->N_Rhs = 2;
              this->RhsSpace = { 0, 0 };
              if(TDatabase::ParamDB->SC_NONLIN_ITE_TYPE_SADDLE == 0) // fixed point iteration
              {
                if(nlForm==0)
                  this->AssembleParam = NSType4SDFEMDD; 
                else if(nlForm == 1)
                  this->AssembleParam = NSType4SDFEMSkewDD;
                else if(nlForm == 2)
                  this->AssembleParam = NSType4SDFEMRotDD;
                else
                  ErrThrow("NSE_NONLINEAR_FORM ", TDatabase::ParamDB->NSE_NONLINEAR_FORM, 
                           " is not supported for SUPG");
              }
              else// newton
              {
                this->AssembleParam = NSType4SDFEMDDNewton;
              }
              
              this->Manipulate = NULL;
              
              this->N_Parameters = 2;
              this->N_ParamFct = 1;
              this->ParameterFct =  { NSParamsVelo };
              this->N_FEValues = 2;
              this->FEValue_FctIndex = { 0, 1 };
              this->FEValue_MultiIndex = { D00, D00 };
              this->BeginParameter = { 0 };       
              break;
          }
          break;
        case 14:
          if(TDatabase::ParamDB->SC_NONLIN_ITE_TYPE_SADDLE == 0) // fixed point
          {
            this->N_Terms = 8;
            this->Derivatives = { D10, D01, D00, D00, D20, D02, D10, D01, D00 };
            this->Needs2ndDerivatives = new bool[2];
            this->Needs2ndDerivatives[0] = true;
            this->Needs2ndDerivatives[1] = true;
            this->FESpaceNumber = { 0, 0, 0, 0, 0, 1, 1, 1 }; // 0: velocity, 1: pressure
            this->N_Matrices = 9;
            this->RowSpace    = { 0, 0, 0, 0, 1, 1, 1, 0, 0 };
            this->ColumnSpace = { 0, 0, 0, 0, 1, 0, 0, 1, 1};
            this->N_Rhs = 3;
            this->RhsSpace = { 0, 0, 1 };
            
            if(nlForm==0)
              this->AssembleParam = NSType4SDFEMEquOrd;
            else
              ErrThrow("NSE_NONLINEAR_FORM ", TDatabase::ParamDB->NSE_NONLINEAR_FORM, 
                         " is not supported for SUPG");
            
            this->Manipulate = NULL;
            
            this->N_Parameters = 2;
            this->N_ParamFct = 1;
            this->ParameterFct =  { NSParamsVelo };
            this->N_FEValues = 2;
            this->FEValue_FctIndex = { 0, 1 };
            this->FEValue_MultiIndex = { D00, D00 };
            this->BeginParameter = { 0 };  
          }
          else // newton type
          {
            ErrThrow("Newton iteration is not supported for NSTYPE ", nsType);
          }
          break;
      }
      break;
    case NSE2D_SUPG_NL:
      switch(nsType)
      {
        case 1:
          this->N_Terms = 3;
          this->Derivatives = { D10, D01, D00 };
          this->Needs2ndDerivatives = new bool[2];
          this->Needs2ndDerivatives[0] = false;
          this->Needs2ndDerivatives[1] = false;
          this->FESpaceNumber = { 0, 0, 0 }; // 0: velocity, 1: pressure
          this->N_Matrices = 1;
          this->RowSpace = { 0 };
          this->ColumnSpace = { 0 };
          this->N_Rhs = 0;
          this->RhsSpace = { };
          
          if(nlForm == 0)
            this->AssembleParam = NSType1NLSDFEM; 
          else if(nlForm == 1)
            this->AssembleParam = NSType1NLSDFEMSkew; 
          else
            ErrThrow("NSE_NONLINEAR_FORM ", TDatabase::ParamDB->NSE_NONLINEAR_FORM, 
                       " is not supported for SUPG");
            
          this->Manipulate = NULL;
          
          this->N_Parameters = 2;
          this->N_ParamFct = 1;
          this->ParameterFct =  { NSParamsVelo };
          this->N_FEValues = 2;
          this->FEValue_FctIndex = { 0, 1 };
          this->FEValue_MultiIndex = { D00, D00 };
          this->BeginParameter = { 0 };
          break;
        case 2:
          this->N_Terms = 8;
          this->Derivatives = { D10, D01, D00, D00, D20, D02, D10, D01, D00 };
          this->Needs2ndDerivatives = new bool[2];
          this->Needs2ndDerivatives[0] = true;
          this->Needs2ndDerivatives[1] = true;
          this->FESpaceNumber = { 0, 0, 0, 0, 0, 1, 1, 1 }; // 0: velocity, 1: pressure
          this->N_Matrices = 3;
          this->RowSpace    = { 0, 0, 0 };
          this->ColumnSpace = { 0, 1, 1 };
          this->N_Rhs = 2;
          this->RhsSpace = { 0, 0 };
          
          if(nlForm==0)
            this->AssembleParam = NSType2NLSDFEM; 
          else if(nlForm == 1)
            this->AssembleParam = NSType2NLSDFEMSkew;
          else
            ErrThrow("NSE_NONLINEAR_FORM ", TDatabase::ParamDB->NSE_NONLINEAR_FORM, 
                       " is not supported for SUPG");
          
          this->Manipulate = NULL;
          
          this->N_Parameters = 2;
          this->N_ParamFct = 1;
          this->ParameterFct =  { NSParamsVelo };
          this->N_FEValues = 2;
          this->FEValue_FctIndex = { 0, 1 };
          this->FEValue_MultiIndex = { D00, D00 };
          this->BeginParameter = { 0 };          
          break;
        case 3:
          ErrThrow("NSTYPE ", nsType,  " is not implemented for SUPG method ", 
                   "choose Type 1,2, 4, or 14");
          break;
        case 4:
          switch(TDatabase::ParamDB->LAPLACETYPE)
          {
            case 0: // LAPLACETYPE
              this->N_Terms = 8;
              this->Derivatives = { D10, D01, D00, D00, D20, D02, D10, D01, D00 };
              this->Needs2ndDerivatives = new bool[2];
              this->Needs2ndDerivatives[0] = true;
              this->Needs2ndDerivatives[1] = true;
              this->FESpaceNumber = { 0, 0, 0, 0, 0, 1, 1, 1 }; // 0: velocity, 1: pressure
              this->N_Matrices = 4;
              this->RowSpace    = { 0, 0, 0, 0 };
              this->ColumnSpace = { 0, 0, 1, 1 };
              this->N_Rhs = 2;
              this->RhsSpace = { 0, 0 };
              
              if(TDatabase::ParamDB->SC_NONLIN_ITE_TYPE_SADDLE == 0) // fixed point iteration
              {
                if(nlForm==0)
                  this->AssembleParam = NSType4NLSDFEM; 
                else if(nlForm == 1)
                  this->AssembleParam = NSType4NLSDFEMSkew;
                else if(nlForm == 2)
                  this->AssembleParam = NSType4NLSDFEMRot;
                else
                  ErrThrow("NSE_NONLINEAR_FORM ", TDatabase::ParamDB->NSE_NONLINEAR_FORM, 
                             " is not supported for SUPG");
              }
              else // newton iteration
              {
                this->N_Matrices = 6;
                this->RowSpace    = { 0, 0, 0, 0, 0, 0};
                this->ColumnSpace = { 0, 0, 0, 0, 1, 1 };
                this->AssembleParam = NSType4NLSDFEMNewton;
              }
              this->Manipulate = NULL;
              
              this->N_Parameters = 2;
              this->N_ParamFct = 1;
              this->ParameterFct =  { NSParamsVelo };
              this->N_FEValues = 2;
              this->FEValue_FctIndex = { 0, 1 };
              this->FEValue_MultiIndex = { D00, D00 };
              this->BeginParameter = { 0 };          
              break;
            case 1: // LAPLACETYPE
              this->N_Terms = 8;
              this->Derivatives = { D10, D01, D00, D00, D20, D02, D10, D01, D00 };
              this->Needs2ndDerivatives = new bool[2];
              this->Needs2ndDerivatives[0] = true;
              this->Needs2ndDerivatives[1] = true;
              this->FESpaceNumber = { 0, 0, 0, 0, 0, 1, 1, 1 }; // 0: velocity, 1: pressure
              this->N_Matrices = 4;
              this->RowSpace    = { 0, 0, 0, 0};
              this->ColumnSpace = { 0, 0, 1, 1 };
              this->N_Rhs = 2;
              this->RhsSpace = { 0, 0 };
              if(TDatabase::ParamDB->SC_NONLIN_ITE_TYPE_SADDLE == 0) // fixed point iteration
              {
                if(nlForm==0)
                  this->AssembleParam = NSType4NLSDFEMDD; 
                else if(nlForm == 1)
                  this->AssembleParam = NSType4NLSDFEMSkewDD;
                else if(nlForm == 2)
                  this->AssembleParam = NSType4NLSDFEMRotDD;
                else
                  ErrThrow("NSE_NONLINEAR_FORM ", TDatabase::ParamDB->NSE_NONLINEAR_FORM, 
                           " is not supported for SUPG");
              }
              else// newton
              {
                this->N_Matrices = 6;
                this->RowSpace    = { 0, 0, 0, 0, 0, 0};
                this->ColumnSpace = { 0, 0, 0, 0, 1, 1 };
                this->AssembleParam = NSType4NLSDFEMDDNewton;
              }
              
              this->Manipulate = NULL;
              
              this->N_Parameters = 2;
              this->N_ParamFct = 1;
              this->ParameterFct =  { NSParamsVelo };
              this->N_FEValues = 2;
              this->FEValue_FctIndex = { 0, 1 };
              this->FEValue_MultiIndex = { D00, D00 };
              this->BeginParameter = { 0 };       
              break;
          }
          break;
        case 14:
          if(TDatabase::ParamDB->SC_NONLIN_ITE_TYPE_SADDLE == 0) // fixed point
          {
            this->N_Terms = 8;
            this->Derivatives = { D10, D01, D00, D00, D20, D02, D10, D01, D00 };
            this->Needs2ndDerivatives = new bool[2];
            this->Needs2ndDerivatives[0] = true;
            this->Needs2ndDerivatives[1] = true;
            this->FESpaceNumber = { 0, 0, 0, 0, 0, 1, 1, 1 }; // 0: velocity, 1: pressure
            this->N_Matrices = 9;
            this->RowSpace    = { 0, 0, 0, 0, 1, 1, 1, 0, 0 };
            this->ColumnSpace = { 0, 0, 0, 0, 1, 0, 0, 1, 1};
            this->N_Rhs = 3;
            this->RhsSpace = { 0, 0, 1 };
            
            if(nlForm==0)
              this->AssembleParam = NSType4SDFEMEquOrd;
            else
              ErrThrow("NSE_NONLINEAR_FORM ", TDatabase::ParamDB->NSE_NONLINEAR_FORM, 
                         " is not supported for SUPG");
            
            this->Manipulate = NULL;
            
            this->N_Parameters = 2;
            this->N_ParamFct = 1;
            this->ParameterFct =  { NSParamsVelo };
            this->N_FEValues = 2;
            this->FEValue_FctIndex = { 0, 1 };
            this->FEValue_MultiIndex = { D00, D00 };
            this->BeginParameter = { 0 };  
          }
          else // newton type
          {
            ErrThrow("Newton iteration is not supported for NSTYPE ", nsType);
          }
          break;
      }
      break;
    default:
      ErrThrow("LocalAssembling2D type ", type, "is not supported");
  }
}


void LocalAssembling2D::set_parameters_for_tnse(LocalAssembling2D_type type)
{
  int nstype = TDatabase::ParamDB->NSTYPE;
  int disc_type = TDatabase::ParamDB->DISCTYPE;
  // few checks
  if(TDatabase::ParamDB->SC_NONLIN_ITE_TYPE_SADDLE==1)
  {
    ErrMsg("Newton method is not supported yet");
    exit(1);
  }
  if(TDatabase::ParamDB->LAPLACETYPE == 1)
  {
    if((nstype==1) || nstype==2)
    {
      ErrMsg("LAPLACETYPE is only supported for NSTYPE 3, and 4");
      exit(1);
    }
  }
  
  if(TDatabase::ParamDB->NSE_NONLINEAR_FORM==1)
  {
    ErrMsg("Skew symmetric case is not implemented for all NSTYPE");
    exit(1);
  }
  
  // common for all NSTYPE, Discrete forms, etc
  if(type==TNSE2D)
  {
    this->N_Terms = 4;
    this->Derivatives = { D10, D01, D00, D00 };  
    this->FESpaceNumber = { 0, 0, 0, 1 }; // 0: velocity, 1: pressure    
    this->N_Rhs = 3; // NOTE: check why is this always three??
    this->RhsSpace = { 0, 0, 0 };
  }
  else if(type==TNSE2D_NL)
  {
    this->N_Terms = 3;
    this->Derivatives = { D10, D01, D00 };    
    this->FESpaceNumber = { 0, 0, 0 }; // 0: velocity, 1: pressure        
    this->N_Rhs = 0;
    this->RhsSpace = {};
  }
  
  this->Needs2ndDerivatives = new bool[2];
  this->Needs2ndDerivatives[0] = false;
  this->Needs2ndDerivatives[1] = false;
  this->Manipulate = NULL;
  
  if(TDatabase::ParamDB->NSE_NONLINEAR_FORM == 2)
  {
    this->N_Parameters = 2;
    this->N_ParamFct = 1;
    this->ParameterFct = {TimeNSParamsVelo_GradVelo};
    this->BeginParameter = { 0 };
    this->N_FEValues = 6;
    this->FEValue_MultiIndex = { D00, D00, D10, D10, D01, D01 };
    this->FEValue_FctIndex = { 0, 1, 0, 1, 0, 1 };
  }
  else
  {
    this->N_Parameters = 2;
    this->N_ParamFct = 1;
    this->ParameterFct = {TimeNSParams2};
    this->N_FEValues = 2;
    this->BeginParameter = { 0 };
    this->FEValue_MultiIndex = { D00, D00 };
    this->FEValue_FctIndex = { 0, 1 };    
  }
  
  
  switch(type)
  {
    case TNSE2D:
      switch(disc_type) // discrete forms
      {
        case GALERKIN:
        case RECONSTRUCTION:
          switch(nstype)
          {
            case 1:
              this->N_Matrices    = 4;
              this->RowSpace      = { 0, 0, 1, 1 };
              this->ColumnSpace   = { 0, 0, 0, 0 };
              switch(TDatabase::ParamDB->NSE_NONLINEAR_FORM)
              {                
                case 0:
                  this->AssembleParam = TimeNSType1Galerkin;
                  break;
                case 3:
                  this->AssembleParam = TimeNSType1GalerkinDiv;
                  break;
              }
              break; // break within type TNSE2D->DISCTYPE->NSTYPE 1
            case 2:
              this->N_Matrices    = 6;
              this->RowSpace      = { 0, 0, 1, 1, 0, 0 };
              this->ColumnSpace   = { 0, 0, 0, 0, 1, 1 };
              switch(TDatabase::ParamDB->NSE_NONLINEAR_FORM)
              {
                case 0:                  
                  this->AssembleParam = TimeNSType2Galerkin;
                  break;
                case 3:
                  this->AssembleParam = TimeNSType2GalerkinDiv;
                  break;                  
              }
              break; // break within type TNSE2D->DISCTYPE->NSTYPE 2
            case 3:
              this->N_Matrices    = 7;
              this->RowSpace      = { 0, 0, 0, 0, 0, 1, 1 };
              this->ColumnSpace   = { 0, 0, 0, 0, 0, 0, 0 };
              if(TDatabase::ParamDB->LAPLACETYPE == 0)
              {
                switch(TDatabase::ParamDB->NSE_NONLINEAR_FORM)
                {
                  case 0:                  
                    this->AssembleParam = TimeNSType3Galerkin;
                    break;
                  case 2:
                    this->AssembleParam = TimeNSType3GalerkinRot;
                    break;                  
                }
              }
              else
              {
                switch(TDatabase::ParamDB->NSE_NONLINEAR_FORM)
                {
                  case 0:                  
                    this->AssembleParam = TimeNSType3GalerkinDD;
                    break;
                  case 2:
                    this->AssembleParam = TimeNSType3GalerkinRotDD;
                    break;                  
                }
              }
              break; // break within type TNSE2D->DISCTYPE->NSTYPE 3
            case 4:
              this->N_Matrices    = 9;
              this->RowSpace      = { 0, 0, 0, 0, 0, 1, 1, 0, 0 };
              this->ColumnSpace   = { 0, 0, 0, 0, 0, 0, 0, 1, 1 };
              if(TDatabase::ParamDB->LAPLACETYPE == 0)
              {
                switch(TDatabase::ParamDB->NSE_NONLINEAR_FORM)
                {
                  case 0:
                    this->AssembleParam = TimeNSType4Galerkin;
                    break;
                  case 2:
                    this->AssembleParam = TimeNSType4GalerkinRot;
                    break;                  
                }
              }
              else
              {
                switch(TDatabase::ParamDB->NSE_NONLINEAR_FORM)
                {
                  case 0:
                    this->AssembleParam = TimeNSType4GalerkinDD;
                    break;
                  case 2:
                    this->AssembleParam = TimeNSType4GalerkinRotDD;
                    break;                  
                }
              }
              break; // break within type TNSE2D->DISCTYPE->NSTYPE 4
            case 14: 
              this->N_Matrices    = 10;
              this->RowSpace      = { 0, 0, 0, 0, 0, 1, 1, 0, 0, 1 };
              this->ColumnSpace   = { 0, 0, 0, 0, 0, 0, 0, 1, 1, 1 };
              switch(TDatabase::ParamDB->NSE_NONLINEAR_FORM)
              {
                case 0:                  
                  // this->AssembleParam = 
                  break;
                case 2:
                  // this->AssembleParam =
                  break;                  
              }
              break;// break within type TNSE2D->DISCTYPE->NSTYPE 14
          }
          break; // break within type TNSE2D->DISCTYPE
        case SUPG:
          // TODO: implement SUPG method
          ErrThrow("SUPG method is not supported yet");
          
          switch(nstype)
          {
            case 1:
              switch(TDatabase::ParamDB->NSE_NONLINEAR_FORM)
              {
                case 0:
                  break;
                case 3:
                  break;                  
              }
              break; // break within type TNSE2D->DISCTYPE->NSTYPE 1
            case 2:
              break; // break within type TNSE2D->DISCTYPE->NSTYPE 2
            case 3:
              break; // break within type TNSE2D->DISCTYPE->NSTYPE 3
            case 4:
              break; // break within type TNSE2D->DISCTYPE->NSTYPE 4
            case 14: 
              break;// break within type TNSE2D->DISCTYPE->NSTYPE 14
          }
          break;
        case SMAGORINSKY:  // basically, the same as Galerkin but with added turbulent viscosity
		  switch(nstype)   // only with NSTYPE 1 at the moment
		  {
		    case 1:
		      this->N_Matrices		= 4;
		      this->RowSpace		= { 0, 0, 1, 1 };
		      this->ColumnSpace		= { 0, 0, 0, 0 };
		      switch(TDatabase::ParamDB->NSE_NONLINEAR_FORM)  // only NLFORM 0 at the moment
		      {
		        case 0:
		          this->AssembleParam = TimeNSType1Smagorinsky;
		    	  break;
		      }
		      break; // break within type TNSE2D->DISCTYPE->NSTYPE 1
		    case 2:
		      break; // break within type TNSE2D->DISCTYPE->NSTYPE 2
		    case 3:
		      break; // break within type TNSE2D->DISCTYPE->NSTYPE 3
		    case 4:
		      break; // break within type TNSE2D->DISCTYPE->NSTYPE 4
		    case 14:
		      break; // break within type TNSE2D->DISCTYPE->NSTYPE 14
		  }
      }
      break;// break; for the TNSE2D type
    case TNSE2D_NL:
      switch(disc_type)
      {
        case GALERKIN:
          switch(nstype)
          {
            case 1:
            case 2:
              this->N_Matrices    = 1;
              this->RowSpace      = { 0 };
              this->ColumnSpace   = { 0 };
              switch(TDatabase::ParamDB->NSE_NONLINEAR_FORM)
              {
                case 0:
                  this->AssembleParam = TimeNSType1_2NLGalerkin;
                  break;
                case 3:
                  this->AssembleParam = TimeNSType1_2NLGalerkinDiv;
                  break;
              }              
              break;
            case 3:
            case 4:
              this->N_Matrices    = 2;
              this->RowSpace      = { 0, 0 };
              this->ColumnSpace   = { 0, 0 };
              if(TDatabase::ParamDB->LAPLACETYPE==0)
              {
                switch(TDatabase::ParamDB->NSE_NONLINEAR_FORM)
                {
                  case 0:
                   this->AssembleParam = TimeNSType3_4NLGalerkin;
                    break;
                  case 2:
                    this->AssembleParam = TimeNSType3_4NLGalerkinRot;
                    break;
                }
              }
              else
              {
                switch(TDatabase::ParamDB->NSE_NONLINEAR_FORM)
                {
                  case 0:
                    this->AssembleParam = TimeNSType3_4NLGalerkinDD;
                    break;
                  case 2:
                    this->AssembleParam = TimeNSType3_4NLGalerkinRotDD;
                    break;
                }
              }
              break;
          }
          break;// break; TNSE2D_NL->GALERKIN
          
        case SUPG:
          switch(nstype)
          {
            case 1:
            case 2:
              break;
            case 3:
            case 4:
              break;
          }
          break;// break; TNSE2D_NL->SUPG
        case SMAGORINSKY:  // basically the same as Galerkin but with added turbulent viscosity
          switch(nstype)   // only with NSTYPE 1 at the moment
          {
            case 1:
          	  this->N_Matrices	= 1;
          	  this->RowSpace	= { 0 };
          	  this->ColumnSpace	= { 0 };
          	  switch(TDatabase::ParamDB->NSE_NONLINEAR_FORM)  // only NLFORM 0 at the moment
          	  {
          	    case 0:
          		  this->AssembleParam = TimeNSType1_2NLSmagorinsky;
          		  break;
          	  }
          	  break; // break within type TNSE2D->DISCTYPE->NSTYPE 1
          	case 2:
          	  break; // break within type TNSE2D->DISCTYPE->NSTYPE 2
          	case 3:
          	  break; // break within type TNSE2D->DISCTYPE->NSTYPE 3
          	case 4:
          	  break; // break within type TNSE2D->DISCTYPE->NSTYPE 4
          }
          break; // TNSE2D_NL->SMAGORINSKY
      }// case: TNSE2D_NL: endswitch(disc_type): 
      break;
    case TNSE2D_Rhs:
      switch(disc_type)
      {
        case GALERKIN:
        case RECONSTRUCTION:
        case SMAGORINSKY:
          this->N_Terms = 1;
          this->Derivatives = { D00 };
          this->Needs2ndDerivatives = new bool[1];
          this->Needs2ndDerivatives[0] = false;
          this->FESpaceNumber = { 0 }; // 0: velocity, 1: pressure
          this->N_Matrices = 0;
          this->RowSpace = {};
          this->ColumnSpace = { };
          this->N_Rhs = 3 ;
          this->RhsSpace = {0, 0, 0};
          this->AssembleParam =TimeNSRHS; 
          this->Manipulate = NULL;
          break;
        case SUPG:
          ErrMsg("unknown LocalAssembling2D_type " << type << "  not yet implemented");
          break;
        default:
          ErrMsg("unknown LocalAssembling2D_type " << type << "  " << this->name);
          exit(1);
      }
      break;
    default:
      ErrThrow("That's the wrong LocalAssembling2D_type ", type, " to come here.");
  }
  //=========================================================================
  
}

<<<<<<< HEAD
void LocalAssembling2D::set_parameters_for_Rec_nse(LocalAssembling2D_type type)
{
  if(TDatabase::ParamDB->NSTYPE != 4)
  {
    ErrMsg("Only implemented of NSTYPE 4 ");
  }
  
  switch(type)
  {
    case RECONSTR_NLGALERKIN:
      this->N_Terms = 4;
      this->Derivatives = { D10, D01, D00, D00 };
      this->Needs2ndDerivatives = new bool[2];
      this->Needs2ndDerivatives[0] = false;
      this->Needs2ndDerivatives[1] = false;
      this->FESpaceNumber = { 0, 0, 0, 1 }; // 0: velocity, 1: projection
      // Here note that the local assemble routine "NSType4GalerkinPrRob"
      // only assembles the 4 matrices, two extra matrices are the projection
      // which have to be setted to zero in the GetLocalForms()
      // These matrices are assembled totally different to the 
      // structure of the other local assembling routines that's why they 
      // are assembled separately in the MainUtilities.C file
      this->N_Matrices = 6;
      this->RowSpace =    { 0, 0, 1, 1, 0, 0 };
      this->ColumnSpace = { 0, 0, 0, 0, 1, 1 };
      this->N_Rhs = 0;
      this->RhsSpace = { };
      this->AssembleParam = NSType4GalerkinPrRob; 
      this->Manipulate = NULL;
      
      this->N_Parameters = 2;
      this->N_ParamFct = 1;
      this->ParameterFct =  { NSParamsVelo };
      this->N_FEValues = 2;
      this->FEValue_FctIndex = { 0, 1 };
      this->FEValue_MultiIndex = { D00, D00 };
      this->BeginParameter = { 0 };
      break;
    case RECONSTR_MASS:
      this->N_Terms = 2;
      this->Derivatives = { D00, D00 };
      this->Needs2ndDerivatives = new bool[2];
      this->Needs2ndDerivatives[0] = false;
      this->Needs2ndDerivatives[1] = false;
      this->FESpaceNumber = { 0, 1 }; // 0: velocity, 1: pressure
      this->N_Matrices = 3;
      this->RowSpace    = { 0, 0, 1 };
      this->ColumnSpace = { 1, 1, 1 };
      this->N_Rhs = 2;
      this->RhsSpace = { 1, 1 };
      this->AssembleParam = LocAssembleMass; 
      this->Manipulate = NULL;
      
      /*this->N_Parameters = 2;
      this->N_ParamFct = 1;
      this->ParameterFct =  { NSParamsVelo };
      this->N_FEValues = 2;
      this->FEValue_FctIndex = { 0, 1 };
      this->FEValue_MultiIndex = { D00, D00 };
      this->BeginParameter = { 0 }; */ 
      break;
    case RECONSTR_TSTOKES:
      // Here note that the local assemble routine "NSType4GalerkinPrRob"
      // only assembles the 4 matrices, two extra matrices are the projection
      // which have to be setted to zero in the GetLocalForms()
      // These matrices are assembled totally different to the 
      // structure of the other local assembling routines that's why they 
      // are assembled separately in the MainUtilities.C file
      if(TDatabase::ParamDB->LAPLACETYPE && TDatabase::ParamDB->NSTYPE !=4)
        ErrThrow("Pressure robust method is only implemented for LAPLACETYPE = ", 0
                ," and NSTYPE = 4");
      this->N_Terms = 4;
      this->Derivatives = { D10, D01, D00, D00 };
      this->Needs2ndDerivatives = new bool[2];
      this->Needs2ndDerivatives[0] = false;
      this->Needs2ndDerivatives[1] = false;
      this->FESpaceNumber = { 0, 0, 0, 1 }; // 0: velocity, 1: vector valued velocity
      this->N_Matrices = 7;
      this->RowSpace    = { 0, 0, 1, 1, 1, 0, 0 };
      this->ColumnSpace = { 0, 0, 1, 0, 0, 1, 1 };
      this->N_Rhs = 1;
      this->RhsSpace = { 1 };
      this->AssembleParam = LocAssembleTSOKESTYPE4;
      this->Manipulate = NULL;
      
      this->N_Parameters = 2;
      this->N_ParamFct = 1;
      this->ParameterFct =  { NSParamsVelo };
      this->N_FEValues = 1;
      this->FEValue_FctIndex = { 0 };
      this->FEValue_MultiIndex = { D00, D00 };
      this->BeginParameter = { 1 }; 
      break;
    case RECONSTR_TNSE:
      // Here note that the local assemble routine "NSType4GalerkinPrRob"
      // only assembles the 4 matrices, two extra matrices are the projection
      // which have to be setted to zero in the GetLocalForms()
      // These matrices are assembled totally different to the 
      // structure of the other local assembling routines that's why they 
      // are assembled separately in the MainUtilities.C file
      if(TDatabase::ParamDB->LAPLACETYPE && TDatabase::ParamDB->NSTYPE !=4)
        ErrThrow("Pressure robust method is only implemented for LAPLACETYPE = ", 0
                ," and NSTYPE = 4");
      this->N_Terms = 4;
      this->Derivatives = { D10, D01, D00, D00 };
      this->Needs2ndDerivatives = new bool[2];
      this->Needs2ndDerivatives[0] = false;
      this->Needs2ndDerivatives[1] = false;
      this->FESpaceNumber = { 0, 0, 0, 1 }; // 0: velocity, 1: vector valued velocity
      this->N_Matrices = 7;
      this->RowSpace    = { 0, 0, 1, 1, 1, 0, 0 };
      this->ColumnSpace = { 0, 0, 1, 0, 0, 1, 1 };
      this->N_Rhs = 1;
      this->RhsSpace = { 1 };
      this->AssembleParam = LocAssembleNSTYPE4;
      this->Manipulate = NULL;
      
      this->N_Parameters = 2;
      this->N_ParamFct = 1;
      this->ParameterFct =  { NSParamsVelo };
      this->N_FEValues = 1;
      this->FEValue_FctIndex = { 0 };
      this->FEValue_MultiIndex = { D00, D00 };
      this->BeginParameter = { 1 }; 
      break;
    case RECONSTR_TNSENL:
      if(TDatabase::ParamDB->LAPLACETYPE && TDatabase::ParamDB->NSTYPE !=4)
        ErrThrow("Pressure robust method is only implemented for LAPLACETYPE = ", 0
                ," and NSTYPE = 4");
      this->N_Terms = 4;
      this->Derivatives = { D10, D01, D00, D00 };
      this->Needs2ndDerivatives = new bool[2];
      this->Needs2ndDerivatives[0] = false;
      this->Needs2ndDerivatives[1] = false;
      this->FESpaceNumber = { 0, 0, 0, 1 }; // 0: velocity, 1: vector valued velocity
      this->N_Matrices = 6;
      this->RowSpace =    { 0, 0, 1, 1, 0, 0 };
      this->ColumnSpace = { 0, 0, 0, 0, 1, 1 };
      this->N_Rhs = 0;
      this->RhsSpace = { };
      this->AssembleParam = LocAssembleNLNSTYPE4;
      this->Manipulate = NULL;
      
      this->N_Parameters = 2;
      this->N_ParamFct = 1;
      this->ParameterFct =  { NSParamsVelo };
      this->N_FEValues = 2;
      this->FEValue_FctIndex = { 0, 1 };
      this->FEValue_MultiIndex = { D00, D00 };
      this->BeginParameter = { 0 };
      break;
    case NO_LOCAL_ASSEMBLE:
      if(TDatabase::ParamDB->LAPLACETYPE && TDatabase::ParamDB->NSTYPE !=4)
        ErrThrow("Pressure robust method is only implemented for LAPLACETYPE = ", 0
                ," and NSTYPE = 4");
      this->N_Terms = 0;
      this->Derivatives = { };
      this->Needs2ndDerivatives = new bool[2];
      this->Needs2ndDerivatives[0] = false;
      this->Needs2ndDerivatives[1] = false;
      this->FESpaceNumber = { }; // 0: velocity, 1: vector valued velocity
      this->N_Matrices = 0;
      this->RowSpace    = { };
      this->ColumnSpace = { };
      this->N_Rhs = 0;
      this->RhsSpace = {  };
      this->AssembleParam = NULL;
      this->Manipulate = NULL;
=======
void LocalAssembling2D::set_parameters_for_tstokes(LocalAssembling2D_type type)
{
  if(type==TSTOKES)
  {
    this->N_Terms = 4;
    this->Derivatives = { D10, D01, D00, D00 };
    this->FESpaceNumber = { 0, 0, 0, 1 }; // 0: velocity, 1: pressure
    this->N_Rhs = 3; // NOTE: check why is this always three??
     this->RhsSpace = { 0, 0, 0 };
  }
  this->Needs2ndDerivatives = new bool[2];
  this->Needs2ndDerivatives[0] = false;
  this->Needs2ndDerivatives[1] = false;
  this->Manipulate = NULL;

  this->N_Parameters = 2;
  this->N_ParamFct = 1;
  this->ParameterFct = {TimeNSParams2};
  this->N_FEValues = 2;
  this->BeginParameter = { 0 };
  this->FEValue_MultiIndex = { D00, D00 };
  this->FEValue_FctIndex = { 0, 1 };

  int disc_type=TDatabase::ParamDB->DISCTYPE;
  switch(type)
  {
    case TSTOKES:
      switch(disc_type) // discrete forms
      {
        case GALERKIN:
          this->N_Matrices    = 4;
          this->RowSpace      = { 0, 0, 1, 1 };
          this->ColumnSpace   = { 0, 0, 0, 0 };
              this->AssembleParam = TimeStokesOnlyGalerkin;
          break;
        default:
          ErrThrow("Disctype ", disc_type, " is not supported yet");
          break;
      }
      break;
    case TSTOKES_Rhs:
      switch (disc_type) {
      case GALERKIN:
          this->N_Terms = 1;
          this->Derivatives = { D00 };
          this->Needs2ndDerivatives = new bool[1];
          this->Needs2ndDerivatives[0] = false;
          this->FESpaceNumber = { 0 }; // 0: velocity, 1: pressure
          this->N_Matrices = 0;
          this->RowSpace = {};
          this->ColumnSpace = { };
          this->N_Rhs = 3 ;
          this->RhsSpace = {0, 0, 0};
          this->AssembleParam =TimeNSRHS;
          this->Manipulate = NULL;
          break;
      default:
          ErrThrow("Disctype ", disc_type, " is not supported yet");
      }
>>>>>>> 1e621bf7
      break;
  }
}<|MERGE_RESOLUTION|>--- conflicted
+++ resolved
@@ -2751,7 +2751,6 @@
   
 }
 
-<<<<<<< HEAD
 void LocalAssembling2D::set_parameters_for_Rec_nse(LocalAssembling2D_type type)
 {
   if(TDatabase::ParamDB->NSTYPE != 4)
@@ -2920,7 +2919,11 @@
       this->RhsSpace = {  };
       this->AssembleParam = NULL;
       this->Manipulate = NULL;
-=======
+      break;
+  }
+}
+
+
 void LocalAssembling2D::set_parameters_for_tstokes(LocalAssembling2D_type type)
 {
   if(type==TSTOKES)
@@ -2980,7 +2983,5 @@
       default:
           ErrThrow("Disctype ", disc_type, " is not supported yet");
       }
->>>>>>> 1e621bf7
       break;
-  }
-}+  }