#include <Database.h>
#include <MainUtilities.h>    // linfb, ave_l2b_quad_points
#include <FEDatabase2D.h>
#include <FEFunction2D.h>
#include <LocalAssembling2D.h>
#include <ConvDiff.h>
<<<<<<< HEAD
#include <ConvDiff2D.h> // local assembling routines for 2D convection-diffusion
#include <Darcy2DMixed.h> // local assembling routines for 2D Darcy problems
#include <NSE2D_FixPo.h>// local assembling routines for 2D Navier-Stokes
#include <NSE2D_FixPoSkew.h>// local assembling routines for 2D Navier-Stokes
#include <NSE2D_FixPoRot.h>// local assembling routines for 2D Navier-Stokes
#include <NSE2D_EquOrd_FixPo.h> // local assembling routines for equal order elements
#include <NSE2D_Newton.h>
#include <TNSE2D_FixPo.h> // local assembling routines for 2D Time dependent Navier-Stokes
#include <TNSE2D_FixPoRot.h>
#include <TNSE2D_ParamRout.h>
#include <Brinkman2D_Mixed.h>// local assembling routines for 2D Navier-Stokes
=======
#include <ConvDiff2D.h>       // local assembling routines for 2D convection-diffusion
#include <Darcy2DMixed.h>     // local assembling routines for 2D Darcy problems
#include <NSE2D_FixPo.h>      // local assembling routines for 2D Navier-Stokes
#include <NSE2D_FixPoSkew.h>  // local assembling routines for 2D Navier-Stokes
#include <NSE2D_FixPoRot.h>   // local assembling routines for 2D Navier-Stokes

#include <Brinkman2D_Mixed.h> // local assembling routines for 2D Navier-Stokes


#include <NSE2D_EquOrd_FixPo.h> // local assembling routines for equal order elements
#include <NSE2D_Newton.h>


#include <TNSE2D_FixPo.h>     // local assembling routines for 2D Time dependent Navier-Stokes
#include <TNSE2D_FixPoRot.h>
#include <TNSE2D_ParamRout.h>
>>>>>>> aa9941b8

#include <MooNMD_Io.h>
#include <string.h>
#include <DiscreteForm2D.h> // to be removed


//==============================================================================
/** @brief a helper function returning a string with the name of the
 *         LocalAssembling2D_type. This returns an empty string in case the type
 *         is not known. */

std::string LocalAssembling2D_type_to_string(LocalAssembling2D_type type)
{
<<<<<<< HEAD
    switch(type)
    {
            ///////////////////////////////////////////////////////////////////////////
            // CD2D: stationary convection diffusion problems
        case LocalAssembling2D_type::ConvDiff:
            switch(TDatabase::ParamDB->DISCTYPE)
        {
            case GALERKIN:
                if(TDatabase::ParamDB->Axial3D)
                    return std::string("CD2D_Axiax3D_Galerkin");
                else
                    return std::string("CD2D_Galerkin");
            case SUPG:
                return std::string("CD2D_SUPG");
            case GLS:
                return std::string("CD2D_GLS");
        }
            break;
            ///////////////////////////////////////////////////////////////////////////
            // TCD2D: time dependent convection diffusion problems
        case LocalAssembling2D_type::TCD2D:
            switch(TDatabase::ParamDB->DISCTYPE)
        {
            case GALERKIN:
                return std::string("TCD2D_Stiff_Rhs");
            case SUPG:
                return std::string("TCD2D_Stiff_Rhs_SUPG");
        }
        case LocalAssembling2D_type::TCD2D_Mass:
            return std::string("TCD2D_Mass");
            ///////////////////////////////////////////////////////////////////////////
            // NSE2D: stationary Navier-Stokes problems
        case NSE2D_Galerkin:
            return std::string("NSE2D_Galerkin");
        case NSE2D_Galerkin_Nonlinear:
            return std::string("NSE2D_Galerkin_Nonlinear");
            ///////////////////////////////////////////////////////////////////////////
        case NSE2D_SUPG:
            return std::string("NSE2D_SUPG");
        case NSE2D_SUPG_NL:
            return std::string("NSE2D_SUPG_NL");
            ///////////////////////////////////////////////////////////////////////////
            // Darcy2D: stationary Darcy problems
        case Darcy2D_Galerkin:
            return std::string("Darcy2D_Galerkin");
            ///////////////////////////////////////////////////////////////////////////
            // Brinkman2D: Brinkman problems
        case Brinkman2D_Galerkin1:
            return std::string("Brinkman2D_Galerkin1");
            
        case Brinkman2D_Galerkin1b:
            return std::string("Brinkman2D_Galerkin1b");
            
        case Brinkman2D_Galerkin2:
            return std::string("Brinkman2D_Galerkin2");
            
        case Brinkman2D_Galerkin1ResidualStab:
            return std::string("Brinkman2D_Galerkin1ResidualStab");
            
        case Brinkman2D_Galerkin1ResidualStab2:
            return std::string("Brinkman2D_Galerkin1ResidualStab2");
            ///////////////////////////////////////////////////////////////////////////
            // TNSE2D: nonstationary Navier-Stokes
        case LocalAssembling2D_type::TNSE2D:
            switch(TDatabase::ParamDB->DISCTYPE)
        {
            case GALERKIN:
                return std::string("TNSE2D_Galerkin");
            case SUPG:
                return std::string("TNSE2D_SUPG");
        }
            break;
        case LocalAssembling2D_type::TNSE2D_NL:
            switch(TDatabase::ParamDB->DISCTYPE)
        {
            case GALERKIN:
                return std::string("TNSE2D_NLGalerkin");
            case SUPG:
                return std::string("TNSE2D_NLSUPG");
        }
            break;
        case LocalAssembling2D_type::TNSE2D_Rhs:
            switch(TDatabase::ParamDB->DISCTYPE)
        {
            case GALERKIN:
                return std::string("TNSE2D_Rhs");
            case SUPG:
                return std::string("TNSE2D_RhsSUPG");
        }
            break;
        case LocalAssembling2D_type::Custom:
            return std::string("customized");
    }
    return std::string();
    
    
=======
  switch(type)
  {
    ///////////////////////////////////////////////////////////////////////////
    // CD2D: stationary convection diffusion problems
    case LocalAssembling2D_type::ConvDiff:
      switch(TDatabase::ParamDB->DISCTYPE)
      {
	case GALERKIN:
	  if(TDatabase::ParamDB->Axial3D)
            return std::string("CD2D_Axiax3D_Galerkin");
          else
            return std::string("CD2D_Galerkin");
	case SUPG:
	  return std::string("CD2D_SUPG");
	case GLS:
	  return std::string("CD2D_GLS");
      }
      break;      
    ///////////////////////////////////////////////////////////////////////////
    // TCD2D: time dependent convection diffusion problems
    case LocalAssembling2D_type::TCD2D:
      switch(TDatabase::ParamDB->DISCTYPE)
      {
	case GALERKIN:
	  return std::string("TCD2D_Stiff_Rhs");
	case SUPG:
	  return std::string("TCD2D_Stiff_Rhs_SUPG");
      }
    case LocalAssembling2D_type::TCD2D_Mass:
      return std::string("TCD2D_Mass");
    ///////////////////////////////////////////////////////////////////////////
    // NSE2D: stationary Navier-Stokes problems
    case NSE2D_Galerkin:
      return std::string("NSE2D_Galerkin");
    case NSE2D_Galerkin_Nonlinear:
      return std::string("NSE2D_Galerkin_Nonlinear");
    ///////////////////////////////////////////////////////////////////////////
    case NSE2D_SUPG:
      return std::string("NSE2D_SUPG");
    case NSE2D_SUPG_NL:
      return std::string("NSE2D_SUPG_NL");
    ///////////////////////////////////////////////////////////////////////////
    // Darcy2D: stationary Darcy problems
    case Darcy2D_Galerkin:
      return std::string("Darcy2D_Galerkin");
    ///////////////////////////////////////////////////////////////////////////
    // Brinkman2D: Brinkman problems
      case Brinkman2D_Galerkin1:
          return std::string("Brinkman2D_Galerkin1");
          
      case Brinkman2D_Galerkin1b:
          return std::string("Brinkman2D_Galerkin1b");
          
      case Brinkman2D_Galerkin2:
          return std::string("Brinkman2D_Galerkin2");
          
      case Brinkman2D_Galerkin1ResidualStab:
          return std::string("Brinkman2D_Galerkin1ResidualStab");
          
      case Brinkman2D_Galerkin1ResidualStab2:
          return std::string("Brinkman2D_Galerkin1ResidualStab2");

    ///////////////////////////////////////////////////////////////////////////
    // TNSE2D: nonstationary Navier-Stokes
    case LocalAssembling2D_type::TNSE2D:
      switch(TDatabase::ParamDB->DISCTYPE)
      {
        case GALERKIN:
          return std::string("TNSE2D_Galerkin");
        case SUPG:
          return std::string("TNSE2D_SUPG");
      }
      break;
    case LocalAssembling2D_type::TNSE2D_NL:
      switch(TDatabase::ParamDB->DISCTYPE)
      {
        case GALERKIN:
          return std::string("TNSE2D_NLGalerkin");
        case SUPG:
          return std::string("TNSE2D_NLSUPG");
      }
      break;
    case LocalAssembling2D_type::TNSE2D_Rhs:
      switch(TDatabase::ParamDB->DISCTYPE)
      {
        case GALERKIN:
          return std::string("TNSE2D_Rhs");
        case SUPG:
          return std::string("TNSE2D_RhsSUPG");
      }
      break;
      /***** BELOW THIS LINE, CODE IS SPECIFIC TO USER PROJECT ******/
    case LocalAssembling2D_type::TNSE2D_Mass:
      switch(TDatabase::ParamDB->DISCTYPE)
      {
        case GALERKIN:
          return std::string("TNSE2D_Mass");
        case SUPG:
          return std::string("");
      }
      break;
      /***** ABOVE THIS LINE, CODE IS SPECIFIC TO USER PROJECT ******/
   case LocalAssembling2D_type::Custom:
     return std::string("customized");
  }
  return std::string();
>>>>>>> aa9941b8
}

//==============================================================================
LocalAssembling2D::LocalAssembling2D(LocalAssembling2D_type type, 
                                     TFEFunction2D **fefunctions2d,
                                     CoeffFct2D *coeffs)
 : type(type), name(LocalAssembling2D_type_to_string(type)), Coeffs(coeffs),
   FEFunctions2D(fefunctions2d)
{
    Output::print<3>("Constructor of LocalAssembling2D: using type ", name);
    
    // the values below only matter if you need an existing finite element
    // function during your assembly. Change them in such a case
    this->N_Parameters = 0;
    this->N_ParamFct = 0;
    this->ParameterFct = {};
    this->N_FEValues = 0;
    this->FEValue_FctIndex = {};
    this->FEValue_MultiIndex = {};
    this->BeginParameter = {};

    // set all member variables according to the LocalAssembling2D_type
    switch(type)
    {
            ///////////////////////////////////////////////////////////////////////////
            // CD2D: stationary convection diffusion problems
        case LocalAssembling2D_type::ConvDiff:
            this->N_Matrices = 1;
            this->RowSpace = { 0 };
            this->ColumnSpace = { 0 };
            this->N_Rhs = 1;
            this->RhsSpace = { 0 };
            switch(TDatabase::ParamDB->DISCTYPE)
        {
            case GALERKIN:
                this->N_Terms = 3;
                this->Derivatives = { D10, D01, D00 };
                this->Needs2ndDerivatives = new bool[1];
                this->Needs2ndDerivatives[0] = false;
                this->FESpaceNumber = { 0, 0, 0 };
                
                if(TDatabase::ParamDB->Axial3D)
                    this->AssembleParam = BilinearAssemble_Axial3D;
                else
                    this->AssembleParam = BilinearAssembleGalerkin;
                this->Manipulate = NULL;
                break;
            case SUPG:
            case GLS:
                this->N_Terms = 5;
                this->Derivatives = { D10, D01, D00, D20, D02 };
                this->Needs2ndDerivatives = new bool[1];
                this->Needs2ndDerivatives[0] = true;
                this->FESpaceNumber = { 0, 0, 0, 0, 0 };
                if(TDatabase::ParamDB->DISCTYPE==SUPG)
                    this->AssembleParam = BilinearAssemble_SD;
                else
                    this->AssembleParam = BilinearAssemble_GLS;
                
                if(TDatabase::ParamDB->SDFEM_NORM_B==0)
                    this->Manipulate = linfb;
                else
                    this->Manipulate = ave_l2b_quad_points;
                
                break;
            default:
                ErrMsg("currently DISCTYPE " << TDatabase::ParamDB->DISCTYPE <<
                       " is not supported by the class CD2D");
                throw("unsupported DISCTYPE");
        }
            break;
            ///////////////////////////////////////////////////////////////////////////
            // TCD2D: time dependent convection diffusion problems
        case LocalAssembling2D_type::TCD2D:
            this->N_Matrices = 1;
            this->RowSpace = { 0 };
            this->ColumnSpace = { 0 };
            this->N_Rhs = 1;
            this->RhsSpace = { 0 };
            this->Manipulate = NULL;
            
            switch(TDatabase::ParamDB->DISCTYPE)
        {
            case GALERKIN:
                this->N_Terms = 3;
                this->Derivatives = { D10, D01, D00 };
                this->Needs2ndDerivatives = new bool[1];
                this->Needs2ndDerivatives[0] = false;
                this->FESpaceNumber = { 0, 0, 0 };
                
                this->AssembleParam = LocalMatrixARhs;
                break;
            case SUPG:
            case GLS:
                this->N_Terms = 5;
                this->Derivatives = { D10, D01, D00, D20, D02 };
                this->Needs2ndDerivatives = new bool[1];
                this->Needs2ndDerivatives[0] = true;
                this->FESpaceNumber = { 0, 0, 0, 0, 0 }; // number of terms = 5
                
                if(TDatabase::ParamDB->DISCTYPE==SUPG)
                    this->AssembleParam = LocalMatrixARhs_SUPG;
                else
                {
                    ErrMsg("currently DISCTYPE " << TDatabase::ParamDB->DISCTYPE <<
                           " is not supported by the class CD2D");
                    throw("unsupported DISCTYPE");
                }
                break;
        }
            break;// case LocalAssembling2D_type::TCD2D:
        case LocalAssembling2D_type::TCD2D_Mass:
            this->N_Matrices = 1;
            this->RowSpace = { 0 };
            this->ColumnSpace = { 0 };
            this->N_Rhs = 0;
            this->RhsSpace = { 0 };
            this->Manipulate = NULL;
            this->Manipulate = NULL;
            switch(TDatabase::ParamDB->DISCTYPE)
        {
            case GALERKIN:
                this->N_Terms = 1;
                this->Derivatives = { D00 };
                this->Needs2ndDerivatives = new bool[1];
                this->Needs2ndDerivatives[0] = false;
                this->FESpaceNumber = { 0 };
                this->AssembleParam = LocalMatrixM;
                break;
            case SUPG:
                this->N_Terms = 3;
                this->Derivatives = { D10, D01, D00 };
                this->Needs2ndDerivatives = new bool[1];
                this->Needs2ndDerivatives[0] = false;
                this->FESpaceNumber = { 0, 0, 0 };
                this->AssembleParam = LocalMatrixM_SUPG;
                break;
        }
            break;  //LocalAssembling2D_type::TCD2D_Mass
            ///////////////////////////////////////////////////////////////////////////
            // Brinkman2D: problems and Brinkman problem
            
        case LocalAssembling2D_type::Brinkman2D_Galerkin1:
            //Matrix Type 14
            this->N_Terms = 4;
            this->Derivatives = { D10, D01, D00, D00 };
            this->Needs2ndDerivatives = new bool[2];
            this->Needs2ndDerivatives[0] = false;
            this->Needs2ndDerivatives[1] = false;
            this->FESpaceNumber = { 0, 0, 0, 1 };                               // 0: velocity, 1: pressure
            this->N_Matrices = 9;
            this->RowSpace =    { 0, 0, 0, 0, 1, 1, 1, 0, 0};
            this->ColumnSpace = { 0, 0, 0, 0, 1, 0, 0, 1, 1};
            this->N_Rhs = 3;
            this->RhsSpace = { 0, 0, 1 };
            this->AssembleParam = BrinkmanType1Galerkin;
            this->Manipulate = NULL;
            break;
            
        case LocalAssembling2D_type::Brinkman2D_Galerkin1b:
            //Matrix Type 14
            this->N_Terms = 4;
            this->Derivatives = { D10, D01, D00, D00 };
            this->Needs2ndDerivatives = new bool[2];
            this->Needs2ndDerivatives[0] = false;
            this->Needs2ndDerivatives[1] = false;
            this->FESpaceNumber = { 0, 0, 0, 1 };                               // 0: velocity, 1: pressure
            this->N_Matrices = 9;
            this->RowSpace =    { 0, 0, 0, 0, 1, 1, 1, 0, 0};
            this->ColumnSpace = { 0, 0, 0, 0, 1, 0, 0, 1, 1};
            this->N_Rhs = 3;
            this->RhsSpace = { 0, 0, 1 };
            this->AssembleParam = BrinkmanType1bGalerkin;
            this->Manipulate = NULL;
            break;
            
        case LocalAssembling2D_type::Brinkman2D_Galerkin2:
            //Matrix Type 14
            this->N_Terms = 6;                                                  // = #(Derivatives)
            this->Derivatives = { D10, D01, D00, D00, D10, D01};                // u_x, u_y, u, p, p_x, p_y
            this->Needs2ndDerivatives = new bool[2];                            // usually 2nd derivatives are not needed
            this->Needs2ndDerivatives[0] = false;
            this->Needs2ndDerivatives[1] = false;
            this->FESpaceNumber = { 0, 0, 0, 1, 1, 1 };                         // 0: velocity space, 1: pressure space
            this->N_Matrices = 9;                                               // here some stabilization is allowed in the matrix C
            // in the lower right corner
            this->RowSpace =    { 0, 0, 0, 0, 1, 1, 1, 0, 0};
            this->ColumnSpace = { 0, 0, 0, 0, 1, 0, 0, 1, 1};
            this->N_Rhs = 3;                                                    // f1, f2, g
            this->RhsSpace = { 0, 0, 1 };                                       // corresp. to velocity testspace = 0 / pressure = 1
            this->AssembleParam = BrinkmanType2Galerkin;
            this->Manipulate = NULL;
            break;
            
        case LocalAssembling2D_type::Brinkman2D_Galerkin1ResidualStab:
            //Matrix Type 14
            this->N_Terms = 6;                                                  // = #(Derivatives)
            this->Derivatives = { D10, D01, D00, D00, D10, D01};                // u_x, u_y, u, p, p_x, p_y
            this->Needs2ndDerivatives = new bool[2];                            // usually 2nd derivatives are not needed
            this->Needs2ndDerivatives[0] = false;
            this->Needs2ndDerivatives[1] = false;
            this->FESpaceNumber = { 0, 0, 0, 1, 1, 1 };                         // 0: velocity space, 1: pressure space
            this->N_Matrices = 9;                                               // here some stabilization is allowed in the matrix C
            // in the lower right corner
            this->RowSpace =    { 0, 0, 0, 0, 1, 1, 1, 0, 0};
            this->ColumnSpace = { 0, 0, 0, 0, 1, 0, 0, 1, 1};
            this->N_Rhs = 3;                                                    // f1, f2, g
            this->RhsSpace = { 0, 0, 1 };                                       // corresp. to velocity testspace = 0 / pressure = 1
            this->AssembleParam = BrinkmanType1GalerkinResidualStab;
            this->Manipulate = NULL;
            break;
            
        case LocalAssembling2D_type::Brinkman2D_Galerkin1ResidualStab2:
            //Matrix Type 14
            this->N_Terms = 8;                                                  // = #(Derivatives)
            this->Derivatives = { D10, D01, D00, D00, D10, D01, D20, D02};      // u_x, u_y, u, p, p_x, p_y, u_xx, u_yy
            this->Needs2ndDerivatives = new bool[2];                            // usually 2nd derivatives are not needed
            this->Needs2ndDerivatives[0] = true;
            this->Needs2ndDerivatives[1] = true;
            this->FESpaceNumber = { 0, 0, 0, 1, 1, 1, 0, 0 };                   // 0: velocity space, 1: pressure space
            this->N_Matrices = 9;                                               // here some stabilization is allowed in the matrix C
            // in the lower right corner
            this->RowSpace =    { 0, 0, 0, 0, 1, 1, 1, 0, 0};
            this->ColumnSpace = { 0, 0, 0, 0, 1, 0, 0, 1, 1};
            this->N_Rhs = 3;                                                    // f1, f2, g
            this->RhsSpace = { 0, 0, 1 };                                       // corresp. to velocity testspace = 0 / pressure = 1
            this->AssembleParam = BrinkmanType1GalerkinResidualStab2;
            this->Manipulate = NULL;
            break;
            
            ///////////////////////////////////////////////////////////////////////////
            // NSE2D: stationary Navier-Stokes problems problem
        case NSE2D_Galerkin:
        case NSE2D_Galerkin_Nonlinear:
            this->set_parameters_for_nseGalerkin(type);
            break;
            ///////////////////////////////////////////////////////////////////////////
        case NSE2D_SUPG:
        case NSE2D_SUPG_NL:
            this->set_parameters_for_nseSUPG(type);
            break;
            ///////////////////////////////////////////////////////////////////////////
        case Darcy2D_Galerkin:
            this->N_Terms = 6;
            this->Derivatives = { D00, D00, D10, D01, D10, D01 };
            this->Needs2ndDerivatives = new bool[2];
            this->Needs2ndDerivatives[0] = false;
            this->Needs2ndDerivatives[1] = false;
            this->FESpaceNumber = { 0, 1, 0, 0, 1, 1};
            this->N_Matrices = 4;
            this->RowSpace = {0, 1, 0, 1};
            this->ColumnSpace = { 0, 1, 1, 0};
            this->N_Rhs = 2;
            this->RhsSpace = { 0, 1 };
            this->AssembleParam = BilinearAssembleDarcyGalerkin;
            this->Manipulate = NULL;
            break;
            ////////////////////////////////////////////////////////////////////////////
            // TNSE2D: nonstationary Navier-Stokes problems
        case LocalAssembling2D_type::TNSE2D:
        case LocalAssembling2D_type::TNSE2D_NL:
        case LocalAssembling2D_type::TNSE2D_Rhs:
            this->set_parameters_for_tnse(type);
            break;
            
        default:
            ErrMsg("unknown LocalAssembling2D_type " << type << " " << this->name);
            throw("unknown LocalAssembling2D_type");
    }
    
    AllOrigValues = new double** [N_Terms];
    OrigValues = new double* [N_Terms];
    
    // some consistency checks
    if(Coeffs == NULL)
    {
        ErrMsg("You need to specify a valid function for the coefficients");
        exit(1);
    }
    if(AssembleParam == NULL)
    {
        ErrMsg("a local assembling routine was not set!");
        exit(1);
    }
    parameter_functions_values.resize(0);

<<<<<<< HEAD
=======
    case LocalAssembling2D_type::Brinkman2D_Galerkin1ResidualStab2:
        //Matrix Type 14
        this->N_Terms = 8;                                      // = #(Derivatives)
        this->Derivatives = { D10, D01, D00, D00, D10, D01, D20, D02};    // u_x, u_y, u, p, p_x, p_y, u_xx, u_yy
        this->Needs2ndDerivatives = new bool[2];                // usually 2nd derivatives are not needed
        this->Needs2ndDerivatives[0] = true;
        this->Needs2ndDerivatives[1] = true;
        this->FESpaceNumber = { 0, 0, 0, 1, 1, 1, 0, 0 };             // 0: velocity space, 1: pressure space
        this->N_Matrices = 9;                               // here some stabilization is allowed in the matrix C
        // in the lower right corner
        this->RowSpace =    { 0, 0, 0, 0, 1, 1, 1, 0, 0};
        this->ColumnSpace = { 0, 0, 0, 0, 1, 0, 0, 1, 1};
        this->N_Rhs = 3;                                        // f1, f2, g
        this->RhsSpace = { 0, 0, 1 };                           // corresp. to velocity testspace = 0 / pressure = 1
        this->AssembleParam = BrinkmanType1GalerkinResidualStab2;
        this->Manipulate = NULL;
        break;
        
        ///////////////////////////////////////////////////////////////////////////
        // NSE2D: stationary Navier-Stokes problems problem
            case NSE2D_Galerkin:
            case NSE2D_Galerkin_Nonlinear:
            this->set_parameters_for_nseGalerkin(type);
            break;
  ///////////////////////////////////////////////////////////////////////////
  case NSE2D_SUPG:
  case NSE2D_SUPG_NL:
    this->set_parameters_for_nseSUPG(type);
    break;
  ///////////////////////////////////////////////////////////////////////////
  case Darcy2D_Galerkin:
    this->N_Terms = 6;
    this->Derivatives = { D00, D00, D10, D01, D10, D01 };
    this->Needs2ndDerivatives = new bool[2];
    this->Needs2ndDerivatives[0] = false;
    this->Needs2ndDerivatives[1] = false;
    this->FESpaceNumber = { 0, 1, 0, 0, 1, 1};
    this->N_Matrices = 4;
    this->RowSpace = {0, 1, 0, 1};
    this->ColumnSpace = { 0, 1, 1, 0};
    this->N_Rhs = 2;
    this->RhsSpace = { 0, 1 };
    this->AssembleParam = BilinearAssembleDarcyGalerkin; 
    this->Manipulate = NULL;
    break;
  ////////////////////////////////////////////////////////////////////////////
    // TNSE2D: nonstationary Navier-Stokes problems
  case LocalAssembling2D_type::TNSE2D:
  case LocalAssembling2D_type::TNSE2D_NL:   
  case LocalAssembling2D_type::TNSE2D_Rhs:
  /***** BELOW THIS LINE, CODE IS SPECIFIC TO USER PROJECT ******/
  case LocalAssembling2D_type::TNSE2D_Mass:
  /***** ABOVE THIS LINE, CODE IS SPECIFIC TO USER PROJECT ******/
    this->set_parameters_for_tnse(type);
    break;
    
  default:
    ErrMsg("unknown LocalAssembling2D_type " << type << " " << this->name);
    throw("unknown LocalAssembling2D_type");
>>>>>>> aa9941b8
}


//==============================================================================
LocalAssembling2D::LocalAssembling2D(LocalAssembling2D_type type,
                                     const TAuxParam2D& aux,
                                     const TDiscreteForm2D& df)
 : type(type),
   name(df.GetName()), N_Terms(df.Get_NTerms()), N_Spaces(df.Get_N_Spaces()),
   Needs2ndDerivatives(nullptr), Derivatives(this->N_Terms, D00), 
   FESpaceNumber(this->N_Terms, 0), RowSpace(df.get_N_Matrices(), 0),
   ColumnSpace(df.get_N_Matrices(), 0), RhsSpace(df.get_N_Rhs(), 0),
   Coeffs(df.GetCoeffFct()), AssembleParam(df.get_AssembleParam()),
   Manipulate(df.get_Manipulate()), AllOrigValues(new double** [N_Terms]),
   OrigValues(new double* [N_Terms]), N_Matrices(df.get_N_Matrices()),
   N_Rhs(df.get_N_Rhs()), N_ParamFct(aux.GetN_ParamFct()), 
   ParameterFct(this->N_ParamFct, nullptr), BeginParameter(this->N_ParamFct, 0),
   N_Parameters(aux.GetN_Parameters()), N_FEValues(aux.get_N_FEValues()), 
   FEFunctions2D(aux.get_FEFunctions2D()), FEValue_FctIndex(this->N_FEValues,0),
   FEValue_MultiIndex(this->N_FEValues, D00)
{
  // copy the array indicating if second derivatives are needed
  //  (because the destructor deletes this array)
  this->Needs2ndDerivatives = new bool[this->N_Spaces];
  for(int i = 0; i < this->N_Spaces; ++i)
    this->Needs2ndDerivatives[i] = df.GetNeeds2ndDerivatives()[i];
  
  for(int i = 0; i < this->N_Terms; ++i)
  {
    this->Derivatives.at(i) = df.get_derivative(i);
    this->FESpaceNumber.at(i) = df.get_FESpaceNumber(i);
  }
  
  for(int i = 0; i < this->N_Matrices; ++i)
  {
    this->RowSpace.at(i) = df.rowSpaceOfMat(i);
    this->ColumnSpace.at(i) = df.colSpaceOfMat(i);
  }
  
  for(int i = 0; i < this->N_Rhs; ++i)
    this->RhsSpace.at(i) = df.get_RhsSpace(i);
  
  for(int i = 0; i < this->N_ParamFct; ++i)
  {
    this->ParameterFct.at(i) = aux.get_ParameterFct(i);
    this->BeginParameter.at(i) = aux.get_BeginParameter(i);
  }
  
  for(int i = 0; i < this->N_FEValues; ++i)
  {
    this->FEValue_FctIndex.at(i) = aux.get_FEValue_FctIndex(i);
    this->FEValue_MultiIndex.at(i) = aux.get_FEValue_MultiIndex(i);
  }
  
  // some consistency checks
  if(Coeffs == NULL)
  {
    ErrMsg("You need to specify a valid function for the coefficients");
    exit(1);
  }
  if(this->AssembleParam == NULL)
  {
    // this means in the discrete form there was only a pointer to a
    // AssembleFct2D rather than a AssembleFctParam2D.
    ErrMsg("can't create LocalAssembling2D object, missing AssembleFctParam2D");
    throw("can't create LocalAssembling2D object, missing AssembleFctParam2D");
  }

  parameter_functions_values.resize(0);

}

//==============================================================================
/*! @brief Customized constructor. */
LocalAssembling2D::LocalAssembling2D(int myN_Terms,
		std::vector<MultiIndex2D> myDerivatives, std::vector<int> myFESpaceNumber,
		std::vector<int> myRowSpace, std::vector<int> myColumnSpace, std::vector<int> myRhsSpace,
		CoeffFct2D* myCoeffs, AssembleFctParam2D* myAssembleParam, ManipulateFct2D* myManipulate,
		int myN_Matrices, int myN_Rhs,
		int myN_ParamFct, std::vector<ParamFct*> myParameterFct, std::vector<int> myBeginParameter, int myN_Parameters,
		TFEFunction2D **myFEFunctions2D,  int myN_FEValues,
		std::vector<int> myFEValue_FctIndex, std::vector<MultiIndex2D> myFEValue_MultiIndex)

: type{LocalAssembling2D_type::Custom},
  N_Terms(myN_Terms), Derivatives(myDerivatives), FESpaceNumber(myFESpaceNumber),
  RowSpace(myRowSpace), ColumnSpace(myColumnSpace), RhsSpace(myRhsSpace),
  Coeffs(myCoeffs), AssembleParam(myAssembleParam), Manipulate(myManipulate),
  N_Matrices(myN_Matrices), N_Rhs(myN_Rhs),
  N_ParamFct(myN_ParamFct), ParameterFct(myParameterFct), BeginParameter(myBeginParameter), N_Parameters(myN_Parameters),
  N_FEValues(myN_FEValues), FEFunctions2D(myFEFunctions2D),
  FEValue_FctIndex(myFEValue_FctIndex), FEValue_MultiIndex(myFEValue_MultiIndex)

{
  // Some data members get an extra treatment - "name" is set to CUSTOMIZED,
  // The auxiliary arrays (All)OrigValues are dynamically allocated with size "N_Terms".
  // "N_Spaces" is determined by finding the max in "FESpaceNumber" (+1).
  // "Needs2ndDerivative" is dynamically allocated to the size "N_Spaces" and then filled
  // according to the appearance of "D20", "D11" or "D02" in "Derivatives".
  
  //Catch some things which might cause trouble.
  if((int)myDerivatives.size() != N_Terms)
  {
    Output::print("Error: myDerivatives.size() != N_Terms.");
  }
  if((int)myFESpaceNumber.size() != N_Terms)
  {
    Output::print("Error: myFESpaceNumber.size() != N_Terms.");
  }
  if((int)myParameterFct.size() != N_ParamFct)
  {
    Output::print("Error: myParameterFct.size() != myN_ParamFct.");
  }
  if((int)myBeginParameter.size() != N_ParamFct)
  {
    Output::print("Error: myBeginParameter.size() != myN_ParamFct.");
  }

  name = std::string("CUSTOMIZED");
  //Inform the world of what's going on.
  Output::print<3>("Constructor of LocalAssembling2D: using type ", name);

	//Dynamically allocate space for auxiliary arrays
	AllOrigValues = new double** [N_Terms];
	OrigValues = new double* [N_Terms];

	//CODE taken from TDiscretForm2D::TDiscreteForm2D(...)
	// find number of spaces
	int max = -1;
	for(int i=0;i<N_Terms;i++)
	{
		int j = FESpaceNumber[i];
		if(j > max) max = j;
	}
	N_Spaces = max+1;

	//Fill the array Needs2ndDerivatives from the vector myNeeds2ndDerivatives
	Needs2ndDerivatives = new bool[N_Spaces];
	for(int i=0;i<N_Spaces;i++){
		Needs2ndDerivatives[i] = FALSE;
	}
	for(int i=0;i<N_Terms;i++)
	{
		MultiIndex2D alpha = Derivatives[i];
		int j = FESpaceNumber[i];
		if(alpha == D20 || alpha == D11 || alpha == D02)
			Needs2ndDerivatives[j] = TRUE;
	}
	//END code taken from TDiscretForm2D::TDiscreteForm2D(...)

	parameter_functions_values.resize(0);

}

//==============================================================================
LocalAssembling2D::~LocalAssembling2D()
{
  delete [] AllOrigValues;
  delete [] OrigValues;
  delete [] Needs2ndDerivatives;
}

//==============================================================================
void LocalAssembling2D::GetLocalForms(int N_Points,
				      double *weights, 
                                      double *AbsDetjk,
				      double *X, double *Y,
                                      int *N_BaseFuncts,
                                      BaseFunct2D *BaseFuncts,
                                      double **Parameters,
				      double **AuxArray,
                                      TBaseCell *Cell, int N_Matrices,
                                      int N_Rhs,
                                      double ***LocMatrix, double **LocRhs,
                                      double factor)
{
    const double hK = Cell->Get_hK(TDatabase::ParamDB->CELL_MEASURE);
    
    //this->GetParameters(N_Points, NULL, Cell, ??Cell->GetCellIndex(), X, Y,
    //                    Parameters);
    
    for(int i=0; i<N_Matrices; ++i)
    {
        double **CurrentMatrix = LocMatrix[i];
        int N_Rows = N_BaseFuncts[RowSpace[i]];
        int N_Columns = N_BaseFuncts[ColumnSpace[i]];
        for(int j=0;j<N_Rows;j++)
        {
            double *MatrixRow = CurrentMatrix[j];
            memset(MatrixRow, 0, SizeOfDouble*N_Columns);
        } // endfor j
    } // endfor i
    
    for(int i=0; i<N_Rhs; ++i)
    {
        int N_Rows = N_BaseFuncts[RhsSpace[i]];
        memset(LocRhs[i], 0, SizeOfDouble*N_Rows);
    }
    
    // *****************************************************
    // for 2Phase flow problems (Sashikumaar Ganesan)
    AuxArray[0][0] = Cell->GetPhase_ID();
    // *****************************************************
    
    if(Coeffs)
        Coeffs(N_Points, X, Y, Parameters, AuxArray);
    
    if(Manipulate)
        Manipulate(N_Points, AuxArray, Parameters, Cell);
    
    for(int i=0; i<N_Terms; ++i)
    {
        AllOrigValues[i] =
        TFEDatabase2D::GetOrigElementValues(BaseFuncts[FESpaceNumber[i]],
                                            Derivatives[i]);
    }
    
    for(int i=0; i<N_Points; ++i)
    {
        double Mult = weights[i] * AbsDetjk[i] * factor;
        double *Coeff = AuxArray[i];
        Coeff[19] = AbsDetjk[i];
        
        if(TDatabase::ParamDB->Axial3DAxis == 1)
        {
            // r in axial3D (X: symmetric) problems (Sashikumaar Ganesan)
            Coeff[20] = Y[i];
        }
        else
        {
            // r in axial3D (Y: symmetric) problems (Sashikumaar Ganesan)
            Coeff[20] = X[i];
        }
        
        double *Param = Parameters[i];
        
        for(int j=0; j<N_Terms; j++)
            OrigValues[j] = AllOrigValues[j][i];
        
        AssembleParam(Mult, Coeff, Param, hK, OrigValues, N_BaseFuncts, LocMatrix,
                      LocRhs);
    } // end loop over quadrature points 
}



//HIER/////////////////////////////////////////////////////////////////////////
//==============================================================================
//==============================================================================
void LocalAssembling2D::get_local_forms(int N_Points,
                                        double *weights,
                                        double *AbsDetjk,
                                        double *X,
                                        double *Y,
                                        int *N_BaseFuncts,
                                        BaseFunct2D *BaseFuncts,
                                        //double **AuxArray,
                                        TBaseCell *Cell,
                                        int N_Matrices,
                                        int N_Rhs,
                                        double ***LocMatrix,
                                        double **LocRhs,
                                        double factor)
{
  // get cell measure (depending on the input parameter CELL_MEASURE)
  const double hK = Cell->Get_hK(TDatabase::ParamDB->CELL_MEASURE);
    
  ///@todo this is only a temporary implementation  (double** Parameters) to improve the old code
  double **Parameters;
  Parameters = new double*[this->parameter_functions_values.size()];
  for(unsigned int i=0; i<this->parameter_functions_values.size(); i++)
  {
    Parameters[i] = new double[this->parameter_functions_values[i].size()];
  }

  
  // allocate the memory for matrices
  for(int i=0; i<N_Matrices; ++i)
  {
    // CurrenMatrix: a pointer to i-th local matrix
    double **CurrentMatrix = LocMatrix[i];
    int N_Rows = N_BaseFuncts[RowSpace[i]];
    int N_Columns = N_BaseFuncts[ColumnSpace[i]];
    for(int j=0;j<N_Rows;j++)
    {
      // allocate the memory of the Row pointer
      double *MatrixRow = CurrentMatrix[j];
      memset(MatrixRow, 0, SizeOfDouble*N_Columns);
    } // endfor j
  } // endfor i

  // allocate mmemory for rhs
  for(int i=0; i<N_Rhs; ++i)
  {
    int N_Rows = N_BaseFuncts[RhsSpace[i]];
    memset(LocRhs[i], 0, SizeOfDouble*N_Rows);
  }

  // get the values (and derivatives) of basis functions
  // the type of values needed are specified in Derivatives[i], e.g. D00,D01,...
  ///@todo can this be done somewhere else? (it does not depend on function input)
  for(int i=0; i<this->N_Terms; ++i)
  {
    this->AllOrigValues[i] =
      TFEDatabase2D::GetOrigElementValues(BaseFuncts[this->FESpaceNumber[i]],
					  this->Derivatives[i]);
  }

  // *****************************************************
  // for 2Phase flow problems (Sashikumaar Ganesan)
  ///@attention Alfonso commented out this part.
  //AuxArray[0][0] = Cell->GetPhase_ID();
  // *****************************************************

  // the double** coefficient_values replaces the double** AuxArray, with
  // AuxArray[i] = values of coefficients (or parameters) at Gauss point i
  // note: the (used) length of AuxArray[i] changes depending on the
  // example. In the original implementation AuxArray[i] was allocated as 40*double
  // the function Coeffs (depending on Example) fills AuxArray
  double **coefficient_values;
  coefficient_values = new double*[N_Points];
  for(int i=0; i<N_Points; ++i)
  {
    // do not allocate less than 20 (see below)
    coefficient_values[i] = new double[30];
  }
  
  if(Coeffs)
    Coeffs(N_Points, X, Y, Parameters, coefficient_values);

  ///@attention the Manipulate function appears not to be used in the current implementation
  // Alfonso commented out this part.
  //if(Manipulate)
  //  Manipulate(N_Points, AuxArray, Parameters, Cell);
  
  // loop over Gauss points
  for(int i=0; i<N_Points; ++i)
  {
    double Mult = weights[i] * AbsDetjk[i] * factor;
    // coefficient_values[i][19] is set by hand
    coefficient_values[i][19] = AbsDetjk[i];
    
    if(TDatabase::ParamDB->Axial3DAxis == 1)
      coefficient_values[i][20] = Y[i]; // r in axial3D (X: symmetric) problems (Sashikumaar Ganesan)
    else
      coefficient_values[i][20] = X[i]; // r in axial3D (Y: symmetric) problems (Sashikumaar Ganesan)

    // OrigValues: values of basis functions (e.g., D00, D01, D11, ...) at Gauss(i)
    for(int j=0; j<N_Terms; j++)
      OrigValues[j] = AllOrigValues[j][i];
    
  
    AssembleParam(Mult, coefficient_values[i], Parameters[i], hK,
		  OrigValues, N_BaseFuncts,
		  LocMatrix,
		  LocRhs);
  } // end loop over quadrature points
 
   
}


//==============================================================================
void LocalAssembling2D::GetLocalForms(int N_Points,
                                      double *weights,
                                      double *AbsDetjk,
                                      double *X,
                                      double *Y,
                                      int *N_BaseFuncts,
                                      BaseFunct2D *BaseFuncts,
                                      TBaseCell *Cell,
                                      double ***LocMatrix,
                                      double **LocRhs,
                                      double factor)
{
    const double hK = Cell->Get_hK(TDatabase::ParamDB->CELL_MEASURE);
    double *Coefficients[N_Points];
    double *aux = new double [N_Points*20]; // do not change below 20
    
    for(int j=0;j<N_Points;j++)
        Coefficients[j] = aux + j*20;
    
    if(Coeffs)
        Coeffs(N_Points, X, Y, NULL, Coefficients);
    
    if(Manipulate)
        Manipulate(N_Points, Coefficients, NULL, Cell);
    for(int j=0;j<N_Terms;j++)
    {
        AllOrigValues[j] =
        TFEDatabase2D::GetOrigElementValues(BaseFuncts[FESpaceNumber[j]],
                                            Derivatives[j]);
    }
    
    for(int i=0;i<N_Points;i++)
    {
        double Mult = weights[i]*AbsDetjk[i];
        Coefficients[i][19] = AbsDetjk[i];
        
        for(int j=0;j<N_Terms;j++) {
            OrigValues[j] = AllOrigValues[j][i];
        }
        
        AssembleParam(Mult, Coefficients[i], NULL, hK, OrigValues, N_BaseFuncts,
                      LocMatrix, LocRhs);
    } // endfor i
    delete [] aux;
}

//==============================================================================
void LocalAssembling2D::GetParameters(int n_points,
                                      TCollection *Coll,
                                      TBaseCell *cell,
                                      int cellnum,
                                      double *x,
                                      double *y,
                                      double **Parameters)
{
  int *N_BaseFunct = new int[N_FEValues];
  double **Values = new double* [N_FEValues];
  double ***orig_values = new double** [N_FEValues];
  int **Index = new int* [N_FEValues];
  double Temp[2 + N_FEValues];
  // collect information
  for(int j=0; j<this->N_FEValues; j++)
  {
    TFEFunction2D *fefunction = this->FEFunctions2D[this->FEValue_FctIndex[j]];
    
    Values[j] = fefunction->GetValues();
    
    const TFESpace2D *fespace = fefunction->GetFESpace2D();
    FE2D FE_Id = fespace->GetFE2D(cellnum, cell);
    BaseFunct2D BaseFunct_Id = TFEDatabase2D::GetFE2D(FE_Id)->GetBaseFunct2D_ID();

    N_BaseFunct[j]=TFEDatabase2D::GetBaseFunct2D(BaseFunct_Id)->GetDimension();
    
    orig_values[j] = TFEDatabase2D::GetOrigElementValues(BaseFunct_Id, 
                                                         FEValue_MultiIndex[j]);
    Index[j] = fespace->GetGlobalDOF(cellnum);
  } // endfor j

  // loop over all quadrature points
  if(N_ParamFct != 0)
  {
    for(int i=0; i<n_points; ++i)
    {
      double *param = Parameters[i];

      Temp[0] = x[i];
      Temp[1] = y[i];

      // loop to calculate all FE values
      for(int k=2,j=0; j<N_FEValues; j++,k++)
      {
        double s = 0;
        int n = N_BaseFunct[j];
        double  *CurrValues = Values[j];
        double  *CurrOrigValues = orig_values[j][i];
        int *CurrIndex = Index[j];
        for(int l=0;l<n;l++)
          s += CurrValues[CurrIndex[l]]*CurrOrigValues[l];
        Temp[k] = s;
      }  // endfor j

      // loop to calculate all parameters
      for(int j=0; j<N_ParamFct; j++)
      {
        double *currparam = param + this->BeginParameter[j];
        this->ParameterFct[j](Temp, currparam);
      } // endfor j
    } // endfor i
  }
  
  delete [] N_BaseFunct;
  delete [] Values;
  delete [] orig_values;
  delete [] Index;
}

//-------------------------------------------------------------------------------
void LocalAssembling2D::compute_parameters(int n_points,
                                           TCollection *Coll,
                                           TBaseCell *cell,
                                           int cellnum,
                                           double *x,
                                           double *y)
{
  //std::vector<std::vector<double>> parameter_functions_values;
  this->parameter_functions_values.resize(n_points);
  
  for (unsigned int i=0; i<parameter_functions_values.size(); i++)
  {
    parameter_functions_values[i].resize(this->N_FEValues);
  }

  ///@todo check the case N_ParamFct > 1
  if (N_ParamFct>1)
  {
    Output::print(" ** WARNING: the function should not work for N_ParamFct > 1");
  }
    
  int *N_BaseFunct = new int[N_FEValues];
  double **Values = new double* [N_FEValues];
  double ***orig_values = new double** [N_FEValues];
  int **Index = new int* [N_FEValues];
  double Temp[2 + N_FEValues];
  
  // collect information
  for(int j=0; j<this->N_FEValues; j++)
  {
    
    TFEFunction2D *fefunction = this->FEFunctions2D[this->FEValue_FctIndex[j]];

    // get all values (and derivatives) of basis function at given Gauss point
    Values[j] = fefunction->GetValues();
    
    const TFESpace2D *fespace = fefunction->GetFESpace2D();
    FE2D FE_Id = fespace->GetFE2D(cellnum, cell);
    BaseFunct2D BaseFunct_Id = TFEDatabase2D::GetFE2D(FE_Id)->GetBaseFunct2D_ID();

    N_BaseFunct[j]=TFEDatabase2D::GetBaseFunct2D(BaseFunct_Id)->GetDimension();
    
    orig_values[j] = TFEDatabase2D::GetOrigElementValues(BaseFunct_Id, 
                                                         FEValue_MultiIndex[j]);
    Index[j] = fespace->GetGlobalDOF(cellnum);
  } // endfor j

  // loop over all quadrature points
  if(N_ParamFct != 0)
  {
    for(int i=0; i<n_points; ++i)
    {
      // all values at quadrature point i
      //double *param = Parameters[i];

      Temp[0] = x[i];
      Temp[1] = y[i];

      // loop to calculate all FE values
      for(int k=2,j=0; j<N_FEValues; j++,k++)
      {
        double s = 0;
        int n = N_BaseFunct[j];
        double  *CurrValues = Values[j];
        double  *CurrOrigValues = orig_values[j][i];
        int *CurrIndex = Index[j];
        for(int l=0;l<n;l++)
          s += CurrValues[CurrIndex[l]]*CurrOrigValues[l];
        Temp[k] = s;
      }  // endfor j

      // loop to calculate all parameters
      for(int j=0; j<N_ParamFct; j++)
      {
        double *currparam = new double[N_FEValues];// = param + this->BeginParameter[j];
        this->ParameterFct[j](Temp, currparam);

	
	for (unsigned int l=0; l<parameter_functions_values[i].size(); l++)
	{
	  parameter_functions_values[i][l] = currparam[l];
	} 
      
      }// endfor j
      
    } // endfor i
  }
    
  delete [] N_BaseFunct;
  delete [] Values;
  delete [] orig_values;
  delete [] Index;
}



//==================================================================================
void LocalAssembling2D::set_parameters_for_nseGalerkin(LocalAssembling2D_type type)
{
  switch(type)
  {
    case NSE2D_Galerkin:
    {
      switch(TDatabase::ParamDB->NSTYPE)
      {
        case 1: // NSE2D_Galerkin, NSTYPE=1,
        {
          if(TDatabase::ParamDB->LAPLACETYPE != 0)
          {
            ErrMsg("LAPLACETYPE must be set to 0 in case of NSTYPE 1");
            exit(1);
          }
          switch(TDatabase::ParamDB->NSE_NONLINEAR_FORM)
          {
            case 0: // NSE2D_Galerkin, NSTYPE=1, NSE_NONLINEAR_FORM=0
            {
              this->N_Terms = 4;
              this->Derivatives = { D10, D01, D00, D00 };
              this->Needs2ndDerivatives = new bool[2];
              this->Needs2ndDerivatives[0] = false;
              this->Needs2ndDerivatives[1] = false;
              this->FESpaceNumber = { 0, 0, 0, 1 }; // 0: velocity, 1: pressure
              this->N_Matrices = 3;
              this->RowSpace = { 0, 1, 1 };
              this->ColumnSpace = { 0, 0, 0 };
              this->N_Rhs = 2;
              this->RhsSpace = { 0, 0 };
              this->AssembleParam = NSType1Galerkin;
              this->Manipulate = NULL;

              this->N_Parameters = 2;
              this->N_ParamFct = 1;
              this->ParameterFct =  { NSParamsVelo };
              this->N_FEValues = 2;
              this->FEValue_FctIndex = { 0, 1 };
              this->FEValue_MultiIndex = { D00, D00 };
              this->BeginParameter = { 0 };
              break;
            } // end case NSE_NONLINEAR_FORM=0
            case 1: // NSE2D_Galerkin, NSTYPE=1, NSE_NONLINEAR_FORM=1
            {
              this->N_Terms = 4;
              this->Derivatives = { D10, D01, D00, D00 };
              this->Needs2ndDerivatives = new bool[2];
              this->Needs2ndDerivatives[0] = false;
              this->Needs2ndDerivatives[1] = false;
              this->FESpaceNumber = { 0, 0, 0, 1 }; // 0: velocity, 1: pressure
              this->N_Matrices = 3;
              this->RowSpace = { 0, 1, 1 };
              this->ColumnSpace = { 0, 0, 0 };
              this->N_Rhs = 2;
              this->RhsSpace = { 0, 0 };
              this->AssembleParam = NSType1GalerkinSkew; 
              this->Manipulate = NULL;
              
              this->N_Parameters = 2;
              this->N_ParamFct = 1;
              this->ParameterFct =  { NSParamsVelo };
              this->N_FEValues = 2;
              this->FEValue_FctIndex = { 0, 1 };
              this->FEValue_MultiIndex = { D00, D00 };
              this->BeginParameter = { 0 };
              break;
            } // end case NSE_NONLINEAR_FORM=1
            case 2:
            {
              ErrMsg("Using the rotational form (NSE_NONLINEAR_FORM: 2) is not "
                     << "possible with NSTYPE: 1. Choose NSTYPE: 3, 4 or 14");
              exit(1);
            }
            default:
              ErrMsg("unknown NSE_NONLINEAR_FORM "
                     << TDatabase::ParamDB->NSE_NONLINEAR_FORM);
              exit(1);
          } // end switch NSE_NONLINEAR_FORM
          break;
        } // end case NSTYPE=1
        case 2: // NSE2D_Galerkin, NSTYPE=2,
        {
          if(TDatabase::ParamDB->LAPLACETYPE != 0)
          {
            ErrMsg("LAPLACETYPE must be set to 0 in case of NSTYPE 2");
            exit(1);
          }
          switch(TDatabase::ParamDB->NSE_NONLINEAR_FORM)
          {
            case 0: // NSE2D_Galerkin, NSTYPE=2, NSE_NONLINEAR_FORM=0
            {
              this->N_Terms = 4;
              this->Derivatives = { D10, D01, D00, D00 };
              this->Needs2ndDerivatives = new bool[2];
              this->Needs2ndDerivatives[0] = false;
              this->Needs2ndDerivatives[1] = false;
              this->FESpaceNumber = { 0, 0, 0, 1 }; // 0: velocity, 1: pressure
              this->N_Matrices = 5;
              this->RowSpace = { 0, 1, 1, 0, 0 };
              this->ColumnSpace = { 0, 0, 0, 1, 1 };
              this->N_Rhs = 2;
              this->RhsSpace = { 0, 0 };
              this->AssembleParam = NSType2Galerkin; 
              this->Manipulate = NULL;
              
              this->N_Parameters = 2;
              this->N_ParamFct = 1;
              this->ParameterFct =  { NSParamsVelo };
              this->N_FEValues = 2;
              this->FEValue_FctIndex = { 0, 1 };
              this->FEValue_MultiIndex = { D00, D00 };
              this->BeginParameter = { 0 };
              break;
            } // end case NSE_NONLINEAR_FORM=0
            case 1: // NSE2D_Galerkin, NSTYPE=2, NSE_NONLINEAR_FORM=1
            {
              this->N_Terms = 4;
              this->Derivatives = { D10, D01, D00, D00 };
              this->Needs2ndDerivatives = new bool[2];
              this->Needs2ndDerivatives[0] = false;
              this->Needs2ndDerivatives[1] = false;
              this->FESpaceNumber = { 0, 0, 0, 1 }; // 0: velocity, 1: pressure
              this->N_Matrices = 5;
              this->RowSpace = { 0, 1, 1, 0, 0 };
              this->ColumnSpace = { 0, 0, 0, 1, 1 };
              this->N_Rhs = 2;
              this->RhsSpace = { 0, 0 };
              this->AssembleParam = NSType2GalerkinSkew; 
              this->Manipulate = NULL;
              
              this->N_Parameters = 2;
              this->N_ParamFct = 1;
              this->ParameterFct =  { NSParamsVelo };
              this->N_FEValues = 2;
              this->FEValue_FctIndex = { 0, 1 };
              this->FEValue_MultiIndex = { D00, D00 };
              this->BeginParameter = { 0 };
              break;
            } // end case NSE_NONLINEAR_FORM=1
            case 2:
            {
              ErrMsg("Using the rotational form (NSE_NONLINEAR_FORM: 2) is not "
                     << "possible with NSTYPE: 2. Choose NSTYPE: 3, 4 or 14");
              exit(1);
            }
            default:
              ErrMsg("unknown NSE_NONLINEAR_FORM "
                     << TDatabase::ParamDB->NSE_NONLINEAR_FORM);
              exit(1);
          } // end switch NSE_NONLINEAR_FORM
          break;
        } // end case NSTYPE=2
        case 3: // NSE2D_Galerkin, NSTYPE=3,
        {
          switch(TDatabase::ParamDB->NSE_NONLINEAR_FORM)
          {
            case 0: // NSE2D_Galerkin, NSTYPE=3, NSE_NONLINEAR_FORM=0
            {
              switch(TDatabase::ParamDB->LAPLACETYPE)
              {
                case 0: // NSE2D_Galerkin, NSTYPE=3, NSE_NONLINEAR_FORM=0, 
                        // LAPLACETYPE=0
                {
                  this->N_Terms = 4;
                  this->Derivatives = { D10, D01, D00, D00 };
                  this->Needs2ndDerivatives = new bool[2];
                  this->Needs2ndDerivatives[0] = false;
                  this->Needs2ndDerivatives[1] = false;
                  this->FESpaceNumber = { 0, 0, 0, 1 }; // 0: velocity, 1: pressure
                  this->N_Matrices = 6;
                  this->RowSpace = { 0, 0, 0, 0, 1, 1 };
                  this->ColumnSpace = { 0, 0, 0, 0, 0, 0 };
                  this->N_Rhs = 2;
                  this->RhsSpace = { 0, 0 };
                  this->AssembleParam = NSType3Galerkin; 
                  this->Manipulate = NULL;
                  
                  this->N_Parameters = 2;
                  this->N_ParamFct = 1;
                  this->ParameterFct =  { NSParamsVelo };
                  this->N_FEValues = 2;
                  this->FEValue_FctIndex = { 0, 1 };
                  this->FEValue_MultiIndex = { D00, D00 };
                  this->BeginParameter = { 0 };
                  break;
                } // end case LAPLACETYPE=0
                case 1: // NSE2D_Galerkin, NSTYPE=3, NSE_NONLINEAR_FORM=0
                        // LAPLACETYPE=1
                {
                  this->N_Terms = 4;
                  this->Derivatives = { D10, D01, D00, D00 };
                  this->Needs2ndDerivatives = new bool[2];
                  this->Needs2ndDerivatives[0] = false;
                  this->Needs2ndDerivatives[1] = false;
                  this->FESpaceNumber = { 0, 0, 0, 1 }; // 0: velocity, 1: pressure
                  this->N_Matrices = 6;
                  this->RowSpace = { 0, 0, 0, 0, 1, 1 };
                  this->ColumnSpace = { 0, 0, 0, 0, 0, 0 };
                  this->N_Rhs = 2;
                  this->RhsSpace = { 0, 0 };
                  this->AssembleParam = NSType3GalerkinDD; 
                  this->Manipulate = NULL;
                  
                  this->N_Parameters = 2;
                  this->N_ParamFct = 1;
                  this->ParameterFct =  { NSParamsVelo };
                  this->N_FEValues = 2;
                  this->FEValue_FctIndex = { 0, 1 };
                  this->FEValue_MultiIndex = { D00, D00 };
                  this->BeginParameter = { 0 };
                  break;
                } // end case LAPLACETYPE=1
                default:
                  ErrMsg("unknown LAPLACETYPE " 
                         << TDatabase::ParamDB->LAPLACETYPE);
                  exit(1);
              } // end switch LAPLACETYPE
              break;
            } // end case NSE_NONLINEAR_FORM=0
            case 1: // NSE2D_Galerkin, NSTYPE=3, NSE_NONLINEAR_FORM=1
            {
              switch(TDatabase::ParamDB->LAPLACETYPE)
              {
                case 0: // NSE2D_Galerkin, NSTYPE=3, NSE_NONLINEAR_FORM=1, 
                        // LAPLACETYPE=0
                {
                  this->N_Terms = 4;
                  this->Derivatives = { D10, D01, D00, D00 };
                  this->Needs2ndDerivatives = new bool[2];
                  this->Needs2ndDerivatives[0] = false;
                  this->Needs2ndDerivatives[1] = false;
                  this->FESpaceNumber = { 0, 0, 0, 1 }; // 0: velocity, 1: pressure
                  this->N_Matrices = 6;
                  this->RowSpace = { 0, 0, 0, 0, 1, 1 };
                  this->ColumnSpace = { 0, 0, 0, 0, 0, 0 };
                  this->N_Rhs = 2;
                  this->RhsSpace = { 0, 0 };
                  this->AssembleParam = NSType3GalerkinSkew; 
                  this->Manipulate = NULL;
                  
                  this->N_Parameters = 2;
                  this->N_ParamFct = 1;
                  this->ParameterFct =  { NSParamsVelo };
                  this->N_FEValues = 2;
                  this->FEValue_FctIndex = { 0, 1 };
                  this->FEValue_MultiIndex = { D00, D00 };
                  this->BeginParameter = { 0 };
                  break;
                } // end case LAPLACETYPE=0
                case 1: // NSE2D_Galerkin, NSTYPE=3, NSE_NONLINEAR_FORM=1
                        // LAPLACETYPE=1
                {
                  this->N_Terms = 4;
                  this->Derivatives = { D10, D01, D00, D00 };
                  this->Needs2ndDerivatives = new bool[2];
                  this->Needs2ndDerivatives[0] = false;
                  this->Needs2ndDerivatives[1] = false;
                  this->FESpaceNumber = { 0, 0, 0, 1 }; // 0: velocity, 1: pressure
                  this->N_Matrices = 6;
                  this->RowSpace = { 0, 0, 0, 0, 1, 1 };
                  this->ColumnSpace = { 0, 0, 0, 0, 0, 0 };
                  this->N_Rhs = 2;
                  this->RhsSpace = { 0, 0 };
                  this->AssembleParam = NSType3GalerkinSkewDD; 
                  this->Manipulate = NULL;
                  
                  this->N_Parameters = 2;
                  this->N_ParamFct = 1;
                  this->ParameterFct =  { NSParamsVelo };
                  this->N_FEValues = 2;
                  this->FEValue_FctIndex = { 0, 1 };
                  this->FEValue_MultiIndex = { D00, D00 };
                  this->BeginParameter = { 0 };
                  break;
                } // end case LAPLACETYPE=1
                default:
                  ErrMsg("unknown LAPLACETYPE " 
                         << TDatabase::ParamDB->LAPLACETYPE);
                  exit(1);
              } // end switch LAPLACETYPE
              break;
            } // end case NSE_NONLINEAR_FORM=1
            case 2: // NSE2D_Galerkin, NSTYPE=3, NSE_NONLINEAR_FORM=2
            {
              switch(TDatabase::ParamDB->LAPLACETYPE)
              {
                case 0: // NSE2D_Galerkin, NSTYPE=3, NSE_NONLINEAR_FORM=2,
                        // LAPLACETYPE=0
                {
                  this->N_Terms = 4;
                  this->Derivatives = { D10, D01, D00, D00 };
                  this->Needs2ndDerivatives = new bool[2];
                  this->Needs2ndDerivatives[0] = false;
                  this->Needs2ndDerivatives[1] = false;
                  this->FESpaceNumber = { 0, 0, 0, 1 }; // 0: velocity, 1: pressure
                  this->N_Matrices = 6;
                  this->RowSpace = { 0, 0, 0, 0, 1, 1 };
                  this->ColumnSpace = { 0, 0, 0, 0, 0, 0 };
                  this->N_Rhs = 2;
                  this->RhsSpace = { 0, 0 };
                  this->AssembleParam = NSType3GalerkinRot; 
                  this->Manipulate = NULL;
                  
                  this->N_Parameters = 2;
                  this->N_ParamFct = 1;
                  this->ParameterFct =  { NSParamsVelo };
                  this->N_FEValues = 2;
                  this->FEValue_FctIndex = { 0, 1 };
                  this->FEValue_MultiIndex = { D00, D00 };
                  this->BeginParameter = { 0 };
                  break;
                } // end case LAPLACETYPE=0
                case 1: // NSE2D_Galerkin, NSTYPE=3, NSE_NONLINEAR_FORM=2
                        // LAPLACETYPE=1
                {
                  this->N_Terms = 4;
                  this->Derivatives = { D10, D01, D00, D00 };
                  this->Needs2ndDerivatives = new bool[2];
                  this->Needs2ndDerivatives[0] = false;
                  this->Needs2ndDerivatives[1] = false;
                  this->FESpaceNumber = { 0, 0, 0, 1 }; // 0: velocity, 1: pressure
                  this->N_Matrices = 6;
                  this->RowSpace = { 0, 0, 0, 0, 1, 1 };
                  this->ColumnSpace = { 0, 0, 0, 0, 0, 0 };
                  this->N_Rhs = 2;
                  this->RhsSpace = { 0, 0 };
                  this->AssembleParam = NSType3GalerkinRotDD; 
                  this->Manipulate = NULL;
                  
                  this->N_Parameters = 2;
                  this->N_ParamFct = 1;
                  this->ParameterFct =  { NSParamsVelo };
                  this->N_FEValues = 2;
                  this->FEValue_FctIndex = { 0, 1 };
                  this->FEValue_MultiIndex = { D00, D00 };
                  this->BeginParameter = { 0 };
                  break;
                } // end case LAPLACETYPE=1
                default:
                  ErrMsg("unknown LAPLACETYPE " 
                         << TDatabase::ParamDB->LAPLACETYPE);
                  exit(1);
              } // end switch LAPLACETYPE
              break;
            } // end case NSE_NONLINEAR_FORM=2
            default:
              ErrMsg("unknown NSE_NONLINEAR_FORM "
                     << TDatabase::ParamDB->NSE_NONLINEAR_FORM);
              exit(1);
          } // end switch NSE_NONLINEAR_FORM
          break;
        } // end case NSTYPE=3
        case 4: // NSE2D_Galerkin, NSTYPE=4,
        case 14: // NSE2D_Galerkin, NSTYPE=14,
        {
          switch(TDatabase::ParamDB->NSE_NONLINEAR_FORM)
          {
            case 0: // NSE2D_Galerkin, NSTYPE=(1)4, NSE_NONLINEAR_FORM=0
            {
              switch(TDatabase::ParamDB->LAPLACETYPE)
              {
                case 0: // NSE2D_Galerkin, NSTYPE=(1)4, NSE_NONLINEAR_FORM=0, 
                        // LAPLACETYPE=0
                {
                  this->N_Terms = 4;
                  this->Derivatives = { D10, D01, D00, D00 };
                  this->Needs2ndDerivatives = new bool[2];
                  this->Needs2ndDerivatives[0] = false;
                  this->Needs2ndDerivatives[1] = false;
                  this->FESpaceNumber = { 0, 0, 0, 1 }; // 0: velocity, 1: pressure
                  this->N_Matrices = 8;
                  this->RowSpace = { 0, 0, 0, 0, 1, 1, 0, 0 };
                  this->ColumnSpace = { 0, 0, 0, 0, 0, 0, 1, 1 };
                  if(TDatabase::ParamDB->NSTYPE == 14)
                  {
                    this->N_Matrices = 9;
                    this->RowSpace =    { 0, 0, 0, 0, 1, 1, 1, 0, 0};
                    this->ColumnSpace = { 0, 0, 0, 0, 1, 0, 0, 1, 1};
                  }
                  this->N_Rhs = 3;
                  this->RhsSpace = { 0, 0, 1 };
                  this->AssembleParam = NSType4Galerkin; 
                  this->Manipulate = NULL;
                  
                  this->N_Parameters = 2;
                  this->N_ParamFct = 1;
                  this->ParameterFct =  { NSParamsVelo };
                  this->N_FEValues = 2;
                  this->FEValue_FctIndex = { 0, 1 };
                  this->FEValue_MultiIndex = { D00, D00 };
                  this->BeginParameter = { 0 };
                  break;
                } // end case LAPLACETYPE=0
                case 1: // NSE2D_Galerkin, NSTYPE=(1)4, NSE_NONLINEAR_FORM=0
                        // LAPLACETYPE=1
                {
                  this->N_Terms = 4;
                  this->Derivatives = { D10, D01, D00, D00 };
                  this->Needs2ndDerivatives = new bool[2];
                  this->Needs2ndDerivatives[0] = false;
                  this->Needs2ndDerivatives[1] = false;
                  this->FESpaceNumber = { 0, 0, 0, 1 }; // 0: velocity, 1: pressure
                  this->N_Matrices = 8;
                  this->RowSpace = { 0, 0, 0, 0, 1, 1, 0, 0 };
                  this->ColumnSpace = { 0, 0, 0, 0, 0, 0, 1, 1 };
                  if(TDatabase::ParamDB->NSTYPE == 14)
                  {
                    this->N_Matrices = 9;
                    this->RowSpace =    { 0, 0, 0, 0, 1, 1, 1, 0, 0};
                    this->ColumnSpace = { 0, 0, 0, 0, 1, 0, 0, 1, 1};
                  }
                  this->N_Rhs = 3;
                  this->RhsSpace = { 0, 0, 1 };
                  this->AssembleParam = NSType4GalerkinDD; 
                  this->Manipulate = NULL;
                  
                  this->N_Parameters = 2;
                  this->N_ParamFct = 1;
                  this->ParameterFct =  { NSParamsVelo };
                  this->N_FEValues = 2;
                  this->FEValue_FctIndex = { 0, 1 };
                  this->FEValue_MultiIndex = { D00, D00 };
                  this->BeginParameter = { 0 };
                  break;
                } // end case LAPLACETYPE=1
                default:
                  ErrMsg("unknown LAPLACETYPE " 
                         << TDatabase::ParamDB->LAPLACETYPE);
                  exit(1);
              } // end switch LAPLACETYPE
              break;
            } // end case NSE_NONLINEAR_FORM=0
            case 1: // NSE2D_Galerkin, NSTYPE=(1)4, NSE_NONLINEAR_FORM=1
            {
              switch(TDatabase::ParamDB->LAPLACETYPE)
              {
                case 0: // NSE2D_Galerkin, NSTYPE=(1)4, NSE_NONLINEAR_FORM=1, 
                        // LAPLACETYPE=0
                {
                  this->N_Terms = 4;
                  this->Derivatives = { D10, D01, D00, D00 };
                  this->Needs2ndDerivatives = new bool[2];
                  this->Needs2ndDerivatives[0] = false;
                  this->Needs2ndDerivatives[1] = false;
                  this->FESpaceNumber = { 0, 0, 0, 1 }; // 0: velocity, 1: pressure
                  this->N_Matrices = 8;
                  this->RowSpace = { 0, 0, 0, 0, 1, 1, 0, 0 };
                  this->ColumnSpace = { 0, 0, 0, 0, 0, 0, 1, 1 };
                  if(TDatabase::ParamDB->NSTYPE == 14)
                  {
                    this->N_Matrices = 9;
                    this->RowSpace =    { 0, 0, 0, 0, 1, 1, 1, 0, 0};
                    this->ColumnSpace = { 0, 0, 0, 0, 1, 0, 0, 1, 1};
                  }
                  this->N_Rhs = 3;
                  this->RhsSpace = { 0, 0, 1 };
                  this->AssembleParam = NSType4GalerkinSkew; 
                  this->Manipulate = NULL;
                  
                  this->N_Parameters = 2;
                  this->N_ParamFct = 1;
                  this->ParameterFct =  { NSParamsVelo };
                  this->N_FEValues = 2;
                  this->FEValue_FctIndex = { 0, 1 };
                  this->FEValue_MultiIndex = { D00, D00 };
                  this->BeginParameter = { 0 };
                  break;
                } // end case LAPLACETYPE=0
                case 1: // NSE2D_Galerkin, NSTYPE=(1)4, NSE_NONLINEAR_FORM=1
                        // LAPLACETYPE=1
                {
                  this->N_Terms = 4;
                  this->Derivatives = { D10, D01, D00, D00 };
                  this->Needs2ndDerivatives = new bool[2];
                  this->Needs2ndDerivatives[0] = false;
                  this->Needs2ndDerivatives[1] = false;
                  this->FESpaceNumber = { 0, 0, 0, 1 }; // 0: velocity, 1: pressure
                  this->N_Matrices = 8;
                  this->RowSpace = { 0, 0, 0, 0, 1, 1, 0, 0 };
                  this->ColumnSpace = { 0, 0, 0, 0, 0, 0, 1, 1 };
                  if(TDatabase::ParamDB->NSTYPE == 14)
                  {
                    this->N_Matrices = 9;
                    this->RowSpace =    { 0, 0, 0, 0, 1, 1, 1, 0, 0};
                    this->ColumnSpace = { 0, 0, 0, 0, 1, 0, 0, 1, 1};
                  }
                  this->N_Rhs = 3;
                  this->RhsSpace = { 0, 0, 1 };
                  this->AssembleParam = NSType4GalerkinSkewDD; 
                  this->Manipulate = NULL;
                  
                  this->N_Parameters = 2;
                  this->N_ParamFct = 1;
                  this->ParameterFct =  { NSParamsVelo };
                  this->N_FEValues = 2;
                  this->FEValue_FctIndex = { 0, 1 };
                  this->FEValue_MultiIndex = { D00, D00 };
                  this->BeginParameter = { 0 };
                  break;
                } // end case LAPLACETYPE=1
                default:
                  ErrMsg("unknown LAPLACETYPE " 
                         << TDatabase::ParamDB->LAPLACETYPE);
                  exit(1);
              } // end switch LAPLACETYPE
              break;
            } // end case NSE_NONLINEAR_FORM=1
            case 2: // NSE2D_Galerkin, NSTYPE=(1)4, NSE_NONLINEAR_FORM=2
            {
              switch(TDatabase::ParamDB->LAPLACETYPE)
              {
                case 0: // NSE2D_Galerkin, NSTYPE=(1)4, NSE_NONLINEAR_FORM=2,
                        // LAPLACETYPE=0
                {
                  this->N_Terms = 4;
                  this->Derivatives = { D10, D01, D00, D00 };
                  this->Needs2ndDerivatives = new bool[2];
                  this->Needs2ndDerivatives[0] = false;
                  this->Needs2ndDerivatives[1] = false;
                  this->FESpaceNumber = { 0, 0, 0, 1 }; // 0: velocity, 1: pressure
                  this->N_Matrices = 8;
                  this->RowSpace = { 0, 0, 0, 0, 1, 1, 0, 0 };
                  this->ColumnSpace = { 0, 0, 0, 0, 0, 0, 1, 1 };
                  if(TDatabase::ParamDB->NSTYPE == 14)
                  {
                    this->N_Matrices = 9;
                    this->RowSpace =    { 0, 0, 0, 0, 1, 1, 1, 0, 0};
                    this->ColumnSpace = { 0, 0, 0, 0, 1, 0, 0, 1, 1};
                  }
                  this->N_Rhs = 3;
                  this->RhsSpace = { 0, 0, 1 };
                  this->AssembleParam = NSType4GalerkinRot; 
                  this->Manipulate = NULL;
                  
                  this->N_Parameters = 2;
                  this->N_ParamFct = 1;
                  this->ParameterFct =  { NSParamsVelo };
                  this->N_FEValues = 2;
                  this->FEValue_FctIndex = { 0, 1 };
                  this->FEValue_MultiIndex = { D00, D00 };
                  this->BeginParameter = { 0 };
                  break;
                } // end case LAPLACETYPE=0
                case 1: // NSE2D_Galerkin, NSTYPE=(1)4, NSE_NONLINEAR_FORM=2
                        // LAPLACETYPE=1
                {
                  this->N_Terms = 4;
                  this->Derivatives = { D10, D01, D00, D00 };
                  this->Needs2ndDerivatives = new bool[2];
                  this->Needs2ndDerivatives[0] = false;
                  this->Needs2ndDerivatives[1] = false;
                  this->FESpaceNumber = { 0, 0, 0, 1 }; // 0: velocity, 1: pressure
                  this->N_Matrices = 8;
                  this->RowSpace = { 0, 0, 0, 0, 1, 1, 0, 0 };
                  this->ColumnSpace = { 0, 0, 0, 0, 0, 0, 1, 1 };
                  if(TDatabase::ParamDB->NSTYPE == 14)
                  {
                    this->N_Matrices = 9;
                    this->RowSpace =    { 0, 0, 0, 0, 1, 1, 1, 0, 0};
                    this->ColumnSpace = { 0, 0, 0, 0, 1, 0, 0, 1, 1};
                  }
                  this->N_Rhs = 3;
                  this->RhsSpace = { 0, 0, 1 };
                  this->AssembleParam = NSType4GalerkinRotDD; 
                  this->Manipulate = NULL;
                  
                  this->N_Parameters = 2;
                  this->N_ParamFct = 1;
                  this->ParameterFct =  { NSParamsVelo };
                  this->N_FEValues = 2;
                  this->FEValue_FctIndex = { 0, 1 };
                  this->FEValue_MultiIndex = { D00, D00 };
                  this->BeginParameter = { 0 };
                  break;
                } // end case LAPLACETYPE=1
                default:
                  ErrMsg("unknown LAPLACETYPE " 
                         << TDatabase::ParamDB->LAPLACETYPE);
                  exit(1);
              } // end switch LAPLACETYPE
              break;
            } // end case NSE_NONLINEAR_FORM=2
            default:
              ErrMsg("unknown NSE_NONLINEAR_FORM "
                     << TDatabase::ParamDB->NSE_NONLINEAR_FORM);
              exit(1);
          } // end switch NSE_NONLINEAR_FORM
          break;
        } // end case NSTYPE=(1)4
        default:
          ErrMsg("unknown NSTYPE " << TDatabase::ParamDB->NSTYPE);
          exit(1);
      } // end switch NSTYPE
      break;
    } // end case LocalAssembling2D_type=NSE2D_Galerkin
    case NSE2D_Galerkin_Nonlinear:
    {
      switch(TDatabase::ParamDB->NSTYPE)
      {
        case 1: // NSE2D_Galerkin, NSTYPE=1,
        {
          if(TDatabase::ParamDB->LAPLACETYPE != 0)
          {
            ErrMsg("LAPLACETYPE must be set to 0 in case of NSTYPE 1");
            exit(1);
          }
          switch(TDatabase::ParamDB->NSE_NONLINEAR_FORM)
          {
            case 0: // NSE2D_Galerkin, NSTYPE=1, NSE_NONLINEAR_FORM=0
            {
              this->N_Terms = 3;
              this->Derivatives = { D10, D01, D00 };
              this->Needs2ndDerivatives = new bool[2];
              this->Needs2ndDerivatives[0] = false;
              this->Needs2ndDerivatives[1] = false;
              this->FESpaceNumber = { 0, 0, 0 }; // 0: velocity, 1: pressure
              this->N_Matrices = 1;
              this->RowSpace = { 0 };
              this->ColumnSpace = { 0 };
              this->N_Rhs = 0;
              this->RhsSpace = {};
              this->AssembleParam = NSType1_2NLGalerkin; 
              this->Manipulate = NULL;
              
              this->N_Parameters = 2;
              this->N_ParamFct = 1;
              this->ParameterFct =  { NSParamsVelo };
              this->N_FEValues = 2;
              this->FEValue_FctIndex = { 0, 1 };
              this->FEValue_MultiIndex = { D00, D00 };
              this->BeginParameter = { 0 };
              break;
            } // end case NSE_NONLINEAR_FORM=0
            case 1: // NSE2D_Galerkin, NSTYPE=1, NSE_NONLINEAR_FORM=1
            {
              this->N_Terms = 3;
              this->Derivatives = { D10, D01, D00 };
              this->Needs2ndDerivatives = new bool[2];
              this->Needs2ndDerivatives[0] = false;
              this->Needs2ndDerivatives[1] = false;
              this->FESpaceNumber = { 0, 0, 0 }; // 0: velocity, 1: pressure
              this->N_Matrices = 1;
              this->RowSpace = { 0 };
              this->ColumnSpace = { 0 };
              this->N_Rhs = 0;
              this->RhsSpace = {};
              this->AssembleParam = NSType1_2NLGalerkinSkew; 
              this->Manipulate = NULL;
              
              this->N_Parameters = 2;
              this->N_ParamFct = 1;
              this->ParameterFct =  { NSParamsVelo };
              this->N_FEValues = 2;
              this->FEValue_FctIndex = { 0, 1 };
              this->FEValue_MultiIndex = { D00, D00 };
              this->BeginParameter = { 0 };
              break;
            } // end case NSE_NONLINEAR_FORM=1
            case 2:
            {
              ErrMsg("Using the rotational form (NSE_NONLINEAR_FORM: 2) is not "
                     << "possible with NSTYPE: 1. Choose NSTYPE: 3, 4 or 14");
              exit(1);
            }
            default:
              ErrMsg("unknown NSE_NONLINEAR_FORM "
                     << TDatabase::ParamDB->NSE_NONLINEAR_FORM);
              exit(1);
          } // end switch NSE_NONLINEAR_FORM
          break;
        } // end case NSTYPE=1
        case 2: // NSE2D_Galerkin, NSTYPE=2,
        {
          if(TDatabase::ParamDB->LAPLACETYPE != 0)
          {
            ErrThrow("LAPLACETYPE must be set to 0 in case of NSTYPE 2");
          }
          switch(TDatabase::ParamDB->NSE_NONLINEAR_FORM)
          {
            case 0: // NSE2D_Galerkin, NSTYPE=2, NSE_NONLINEAR_FORM=0
            {
              this->N_Terms = 3;
              this->Derivatives = { D10, D01, D00 };
              this->Needs2ndDerivatives = new bool[2];
              this->Needs2ndDerivatives[0] = false;
              this->Needs2ndDerivatives[1] = false;
              this->FESpaceNumber = { 0, 0, 0 }; // 0: velocity, 1: pressure
              this->N_Matrices = 1;
              this->RowSpace = { 0 };
              this->ColumnSpace = { 0 };
              this->N_Rhs = 0;
              this->RhsSpace = {};
              this->AssembleParam = NSType1_2NLGalerkin; 
              this->Manipulate = NULL;
              
              this->N_Parameters = 2;
              this->N_ParamFct = 1;
              this->ParameterFct =  { NSParamsVelo };
              this->N_FEValues = 2;
              this->FEValue_FctIndex = { 0, 1 };
              this->FEValue_MultiIndex = { D00, D00 };
              this->BeginParameter = { 0 };
              break;
            } // end case NSE_NONLINEAR_FORM=0
            case 1: // NSE2D_Galerkin, NSTYPE=2, NSE_NONLINEAR_FORM=1
            {
              this->N_Terms = 3;
              this->Derivatives = { D10, D01, D00 };
              this->Needs2ndDerivatives = new bool[2];
              this->Needs2ndDerivatives[0] = false;
              this->Needs2ndDerivatives[1] = false;
              this->FESpaceNumber = { 0, 0, 0 }; // 0: velocity, 1: pressure
              this->N_Matrices = 1;
              this->RowSpace = { 0 };
              this->ColumnSpace = { 0 };
              this->N_Rhs = 0;
              this->RhsSpace = {};
              this->AssembleParam = NSType1_2NLGalerkinSkew; 
              this->Manipulate = NULL;
              
              this->N_Parameters = 2;
              this->N_ParamFct = 1;
              this->ParameterFct =  { NSParamsVelo };
              this->N_FEValues = 2;
              this->FEValue_FctIndex = { 0, 1 };
              this->FEValue_MultiIndex = { D00, D00 };
              this->BeginParameter = { 0 };
              break;
            } // end case NSE_NONLINEAR_FORM=1
            case 2:
            {
              ErrMsg("Using the rotational form (NSE_NONLINEAR_FORM: 2) is not "
                     << "possible with NSTYPE: 2. Choose NSTYPE: 3, 4 or 14");
              exit(1);
            }
            default:
              ErrMsg("unknown NSE_NONLINEAR_FORM "
                     << TDatabase::ParamDB->NSE_NONLINEAR_FORM);
              exit(1);
          } // end switch NSE_NONLINEAR_FORM
          break;
        } // end case NSTYPE=2
        case 3: // NSE2D_Galerkin, NSTYPE=3,
        {
          switch(TDatabase::ParamDB->NSE_NONLINEAR_FORM)
          {
            case 0: // NSE2D_Galerkin, NSTYPE=3, NSE_NONLINEAR_FORM=0
            {
              switch(TDatabase::ParamDB->LAPLACETYPE)
              {
                case 0: // NSE2D_Galerkin, NSTYPE=3, NSE_NONLINEAR_FORM=0, 
                        // LAPLACETYPE=0
                {
                  this->N_Terms = 3;
                  this->Derivatives = { D10, D01, D00 };
                  this->Needs2ndDerivatives = new bool[2];
                  this->Needs2ndDerivatives[0] = false;
                  this->Needs2ndDerivatives[1] = false;
                  this->FESpaceNumber = { 0, 0, 0 }; // 0: velocity, 1: pressure
                  this->N_Matrices = 2;
                  this->RowSpace = { 0, 0 };
                  this->ColumnSpace = { 0, 0 };
                  this->N_Rhs = 0;
                  this->RhsSpace = {};
                  this->AssembleParam = NSType3_4NLGalerkin; 
                  this->Manipulate = NULL;
                  
                  this->N_Parameters = 2;
                  this->N_ParamFct = 1;
                  this->ParameterFct =  { NSParamsVelo };
                  this->N_FEValues = 2;
                  this->FEValue_FctIndex = { 0, 1 };
                  this->FEValue_MultiIndex = { D00, D00 };
                  this->BeginParameter = { 0 };
                  break;
                } // end case LAPLACETYPE=0
                case 1: // NSE2D_Galerkin, NSTYPE=3, NSE_NONLINEAR_FORM=0
                        // LAPLACETYPE=1
                {
                  this->N_Terms = 3;
                  this->Derivatives = { D10, D01, D00 };
                  this->Needs2ndDerivatives = new bool[2];
                  this->Needs2ndDerivatives[0] = false;
                  this->Needs2ndDerivatives[1] = false;
                  this->FESpaceNumber = { 0, 0, 0 }; // 0: velocity, 1: pressure
                  this->N_Matrices = 2;
                  this->RowSpace = { 0, 0 };
                  this->ColumnSpace = { 0, 0 };
                  this->N_Rhs = 0;
                  this->RhsSpace = {};
                  this->AssembleParam = NSType3_4NLGalerkinDD; 
                  this->Manipulate = NULL;
                  
                  this->N_Parameters = 2;
                  this->N_ParamFct = 1;
                  this->ParameterFct =  { NSParamsVelo };
                  this->N_FEValues = 2;
                  this->FEValue_FctIndex = { 0, 1 };
                  this->FEValue_MultiIndex = { D00, D00 };
                  this->BeginParameter = { 0 };
                  break;
                } // end case LAPLACETYPE=1
                default:
                  ErrMsg("unknown LAPLACETYPE " 
                         << TDatabase::ParamDB->LAPLACETYPE);
                  exit(1);
              } // end switch LAPLACETYPE
              break;
            } // end case NSE_NONLINEAR_FORM=0
            case 1: // NSE2D_Galerkin, NSTYPE=3, NSE_NONLINEAR_FORM=1
            {
              switch(TDatabase::ParamDB->LAPLACETYPE)
              {
                case 0: // NSE2D_Galerkin, NSTYPE=3, NSE_NONLINEAR_FORM=1, 
                        // LAPLACETYPE=0
                {
                  this->N_Terms = 3;
                  this->Derivatives = { D10, D01, D00 };
                  this->Needs2ndDerivatives = new bool[2];
                  this->Needs2ndDerivatives[0] = false;
                  this->Needs2ndDerivatives[1] = false;
                  this->FESpaceNumber = { 0, 0, 0 }; // 0: velocity, 1: pressure
                  this->N_Matrices = 2;
                  this->RowSpace = { 0, 0 };
                  this->ColumnSpace = { 0, 0 };
                  this->N_Rhs = 0;
                  this->RhsSpace = {};
                  this->AssembleParam = NSType3_4NLGalerkinSkew; 
                  this->Manipulate = NULL;
                  
                  this->N_Parameters = 2;
                  this->N_ParamFct = 1;
                  this->ParameterFct =  { NSParamsVelo };
                  this->N_FEValues = 2;
                  this->FEValue_FctIndex = { 0, 1 };
                  this->FEValue_MultiIndex = { D00, D00 };
                  this->BeginParameter = { 0 };
                  break;
                } // end case LAPLACETYPE=0
                case 1: // NSE2D_Galerkin, NSTYPE=3, NSE_NONLINEAR_FORM=1
                        // LAPLACETYPE=1
                {
                  this->N_Terms = 3;
                  this->Derivatives = { D10, D01, D00 };
                  this->Needs2ndDerivatives = new bool[2];
                  this->Needs2ndDerivatives[0] = false;
                  this->Needs2ndDerivatives[1] = false;
                  this->FESpaceNumber = { 0, 0, 0 }; // 0: velocity, 1: pressure
                  this->N_Matrices = 2;
                  this->RowSpace = { 0, 0 };
                  this->ColumnSpace = { 0, 0 };
                  this->N_Rhs = 0;
                  this->RhsSpace = {};
                  this->AssembleParam = NSType3_4NLGalerkinSkewDD; 
                  this->Manipulate = NULL;
                  
                  this->N_Parameters = 2;
                  this->N_ParamFct = 1;
                  this->ParameterFct =  { NSParamsVelo };
                  this->N_FEValues = 2;
                  this->FEValue_FctIndex = { 0, 1 };
                  this->FEValue_MultiIndex = { D00, D00 };
                  this->BeginParameter = { 0 };
                  break;
                } // end case LAPLACETYPE=1
                default:
                  ErrMsg("unknown LAPLACETYPE " 
                         << TDatabase::ParamDB->LAPLACETYPE);
                  exit(1);
              } // end switch LAPLACETYPE
              break;
            } // end case NSE_NONLINEAR_FORM=1
            case 2: // NSE2D_Galerkin, NSTYPE=3, NSE_NONLINEAR_FORM=2
            {
              switch(TDatabase::ParamDB->LAPLACETYPE)
              {
                case 0: // NSE2D_Galerkin, NSTYPE=3, NSE_NONLINEAR_FORM=2,
                        // LAPLACETYPE=0
                {
                  this->N_Terms = 3;
                  this->Derivatives = { D10, D01, D00 };
                  this->Needs2ndDerivatives = new bool[2];
                  this->Needs2ndDerivatives[0] = false;
                  this->Needs2ndDerivatives[1] = false;
                  this->FESpaceNumber = { 0, 0, 0 }; // 0: velocity, 1: pressure
                  this->N_Matrices = 4;
                  this->RowSpace = { 0, 0, 0, 0 };
                  this->ColumnSpace = { 0, 0, 0, 0 };
                  this->N_Rhs = 0;
                  this->RhsSpace = {};
                  this->AssembleParam = NSType3_4NLGalerkinRot; 
                  this->Manipulate = NULL;
                  
                  this->N_Parameters = 2;
                  this->N_ParamFct = 1;
                  this->ParameterFct =  { NSParamsVelo };
                  this->N_FEValues = 2;
                  this->FEValue_FctIndex = { 0, 1 };
                  this->FEValue_MultiIndex = { D00, D00 };
                  this->BeginParameter = { 0 };
                  break;
                } // end case LAPLACETYPE=0
                case 1: // NSE2D_Galerkin, NSTYPE=3, NSE_NONLINEAR_FORM=2
                        // LAPLACETYPE=1
                {
                  this->N_Terms = 3;
                  this->Derivatives = { D10, D01, D00 };
                  this->Needs2ndDerivatives = new bool[2];
                  this->Needs2ndDerivatives[0] = false;
                  this->Needs2ndDerivatives[1] = false;
                  this->FESpaceNumber = { 0, 0, 0 }; // 0: velocity, 1: pressure
                  this->N_Matrices = 4;
                  this->RowSpace = { 0, 0, 0, 0 };
                  this->ColumnSpace = { 0, 0, 0, 0 };
                  this->N_Rhs = 0;
                  this->RhsSpace = {};
                  this->AssembleParam = NSType3_4NLGalerkinRotDD; 
                  this->Manipulate = NULL;
                  
                  this->N_Parameters = 2;
                  this->N_ParamFct = 1;
                  this->ParameterFct =  { NSParamsVelo };
                  this->N_FEValues = 2;
                  this->FEValue_FctIndex = { 0, 1 };
                  this->FEValue_MultiIndex = { D00, D00 };
                  this->BeginParameter = { 0 };
                  break;
                } // end case LAPLACETYPE=1
                default:
                  ErrMsg("unknown LAPLACETYPE " 
                         << TDatabase::ParamDB->LAPLACETYPE);
                  exit(1);
              } // end switch LAPLACETYPE
              break;
            } // end case NSE_NONLINEAR_FORM=2
            default:
              ErrMsg("unknown NSE_NONLINEAR_FORM "
                     << TDatabase::ParamDB->NSE_NONLINEAR_FORM);
              exit(1);
          } // end switch NSE_NONLINEAR_FORM
          break;
        } // end case NSTYPE=3
        case 4: // NSE2D_Galerkin, NSTYPE=4,
        case 14: // NSE2D_Galerkin, NSTYPE=14,
        {
          switch(TDatabase::ParamDB->NSE_NONLINEAR_FORM)
          {
            case 0: // NSE2D_Galerkin, NSTYPE=(1)4, NSE_NONLINEAR_FORM=0
            {
              switch(TDatabase::ParamDB->LAPLACETYPE)
              {
                case 0: // NSE2D_Galerkin, NSTYPE=(1)4, NSE_NONLINEAR_FORM=0, 
                        // LAPLACETYPE=0
                {
                  this->N_Terms = 3;
                  this->Derivatives = { D10, D01, D00 };
                  this->Needs2ndDerivatives = new bool[2];
                  this->Needs2ndDerivatives[0] = false;
                  this->Needs2ndDerivatives[1] = false;
                  this->FESpaceNumber = { 0, 0, 0 }; // 0: velocity, 1: pressure
                  this->N_Matrices = 2;
                  this->RowSpace = { 0, 0 };
                  this->ColumnSpace = { 0, 0 };
                  this->N_Rhs = 0;
                  this->RhsSpace = {};
                  this->AssembleParam = NSType3_4NLGalerkin; 
                  this->Manipulate = NULL;
                  
                  this->N_Parameters = 2;
                  this->N_ParamFct = 1;
                  this->ParameterFct =  { NSParamsVelo };
                  this->N_FEValues = 2;
                  this->FEValue_FctIndex = { 0, 1 };
                  this->FEValue_MultiIndex = { D00, D00 };
                  this->BeginParameter = { 0 };
                  break;
                } // end case LAPLACETYPE=0
                case 1: // NSE2D_Galerkin, NSTYPE=(1)4, NSE_NONLINEAR_FORM=0
                        // LAPLACETYPE=1
                {
                  this->N_Terms = 3;
                  this->Derivatives = { D10, D01, D00 };
                  this->Needs2ndDerivatives = new bool[2];
                  this->Needs2ndDerivatives[0] = false;
                  this->Needs2ndDerivatives[1] = false;
                  this->FESpaceNumber = { 0, 0, 0 }; // 0: velocity, 1: pressure
                  this->N_Matrices = 2;
                  this->RowSpace = { 0, 0 };
                  this->ColumnSpace = { 0, 0 };
                  this->N_Rhs = 0;
                  this->RhsSpace = {};
                  this->AssembleParam = NSType3_4NLGalerkinDD; 
                  this->Manipulate = NULL;
                  
                  this->N_Parameters = 2;
                  this->N_ParamFct = 1;
                  this->ParameterFct =  { NSParamsVelo };
                  this->N_FEValues = 2;
                  this->FEValue_FctIndex = { 0, 1 };
                  this->FEValue_MultiIndex = { D00, D00 };
                  this->BeginParameter = { 0 };
                  break;
                } // end case LAPLACETYPE=1
                default:
                  ErrMsg("unknown LAPLACETYPE " 
                         << TDatabase::ParamDB->LAPLACETYPE);
                  exit(1);
              } // end switch LAPLACETYPE
              break;
            } // end case NSE_NONLINEAR_FORM=0
            case 1: // NSE2D_Galerkin, NSTYPE=(1)4, NSE_NONLINEAR_FORM=1
            {
              switch(TDatabase::ParamDB->LAPLACETYPE)
              {
                case 0: // NSE2D_Galerkin, NSTYPE=(1)4, NSE_NONLINEAR_FORM=1, 
                        // LAPLACETYPE=0
                {
                  this->N_Terms = 3;
                  this->Derivatives = { D10, D01, D00 };
                  this->Needs2ndDerivatives = new bool[2];
                  this->Needs2ndDerivatives[0] = false;
                  this->Needs2ndDerivatives[1] = false;
                  this->FESpaceNumber = { 0, 0, 0 }; // 0: velocity, 1: pressure
                  this->N_Matrices = 2;
                  this->RowSpace = { 0, 0 };
                  this->ColumnSpace = { 0, 0 };
                  this->N_Rhs = 0;
                  this->RhsSpace = {};
                  this->AssembleParam = NSType3_4NLGalerkinSkew; 
                  this->Manipulate = NULL;
                  
                  this->N_Parameters = 2;
                  this->N_ParamFct = 1;
                  this->ParameterFct =  { NSParamsVelo };
                  this->N_FEValues = 2;
                  this->FEValue_FctIndex = { 0, 1 };
                  this->FEValue_MultiIndex = { D00, D00 };
                  this->BeginParameter = { 0 };
                  break;
                } // end case LAPLACETYPE=0
                case 1: // NSE2D_Galerkin, NSTYPE=(1)4, NSE_NONLINEAR_FORM=1
                        // LAPLACETYPE=1
                {
                  this->N_Terms = 3;
                  this->Derivatives = { D10, D01, D00 };
                  this->Needs2ndDerivatives = new bool[2];
                  this->Needs2ndDerivatives[0] = false;
                  this->Needs2ndDerivatives[1] = false;
                  this->FESpaceNumber = { 0, 0, 0 }; // 0: velocity, 1: pressure
                  this->N_Matrices = 2;
                  this->RowSpace = { 0, 0 };
                  this->ColumnSpace = { 0, 0 };
                  this->N_Rhs = 0;
                  this->RhsSpace = {};
                  this->AssembleParam = NSType3_4NLGalerkinSkewDD; 
                  this->Manipulate = NULL;
                  
                  this->N_Parameters = 2;
                  this->N_ParamFct = 1;
                  this->ParameterFct =  { NSParamsVelo };
                  this->N_FEValues = 2;
                  this->FEValue_FctIndex = { 0, 1 };
                  this->FEValue_MultiIndex = { D00, D00 };
                  this->BeginParameter = { 0 };
                  break;
                } // end case LAPLACETYPE=1
                default:
                  ErrMsg("unknown LAPLACETYPE " 
                         << TDatabase::ParamDB->LAPLACETYPE);
                  exit(1);
              } // end switch LAPLACETYPE
              break;
            } // end case NSE_NONLINEAR_FORM=1
            case 2: // NSE2D_Galerkin, NSTYPE=(1)4, NSE_NONLINEAR_FORM=2
            {
              switch(TDatabase::ParamDB->LAPLACETYPE)
              {
                case 0: // NSE2D_Galerkin, NSTYPE=(1)4, NSE_NONLINEAR_FORM=2,
                        // LAPLACETYPE=0
                {
                  this->N_Terms = 3;
                  this->Derivatives = { D10, D01, D00 };
                  this->Needs2ndDerivatives = new bool[2];
                  this->Needs2ndDerivatives[0] = false;
                  this->Needs2ndDerivatives[1] = false;
                  this->FESpaceNumber = { 0, 0, 0 }; // 0: velocity, 1: pressure
                  this->N_Matrices = 4;
                  this->RowSpace = { 0, 0, 0, 0 };
                  this->ColumnSpace = { 0, 0, 0, 0 };
                  this->N_Rhs = 0;
                  this->RhsSpace = {};
                  this->AssembleParam = NSType3_4NLGalerkinRot; 
                  this->Manipulate = NULL;
                  
                  this->N_Parameters = 2;
                  this->N_ParamFct = 1;
                  this->ParameterFct =  { NSParamsVelo };
                  this->N_FEValues = 2;
                  this->FEValue_FctIndex = { 0, 1 };
                  this->FEValue_MultiIndex = { D00, D00 };
                  this->BeginParameter = { 0 };
                  break;
                } // end case LAPLACETYPE=0
                case 1: // NSE2D_Galerkin, NSTYPE=(1)4, NSE_NONLINEAR_FORM=2
                        // LAPLACETYPE=1
                {
                  this->N_Terms = 3;
                  this->Derivatives = { D10, D01, D00 };
                  this->Needs2ndDerivatives = new bool[2];
                  this->Needs2ndDerivatives[0] = false;
                  this->Needs2ndDerivatives[1] = false;
                  this->FESpaceNumber = { 0, 0, 0 }; // 0: velocity, 1: pressure
                  this->N_Matrices = 4;
                  this->RowSpace = { 0, 0, 0, 0 };
                  this->ColumnSpace = { 0, 0, 0, 0 };
                  this->N_Rhs = 0;
                  this->RhsSpace = {};
                  this->AssembleParam = NSType3_4NLGalerkinRotDD; 
                  this->Manipulate = NULL;
                  
                  this->N_Parameters = 2;
                  this->N_ParamFct = 1;
                  this->ParameterFct =  { NSParamsVelo };
                  this->N_FEValues = 2;
                  this->FEValue_FctIndex = { 0, 1 };
                  this->FEValue_MultiIndex = { D00, D00 };
                  this->BeginParameter = { 0 };
                  break;
                } // end case LAPLACETYPE=1
                default:
                  ErrMsg("unknown LAPLACETYPE " 
                         << TDatabase::ParamDB->LAPLACETYPE);
                  exit(1);
              } // end switch LAPLACETYPE
              break;
            } // end case NSE_NONLINEAR_FORM=2
            default:
              ErrMsg("unknown NSE_NONLINEAR_FORM "
                     << TDatabase::ParamDB->NSE_NONLINEAR_FORM);
              exit(1);
          } // end switch NSE_NONLINEAR_FORM
          break;
        } // end case NSTYPE=(1)4
        default:
          ErrMsg("unknown NSTYPE " << TDatabase::ParamDB->NSTYPE);
          exit(1);
      } // end switch NSTYPE
      break;
    } // end case LocalAssembling2D_type=NSE2D_Galerkin_Nonlinear
    default:
      ErrMsg("unknown LocalAssembling2D_type " << type << "  " << this->name);
      exit(1);
  } // end switch LocalAssembling2D_type
}

//==============================================================================
void LocalAssembling2D::set_parameters_for_nseSUPG(LocalAssembling2D_type type)
{
  unsigned int nsType = TDatabase::ParamDB->NSTYPE;
  unsigned int nlForm = TDatabase::ParamDB->NSE_NONLINEAR_FORM;
  if(TDatabase::ParamDB->LAPLACETYPE==1 && (nsType !=3 || nsType !=4))
  {
    ErrThrow("LAPLACETYPE ", TDatabase::ParamDB->LAPLACETYPE, " is only supported for", 
             " NSTYPE's 3, and 4");
  }
  
  switch(type)
  {
    case NSE2D_SUPG:      
      switch(nsType)
      {
        case 1:
          this->N_Terms = 4;
          //FIXME: Why the second derivatives are not used in the NSTYPE 1??
          this->Derivatives = { D10, D01, D00, D00 };
          this->Needs2ndDerivatives = new bool[2];
          this->Needs2ndDerivatives[0] = false;
          this->Needs2ndDerivatives[1] = false;
          this->FESpaceNumber = { 0, 0, 0, 1 }; // 0: velocity, 1: pressure
          this->N_Matrices = 3;
          this->RowSpace = { 0, 1, 1 };
          this->ColumnSpace = { 0, 0, 0 };
          this->N_Rhs = 2;
          this->RhsSpace = { 0, 0 };
          
          if(nlForm == 0)
            this->AssembleParam = NSType1SDFEM; 
          else if(nlForm == 1)
            this->AssembleParam = NSType1SDFEMSkew; 
          else
            ErrThrow("NSE_NONLINEAR_FORM ", TDatabase::ParamDB->NSE_NONLINEAR_FORM, 
                       " is not supported for SUPG");
            
          this->Manipulate = NULL;
          
          this->N_Parameters = 2;
          this->N_ParamFct = 1;
          this->ParameterFct =  { NSParamsVelo };
          this->N_FEValues = 2;
          this->FEValue_FctIndex = { 0, 1 };
          this->FEValue_MultiIndex = { D00, D00 };
          this->BeginParameter = { 0 };
          break;
        case 2:
          this->N_Terms = 8;
          this->Derivatives = { D10, D01, D00, D00, D20, D02, D10, D01, D00 };
          this->Needs2ndDerivatives = new bool[2];
          this->Needs2ndDerivatives[0] = true;
          this->Needs2ndDerivatives[1] = true;
          this->FESpaceNumber = { 0, 0, 0, 0, 0, 1, 1, 1 }; // 0: velocity, 1: pressure
          this->N_Matrices = 5;
          this->RowSpace    = { 0, 1, 1, 0, 0 };
          this->ColumnSpace = { 0, 0, 0, 1, 1 };
          this->N_Rhs = 2;
          this->RhsSpace = { 0, 0 };
          
          if(nlForm==0)
            this->AssembleParam = NSType2SDFEM; 
          else if(nlForm == 1)
            this->AssembleParam = NSType2SDFEMSkew;
          else
            ErrThrow("NSE_NONLINEAR_FORM ", TDatabase::ParamDB->NSE_NONLINEAR_FORM, 
                       " is not supported for SUPG");
          
          this->Manipulate = NULL;
          
          this->N_Parameters = 2;
          this->N_ParamFct = 1;
          this->ParameterFct =  { NSParamsVelo };
          this->N_FEValues = 2;
          this->FEValue_FctIndex = { 0, 1 };
          this->FEValue_MultiIndex = { D00, D00 };
          this->BeginParameter = { 0 };          
          break;
        case 3:
          ErrThrow("NSTYPE ", nsType,  " is not implemented for SUPG method ", 
                   "choose Type 1,2, 4, or 14");
          break;
        case 4:
          switch(TDatabase::ParamDB->LAPLACETYPE)
          {
            case 0: // LAPLACETYPE
              this->N_Terms = 8;
              this->Derivatives = { D10, D01, D00, D00, D20, D02, D10, D01, D00 };
              this->Needs2ndDerivatives = new bool[2];
              this->Needs2ndDerivatives[0] = true;
              this->Needs2ndDerivatives[1] = true;
              this->FESpaceNumber = { 0, 0, 0, 0, 0, 1, 1, 1 }; // 0: velocity, 1: pressure
              this->N_Matrices = 8;
              this->RowSpace    = { 0, 0, 0, 0, 1, 1, 0, 0 };
              this->ColumnSpace = { 0, 0, 0, 0, 0, 0, 1, 1 };
              this->N_Rhs = 2;
              this->RhsSpace = { 0, 0 };
              
              if(TDatabase::ParamDB->SC_NONLIN_ITE_TYPE_SADDLE == 0) // fixed point iteration
              {
                if(nlForm==0)
                  this->AssembleParam = NSType4SDFEM; 
                else if(nlForm == 1)
                  this->AssembleParam = NSType4SDFEMSkew;
                else if(nlForm == 2)
                  this->AssembleParam = NSType4SDFEMRot;
                else
                  ErrThrow("NSE_NONLINEAR_FORM ", TDatabase::ParamDB->NSE_NONLINEAR_FORM, 
                             " is not supported for SUPG");
              }
              else // newton iteration
              {
                this->AssembleParam = NSType4SDFEMNewton;
              }
              this->Manipulate = NULL;
              
              this->N_Parameters = 2;
              this->N_ParamFct = 1;
              this->ParameterFct =  { NSParamsVelo };
              this->N_FEValues = 2;
              this->FEValue_FctIndex = { 0, 1 };
              this->FEValue_MultiIndex = { D00, D00 };
              this->BeginParameter = { 0 };          
              break;
            case 1: // LAPLACETYPE
              this->N_Terms = 8;
              this->Derivatives = { D10, D01, D00, D00, D20, D02, D10, D01, D00 };
              this->Needs2ndDerivatives = new bool[2];
              this->Needs2ndDerivatives[0] = true;
              this->Needs2ndDerivatives[1] = true;
              this->FESpaceNumber = { 0, 0, 0, 0, 0, 1, 1, 1 }; // 0: velocity, 1: pressure
              this->N_Matrices = 8;
              this->RowSpace    = { 0, 0, 0, 0, 1, 1, 0, 0 };
              this->ColumnSpace = { 0, 0, 0, 0, 0, 0, 1, 1 };
              this->N_Rhs = 2;
              this->RhsSpace = { 0, 0 };
              if(TDatabase::ParamDB->SC_NONLIN_ITE_TYPE_SADDLE == 0) // fixed point iteration
              {
                if(nlForm==0)
                  this->AssembleParam = NSType4SDFEMDD; 
                else if(nlForm == 1)
                  this->AssembleParam = NSType4SDFEMSkewDD;
                else if(nlForm == 2)
                  this->AssembleParam = NSType4SDFEMRotDD;
                else
                  ErrThrow("NSE_NONLINEAR_FORM ", TDatabase::ParamDB->NSE_NONLINEAR_FORM, 
                           " is not supported for SUPG");
              }
              else// newton
              {
                this->AssembleParam = NSType4SDFEMDDNewton;
              }
              
              this->Manipulate = NULL;
              
              this->N_Parameters = 2;
              this->N_ParamFct = 1;
              this->ParameterFct =  { NSParamsVelo };
              this->N_FEValues = 2;
              this->FEValue_FctIndex = { 0, 1 };
              this->FEValue_MultiIndex = { D00, D00 };
              this->BeginParameter = { 0 };       
              break;
          }
          break;
        case 14:
          if(TDatabase::ParamDB->SC_NONLIN_ITE_TYPE_SADDLE == 0) // fixed point
          {
            this->N_Terms = 8;
            this->Derivatives = { D10, D01, D00, D00, D20, D02, D10, D01, D00 };
            this->Needs2ndDerivatives = new bool[2];
            this->Needs2ndDerivatives[0] = true;
            this->Needs2ndDerivatives[1] = true;
            this->FESpaceNumber = { 0, 0, 0, 0, 0, 1, 1, 1 }; // 0: velocity, 1: pressure
            this->N_Matrices = 9;
            this->RowSpace    = { 0, 0, 0, 0, 1, 1, 1, 0, 0 };
            this->ColumnSpace = { 0, 0, 0, 0, 1, 0, 0, 1, 1};
            this->N_Rhs = 3;
            this->RhsSpace = { 0, 0, 1 };
            
            if(nlForm==0)
              this->AssembleParam = NSType4SDFEMEquOrd;
            else
              ErrThrow("NSE_NONLINEAR_FORM ", TDatabase::ParamDB->NSE_NONLINEAR_FORM, 
                         " is not supported for SUPG");
            
            this->Manipulate = NULL;
            
            this->N_Parameters = 2;
            this->N_ParamFct = 1;
            this->ParameterFct =  { NSParamsVelo };
            this->N_FEValues = 2;
            this->FEValue_FctIndex = { 0, 1 };
            this->FEValue_MultiIndex = { D00, D00 };
            this->BeginParameter = { 0 };  
          }
          else // newton type
          {
            ErrThrow("Newton iteration is not supported for NSTYPE ", nsType);
          }
          break;
      }
      break;
    case NSE2D_SUPG_NL:
      switch(nsType)
      {
        case 1:
          this->N_Terms = 3;
          this->Derivatives = { D10, D01, D00 };
          this->Needs2ndDerivatives = new bool[2];
          this->Needs2ndDerivatives[0] = false;
          this->Needs2ndDerivatives[1] = false;
          this->FESpaceNumber = { 0, 0, 0 }; // 0: velocity, 1: pressure
          this->N_Matrices = 1;
          this->RowSpace = { 0 };
          this->ColumnSpace = { 0 };
          this->N_Rhs = 0;
          this->RhsSpace = { };
          
          if(nlForm == 0)
            this->AssembleParam = NSType1NLSDFEM; 
          else if(nlForm == 1)
            this->AssembleParam = NSType1NLSDFEMSkew; 
          else
            ErrThrow("NSE_NONLINEAR_FORM ", TDatabase::ParamDB->NSE_NONLINEAR_FORM, 
                       " is not supported for SUPG");
            
          this->Manipulate = NULL;
          
          this->N_Parameters = 2;
          this->N_ParamFct = 1;
          this->ParameterFct =  { NSParamsVelo };
          this->N_FEValues = 2;
          this->FEValue_FctIndex = { 0, 1 };
          this->FEValue_MultiIndex = { D00, D00 };
          this->BeginParameter = { 0 };
          break;
        case 2:
          this->N_Terms = 8;
          this->Derivatives = { D10, D01, D00, D00, D20, D02, D10, D01, D00 };
          this->Needs2ndDerivatives = new bool[2];
          this->Needs2ndDerivatives[0] = true;
          this->Needs2ndDerivatives[1] = true;
          this->FESpaceNumber = { 0, 0, 0, 0, 0, 1, 1, 1 }; // 0: velocity, 1: pressure
          this->N_Matrices = 3;
          this->RowSpace    = { 0, 0, 0 };
          this->ColumnSpace = { 0, 1, 1 };
          this->N_Rhs = 2;
          this->RhsSpace = { 0, 0 };
          
          if(nlForm==0)
            this->AssembleParam = NSType2NLSDFEM; 
          else if(nlForm == 1)
            this->AssembleParam = NSType2NLSDFEMSkew;
          else
            ErrThrow("NSE_NONLINEAR_FORM ", TDatabase::ParamDB->NSE_NONLINEAR_FORM, 
                       " is not supported for SUPG");
          
          this->Manipulate = NULL;
          
          this->N_Parameters = 2;
          this->N_ParamFct = 1;
          this->ParameterFct =  { NSParamsVelo };
          this->N_FEValues = 2;
          this->FEValue_FctIndex = { 0, 1 };
          this->FEValue_MultiIndex = { D00, D00 };
          this->BeginParameter = { 0 };          
          break;
        case 3:
          ErrThrow("NSTYPE ", nsType,  " is not implemented for SUPG method ", 
                   "choose Type 1,2, 4, or 14");
          break;
        case 4:
          switch(TDatabase::ParamDB->LAPLACETYPE)
          {
            case 0: // LAPLACETYPE
              this->N_Terms = 8;
              this->Derivatives = { D10, D01, D00, D00, D20, D02, D10, D01, D00 };
              this->Needs2ndDerivatives = new bool[2];
              this->Needs2ndDerivatives[0] = true;
              this->Needs2ndDerivatives[1] = true;
              this->FESpaceNumber = { 0, 0, 0, 0, 0, 1, 1, 1 }; // 0: velocity, 1: pressure
              this->N_Matrices = 4;
              this->RowSpace    = { 0, 0, 0, 0 };
              this->ColumnSpace = { 0, 0, 1, 1 };
              this->N_Rhs = 2;
              this->RhsSpace = { 0, 0 };
              
              if(TDatabase::ParamDB->SC_NONLIN_ITE_TYPE_SADDLE == 0) // fixed point iteration
              {
                if(nlForm==0)
                  this->AssembleParam = NSType4NLSDFEM; 
                else if(nlForm == 1)
                  this->AssembleParam = NSType4NLSDFEMSkew;
                else if(nlForm == 2)
                  this->AssembleParam = NSType4NLSDFEMRot;
                else
                  ErrThrow("NSE_NONLINEAR_FORM ", TDatabase::ParamDB->NSE_NONLINEAR_FORM, 
                             " is not supported for SUPG");
              }
              else // newton iteration
              {
                this->N_Matrices = 6;
                this->RowSpace    = { 0, 0, 0, 0, 0, 0};
                this->ColumnSpace = { 0, 0, 0, 0, 1, 1 };
                this->AssembleParam = NSType4NLSDFEMNewton;
              }
              this->Manipulate = NULL;
              
              this->N_Parameters = 2;
              this->N_ParamFct = 1;
              this->ParameterFct =  { NSParamsVelo };
              this->N_FEValues = 2;
              this->FEValue_FctIndex = { 0, 1 };
              this->FEValue_MultiIndex = { D00, D00 };
              this->BeginParameter = { 0 };          
              break;
            case 1: // LAPLACETYPE
              this->N_Terms = 8;
              this->Derivatives = { D10, D01, D00, D00, D20, D02, D10, D01, D00 };
              this->Needs2ndDerivatives = new bool[2];
              this->Needs2ndDerivatives[0] = true;
              this->Needs2ndDerivatives[1] = true;
              this->FESpaceNumber = { 0, 0, 0, 0, 0, 1, 1, 1 }; // 0: velocity, 1: pressure
              this->N_Matrices = 4;
              this->RowSpace    = { 0, 0, 0, 0};
              this->ColumnSpace = { 0, 0, 1, 1 };
              this->N_Rhs = 2;
              this->RhsSpace = { 0, 0 };
              if(TDatabase::ParamDB->SC_NONLIN_ITE_TYPE_SADDLE == 0) // fixed point iteration
              {
                if(nlForm==0)
                  this->AssembleParam = NSType4NLSDFEMDD; 
                else if(nlForm == 1)
                  this->AssembleParam = NSType4NLSDFEMSkewDD;
                else if(nlForm == 2)
                  this->AssembleParam = NSType4NLSDFEMRotDD;
                else
                  ErrThrow("NSE_NONLINEAR_FORM ", TDatabase::ParamDB->NSE_NONLINEAR_FORM, 
                           " is not supported for SUPG");
              }
              else// newton
              {
                this->N_Matrices = 6;
                this->RowSpace    = { 0, 0, 0, 0, 0, 0};
                this->ColumnSpace = { 0, 0, 0, 0, 1, 1 };
                this->AssembleParam = NSType4NLSDFEMDDNewton;
              }
              
              this->Manipulate = NULL;
              
              this->N_Parameters = 2;
              this->N_ParamFct = 1;
              this->ParameterFct =  { NSParamsVelo };
              this->N_FEValues = 2;
              this->FEValue_FctIndex = { 0, 1 };
              this->FEValue_MultiIndex = { D00, D00 };
              this->BeginParameter = { 0 };       
              break;
          }
          break;
        case 14:
          if(TDatabase::ParamDB->SC_NONLIN_ITE_TYPE_SADDLE == 0) // fixed point
          {
            this->N_Terms = 8;
            this->Derivatives = { D10, D01, D00, D00, D20, D02, D10, D01, D00 };
            this->Needs2ndDerivatives = new bool[2];
            this->Needs2ndDerivatives[0] = true;
            this->Needs2ndDerivatives[1] = true;
            this->FESpaceNumber = { 0, 0, 0, 0, 0, 1, 1, 1 }; // 0: velocity, 1: pressure
            this->N_Matrices = 9;
            this->RowSpace    = { 0, 0, 0, 0, 1, 1, 1, 0, 0 };
            this->ColumnSpace = { 0, 0, 0, 0, 1, 0, 0, 1, 1};
            this->N_Rhs = 3;
            this->RhsSpace = { 0, 0, 1 };
            
            if(nlForm==0)
              this->AssembleParam = NSType4SDFEMEquOrd;
            else
              ErrThrow("NSE_NONLINEAR_FORM ", TDatabase::ParamDB->NSE_NONLINEAR_FORM, 
                         " is not supported for SUPG");
            
            this->Manipulate = NULL;
            
            this->N_Parameters = 2;
            this->N_ParamFct = 1;
            this->ParameterFct =  { NSParamsVelo };
            this->N_FEValues = 2;
            this->FEValue_FctIndex = { 0, 1 };
            this->FEValue_MultiIndex = { D00, D00 };
            this->BeginParameter = { 0 };  
          }
          else // newton type
          {
            ErrThrow("Newton iteration is not supported for NSTYPE ", nsType);
          }
          break;
      }
      break;
    default:
      ErrThrow("LocalAssembling2D type ", type, "is not supported");
  }
}

//==============================================================================
void LocalAssembling2D::set_parameters_for_tnse(LocalAssembling2D_type type)
{
  int nstype = TDatabase::ParamDB->NSTYPE;
  int disc_type = TDatabase::ParamDB->DISCTYPE;
  // few checks
  if(TDatabase::ParamDB->SC_NONLIN_ITE_TYPE_SADDLE==1)
  {
    ErrMsg("Newton method is not supported yet");
    exit(1);
  }
  if(TDatabase::ParamDB->LAPLACETYPE == 1)
  {
    if((nstype==1) || nstype==2)
    {
      ErrMsg("LAPLACETYPE is only supported for NSTYPE 3, and 4");
      exit(1);
    }
  }
  
  if(TDatabase::ParamDB->NSE_NONLINEAR_FORM==1)
  {
    ErrMsg("Skew symmetric case is not implemented for all NSTYPE");
    exit(1);
  }
  
  // common for all NSTYPE, Discrete forms, etc
  if(type==TNSE2D)
  {
    this->N_Terms = 4;
    this->Derivatives = { D10, D01, D00, D00 };  
    this->FESpaceNumber = { 0, 0, 0, 1 }; // 0: velocity, 1: pressure    
    this->N_Rhs = 3; // NOTE: check why is this always three??
    this->RhsSpace = { 0, 0, 0 };
  }
  else if(type==TNSE2D_NL)
  {
    this->N_Terms = 3;
    this->Derivatives = { D10, D01, D00 };    
    this->FESpaceNumber = { 0, 0, 0 }; // 0: velocity, 1: pressure        
    this->N_Rhs = 0;
    this->RhsSpace = {};
  }
  
  this->Needs2ndDerivatives = new bool[2];
  this->Needs2ndDerivatives[0] = false;
  this->Needs2ndDerivatives[1] = false;
  this->Manipulate = NULL;
  
  if(TDatabase::ParamDB->NSE_NONLINEAR_FORM == 2)
  {
    this->N_Parameters = 2;
    this->N_ParamFct = 1;
    this->ParameterFct = {TimeNSParamsVelo_GradVelo};
    this->BeginParameter = { 0 };
    this->N_FEValues = 6;
    this->FEValue_MultiIndex = { D00, D00, D10, D10, D01, D01 };
    this->FEValue_FctIndex = { 0, 1, 0, 1, 0, 1 };
  }
  else
  {
    this->N_Parameters = 2;
    this->N_ParamFct = 1;
    this->ParameterFct = {TimeNSParams2};
    this->N_FEValues = 2;
    this->BeginParameter = { 0 };
    this->FEValue_MultiIndex = { D00, D00 };
    this->FEValue_FctIndex = { 0, 1 };    
  }
  
  
  switch(type)
  {
    case TNSE2D:
      switch(disc_type) // discrete forms
      {
        case GALERKIN:
          switch(nstype)
          {
            case 1:
              this->N_Matrices    = 4;
              this->RowSpace      = { 0, 0, 1, 1 };
              this->ColumnSpace   = { 0, 0, 0, 0 };
              switch(TDatabase::ParamDB->NSE_NONLINEAR_FORM)
              {                
                case 0:
                  this->AssembleParam = TimeNSType1Galerkin;
                  break;
                case 3:
                  this->AssembleParam = TimeNSType1GalerkinDiv;
                  break;
              }
              break; // break within type TNSE2D->DISCTYPE->NSTYPE 1
            case 2:
              this->N_Matrices    = 6;
              this->RowSpace      = { 0, 0, 1, 1, 0, 0 };
              this->ColumnSpace   = { 0, 0, 0, 0, 1, 1 };
              switch(TDatabase::ParamDB->NSE_NONLINEAR_FORM)
              {
                case 0:                  
                  this->AssembleParam = TimeNSType2Galerkin;
                  break;
                case 3:
                  this->AssembleParam = TimeNSType2GalerkinDiv;
                  break;                  
              }
              break; // break within type TNSE2D->DISCTYPE->NSTYPE 2
            case 3:
              this->N_Matrices    = 7;
              this->RowSpace      = { 0, 0, 0, 0, 0, 1, 1 };
              this->ColumnSpace   = { 0, 0, 0, 0, 0, 0, 0 };
              if(TDatabase::ParamDB->LAPLACETYPE == 0)
              {
                switch(TDatabase::ParamDB->NSE_NONLINEAR_FORM)
                {
                  case 0:                  
                    this->AssembleParam = TimeNSType3Galerkin;
                    break;
                  case 2:
                    this->AssembleParam = TimeNSType3GalerkinRot;
                    break;                  
                }
              }
              else
              {
                switch(TDatabase::ParamDB->NSE_NONLINEAR_FORM)
                {
                  case 0:                  
                    this->AssembleParam = TimeNSType3GalerkinDD;
                    break;
                  case 2:
                    this->AssembleParam = TimeNSType3GalerkinRotDD;
                    break;                  
                }
              }
              break; // break within type TNSE2D->DISCTYPE->NSTYPE 3
            case 4:
              this->N_Matrices    = 9;
              this->RowSpace      = { 0, 0, 0, 0, 0, 1, 1, 0, 0 };
              this->ColumnSpace   = { 0, 0, 0, 0, 0, 0, 0, 1, 1 };
              if(TDatabase::ParamDB->LAPLACETYPE == 0)
              {
                switch(TDatabase::ParamDB->NSE_NONLINEAR_FORM)
                {
                  case 0:
                    this->AssembleParam = TimeNSType4Galerkin;
                    break;
                  case 2:
                    this->AssembleParam = TimeNSType4GalerkinRot;
                    break;                  
                }
              }
              else
              {
                switch(TDatabase::ParamDB->NSE_NONLINEAR_FORM)
                {
                  case 0:
                    this->AssembleParam = TimeNSType4GalerkinDD;
                    break;
                  case 2:
                    this->AssembleParam = TimeNSType4GalerkinRotDD;
                    break;                  
                }
              }
              break; // break within type TNSE2D->DISCTYPE->NSTYPE 4
            case 14: 
              this->N_Matrices    = 10;
              this->RowSpace      = { 0, 0, 0, 0, 0, 1, 1, 0, 0, 1 };
              this->ColumnSpace   = { 0, 0, 0, 0, 0, 0, 0, 1, 1, 1 };
              switch(TDatabase::ParamDB->NSE_NONLINEAR_FORM)
              {
                case 0:                  
                  // this->AssembleParam = 
                  break;
                case 2:
                  // this->AssembleParam =
                  break;                  
              }
              break;// break within type TNSE2D->DISCTYPE->NSTYPE 14
          }
          break; // break within type TNSE2D->DISCTYPE
        case SUPG:
          // TODO: implement SUPG method
          ErrThrow("SUPG method is not supported yet");
          
          switch(nstype)
          {
            case 1:
              switch(TDatabase::ParamDB->NSE_NONLINEAR_FORM)
              {
                case 0:
                  break;
                case 3:
                  break;                  
              }
              break; // break within type TNSE2D->DISCTYPE->NSTYPE 1
            case 2:
              break; // break within type TNSE2D->DISCTYPE->NSTYPE 2
            case 3:
              break; // break within type TNSE2D->DISCTYPE->NSTYPE 3
            case 4:
              break; // break within type TNSE2D->DISCTYPE->NSTYPE 4
            case 14: 
              break;// break within type TNSE2D->DISCTYPE->NSTYPE 14
          }
          break;
        case SMAGORINSKY:  // basically, the same as Galerkin but with added turbulent viscosity
		  switch(nstype)   // only with NSTYPE 1 at the moment
		  {
		    case 1:
		      this->N_Matrices		= 4;
		      this->RowSpace		= { 0, 0, 1, 1 };
		      this->ColumnSpace		= { 0, 0, 0, 0 };
		      switch(TDatabase::ParamDB->NSE_NONLINEAR_FORM)  // only NLFORM 0 at the moment
		      {
		        case 0:
		          this->AssembleParam = TimeNSType1Smagorinsky;
		    	  break;
		      }
		      break; // break within type TNSE2D->DISCTYPE->NSTYPE 1
		    case 2:
		      break; // break within type TNSE2D->DISCTYPE->NSTYPE 2
		    case 3:
		      break; // break within type TNSE2D->DISCTYPE->NSTYPE 3
		    case 4:
		      break; // break within type TNSE2D->DISCTYPE->NSTYPE 4
		    case 14:
		      break; // break within type TNSE2D->DISCTYPE->NSTYPE 14
		  }
      }
      break;// break; for the TNSE2D type
    case TNSE2D_NL:
      switch(disc_type)
      {
        case GALERKIN:
          switch(nstype)
          {
            case 1:
            case 2:
              this->N_Matrices    = 1;
              this->RowSpace      = { 0 };
              this->ColumnSpace   = { 0 };
              switch(TDatabase::ParamDB->NSE_NONLINEAR_FORM)
              {
                case 0:
                  this->AssembleParam = TimeNSType1_2NLGalerkin;
                  break;
                case 3:
                  this->AssembleParam = TimeNSType1_2NLGalerkinDiv;
                  break;
              }              
              break;
            case 3:
            case 4:
              this->N_Matrices    = 2;
              this->RowSpace      = { 0, 0 };
              this->ColumnSpace   = { 0, 0 };
              if(TDatabase::ParamDB->LAPLACETYPE==0)
              {
                switch(TDatabase::ParamDB->NSE_NONLINEAR_FORM)
                {
                  case 0:
                   this->AssembleParam = TimeNSType3_4NLGalerkin;
                    break;
                  case 2:
                    this->AssembleParam = TimeNSType3_4NLGalerkinRot;
                    break;
                }
              }
              else
              {
                switch(TDatabase::ParamDB->NSE_NONLINEAR_FORM)
                {
                  case 0:
                    this->AssembleParam = TimeNSType3_4NLGalerkinDD;
                    break;
                  case 2:
                    this->AssembleParam = TimeNSType3_4NLGalerkinRotDD;
                    break;
                }
              }
              break;
          }
          break;// break; TNSE2D_NL->GALERKIN
          
        case SUPG:
          switch(nstype)
          {
            case 1:
            case 2:
              break;
            case 3:
            case 4:
              break;
          }
          break;// break; TNSE2D_NL->SUPG
        case SMAGORINSKY:  // basically the same as Galerkin but with added turbulent viscosity
          switch(nstype)   // only with NSTYPE 1 at the moment
          {
            case 1:
          	  this->N_Matrices	= 1;
          	  this->RowSpace	= { 0 };
          	  this->ColumnSpace	= { 0 };
          	  switch(TDatabase::ParamDB->NSE_NONLINEAR_FORM)  // only NLFORM 0 at the moment
          	  {
          	    case 0:
          		  this->AssembleParam = TimeNSType1_2NLSmagorinsky;
          		  break;
          	  }
          	  break; // break within type TNSE2D->DISCTYPE->NSTYPE 1
          	case 2:
          	  break; // break within type TNSE2D->DISCTYPE->NSTYPE 2
          	case 3:
          	  break; // break within type TNSE2D->DISCTYPE->NSTYPE 3
          	case 4:
          	  break; // break within type TNSE2D->DISCTYPE->NSTYPE 4
          }
          break; // TNSE2D_NL->SMAGORINSKY
      }// case: TNSE2D_NL: endswitch(disc_type): 
      break;
    case TNSE2D_Rhs:
      switch(disc_type)
      {
        case GALERKIN:
        case SMAGORINSKY:
          this->N_Terms = 1;
          this->Derivatives = { D00 };
          this->Needs2ndDerivatives = new bool[1];
          this->Needs2ndDerivatives[0] = false;
          this->FESpaceNumber = { 0 }; // 0: velocity, 1: pressure
          this->N_Matrices = 0;
          this->RowSpace = {};
          this->ColumnSpace = { };
          this->N_Rhs = 3 ;
          this->RhsSpace = {0, 0, 0};
          this->AssembleParam =TimeNSRHS; 
          this->Manipulate = NULL;
          break;
        case SUPG:
          ErrMsg("unknown LocalAssembling2D_type " << type << "  not yet implemented");
          break;
        default:
          ErrMsg("unknown LocalAssembling2D_type " << type << "  " << this->name);
          exit(1);
      }
      break;



      /***** BELOW THIS LINE, CODE IS SPECIFIC TO USER PROJECT ******/
        case TNSE2D_Mass:
          switch(disc_type)
          {
            case GALERKIN:
            case SMAGORINSKY:
              this->N_Terms = 1;
              this->Derivatives = { D00 };
              this->Needs2ndDerivatives = new bool[1];
              this->Needs2ndDerivatives[0] = false;
              this->FESpaceNumber = { 0 }; // 0: velocity, 1: pressure
              this->N_Matrices = 1;
              this->RowSpace = { 0 };
              this->ColumnSpace = { 0 };
              this->N_Rhs = 0 ;
              this->RhsSpace = {};
              this->AssembleParam =TimeNSType1GalerkinMass_dimensional;
              this->Manipulate = NULL;
              break;
            case SUPG:
              ErrMsg("unknown LocalAssembling2D_type " << type << "  not yet implemented");
              break;
            default:
              ErrMsg("unknown LocalAssembling2D_type " << type << "  " << this->name);
              exit(1);
          }
          break;
          /***** ABOVE THIS LINE, CODE IS SPECIFIC TO USER PROJECT ******/


    default:
      ErrThrow("That's the wrong LocalAssembling2D_type ", type, " to come here.");
  }
  //=========================================================================
  
}





/***** BELOW THIS LINE, CODE IS SPECIFIC TO USER PROJECT ******/
void LocalAssembling2D::setAssembleParam_string(std::string assembleFctParam2Dname)
{
  if ( assembleFctParam2Dname == "TimeNSType1Galerkin_dimensional" )
  {
    this->AssembleParam = TimeNSType1Galerkin_dimensional;
    Output::info<3>("LocalAssembling2D", "Set AssembleParam to "
                    "TimeNSType1Galerkin_dimensional!");
  }
  else if (assembleFctParam2Dname == "TimeNSType1_2NLGalerkin_dimensional")
  {
    this->AssembleParam = TimeNSType1_2NLGalerkin_dimensional;
    Output::info<3>("LocalAssembling2D", "Set AssembleParam to "
                    "TimeNSType1_2NLGalerkin_dimensional!");
  }
  else if (assembleFctParam2Dname == "TimeNSRHS_dimensional")
  {
    this->AssembleParam = TimeNSRHS_dimensional;
    Output::info<3>("LocalAssembling2D", "Set AssembleParam to "
                    "TimeNSRHS_dimensional!");
  }
  else if (assembleFctParam2Dname == "TimeNSType1GalerkinMass_dimensional")
  {
    this->AssembleParam = TimeNSType1GalerkinMass_dimensional;
    Output::info<3>("LocalAssembling2D", "Set AssembleParam to "
                    "TimeNSType1GalerkinMass_dimensional!");
  }
  else if (assembleFctParam2Dname == "TimeNSType3GalerkinDD_dimensional")
  {
    this->AssembleParam = TimeNSType3GalerkinDD_dimensional;
    Output::info<3>("LocalAssembling2D", "Set AssembleParam to "
                    "TimeNSType3GalerkinDD_dimensional!");
  }
  else if (assembleFctParam2Dname == "TimeNSType3_4NLGalerkinDD_dimensional")
  {
    this->AssembleParam = TimeNSType3_4NLGalerkinDD_dimensional;
    Output::info<3>("LocalAssembling2D", "Set AssembleParam to "
                    "TimeNSType3_4NLGalerkinDD_dimensional!");
  }
  else if (assembleFctParam2Dname == "TimeNSType3GalerkinDDMass_dimensional")
  {
    this->AssembleParam = TimeNSType3GalerkinDDMass_dimensional;
    Output::info<3>("LocalAssembling2D", "Set AssembleParam to "
                    "TimeNSType3GalerkinDDMass_dimensional!");
  }
  else
  {
    Output::warn<1>("LocalAssembling2D", "Unknown ParameterFct ",
                    assembleFctParam2Dname, "...interrupting the program...");
    ErrThrow("Error in LocalAssembling2D");
  }
}

void LocalAssembling2D::setParameterFct_string(std::string parameterFctname)
{
  if ( parameterFctname == "TimeNSParamsVelo_dimensional" )
  {
    this->ParameterFct = {TimeNSParamsVelo_dimensional};
    Output::info<3>("LocalAssembling2D", "Set ParameterFct to "
                    "TimeNSParamVelo_dimensional!");
  }
  else
  {
    Output::warn<1>("LocalAssembling2D", "Unknown ParameterFct ",
                    parameterFctname, "...interrupting the program...");
    ErrThrow("Error in LocalAssembling2D");
  }
}<|MERGE_RESOLUTION|>--- conflicted
+++ resolved
@@ -4,39 +4,21 @@
 #include <FEFunction2D.h>
 #include <LocalAssembling2D.h>
 #include <ConvDiff.h>
-<<<<<<< HEAD
-#include <ConvDiff2D.h> // local assembling routines for 2D convection-diffusion
-#include <Darcy2DMixed.h> // local assembling routines for 2D Darcy problems
-#include <NSE2D_FixPo.h>// local assembling routines for 2D Navier-Stokes
-#include <NSE2D_FixPoSkew.h>// local assembling routines for 2D Navier-Stokes
-#include <NSE2D_FixPoRot.h>// local assembling routines for 2D Navier-Stokes
-#include <NSE2D_EquOrd_FixPo.h> // local assembling routines for equal order elements
-#include <NSE2D_Newton.h>
-#include <TNSE2D_FixPo.h> // local assembling routines for 2D Time dependent Navier-Stokes
-#include <TNSE2D_FixPoRot.h>
-#include <TNSE2D_ParamRout.h>
-#include <Brinkman2D_Mixed.h>// local assembling routines for 2D Navier-Stokes
-=======
 #include <ConvDiff2D.h>       // local assembling routines for 2D convection-diffusion
 #include <Darcy2DMixed.h>     // local assembling routines for 2D Darcy problems
 #include <NSE2D_FixPo.h>      // local assembling routines for 2D Navier-Stokes
 #include <NSE2D_FixPoSkew.h>  // local assembling routines for 2D Navier-Stokes
 #include <NSE2D_FixPoRot.h>   // local assembling routines for 2D Navier-Stokes
-
-#include <Brinkman2D_Mixed.h> // local assembling routines for 2D Navier-Stokes
-
-
 #include <NSE2D_EquOrd_FixPo.h> // local assembling routines for equal order elements
 #include <NSE2D_Newton.h>
-
-
 #include <TNSE2D_FixPo.h>     // local assembling routines for 2D Time dependent Navier-Stokes
 #include <TNSE2D_FixPoRot.h>
 #include <TNSE2D_ParamRout.h>
->>>>>>> aa9941b8
+#include <Brinkman2D_Mixed.h> // local assembling routines for 2D Navier-Stokes
 
 #include <MooNMD_Io.h>
 #include <string.h>
+
 #include <DiscreteForm2D.h> // to be removed
 
 
@@ -47,7 +29,6 @@
 
 std::string LocalAssembling2D_type_to_string(LocalAssembling2D_type type)
 {
-<<<<<<< HEAD
     switch(type)
     {
             ///////////////////////////////////////////////////////////////////////////
@@ -138,123 +119,23 @@
                 return std::string("TNSE2D_RhsSUPG");
         }
             break;
-        case LocalAssembling2D_type::Custom:
-            return std::string("customized");
-    }
-    return std::string();
-    
-    
-=======
-  switch(type)
-  {
-    ///////////////////////////////////////////////////////////////////////////
-    // CD2D: stationary convection diffusion problems
-    case LocalAssembling2D_type::ConvDiff:
-      switch(TDatabase::ParamDB->DISCTYPE)
+       	    /***** BELOW THIS LINE, CODE IS SPECIFIC TO USER PROJECT ******/
+         case LocalAssembling2D_type::TNSE2D_Mass:
+            switch(TDatabase::ParamDB->DISCTYPE)
       {
-	case GALERKIN:
-	  if(TDatabase::ParamDB->Axial3D)
-            return std::string("CD2D_Axiax3D_Galerkin");
-          else
-            return std::string("CD2D_Galerkin");
-	case SUPG:
-	  return std::string("CD2D_SUPG");
-	case GLS:
-	  return std::string("CD2D_GLS");
+            case GALERKIN:
+              return std::string("TNSE2D_Mass");
+            case SUPG:
+              return std::string("");
       }
-      break;      
-    ///////////////////////////////////////////////////////////////////////////
-    // TCD2D: time dependent convection diffusion problems
-    case LocalAssembling2D_type::TCD2D:
-      switch(TDatabase::ParamDB->DISCTYPE)
-      {
-	case GALERKIN:
-	  return std::string("TCD2D_Stiff_Rhs");
-	case SUPG:
-	  return std::string("TCD2D_Stiff_Rhs_SUPG");
-      }
-    case LocalAssembling2D_type::TCD2D_Mass:
-      return std::string("TCD2D_Mass");
-    ///////////////////////////////////////////////////////////////////////////
-    // NSE2D: stationary Navier-Stokes problems
-    case NSE2D_Galerkin:
-      return std::string("NSE2D_Galerkin");
-    case NSE2D_Galerkin_Nonlinear:
-      return std::string("NSE2D_Galerkin_Nonlinear");
-    ///////////////////////////////////////////////////////////////////////////
-    case NSE2D_SUPG:
-      return std::string("NSE2D_SUPG");
-    case NSE2D_SUPG_NL:
-      return std::string("NSE2D_SUPG_NL");
-    ///////////////////////////////////////////////////////////////////////////
-    // Darcy2D: stationary Darcy problems
-    case Darcy2D_Galerkin:
-      return std::string("Darcy2D_Galerkin");
-    ///////////////////////////////////////////////////////////////////////////
-    // Brinkman2D: Brinkman problems
-      case Brinkman2D_Galerkin1:
-          return std::string("Brinkman2D_Galerkin1");
-          
-      case Brinkman2D_Galerkin1b:
-          return std::string("Brinkman2D_Galerkin1b");
-          
-      case Brinkman2D_Galerkin2:
-          return std::string("Brinkman2D_Galerkin2");
-          
-      case Brinkman2D_Galerkin1ResidualStab:
-          return std::string("Brinkman2D_Galerkin1ResidualStab");
-          
-      case Brinkman2D_Galerkin1ResidualStab2:
-          return std::string("Brinkman2D_Galerkin1ResidualStab2");
-
-    ///////////////////////////////////////////////////////////////////////////
-    // TNSE2D: nonstationary Navier-Stokes
-    case LocalAssembling2D_type::TNSE2D:
-      switch(TDatabase::ParamDB->DISCTYPE)
-      {
-        case GALERKIN:
-          return std::string("TNSE2D_Galerkin");
-        case SUPG:
-          return std::string("TNSE2D_SUPG");
-      }
-      break;
-    case LocalAssembling2D_type::TNSE2D_NL:
-      switch(TDatabase::ParamDB->DISCTYPE)
-      {
-        case GALERKIN:
-          return std::string("TNSE2D_NLGalerkin");
-        case SUPG:
-          return std::string("TNSE2D_NLSUPG");
-      }
-      break;
-    case LocalAssembling2D_type::TNSE2D_Rhs:
-      switch(TDatabase::ParamDB->DISCTYPE)
-      {
-        case GALERKIN:
-          return std::string("TNSE2D_Rhs");
-        case SUPG:
-          return std::string("TNSE2D_RhsSUPG");
-      }
-      break;
-      /***** BELOW THIS LINE, CODE IS SPECIFIC TO USER PROJECT ******/
-    case LocalAssembling2D_type::TNSE2D_Mass:
-      switch(TDatabase::ParamDB->DISCTYPE)
-      {
-        case GALERKIN:
-          return std::string("TNSE2D_Mass");
-        case SUPG:
-          return std::string("");
-      }
-      break;
-      /***** ABOVE THIS LINE, CODE IS SPECIFIC TO USER PROJECT ******/
+            break;
+            /***** ABOVE THIS LINE, CODE IS SPECIFIC TO USER PROJECT ******/
    case LocalAssembling2D_type::Custom:
      return std::string("customized");
   }
   return std::string();
->>>>>>> aa9941b8
 }
 
-//==============================================================================
 LocalAssembling2D::LocalAssembling2D(LocalAssembling2D_type type, 
                                      TFEFunction2D **fefunctions2d,
                                      CoeffFct2D *coeffs)
@@ -401,7 +282,7 @@
             this->Needs2ndDerivatives = new bool[2];
             this->Needs2ndDerivatives[0] = false;
             this->Needs2ndDerivatives[1] = false;
-            this->FESpaceNumber = { 0, 0, 0, 1 };                               // 0: velocity, 1: pressure
+            this->FESpaceNumber = { 0, 0, 0, 1 }; // 0: velocity, 1: pressure
             this->N_Matrices = 9;
             this->RowSpace =    { 0, 0, 0, 0, 1, 1, 1, 0, 0};
             this->ColumnSpace = { 0, 0, 0, 0, 1, 0, 0, 1, 1};
@@ -418,128 +299,52 @@
             this->Needs2ndDerivatives = new bool[2];
             this->Needs2ndDerivatives[0] = false;
             this->Needs2ndDerivatives[1] = false;
-            this->FESpaceNumber = { 0, 0, 0, 1 };                               // 0: velocity, 1: pressure
-            this->N_Matrices = 9;
-            this->RowSpace =    { 0, 0, 0, 0, 1, 1, 1, 0, 0};
-            this->ColumnSpace = { 0, 0, 0, 0, 1, 0, 0, 1, 1};
-            this->N_Rhs = 3;
-            this->RhsSpace = { 0, 0, 1 };
-            this->AssembleParam = BrinkmanType1bGalerkin;
-            this->Manipulate = NULL;
-            break;
-            
-        case LocalAssembling2D_type::Brinkman2D_Galerkin2:
-            //Matrix Type 14
-            this->N_Terms = 6;                                                  // = #(Derivatives)
-            this->Derivatives = { D10, D01, D00, D00, D10, D01};                // u_x, u_y, u, p, p_x, p_y
-            this->Needs2ndDerivatives = new bool[2];                            // usually 2nd derivatives are not needed
-            this->Needs2ndDerivatives[0] = false;
-            this->Needs2ndDerivatives[1] = false;
-            this->FESpaceNumber = { 0, 0, 0, 1, 1, 1 };                         // 0: velocity space, 1: pressure space
-            this->N_Matrices = 9;                                               // here some stabilization is allowed in the matrix C
-            // in the lower right corner
-            this->RowSpace =    { 0, 0, 0, 0, 1, 1, 1, 0, 0};
-            this->ColumnSpace = { 0, 0, 0, 0, 1, 0, 0, 1, 1};
-            this->N_Rhs = 3;                                                    // f1, f2, g
-            this->RhsSpace = { 0, 0, 1 };                                       // corresp. to velocity testspace = 0 / pressure = 1
-            this->AssembleParam = BrinkmanType2Galerkin;
-            this->Manipulate = NULL;
-            break;
-            
-        case LocalAssembling2D_type::Brinkman2D_Galerkin1ResidualStab:
-            //Matrix Type 14
-            this->N_Terms = 6;                                                  // = #(Derivatives)
-            this->Derivatives = { D10, D01, D00, D00, D10, D01};                // u_x, u_y, u, p, p_x, p_y
-            this->Needs2ndDerivatives = new bool[2];                            // usually 2nd derivatives are not needed
-            this->Needs2ndDerivatives[0] = false;
-            this->Needs2ndDerivatives[1] = false;
-            this->FESpaceNumber = { 0, 0, 0, 1, 1, 1 };                         // 0: velocity space, 1: pressure space
-            this->N_Matrices = 9;                                               // here some stabilization is allowed in the matrix C
-            // in the lower right corner
-            this->RowSpace =    { 0, 0, 0, 0, 1, 1, 1, 0, 0};
-            this->ColumnSpace = { 0, 0, 0, 0, 1, 0, 0, 1, 1};
-            this->N_Rhs = 3;                                                    // f1, f2, g
-            this->RhsSpace = { 0, 0, 1 };                                       // corresp. to velocity testspace = 0 / pressure = 1
-            this->AssembleParam = BrinkmanType1GalerkinResidualStab;
-            this->Manipulate = NULL;
-            break;
-            
-        case LocalAssembling2D_type::Brinkman2D_Galerkin1ResidualStab2:
-            //Matrix Type 14
-            this->N_Terms = 8;                                                  // = #(Derivatives)
-            this->Derivatives = { D10, D01, D00, D00, D10, D01, D20, D02};      // u_x, u_y, u, p, p_x, p_y, u_xx, u_yy
-            this->Needs2ndDerivatives = new bool[2];                            // usually 2nd derivatives are not needed
-            this->Needs2ndDerivatives[0] = true;
-            this->Needs2ndDerivatives[1] = true;
-            this->FESpaceNumber = { 0, 0, 0, 1, 1, 1, 0, 0 };                   // 0: velocity space, 1: pressure space
-            this->N_Matrices = 9;                                               // here some stabilization is allowed in the matrix C
-            // in the lower right corner
-            this->RowSpace =    { 0, 0, 0, 0, 1, 1, 1, 0, 0};
-            this->ColumnSpace = { 0, 0, 0, 0, 1, 0, 0, 1, 1};
-            this->N_Rhs = 3;                                                    // f1, f2, g
-            this->RhsSpace = { 0, 0, 1 };                                       // corresp. to velocity testspace = 0 / pressure = 1
-            this->AssembleParam = BrinkmanType1GalerkinResidualStab2;
-            this->Manipulate = NULL;
-            break;
-            
-            ///////////////////////////////////////////////////////////////////////////
-            // NSE2D: stationary Navier-Stokes problems problem
-        case NSE2D_Galerkin:
-        case NSE2D_Galerkin_Nonlinear:
-            this->set_parameters_for_nseGalerkin(type);
-            break;
-            ///////////////////////////////////////////////////////////////////////////
-        case NSE2D_SUPG:
-        case NSE2D_SUPG_NL:
-            this->set_parameters_for_nseSUPG(type);
-            break;
-            ///////////////////////////////////////////////////////////////////////////
-        case Darcy2D_Galerkin:
-            this->N_Terms = 6;
-            this->Derivatives = { D00, D00, D10, D01, D10, D01 };
-            this->Needs2ndDerivatives = new bool[2];
-            this->Needs2ndDerivatives[0] = false;
-            this->Needs2ndDerivatives[1] = false;
-            this->FESpaceNumber = { 0, 1, 0, 0, 1, 1};
-            this->N_Matrices = 4;
-            this->RowSpace = {0, 1, 0, 1};
-            this->ColumnSpace = { 0, 1, 1, 0};
-            this->N_Rhs = 2;
-            this->RhsSpace = { 0, 1 };
-            this->AssembleParam = BilinearAssembleDarcyGalerkin;
-            this->Manipulate = NULL;
-            break;
-            ////////////////////////////////////////////////////////////////////////////
-            // TNSE2D: nonstationary Navier-Stokes problems
-        case LocalAssembling2D_type::TNSE2D:
-        case LocalAssembling2D_type::TNSE2D_NL:
-        case LocalAssembling2D_type::TNSE2D_Rhs:
-            this->set_parameters_for_tnse(type);
-            break;
-            
-        default:
-            ErrMsg("unknown LocalAssembling2D_type " << type << " " << this->name);
-            throw("unknown LocalAssembling2D_type");
-    }
-    
-    AllOrigValues = new double** [N_Terms];
-    OrigValues = new double* [N_Terms];
-    
-    // some consistency checks
-    if(Coeffs == NULL)
-    {
-        ErrMsg("You need to specify a valid function for the coefficients");
-        exit(1);
-    }
-    if(AssembleParam == NULL)
-    {
-        ErrMsg("a local assembling routine was not set!");
-        exit(1);
-    }
-    parameter_functions_values.resize(0);
-
-<<<<<<< HEAD
-=======
+            this->FESpaceNumber = { 0, 0, 0, 1 }; // 0: velocity, 1: pressure
+        this->N_Matrices = 9;
+        this->RowSpace =    { 0, 0, 0, 0, 1, 1, 1, 0, 0};
+        this->ColumnSpace = { 0, 0, 0, 0, 1, 0, 0, 1, 1};
+        this->N_Rhs = 3;
+        this->RhsSpace = { 0, 0, 1 };
+        this->AssembleParam = BrinkmanType1bGalerkin;
+        this->Manipulate = NULL;
+        break;
+        
+    case LocalAssembling2D_type::Brinkman2D_Galerkin2:
+        //Matrix Type 14
+        this->N_Terms = 6;                                      // = #(Derivatives)
+        this->Derivatives = { D10, D01, D00, D00, D10, D01};    // u_x, u_y, u, p, p_x, p_y
+        this->Needs2ndDerivatives = new bool[2];                // usually 2nd derivatives are not needed
+        this->Needs2ndDerivatives[0] = false;
+        this->Needs2ndDerivatives[1] = false;
+        this->FESpaceNumber = { 0, 0, 0, 1, 1, 1 };             // 0: velocity space, 1: pressure space
+        this->N_Matrices = 9;                               // here some stabilization is allowed in the matrix C
+        // in the lower right corner
+        this->RowSpace =    { 0, 0, 0, 0, 1, 1, 1, 0, 0};
+        this->ColumnSpace = { 0, 0, 0, 0, 1, 0, 0, 1, 1};
+        this->N_Rhs = 3;                                        // f1, f2, g
+        this->RhsSpace = { 0, 0, 1 };                           // corresp. to velocity testspace = 0 / pressure = 1
+        this->AssembleParam = BrinkmanType2Galerkin;
+        this->Manipulate = NULL;
+        break;
+
+    case LocalAssembling2D_type::Brinkman2D_Galerkin1ResidualStab:
+        //Matrix Type 14
+        this->N_Terms = 6;                                      // = #(Derivatives)
+        this->Derivatives = { D10, D01, D00, D00, D10, D01};    // u_x, u_y, u, p, p_x, p_y
+        this->Needs2ndDerivatives = new bool[2];                // usually 2nd derivatives are not needed
+        this->Needs2ndDerivatives[0] = false;
+        this->Needs2ndDerivatives[1] = false;
+        this->FESpaceNumber = { 0, 0, 0, 1, 1, 1 };             // 0: velocity space, 1: pressure space
+        this->N_Matrices = 9;                               // here some stabilization is allowed in the matrix C
+        // in the lower right corner
+        this->RowSpace =    { 0, 0, 0, 0, 1, 1, 1, 0, 0};
+        this->ColumnSpace = { 0, 0, 0, 0, 1, 0, 0, 1, 1};
+        this->N_Rhs = 3;                                        // f1, f2, g
+        this->RhsSpace = { 0, 0, 1 };                           // corresp. to velocity testspace = 0 / pressure = 1
+        this->AssembleParam = BrinkmanType1GalerkinResidualStab;
+        this->Manipulate = NULL;
+        break;
+
     case LocalAssembling2D_type::Brinkman2D_Galerkin1ResidualStab2:
         //Matrix Type 14
         this->N_Terms = 8;                                      // = #(Derivatives)
@@ -599,11 +404,25 @@
   default:
     ErrMsg("unknown LocalAssembling2D_type " << type << " " << this->name);
     throw("unknown LocalAssembling2D_type");
->>>>>>> aa9941b8
 }
 
-
-//==============================================================================
+  AllOrigValues = new double** [N_Terms];
+  OrigValues = new double* [N_Terms];
+
+  // some consistency checks
+  if(Coeffs == NULL)
+  {
+    ErrMsg("You need to specify a valid function for the coefficients");
+    exit(1);
+  }
+  if(AssembleParam == NULL)
+  {
+    ErrMsg("a local assembling routine was not set!");
+    exit(1);
+  }
+  parameter_functions_values.resize(0);
+}
+
 LocalAssembling2D::LocalAssembling2D(LocalAssembling2D_type type,
                                      const TAuxParam2D& aux,
                                      const TDiscreteForm2D& df)
@@ -621,8 +440,8 @@
    FEFunctions2D(aux.get_FEFunctions2D()), FEValue_FctIndex(this->N_FEValues,0),
    FEValue_MultiIndex(this->N_FEValues, D00)
 {
-  // copy the array indicating if second derivatives are needed
-  //  (because the destructor deletes this array)
+  // copy the array indicating if second derivatives are needed (because the 
+  // destructor deletes this array)
   this->Needs2ndDerivatives = new bool[this->N_Spaces];
   for(int i = 0; i < this->N_Spaces; ++i)
     this->Needs2ndDerivatives[i] = df.GetNeeds2ndDerivatives()[i];
@@ -672,7 +491,6 @@
 
 }
 
-//==============================================================================
 /*! @brief Customized constructor. */
 LocalAssembling2D::LocalAssembling2D(int myN_Terms,
 		std::vector<MultiIndex2D> myDerivatives, std::vector<int> myFESpaceNumber,
@@ -753,7 +571,6 @@
 
 }
 
-//==============================================================================
 LocalAssembling2D::~LocalAssembling2D()
 {
   delete [] AllOrigValues;
@@ -808,39 +625,39 @@
     
     if(Manipulate)
         Manipulate(N_Points, AuxArray, Parameters, Cell);
+
+    for(int i=0; i<N_Terms; ++i)
+  {
+    AllOrigValues[i] = 
+      TFEDatabase2D::GetOrigElementValues(BaseFuncts[FESpaceNumber[i]], 
+                                          Derivatives[i]);
+  }
+
+  for(int i=0; i<N_Points; ++i)
+  {
+    double Mult = weights[i] * AbsDetjk[i] * factor;
+    double *Coeff = AuxArray[i];
+    Coeff[19] = AbsDetjk[i];
     
-    for(int i=0; i<N_Terms; ++i)
+    if(TDatabase::ParamDB->Axial3DAxis == 1)
     {
-        AllOrigValues[i] =
-        TFEDatabase2D::GetOrigElementValues(BaseFuncts[FESpaceNumber[i]],
-                                            Derivatives[i]);
+      // r in axial3D (X: symmetric) problems (Sashikumaar Ganesan)
+      Coeff[20] = Y[i];
     }
-    
-    for(int i=0; i<N_Points; ++i)
+    else
     {
-        double Mult = weights[i] * AbsDetjk[i] * factor;
-        double *Coeff = AuxArray[i];
-        Coeff[19] = AbsDetjk[i];
-        
-        if(TDatabase::ParamDB->Axial3DAxis == 1)
-        {
-            // r in axial3D (X: symmetric) problems (Sashikumaar Ganesan)
-            Coeff[20] = Y[i];
-        }
-        else
-        {
-            // r in axial3D (Y: symmetric) problems (Sashikumaar Ganesan)
-            Coeff[20] = X[i];
-        }
-        
-        double *Param = Parameters[i];
-        
-        for(int j=0; j<N_Terms; j++)
-            OrigValues[j] = AllOrigValues[j][i];
-        
-        AssembleParam(Mult, Coeff, Param, hK, OrigValues, N_BaseFuncts, LocMatrix,
-                      LocRhs);
-    } // end loop over quadrature points 
+      // r in axial3D (Y: symmetric) problems (Sashikumaar Ganesan)
+      Coeff[20] = X[i];
+    }
+
+    double *Param = Parameters[i];
+
+    for(int j=0; j<N_Terms; j++)
+      OrigValues[j] = AllOrigValues[j][i];
+
+    AssembleParam(Mult, Coeff, Param, hK, OrigValues, N_BaseFuncts, LocMatrix,
+                  LocRhs);
+  } // end loop over quadrature points 
 }
 
 
@@ -974,38 +791,38 @@
                                       double **LocRhs,
                                       double factor)
 {
-    const double hK = Cell->Get_hK(TDatabase::ParamDB->CELL_MEASURE);
-    double *Coefficients[N_Points];
-    double *aux = new double [N_Points*20]; // do not change below 20
+  const double hK = Cell->Get_hK(TDatabase::ParamDB->CELL_MEASURE);
+  double *Coefficients[N_Points];
+  double *aux = new double [N_Points*20]; // do not change below 20
+
+  for(int j=0;j<N_Points;j++)
+    Coefficients[j] = aux + j*20;
+  
+  if(Coeffs)
+    Coeffs(N_Points, X, Y, NULL, Coefficients);
+
+  if(Manipulate)
+    Manipulate(N_Points, Coefficients, NULL, Cell);
+  for(int j=0;j<N_Terms;j++)
+  {
+    AllOrigValues[j] = 
+      TFEDatabase2D::GetOrigElementValues(BaseFuncts[FESpaceNumber[j]], 
+                                        Derivatives[j]);
+  }
+  
+  for(int i=0;i<N_Points;i++)
+  {
+    double Mult = weights[i]*AbsDetjk[i];
+    Coefficients[i][19] = AbsDetjk[i];
     
-    for(int j=0;j<N_Points;j++)
-        Coefficients[j] = aux + j*20;
-    
-    if(Coeffs)
-        Coeffs(N_Points, X, Y, NULL, Coefficients);
-    
-    if(Manipulate)
-        Manipulate(N_Points, Coefficients, NULL, Cell);
-    for(int j=0;j<N_Terms;j++)
-    {
-        AllOrigValues[j] =
-        TFEDatabase2D::GetOrigElementValues(BaseFuncts[FESpaceNumber[j]],
-                                            Derivatives[j]);
+    for(int j=0;j<N_Terms;j++) {
+       OrigValues[j] = AllOrigValues[j][i];
     }
-    
-    for(int i=0;i<N_Points;i++)
-    {
-        double Mult = weights[i]*AbsDetjk[i];
-        Coefficients[i][19] = AbsDetjk[i];
-        
-        for(int j=0;j<N_Terms;j++) {
-            OrigValues[j] = AllOrigValues[j][i];
-        }
-        
-        AssembleParam(Mult, Coefficients[i], NULL, hK, OrigValues, N_BaseFuncts,
-                      LocMatrix, LocRhs);
-    } // endfor i
-    delete [] aux;
+ 
+    AssembleParam(Mult, Coefficients[i], NULL, hK, OrigValues, N_BaseFuncts, 
+                  LocMatrix, LocRhs);
+  } // endfor i
+  delete [] aux;
 }
 
 //==============================================================================
