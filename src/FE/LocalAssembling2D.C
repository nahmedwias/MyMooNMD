#include <Database.h>
#include <MainUtilities.h> // linfb, ave_l2b_quad_points
#include <FEDatabase2D.h>
#include <FEFunction2D.h>
#include <LocalAssembling2D.h>
#include <ConvDiff.h>
#include <ConvDiff2D.h> // local assembling routines for 2D convection-diffusion
#include <Darcy2DMixed.h> // local assembling routines for 2D Darcy problems
#include <NSE2D_FixPo.h>// local assembling routines for 2D Navier-Stokes
#include <NSE2D_FixPoSkew.h>// local assembling routines for 2D Navier-Stokes
#include <NSE2D_FixPoRot.h>// local assembling routines for 2D Navier-Stokes
#include <NSE2D_EquOrd_FixPo.h> // local assembling routines for equal order elements
#include <NSE2D_Newton.h>
#include <TNSE2D_FixPo.h> // local assembling routines for 2D Time dependent Navier-Stokes
#include <TNSE2D_FixPoRot.h>
#include <TNSE2D_ParamRout.h>
#include <Brinkman2D_Mixed.h>// local assembling routines for 2D Navier-Stokes

#include <MooNMD_Io.h>
#include <string.h>
#include <DiscreteForm2D.h> // to be removed


//==============================================================================
/** @brief a helper function returning a string with the name of the
 *         LocalAssembling2D_type. This returns an empty string in case the type
 *         is not known. */

std::string LocalAssembling2D_type_to_string(LocalAssembling2D_type type)
{
<<<<<<< HEAD
  switch(type)
  {
    ///////////////////////////////////////////////////////////////////////////
    // CD2D: stationary convection diffusion problems
    case LocalAssembling2D_type::ConvDiff:
      switch(TDatabase::ParamDB->DISCTYPE)
      {
        case GALERKIN:
          if(TDatabase::ParamDB->Axial3D)
            return std::string("CD2D_Axiax3D_Galerkin");
          else
            return std::string("CD2D_Galerkin");
        case SUPG:
          return std::string("CD2D_SUPG");
        case GLS:
          return std::string("CD2D_GLS");
      }
      break;      
      ///////////////////////////////////////////////////////////////////////////
      // TCD2D: time dependent convection diffusion problems
        case LocalAssembling2D_type::TCD2D:
          switch(TDatabase::ParamDB->DISCTYPE)
          {
            case GALERKIN:
              return std::string("TCD2D_Stiff_Rhs");
            case SUPG:
              return std::string("TCD2D_Stiff_Rhs_SUPG");
          }
            case LocalAssembling2D_type::TCD2D_Mass:
              return std::string("TCD2D_Mass");
              ///////////////////////////////////////////////////////////////////////////
              // NSE2D: stationary Navier-Stokes problems
            case NSE2D_Galerkin:
              return std::string("NSE2D_Galerkin");
            case NSE2D_Galerkin_Nonlinear:
              return std::string("NSE2D_Galerkin_Nonlinear");
              ///////////////////////////////////////////////////////////////////////////
    case NSE2D_SUPG:
      return std::string("NSE2D_SUPG");
    case NSE2D_SUPG_NL:
      return std::string("NSE2D_SUPG_NL");
    ///////////////////////////////////////////////////////////////////////////
              // Darcy2D: stationary Darcy problems
            case Darcy2D_Galerkin:
      return std::string("Darcy2D_Galerkin");
              ///////////////////////////////////////////////////////////////////////////
    // Brinkman2D: Brinkman problems
      case Brinkman2D_Galerkin1:
          return std::string("Brinkman2D_Galerkin1");
          
      case Brinkman2D_Galerkin1b:
          return std::string("Brinkman2D_Galerkin1b");
          
      case Brinkman2D_Galerkin2:
          return std::string("Brinkman2D_Galerkin2");
          
      case Brinkman2D_Galerkin1ResidualStab:
          return std::string("Brinkman2D_Galerkin1ResidualStab");
          
      case Brinkman2D_Galerkin1ResidualStab2:
          return std::string("Brinkman2D_Galerkin1ResidualStab2");

    ///////////////////////////////////////////////////////////////////////////
              // TNSE2D: nonstationary Navier-Stokes
            case LocalAssembling2D_type::TNSE2D:
              switch(TDatabase::ParamDB->DISCTYPE)
              {
                case GALERKIN:
                  return std::string("TNSE2D_Galerkin");
                case SUPG:
                  return std::string("TNSE2D_SUPG");
              }
              break;
                case LocalAssembling2D_type::TNSE2D_NL:
                  switch(TDatabase::ParamDB->DISCTYPE)
                  {
                    case GALERKIN:
                      return std::string("TNSE2D_NLGalerkin");
                    case SUPG:
                      return std::string("TNSE2D_NLSUPG");
                  }
                  break;
                    case LocalAssembling2D_type::TNSE2D_Rhs:
                      switch(TDatabase::ParamDB->DISCTYPE)
                      {
                        case GALERKIN:
                          return std::string("TNSE2D_Rhs");
                        case SUPG:
                          return std::string("TNSE2D_RhsSUPG");
                      }
                      break;
   case LocalAssembling2D_type::Custom:
     return std::string("customized");
  }
  return std::string();
=======
    switch(type)
    {
            ///////////////////////////////////////////////////////////////////////////
            // CD2D: stationary convection diffusion problems
        case LocalAssembling2D_type::ConvDiff:
            switch(TDatabase::ParamDB->DISCTYPE)
        {
            case GALERKIN:
                if(TDatabase::ParamDB->Axial3D)
                    return std::string("CD2D_Axiax3D_Galerkin");
                else
                    return std::string("CD2D_Galerkin");
            case SUPG:
                return std::string("CD2D_SUPG");
            case GLS:
                return std::string("CD2D_GLS");
        }
            break;
            ///////////////////////////////////////////////////////////////////////////
            // TCD2D: time dependent convection diffusion problems
        case LocalAssembling2D_type::TCD2D:
            switch(TDatabase::ParamDB->DISCTYPE)
        {
            case GALERKIN:
                return std::string("TCD2D_Stiff_Rhs");
            case SUPG:
                return std::string("TCD2D_Stiff_Rhs_SUPG");
        }
        case LocalAssembling2D_type::TCD2D_Mass:
            return std::string("TCD2D_Mass");
            ///////////////////////////////////////////////////////////////////////////
            // NSE2D: stationary Navier-Stokes problems
        case NSE2D_Galerkin:
            return std::string("NSE2D_Galerkin");
        case NSE2D_Galerkin_Nonlinear:
            return std::string("NSE2D_Galerkin_Nonlinear");
            ///////////////////////////////////////////////////////////////////////////
        case NSE2D_SUPG:
            return std::string("NSE2D_SUPG");
        case NSE2D_SUPG_NL:
            return std::string("NSE2D_SUPG_NL");
            ///////////////////////////////////////////////////////////////////////////
            // Darcy2D: stationary Darcy problems
        case Darcy2D_Galerkin:
            return std::string("Darcy2D_Galerkin");
            ///////////////////////////////////////////////////////////////////////////
            // Brinkman2D: Brinkman problems
        case Brinkman2D_Galerkin1:
            return std::string("Brinkman2D_Galerkin1");
            
        case Brinkman2D_Galerkin1b:
            return std::string("Brinkman2D_Galerkin1b");
            
        case Brinkman2D_Galerkin2:
            return std::string("Brinkman2D_Galerkin2");
            
        case Brinkman2D_Galerkin1ResidualStab:
            return std::string("Brinkman2D_Galerkin1ResidualStab");
            
        case Brinkman2D_Galerkin1ResidualStab2:
            return std::string("Brinkman2D_Galerkin1ResidualStab2");
            ///////////////////////////////////////////////////////////////////////////
            // TNSE2D: nonstationary Navier-Stokes
        case LocalAssembling2D_type::TNSE2D:
            switch(TDatabase::ParamDB->DISCTYPE)
        {
            case GALERKIN:
                return std::string("TNSE2D_Galerkin");
            case SUPG:
                return std::string("TNSE2D_SUPG");
        }
            break;
        case LocalAssembling2D_type::TNSE2D_NL:
            switch(TDatabase::ParamDB->DISCTYPE)
        {
            case GALERKIN:
                return std::string("TNSE2D_NLGalerkin");
            case SUPG:
                return std::string("TNSE2D_NLSUPG");
        }
            break;
        case LocalAssembling2D_type::TNSE2D_Rhs:
            switch(TDatabase::ParamDB->DISCTYPE)
        {
            case GALERKIN:
                return std::string("TNSE2D_Rhs");
            case SUPG:
                return std::string("TNSE2D_RhsSUPG");
        }
            break;
        case LocalAssembling2D_type::Custom:
            return std::string("customized");
    }
    return std::string();
    
    
>>>>>>> 6011ac76
}

//==============================================================================
LocalAssembling2D::LocalAssembling2D(LocalAssembling2D_type type, 
                                     TFEFunction2D **fefunctions2d,
                                     CoeffFct2D *coeffs)
: type(type), name(LocalAssembling2D_type_to_string(type)), Coeffs(coeffs),
  FEFunctions2D(fefunctions2d)
{
<<<<<<< HEAD
  Output::print<3>("Constructor of LocalAssembling2D: using type ", name);
  
  // the values below only matter if you need an existing finite element 
  // function during your assembly. Change them in such a case
  this->N_Parameters = 0;
  this->N_ParamFct = 0;
  this->ParameterFct = {};
  this->N_FEValues = 0;
  this->FEValue_FctIndex = {};
this->FEValue_MultiIndex = {};
  this->BeginParameter = {};

  // set all member variables according to the LocalAssembling2D_type
  switch(type)
  {
    ///////////////////////////////////////////////////////////////////////////
    // CD2D: stationary convection diffusion problems
    case LocalAssembling2D_type::ConvDiff:
      this->N_Matrices = 1;
      this->RowSpace = { 0 };
      this->ColumnSpace = { 0 };
      this->N_Rhs = 1;
      this->RhsSpace = { 0 };
      switch(TDatabase::ParamDB->DISCTYPE)
      {
        case GALERKIN:
          this->N_Terms = 3;
          this->Derivatives = { D10, D01, D00 };
          this->Needs2ndDerivatives = new bool[1];
          this->Needs2ndDerivatives[0] = false;
          this->FESpaceNumber = { 0, 0, 0 };

          if(TDatabase::ParamDB->Axial3D)
            this->AssembleParam = BilinearAssemble_Axial3D;
          else
            this->AssembleParam = BilinearAssembleGalerkin;
          this->Manipulate = NULL;
          break;
        case SUPG:
        case GLS:
          this->N_Terms = 5;
          this->Derivatives = { D10, D01, D00, D20, D02 };
          this->Needs2ndDerivatives = new bool[1];
          this->Needs2ndDerivatives[0] = true;
          this->FESpaceNumber = { 0, 0, 0, 0, 0 };
          if(TDatabase::ParamDB->DISCTYPE==SUPG)
            this->AssembleParam = BilinearAssemble_SD;
          else
            this->AssembleParam = BilinearAssemble_GLS;

          if(TDatabase::ParamDB->SDFEM_NORM_B==0)
            this->Manipulate = linfb;
          else
            this->Manipulate = ave_l2b_quad_points;

          break;
        default:
          ErrMsg("currently DISCTYPE " << TDatabase::ParamDB->DISCTYPE <<
                 " is not supported by the class CD2D");
          throw("unsupported DISCTYPE");
      }
      break;
      ///////////////////////////////////////////////////////////////////////////
      // TCD2D: time dependent convection diffusion problems
        case LocalAssembling2D_type::TCD2D:
          this->N_Matrices = 1;
          this->RowSpace = { 0 };
          this->ColumnSpace = { 0 };
          this->N_Rhs = 1;
          this->RhsSpace = { 0 };
          this->Manipulate = NULL;

          switch(TDatabase::ParamDB->DISCTYPE)
          {
            case GALERKIN:
              this->N_Terms = 3;
              this->Derivatives = { D10, D01, D00 };
              this->Needs2ndDerivatives = new bool[1];
              this->Needs2ndDerivatives[0] = false;
              this->FESpaceNumber = { 0, 0, 0 };

              this->AssembleParam = LocalMatrixARhs;
              break;
            case SUPG:
            case GLS:
              this->N_Terms = 5;
              this->Derivatives = { D10, D01, D00, D20, D02 };
              this->Needs2ndDerivatives = new bool[1];
              this->Needs2ndDerivatives[0] = true;
              this->FESpaceNumber = { 0, 0, 0, 0, 0 }; // number of terms = 5

              if(TDatabase::ParamDB->DISCTYPE==SUPG)
                this->AssembleParam = LocalMatrixARhs_SUPG;
              else
              {
                ErrMsg("currently DISCTYPE " << TDatabase::ParamDB->DISCTYPE <<
                       " is not supported by the class CD2D");
                throw("unsupported DISCTYPE");
              }
              break;
          }
          break;// case LocalAssembling2D_type::TCD2D:
            case LocalAssembling2D_type::TCD2D_Mass:
              this->N_Matrices = 1;
              this->RowSpace = { 0 };
              this->ColumnSpace = { 0 };
              this->N_Rhs = 0;
              this->RhsSpace = { 0 };
              this->Manipulate = NULL;
              this->Manipulate = NULL;
              switch(TDatabase::ParamDB->DISCTYPE)
              {
                case GALERKIN:
                  this->N_Terms = 1;
                  this->Derivatives = { D00 };
                  this->Needs2ndDerivatives = new bool[1];
                  this->Needs2ndDerivatives[0] = false;
                  this->FESpaceNumber = { 0 };
                  this->AssembleParam = LocalMatrixM;
                  break;
                case SUPG:
                  this->N_Terms = 3;
                  this->Derivatives = { D10, D01, D00 };
                  this->Needs2ndDerivatives = new bool[1];
                  this->Needs2ndDerivatives[0] = false;
                  this->FESpaceNumber = { 0, 0, 0 };
                  this->AssembleParam = LocalMatrixM_SUPG;
                  break;
              }
              break;  //LocalAssembling2D_type::TCD2D_Mass
        ///////////////////////////////////////////////////////////////////////////
        // Brinkman2D: problems and Brinkman problem

    case LocalAssembling2D_type::Brinkman2D_Galerkin1:
        //Matrix Type 14
        this->N_Terms = 4;
        this->Derivatives = { D10, D01, D00, D00 };
        this->Needs2ndDerivatives = new bool[2];
        this->Needs2ndDerivatives[0] = false;
        this->Needs2ndDerivatives[1] = false;
        this->FESpaceNumber = { 0, 0, 0, 1 }; // 0: velocity, 1: pressure
        this->N_Matrices = 9;
        this->RowSpace =    { 0, 0, 0, 0, 1, 1, 1, 0, 0};
        this->ColumnSpace = { 0, 0, 0, 0, 1, 0, 0, 1, 1};
        this->N_Rhs = 3;
        this->RhsSpace = { 0, 0, 1 };
        this->AssembleParam = BrinkmanType1Galerkin;
        this->Manipulate = NULL;
        break;
        
    case LocalAssembling2D_type::Brinkman2D_Galerkin1b:
        //Matrix Type 14
        this->N_Terms = 4;
        this->Derivatives = { D10, D01, D00, D00 };
        this->Needs2ndDerivatives = new bool[2];
        this->Needs2ndDerivatives[0] = false;
        this->Needs2ndDerivatives[1] = false;
        this->FESpaceNumber = { 0, 0, 0, 1 }; // 0: velocity, 1: pressure
        this->N_Matrices = 9;
        this->RowSpace =    { 0, 0, 0, 0, 1, 1, 1, 0, 0};
        this->ColumnSpace = { 0, 0, 0, 0, 1, 0, 0, 1, 1};
        this->N_Rhs = 3;
        this->RhsSpace = { 0, 0, 1 };
        this->AssembleParam = BrinkmanType1bGalerkin;
        this->Manipulate = NULL;
        break;
        
    case LocalAssembling2D_type::Brinkman2D_Galerkin2:
        //Matrix Type 14
        this->N_Terms = 6;                                      // = #(Derivatives)
        this->Derivatives = { D10, D01, D00, D00, D10, D01};    // u_x, u_y, u, p, p_x, p_y
        this->Needs2ndDerivatives = new bool[2];                // usually 2nd derivatives are not needed
        this->Needs2ndDerivatives[0] = false;
        this->Needs2ndDerivatives[1] = false;
        this->FESpaceNumber = { 0, 0, 0, 1, 1, 1 };             // 0: velocity space, 1: pressure space
        this->N_Matrices = 9;                               // here some stabilization is allowed in the matrix C
        // in the lower right corner
        this->RowSpace =    { 0, 0, 0, 0, 1, 1, 1, 0, 0};
        this->ColumnSpace = { 0, 0, 0, 0, 1, 0, 0, 1, 1};
        this->N_Rhs = 3;                                        // f1, f2, g
        this->RhsSpace = { 0, 0, 1 };                           // corresp. to velocity testspace = 0 / pressure = 1
        this->AssembleParam = BrinkmanType2Galerkin;
        this->Manipulate = NULL;
        break;

    case LocalAssembling2D_type::Brinkman2D_Galerkin1ResidualStab:
        //Matrix Type 14
        this->N_Terms = 6;                                      // = #(Derivatives)
        this->Derivatives = { D10, D01, D00, D00, D10, D01};    // u_x, u_y, u, p, p_x, p_y
        this->Needs2ndDerivatives = new bool[2];                // usually 2nd derivatives are not needed
        this->Needs2ndDerivatives[0] = false;
        this->Needs2ndDerivatives[1] = false;
        this->FESpaceNumber = { 0, 0, 0, 1, 1, 1 };             // 0: velocity space, 1: pressure space
        this->N_Matrices = 9;                               // here some stabilization is allowed in the matrix C
        // in the lower right corner
        this->RowSpace =    { 0, 0, 0, 0, 1, 1, 1, 0, 0};
        this->ColumnSpace = { 0, 0, 0, 0, 1, 0, 0, 1, 1};
        this->N_Rhs = 3;                                        // f1, f2, g
        this->RhsSpace = { 0, 0, 1 };                           // corresp. to velocity testspace = 0 / pressure = 1
        this->AssembleParam = BrinkmanType1GalerkinResidualStab;
        this->Manipulate = NULL;
        break;

    case LocalAssembling2D_type::Brinkman2D_Galerkin1ResidualStab2:
        //Matrix Type 14
        this->N_Terms = 8;                                      // = #(Derivatives)
        this->Derivatives = { D10, D01, D00, D00, D10, D01, D20, D02};    // u_x, u_y, u, p, p_x, p_y, u_xx, u_yy
        this->Needs2ndDerivatives = new bool[2];                // usually 2nd derivatives are not needed
        this->Needs2ndDerivatives[0] = true;
        this->Needs2ndDerivatives[1] = true;
        this->FESpaceNumber = { 0, 0, 0, 1, 1, 1, 0, 0 };             // 0: velocity space, 1: pressure space
        this->N_Matrices = 9;                               // here some stabilization is allowed in the matrix C
        // in the lower right corner
        this->RowSpace =    { 0, 0, 0, 0, 1, 1, 1, 0, 0};
        this->ColumnSpace = { 0, 0, 0, 0, 1, 0, 0, 1, 1};
        this->N_Rhs = 3;                                        // f1, f2, g
        this->RhsSpace = { 0, 0, 1 };                           // corresp. to velocity testspace = 0 / pressure = 1
        this->AssembleParam = BrinkmanType1GalerkinResidualStab2;
        this->Manipulate = NULL;
        break;
        
        ///////////////////////////////////////////////////////////////////////////
        // NSE2D: stationary Navier-Stokes problems problem
            case NSE2D_Galerkin:
            case NSE2D_Galerkin_Nonlinear:
            this->set_parameters_for_nseGalerkin(type);
            break;
  ///////////////////////////////////////////////////////////////////////////
  case NSE2D_SUPG:
  case NSE2D_SUPG_NL:
    this->set_parameters_for_nseSUPG(type);
    break;
  ///////////////////////////////////////////////////////////////////////////
                case Darcy2D_Galerkin:
                  this->N_Terms = 6;
                  this->Derivatives = { D00, D00, D10, D01, D10, D01 };
                  this->Needs2ndDerivatives = new bool[2];
                  this->Needs2ndDerivatives[0] = false;
                  this->Needs2ndDerivatives[1] = false;
                  this->FESpaceNumber = { 0, 1, 0, 0, 1, 1};
                  this->N_Matrices = 4;
                  this->RowSpace = {0, 1, 0, 1};
                  this->ColumnSpace = { 0, 1, 1, 0};
                  this->N_Rhs = 2;
                  this->RhsSpace = { 0, 1 };
                  this->AssembleParam = BilinearAssembleDarcyGalerkin;
                  this->Manipulate = NULL;
                  break;
                  ////////////////////////////////////////////////////////////////////////////
                  // TNSE2D: nonstationary Navier-Stokes problems
                case LocalAssembling2D_type::TNSE2D:
                case LocalAssembling2D_type::TNSE2D_NL:
                case LocalAssembling2D_type::TNSE2D_Rhs:
                  this->set_parameters_for_tnse(type);
                  break;

                default:
                  ErrMsg("unknown LocalAssembling2D_type " << type << " " << this->name);
                  throw("unknown LocalAssembling2D_type");
  }
=======
    Output::print<3>("Constructor of LocalAssembling2D: using type ", name);
    
    // the values below only matter if you need an existing finite element
    // function during your assembly. Change them in such a case
    this->N_Parameters = 0;
    this->N_ParamFct = 0;
    this->ParameterFct = {};
    this->N_FEValues = 0;
    this->FEValue_FctIndex = {};
    this->FEValue_MultiIndex = {};
    this->BeginParameter = {};

    // set all member variables according to the LocalAssembling2D_type
    switch(type)
    {
            ///////////////////////////////////////////////////////////////////////////
            // CD2D: stationary convection diffusion problems
        case LocalAssembling2D_type::ConvDiff:
            this->N_Matrices = 1;
            this->RowSpace = { 0 };
            this->ColumnSpace = { 0 };
            this->N_Rhs = 1;
            this->RhsSpace = { 0 };
            switch(TDatabase::ParamDB->DISCTYPE)
        {
            case GALERKIN:
                this->N_Terms = 3;
                this->Derivatives = { D10, D01, D00 };
                this->Needs2ndDerivatives = new bool[1];
                this->Needs2ndDerivatives[0] = false;
                this->FESpaceNumber = { 0, 0, 0 };
                
                if(TDatabase::ParamDB->Axial3D)
                    this->AssembleParam = BilinearAssemble_Axial3D;
                else
                    this->AssembleParam = BilinearAssembleGalerkin;
                this->Manipulate = NULL;
                break;
            case SUPG:
            case GLS:
                this->N_Terms = 5;
                this->Derivatives = { D10, D01, D00, D20, D02 };
                this->Needs2ndDerivatives = new bool[1];
                this->Needs2ndDerivatives[0] = true;
                this->FESpaceNumber = { 0, 0, 0, 0, 0 };
                if(TDatabase::ParamDB->DISCTYPE==SUPG)
                    this->AssembleParam = BilinearAssemble_SD;
                else
                    this->AssembleParam = BilinearAssemble_GLS;
                
                if(TDatabase::ParamDB->SDFEM_NORM_B==0)
                    this->Manipulate = linfb;
                else
                    this->Manipulate = ave_l2b_quad_points;
                
                break;
            default:
                ErrMsg("currently DISCTYPE " << TDatabase::ParamDB->DISCTYPE <<
                       " is not supported by the class CD2D");
                throw("unsupported DISCTYPE");
        }
            break;
            ///////////////////////////////////////////////////////////////////////////
            // TCD2D: time dependent convection diffusion problems
        case LocalAssembling2D_type::TCD2D:
            this->N_Matrices = 1;
            this->RowSpace = { 0 };
            this->ColumnSpace = { 0 };
            this->N_Rhs = 1;
            this->RhsSpace = { 0 };
            this->Manipulate = NULL;
            
            switch(TDatabase::ParamDB->DISCTYPE)
        {
            case GALERKIN:
                this->N_Terms = 3;
                this->Derivatives = { D10, D01, D00 };
                this->Needs2ndDerivatives = new bool[1];
                this->Needs2ndDerivatives[0] = false;
                this->FESpaceNumber = { 0, 0, 0 };
                
                this->AssembleParam = LocalMatrixARhs;
                break;
            case SUPG:
            case GLS:
                this->N_Terms = 5;
                this->Derivatives = { D10, D01, D00, D20, D02 };
                this->Needs2ndDerivatives = new bool[1];
                this->Needs2ndDerivatives[0] = true;
                this->FESpaceNumber = { 0, 0, 0, 0, 0 }; // number of terms = 5
                
                if(TDatabase::ParamDB->DISCTYPE==SUPG)
                    this->AssembleParam = LocalMatrixARhs_SUPG;
                else
                {
                    ErrMsg("currently DISCTYPE " << TDatabase::ParamDB->DISCTYPE <<
                           " is not supported by the class CD2D");
                    throw("unsupported DISCTYPE");
                }
                break;
        }
            break;// case LocalAssembling2D_type::TCD2D:
        case LocalAssembling2D_type::TCD2D_Mass:
            this->N_Matrices = 1;
            this->RowSpace = { 0 };
            this->ColumnSpace = { 0 };
            this->N_Rhs = 0;
            this->RhsSpace = { 0 };
            this->Manipulate = NULL;
            this->Manipulate = NULL;
            switch(TDatabase::ParamDB->DISCTYPE)
        {
            case GALERKIN:
                this->N_Terms = 1;
                this->Derivatives = { D00 };
                this->Needs2ndDerivatives = new bool[1];
                this->Needs2ndDerivatives[0] = false;
                this->FESpaceNumber = { 0 };
                this->AssembleParam = LocalMatrixM;
                break;
            case SUPG:
                this->N_Terms = 3;
                this->Derivatives = { D10, D01, D00 };
                this->Needs2ndDerivatives = new bool[1];
                this->Needs2ndDerivatives[0] = false;
                this->FESpaceNumber = { 0, 0, 0 };
                this->AssembleParam = LocalMatrixM_SUPG;
                break;
        }
            break;  //LocalAssembling2D_type::TCD2D_Mass
            ///////////////////////////////////////////////////////////////////////////
            // Brinkman2D: problems and Brinkman problem
            
        case LocalAssembling2D_type::Brinkman2D_Galerkin1:
            //Matrix Type 14
            this->N_Terms = 4;
            this->Derivatives = { D10, D01, D00, D00 };
            this->Needs2ndDerivatives = new bool[2];
            this->Needs2ndDerivatives[0] = false;
            this->Needs2ndDerivatives[1] = false;
            this->FESpaceNumber = { 0, 0, 0, 1 };                               // 0: velocity, 1: pressure
            this->N_Matrices = 9;
            this->RowSpace =    { 0, 0, 0, 0, 1, 1, 1, 0, 0};
            this->ColumnSpace = { 0, 0, 0, 0, 1, 0, 0, 1, 1};
            this->N_Rhs = 3;
            this->RhsSpace = { 0, 0, 1 };
            this->AssembleParam = BrinkmanType1Galerkin;
            this->Manipulate = NULL;
            break;
            
        case LocalAssembling2D_type::Brinkman2D_Galerkin1b:
            //Matrix Type 14
            this->N_Terms = 4;
            this->Derivatives = { D10, D01, D00, D00 };
            this->Needs2ndDerivatives = new bool[2];
            this->Needs2ndDerivatives[0] = false;
            this->Needs2ndDerivatives[1] = false;
            this->FESpaceNumber = { 0, 0, 0, 1 };                               // 0: velocity, 1: pressure
            this->N_Matrices = 9;
            this->RowSpace =    { 0, 0, 0, 0, 1, 1, 1, 0, 0};
            this->ColumnSpace = { 0, 0, 0, 0, 1, 0, 0, 1, 1};
            this->N_Rhs = 3;
            this->RhsSpace = { 0, 0, 1 };
            this->AssembleParam = BrinkmanType1bGalerkin;
            this->Manipulate = NULL;
            break;
            
        case LocalAssembling2D_type::Brinkman2D_Galerkin2:
            //Matrix Type 14
            this->N_Terms = 6;                                                  // = #(Derivatives)
            this->Derivatives = { D10, D01, D00, D00, D10, D01};                // u_x, u_y, u, p, p_x, p_y
            this->Needs2ndDerivatives = new bool[2];                            // usually 2nd derivatives are not needed
            this->Needs2ndDerivatives[0] = false;
            this->Needs2ndDerivatives[1] = false;
            this->FESpaceNumber = { 0, 0, 0, 1, 1, 1 };                         // 0: velocity space, 1: pressure space
            this->N_Matrices = 9;                                               // here some stabilization is allowed in the matrix C
            // in the lower right corner
            this->RowSpace =    { 0, 0, 0, 0, 1, 1, 1, 0, 0};
            this->ColumnSpace = { 0, 0, 0, 0, 1, 0, 0, 1, 1};
            this->N_Rhs = 3;                                                    // f1, f2, g
            this->RhsSpace = { 0, 0, 1 };                                       // corresp. to velocity testspace = 0 / pressure = 1
            this->AssembleParam = BrinkmanType2Galerkin;
            this->Manipulate = NULL;
            break;
            
        case LocalAssembling2D_type::Brinkman2D_Galerkin1ResidualStab:
            //Matrix Type 14
            this->N_Terms = 6;                                                  // = #(Derivatives)
            this->Derivatives = { D10, D01, D00, D00, D10, D01};                // u_x, u_y, u, p, p_x, p_y
            this->Needs2ndDerivatives = new bool[2];                            // usually 2nd derivatives are not needed
            this->Needs2ndDerivatives[0] = false;
            this->Needs2ndDerivatives[1] = false;
            this->FESpaceNumber = { 0, 0, 0, 1, 1, 1 };                         // 0: velocity space, 1: pressure space
            this->N_Matrices = 9;                                               // here some stabilization is allowed in the matrix C
            // in the lower right corner
            this->RowSpace =    { 0, 0, 0, 0, 1, 1, 1, 0, 0};
            this->ColumnSpace = { 0, 0, 0, 0, 1, 0, 0, 1, 1};
            this->N_Rhs = 3;                                                    // f1, f2, g
            this->RhsSpace = { 0, 0, 1 };                                       // corresp. to velocity testspace = 0 / pressure = 1
            this->AssembleParam = BrinkmanType1GalerkinResidualStab;
            this->Manipulate = NULL;
            break;
            
        case LocalAssembling2D_type::Brinkman2D_Galerkin1ResidualStab2:
            //Matrix Type 14
            this->N_Terms = 8;                                                  // = #(Derivatives)
            this->Derivatives = { D10, D01, D00, D00, D10, D01, D20, D02};      // u_x, u_y, u, p, p_x, p_y, u_xx, u_yy
            this->Needs2ndDerivatives = new bool[2];                            // usually 2nd derivatives are not needed
            this->Needs2ndDerivatives[0] = true;
            this->Needs2ndDerivatives[1] = true;
            this->FESpaceNumber = { 0, 0, 0, 1, 1, 1, 0, 0 };                   // 0: velocity space, 1: pressure space
            this->N_Matrices = 9;                                               // here some stabilization is allowed in the matrix C
            // in the lower right corner
            this->RowSpace =    { 0, 0, 0, 0, 1, 1, 1, 0, 0};
            this->ColumnSpace = { 0, 0, 0, 0, 1, 0, 0, 1, 1};
            this->N_Rhs = 3;                                                    // f1, f2, g
            this->RhsSpace = { 0, 0, 1 };                                       // corresp. to velocity testspace = 0 / pressure = 1
            this->AssembleParam = BrinkmanType1GalerkinResidualStab2;
            this->Manipulate = NULL;
            break;
            
            ///////////////////////////////////////////////////////////////////////////
            // NSE2D: stationary Navier-Stokes problems problem
        case NSE2D_Galerkin:
        case NSE2D_Galerkin_Nonlinear:
            this->set_parameters_for_nseGalerkin(type);
            break;
            ///////////////////////////////////////////////////////////////////////////
        case NSE2D_SUPG:
        case NSE2D_SUPG_NL:
            this->set_parameters_for_nseSUPG(type);
            break;
            ///////////////////////////////////////////////////////////////////////////
        case Darcy2D_Galerkin:
            this->N_Terms = 6;
            this->Derivatives = { D00, D00, D10, D01, D10, D01 };
            this->Needs2ndDerivatives = new bool[2];
            this->Needs2ndDerivatives[0] = false;
            this->Needs2ndDerivatives[1] = false;
            this->FESpaceNumber = { 0, 1, 0, 0, 1, 1};
            this->N_Matrices = 4;
            this->RowSpace = {0, 1, 0, 1};
            this->ColumnSpace = { 0, 1, 1, 0};
            this->N_Rhs = 2;
            this->RhsSpace = { 0, 1 };
            this->AssembleParam = BilinearAssembleDarcyGalerkin;
            this->Manipulate = NULL;
            break;
            ////////////////////////////////////////////////////////////////////////////
            // TNSE2D: nonstationary Navier-Stokes problems
        case LocalAssembling2D_type::TNSE2D:
        case LocalAssembling2D_type::TNSE2D_NL:
        case LocalAssembling2D_type::TNSE2D_Rhs:
            this->set_parameters_for_tnse(type);
            break;
            
        default:
            ErrMsg("unknown LocalAssembling2D_type " << type << " " << this->name);
            throw("unknown LocalAssembling2D_type");
    }
    
    AllOrigValues = new double** [N_Terms];
    OrigValues = new double* [N_Terms];
    
    // some consistency checks
    if(Coeffs == NULL)
    {
        ErrMsg("You need to specify a valid function for the coefficients");
        exit(1);
    }
    if(AssembleParam == NULL)
    {
        ErrMsg("a local assembling routine was not set!");
        exit(1);
    }
    parameter_functions_values.resize(0);

}
>>>>>>> 6011ac76


//==============================================================================
LocalAssembling2D::LocalAssembling2D(LocalAssembling2D_type type,
                                     const TAuxParam2D& aux,
                                     const TDiscreteForm2D& df)
: type(type),
  name(df.GetName()), N_Terms(df.Get_NTerms()), N_Spaces(df.Get_N_Spaces()),
  Needs2ndDerivatives(nullptr), Derivatives(this->N_Terms, D00),
  FESpaceNumber(this->N_Terms, 0), RowSpace(df.get_N_Matrices(), 0),
  ColumnSpace(df.get_N_Matrices(), 0), RhsSpace(df.get_N_Rhs(), 0),
  Coeffs(df.GetCoeffFct()), AssembleParam(df.get_AssembleParam()),
  Manipulate(df.get_Manipulate()), AllOrigValues(new double** [N_Terms]),
  OrigValues(new double* [N_Terms]), N_Matrices(df.get_N_Matrices()),
  N_Rhs(df.get_N_Rhs()), N_ParamFct(aux.GetN_ParamFct()),
  ParameterFct(this->N_ParamFct, nullptr), BeginParameter(this->N_ParamFct, 0),
  N_Parameters(aux.GetN_Parameters()), N_FEValues(aux.get_N_FEValues()),
  FEFunctions2D(aux.get_FEFunctions2D()), FEValue_FctIndex(this->N_FEValues,0),
  FEValue_MultiIndex(this->N_FEValues, D00)
{
  // copy the array indicating if second derivatives are needed
  //  (because the destructor deletes this array)
  this->Needs2ndDerivatives = new bool[this->N_Spaces];
  for(int i = 0; i < this->N_Spaces; ++i)
    this->Needs2ndDerivatives[i] = df.GetNeeds2ndDerivatives()[i];
  
  for(int i = 0; i < this->N_Terms; ++i)
  {
    this->Derivatives.at(i) = df.get_derivative(i);
    this->FESpaceNumber.at(i) = df.get_FESpaceNumber(i);
  }
  
  for(int i = 0; i < this->N_Matrices; ++i)
  {
    this->RowSpace.at(i) = df.rowSpaceOfMat(i);
    this->ColumnSpace.at(i) = df.colSpaceOfMat(i);
  }
  
  for(int i = 0; i < this->N_Rhs; ++i)
    this->RhsSpace.at(i) = df.get_RhsSpace(i);
  
  for(int i = 0; i < this->N_ParamFct; ++i)
  {
    this->ParameterFct.at(i) = aux.get_ParameterFct(i);
    this->BeginParameter.at(i) = aux.get_BeginParameter(i);
  }
  
  for(int i = 0; i < this->N_FEValues; ++i)
  {
    this->FEValue_FctIndex.at(i) = aux.get_FEValue_FctIndex(i);
    this->FEValue_MultiIndex.at(i) = aux.get_FEValue_MultiIndex(i);
  }
  
  // some consistency checks
  if(Coeffs == NULL)
  {
    ErrMsg("You need to specify a valid function for the coefficients");
    exit(1);
  }
  if(this->AssembleParam == NULL)
  {
    // this means in the discrete form there was only a pointer to a
    // AssembleFct2D rather than a AssembleFctParam2D.
    ErrMsg("can't create LocalAssembling2D object, missing AssembleFctParam2D");
    throw("can't create LocalAssembling2D object, missing AssembleFctParam2D");
  }

  parameter_functions_values.resize(0);

}

//==============================================================================
/*! @brief Customized constructor. */
LocalAssembling2D::LocalAssembling2D(
    int myN_Terms,
    std::vector<MultiIndex2D> myDerivatives, std::vector<int> myFESpaceNumber,
    std::vector<int> myRowSpace, std::vector<int> myColumnSpace, std::vector<int> myRhsSpace,
    CoeffFct2D* myCoeffs, AssembleFctParam2D* myAssembleParam, ManipulateFct2D* myManipulate,
    int myN_Matrices, int myN_Rhs,
    int myN_ParamFct, std::vector<ParamFct*> myParameterFct, std::vector<int> myBeginParameter, int myN_Parameters,
    TFEFunction2D **myFEFunctions2D,  int myN_FEValues,
    std::vector<int> myFEValue_FctIndex, std::vector<MultiIndex2D> myFEValue_MultiIndex)

: type{LocalAssembling2D_type::Custom},
  N_Terms(myN_Terms), Derivatives(myDerivatives), FESpaceNumber(myFESpaceNumber),
  RowSpace(myRowSpace), ColumnSpace(myColumnSpace), RhsSpace(myRhsSpace),
  Coeffs(myCoeffs), AssembleParam(myAssembleParam), Manipulate(myManipulate),
  N_Matrices(myN_Matrices), N_Rhs(myN_Rhs),
  N_ParamFct(myN_ParamFct), ParameterFct(myParameterFct), BeginParameter(myBeginParameter), N_Parameters(myN_Parameters),
  N_FEValues(myN_FEValues), FEFunctions2D(myFEFunctions2D),
  FEValue_FctIndex(myFEValue_FctIndex), FEValue_MultiIndex(myFEValue_MultiIndex)

  {
  // Some data members get an extra treatment - "name" is set to CUSTOMIZED,
  // The auxiliary arrays (All)OrigValues are dynamically allocated with size "N_Terms".
  // "N_Spaces" is determined by finding the max in "FESpaceNumber" (+1).
  // "Needs2ndDerivative" is dynamically allocated to the size "N_Spaces" and then filled
  // according to the appearance of "D20", "D11" or "D02" in "Derivatives".
  
  //Catch some things which might cause trouble.
  if((int)myDerivatives.size() != N_Terms)
  {
    Output::print("Error: myDerivatives.size() != N_Terms.");
  }
  if((int)myFESpaceNumber.size() != N_Terms)
  {
    Output::print("Error: myFESpaceNumber.size() != N_Terms.");
  }
  if((int)myParameterFct.size() != N_ParamFct)
  {
    Output::print("Error: myParameterFct.size() != myN_ParamFct.");
  }
  if((int)myBeginParameter.size() != N_ParamFct)
  {
    Output::print("Error: myBeginParameter.size() != myN_ParamFct.");
  }

  name = std::string("CUSTOMIZED");
  //Inform the world of what's going on.
  Output::print<3>("Constructor of LocalAssembling2D: using type ", name);

<<<<<<< HEAD
  //Dynamically allocate space for auxiliary arrays
  AllOrigValues = new double** [N_Terms];
  OrigValues = new double* [N_Terms];

  //CODE taken from TDiscretForm2D::TDiscreteForm2D(...)
  // find number of spaces
  int max = -1;
  for(int i=0;i<N_Terms;i++)
  {
    int j = FESpaceNumber[i];
    if(j > max) max = j;
  }
  N_Spaces = max+1;

  //Fill the array Needs2ndDerivatives from the vector myNeeds2ndDerivatives
  Needs2ndDerivatives = new bool[N_Spaces];
  for(int i=0;i<N_Spaces;i++){
    Needs2ndDerivatives[i] = FALSE;
  }
  for(int i=0;i<N_Terms;i++)
  {
    MultiIndex2D alpha = Derivatives[i];
    int j = FESpaceNumber[i];
    if(alpha == D20 || alpha == D11 || alpha == D02)
      Needs2ndDerivatives[j] = TRUE;
  }
  //END code taken from TDiscretForm2D::TDiscreteForm2D(...)
  }
=======
	//Dynamically allocate space for auxiliary arrays
	AllOrigValues = new double** [N_Terms];
	OrigValues = new double* [N_Terms];

	//CODE taken from TDiscretForm2D::TDiscreteForm2D(...)
	// find number of spaces
	int max = -1;
	for(int i=0;i<N_Terms;i++)
	{
		int j = FESpaceNumber[i];
		if(j > max) max = j;
	}
	N_Spaces = max+1;

	//Fill the array Needs2ndDerivatives from the vector myNeeds2ndDerivatives
	Needs2ndDerivatives = new bool[N_Spaces];
	for(int i=0;i<N_Spaces;i++){
		Needs2ndDerivatives[i] = FALSE;
	}
	for(int i=0;i<N_Terms;i++)
	{
		MultiIndex2D alpha = Derivatives[i];
		int j = FESpaceNumber[i];
		if(alpha == D20 || alpha == D11 || alpha == D02)
			Needs2ndDerivatives[j] = TRUE;
	}
	//END code taken from TDiscretForm2D::TDiscreteForm2D(...)

	parameter_functions_values.resize(0);

}
>>>>>>> 6011ac76

//==============================================================================
LocalAssembling2D::~LocalAssembling2D()
{
  delete [] AllOrigValues;
  delete [] OrigValues;
  delete [] Needs2ndDerivatives;
}

//==============================================================================
void LocalAssembling2D::GetLocalForms(int N_Points,
				      double *weights, 
                                      double *AbsDetjk,
				      double *X, double *Y,
                                      int *N_BaseFuncts,
                                      BaseFunct2D *BaseFuncts,
                                      double **Parameters,
				      double **AuxArray,
                                      TBaseCell *Cell, int N_Matrices,
                                      int N_Rhs,
                                      double ***LocMatrix, double **LocRhs,
                                      double factor)
{
    const double hK = Cell->Get_hK(TDatabase::ParamDB->CELL_MEASURE);
    
    //this->GetParameters(N_Points, NULL, Cell, ??Cell->GetCellIndex(), X, Y,
    //                    Parameters);
    
    for(int i=0; i<N_Matrices; ++i)
    {
        double **CurrentMatrix = LocMatrix[i];
        int N_Rows = N_BaseFuncts[RowSpace[i]];
        int N_Columns = N_BaseFuncts[ColumnSpace[i]];
        for(int j=0;j<N_Rows;j++)
        {
            double *MatrixRow = CurrentMatrix[j];
            memset(MatrixRow, 0, SizeOfDouble*N_Columns);
        } // endfor j
    } // endfor i
    
    for(int i=0; i<N_Rhs; ++i)
    {
        int N_Rows = N_BaseFuncts[RhsSpace[i]];
        memset(LocRhs[i], 0, SizeOfDouble*N_Rows);
    }
    
    // *****************************************************
    // for 2Phase flow problems (Sashikumaar Ganesan)
    AuxArray[0][0] = Cell->GetPhase_ID();
    // *****************************************************
    
    if(Coeffs)
        Coeffs(N_Points, X, Y, Parameters, AuxArray);
    
    if(Manipulate)
        Manipulate(N_Points, AuxArray, Parameters, Cell);
    
    for(int i=0; i<N_Terms; ++i)
    {
        AllOrigValues[i] =
        TFEDatabase2D::GetOrigElementValues(BaseFuncts[FESpaceNumber[i]],
                                            Derivatives[i]);
    }
    
    for(int i=0; i<N_Points; ++i)
    {
        double Mult = weights[i] * AbsDetjk[i] * factor;
        double *Coeff = AuxArray[i];
        Coeff[19] = AbsDetjk[i];
        
        if(TDatabase::ParamDB->Axial3DAxis == 1)
        {
            // r in axial3D (X: symmetric) problems (Sashikumaar Ganesan)
            Coeff[20] = Y[i];
        }
        else
        {
            // r in axial3D (Y: symmetric) problems (Sashikumaar Ganesan)
            Coeff[20] = X[i];
        }
        
        double *Param = Parameters[i];
        
        for(int j=0; j<N_Terms; j++)
            OrigValues[j] = AllOrigValues[j][i];
        
        AssembleParam(Mult, Coeff, Param, hK, OrigValues, N_BaseFuncts, LocMatrix,
                      LocRhs);
    } // end loop over quadrature points 
}



//HIER/////////////////////////////////////////////////////////////////////////
//==============================================================================
//==============================================================================
void LocalAssembling2D::get_local_forms(int N_Points,
                                        double *weights,
                                        double *AbsDetjk,
                                        double *X,
                                        double *Y,
                                        int *N_BaseFuncts,
                                        BaseFunct2D *BaseFuncts,
                                        //double **AuxArray,
                                        TBaseCell *Cell,
                                        int N_Matrices,
                                        int N_Rhs,
                                        double ***LocMatrix,
                                        double **LocRhs,
                                        double factor)
{
  // get cell measure (depending on the input parameter CELL_MEASURE)
  const double hK = Cell->Get_hK(TDatabase::ParamDB->CELL_MEASURE);
    
  ///@todo this is only a temporary implementation  (double** Parameters) to improve the old code
  double **Parameters;
  Parameters = new double*[this->parameter_functions_values.size()];
  for(unsigned int i=0; i<this->parameter_functions_values.size(); i++)
  {
    Parameters[i] = new double[this->parameter_functions_values[i].size()];
  }

  
  // allocate the memory for matrices
  for(int i=0; i<N_Matrices; ++i)
  {
    // CurrenMatrix: a pointer to i-th local matrix
    double **CurrentMatrix = LocMatrix[i];
    int N_Rows = N_BaseFuncts[RowSpace[i]];
    int N_Columns = N_BaseFuncts[ColumnSpace[i]];
    for(int j=0;j<N_Rows;j++)
    {
      // allocate the memory of the Row pointer
      double *MatrixRow = CurrentMatrix[j];
      memset(MatrixRow, 0, SizeOfDouble*N_Columns);
    } // endfor j
  } // endfor i

  // allocate mmemory for rhs
  for(int i=0; i<N_Rhs; ++i)
  {
    int N_Rows = N_BaseFuncts[RhsSpace[i]];
    memset(LocRhs[i], 0, SizeOfDouble*N_Rows);
  }

  // get the values (and derivatives) of basis functions
  // the type of values needed are specified in Derivatives[i], e.g. D00,D01,...
  ///@todo can this be done somewhere else? (it does not depend on function input)
  for(int i=0; i<this->N_Terms; ++i)
  {
    this->AllOrigValues[i] =
      TFEDatabase2D::GetOrigElementValues(BaseFuncts[this->FESpaceNumber[i]],
					  this->Derivatives[i]);
  }

  // *****************************************************
  // for 2Phase flow problems (Sashikumaar Ganesan)
  ///@attention Alfonso commented out this part.
  //AuxArray[0][0] = Cell->GetPhase_ID();
  // *****************************************************

  // the double** coefficient_values replaces the double** AuxArray, with
  // AuxArray[i] = values of coefficients (or parameters) at Gauss point i
  // note: the (used) length of AuxArray[i] changes depending on the
  // example. In the original implementation AuxArray[i] was allocated as 40*double
  // the function Coeffs (depending on Example) fills AuxArray
  double **coefficient_values;
  coefficient_values = new double*[N_Points];
  for(int i=0; i<N_Points; ++i)
  {
<<<<<<< HEAD
    AllOrigValues[i] = 
        TFEDatabase2D::GetOrigElementValues(BaseFuncts[FESpaceNumber[i]],
                                            Derivatives[i]);
=======
    // do not allocate less than 20 (see below)
    coefficient_values[i] = new double[30];
>>>>>>> 6011ac76
  }
  
  if(Coeffs)
    Coeffs(N_Points, X, Y, Parameters, coefficient_values);

  ///@attention the Manipulate function appears not to be used in the current implementation
  // Alfonso commented out this part.
  //if(Manipulate)
  //  Manipulate(N_Points, AuxArray, Parameters, Cell);
  
  // loop over Gauss points
  for(int i=0; i<N_Points; ++i)
  {
    double Mult = weights[i] * AbsDetjk[i] * factor;
    // coefficient_values[i][19] is set by hand
    coefficient_values[i][19] = AbsDetjk[i];
    
    if(TDatabase::ParamDB->Axial3DAxis == 1)
      coefficient_values[i][20] = Y[i]; // r in axial3D (X: symmetric) problems (Sashikumaar Ganesan)
    else
      coefficient_values[i][20] = X[i]; // r in axial3D (Y: symmetric) problems (Sashikumaar Ganesan)

    // OrigValues: values of basis functions (e.g., D00, D01, D11, ...) at Gauss(i)
    for(int j=0; j<N_Terms; j++)
      OrigValues[j] = AllOrigValues[j][i];
    
  
    AssembleParam(Mult, coefficient_values[i], Parameters[i], hK,
		  OrigValues, N_BaseFuncts,
		  LocMatrix,
		  LocRhs);
  } // end loop over quadrature points
 
   
}


//==============================================================================
void LocalAssembling2D::GetLocalForms(int N_Points,
                                      double *weights,
                                      double *AbsDetjk,
                                      double *X,
                                      double *Y,
                                      int *N_BaseFuncts,
                                      BaseFunct2D *BaseFuncts,
                                      TBaseCell *Cell,
                                      double ***LocMatrix,
                                      double **LocRhs,
                                      double factor)
{
    const double hK = Cell->Get_hK(TDatabase::ParamDB->CELL_MEASURE);
    double *Coefficients[N_Points];
    double *aux = new double [N_Points*20]; // do not change below 20
    
    for(int j=0;j<N_Points;j++)
        Coefficients[j] = aux + j*20;
    
    if(Coeffs)
        Coeffs(N_Points, X, Y, NULL, Coefficients);
    
    if(Manipulate)
        Manipulate(N_Points, Coefficients, NULL, Cell);
    for(int j=0;j<N_Terms;j++)
    {
        AllOrigValues[j] =
        TFEDatabase2D::GetOrigElementValues(BaseFuncts[FESpaceNumber[j]],
                                            Derivatives[j]);
    }
    
    for(int i=0;i<N_Points;i++)
    {
        double Mult = weights[i]*AbsDetjk[i];
        Coefficients[i][19] = AbsDetjk[i];
        
        for(int j=0;j<N_Terms;j++) {
            OrigValues[j] = AllOrigValues[j][i];
        }
        
        AssembleParam(Mult, Coefficients[i], NULL, hK, OrigValues, N_BaseFuncts,
                      LocMatrix, LocRhs);
    } // endfor i
    delete [] aux;
}

<<<<<<< HEAD
  if(Manipulate)
    Manipulate(N_Points, Coefficients, NULL, Cell);
  for(int j=0;j<N_Terms;j++)
  {
    AllOrigValues[j] = 
        TFEDatabase2D::GetOrigElementValues(BaseFuncts[FESpaceNumber[j]],
                                            Derivatives[j]);
  }
  
  for(int i=0;i<N_Points;i++)
  {

    double Mult = weights[i]*AbsDetjk[i];
    Coefficients[i][19] = AbsDetjk[i];
    
    for(int j=0;j<N_Terms;j++) {
      OrigValues[j] = AllOrigValues[j][i];
    }


    AssembleParam(Mult, Coefficients[i], NULL, hK, OrigValues, N_BaseFuncts, 
                  LocMatrix, LocRhs);
  } // endfor i
  delete [] aux;
}
=======
//==============================================================================
void LocalAssembling2D::GetParameters(int n_points,
                                      TCollection *Coll,
                                      TBaseCell *cell,
                                      int cellnum,
                                      double *x,
                                      double *y,
                                      double **Parameters)
{
  int *N_BaseFunct = new int[N_FEValues];
  double **Values = new double* [N_FEValues];
  double ***orig_values = new double** [N_FEValues];
  int **Index = new int* [N_FEValues];
  double Temp[2 + N_FEValues];
  // collect information
  for(int j=0; j<this->N_FEValues; j++)
  {
    TFEFunction2D *fefunction = this->FEFunctions2D[this->FEValue_FctIndex[j]];
    
    Values[j] = fefunction->GetValues();
    
    const TFESpace2D *fespace = fefunction->GetFESpace2D();
    FE2D FE_Id = fespace->GetFE2D(cellnum, cell);
    BaseFunct2D BaseFunct_Id = TFEDatabase2D::GetFE2D(FE_Id)->GetBaseFunct2D_ID();

    N_BaseFunct[j]=TFEDatabase2D::GetBaseFunct2D(BaseFunct_Id)->GetDimension();
    
    orig_values[j] = TFEDatabase2D::GetOrigElementValues(BaseFunct_Id, 
                                                         FEValue_MultiIndex[j]);
    Index[j] = fespace->GetGlobalDOF(cellnum);
  } // endfor j
>>>>>>> 6011ac76

  // loop over all quadrature points
  if(N_ParamFct != 0)
  {
    for(int i=0; i<n_points; ++i)
    {
      double *param = Parameters[i];

      Temp[0] = x[i];
      Temp[1] = y[i];

      // loop to calculate all FE values
      for(int k=2,j=0; j<N_FEValues; j++,k++)
      {
        double s = 0;
        int n = N_BaseFunct[j];
        double  *CurrValues = Values[j];
        double  *CurrOrigValues = orig_values[j][i];
        int *CurrIndex = Index[j];
        for(int l=0;l<n;l++)
          s += CurrValues[CurrIndex[l]]*CurrOrigValues[l];
        Temp[k] = s;
      }  // endfor j

      // loop to calculate all parameters
      for(int j=0; j<N_ParamFct; j++)
      {
        double *currparam = param + this->BeginParameter[j];
        this->ParameterFct[j](Temp, currparam);
      } // endfor j
    } // endfor i
  }
  
  delete [] N_BaseFunct;
  delete [] Values;
  delete [] orig_values;
  delete [] Index;
}

//-------------------------------------------------------------------------------
void LocalAssembling2D::compute_parameters(int n_points,
                                           TCollection *Coll,
                                           TBaseCell *cell,
                                           int cellnum,
                                           double *x,
                                           double *y)
{
  //std::vector<std::vector<double>> parameter_functions_values;
  this->parameter_functions_values.resize(n_points);
  
  for (unsigned int i=0; i<parameter_functions_values.size(); i++)
  {
    parameter_functions_values[i].resize(this->N_FEValues);
  }

  ///@todo check the case N_ParamFct > 1
  if (N_ParamFct>1)
  {
    Output::print(" ** WARNING: the function should not work for N_ParamFct > 1");
  }
    
  int *N_BaseFunct = new int[N_FEValues];
  double **Values = new double* [N_FEValues];
  double ***orig_values = new double** [N_FEValues];
  int **Index = new int* [N_FEValues];
  double Temp[2 + N_FEValues];
  
  // collect information
  for(int j=0; j<this->N_FEValues; j++)
  {
    
    TFEFunction2D *fefunction = this->FEFunctions2D[this->FEValue_FctIndex[j]];

    // get all values (and derivatives) of basis function at given Gauss point
    Values[j] = fefunction->GetValues();
    
    const TFESpace2D *fespace = fefunction->GetFESpace2D();
    FE2D FE_Id = fespace->GetFE2D(cellnum, cell);
    BaseFunct2D BaseFunct_Id = TFEDatabase2D::GetFE2D(FE_Id)->GetBaseFunct2D_ID();

    N_BaseFunct[j]=TFEDatabase2D::GetBaseFunct2D(BaseFunct_Id)->GetDimension();
    
    orig_values[j] = TFEDatabase2D::GetOrigElementValues(BaseFunct_Id, 
                                                         FEValue_MultiIndex[j]);
    Index[j] = fespace->GetGlobalDOF(cellnum);
  } // endfor j

  // loop over all quadrature points
  if(N_ParamFct != 0)
  {
    for(int i=0; i<n_points; ++i)
    {
      // all values at quadrature point i
      //double *param = Parameters[i];

      Temp[0] = x[i];
      Temp[1] = y[i];

      // loop to calculate all FE values
      for(int k=2,j=0; j<N_FEValues; j++,k++)
      {
        double s = 0;
        int n = N_BaseFunct[j];
        double  *CurrValues = Values[j];
        double  *CurrOrigValues = orig_values[j][i];
        int *CurrIndex = Index[j];
        for(int l=0;l<n;l++)
          s += CurrValues[CurrIndex[l]]*CurrOrigValues[l];
        Temp[k] = s;
      }  // endfor j

      // loop to calculate all parameters
      for(int j=0; j<N_ParamFct; j++)
      {
        double *currparam = new double[N_FEValues];// = param + this->BeginParameter[j];
        this->ParameterFct[j](Temp, currparam);

	
	for (unsigned int l=0; l<parameter_functions_values[i].size(); l++)
	{
	  parameter_functions_values[i][l] = currparam[l];
	} 
      
      }// endfor j
      
    } // endfor i
  }
    
  delete [] N_BaseFunct;
  delete [] Values;
  delete [] orig_values;
  delete [] Index;
}



//==================================================================================
void LocalAssembling2D::set_parameters_for_nseGalerkin(LocalAssembling2D_type type)
{
  switch(type)
  {
    case NSE2D_Galerkin:
    {
      switch(TDatabase::ParamDB->NSTYPE)
      {
        case 1: // NSE2D_Galerkin, NSTYPE=1,
        {
          if(TDatabase::ParamDB->LAPLACETYPE != 0)
          {
            ErrMsg("LAPLACETYPE must be set to 0 in case of NSTYPE 1");
            exit(1);
          }
          switch(TDatabase::ParamDB->NSE_NONLINEAR_FORM)
          {
            case 0: // NSE2D_Galerkin, NSTYPE=1, NSE_NONLINEAR_FORM=0
            {
              this->N_Terms = 4;
              this->Derivatives = { D10, D01, D00, D00 };
              this->Needs2ndDerivatives = new bool[2];
              this->Needs2ndDerivatives[0] = false;
              this->Needs2ndDerivatives[1] = false;
              this->FESpaceNumber = { 0, 0, 0, 1 }; // 0: velocity, 1: pressure
              this->N_Matrices = 3;
              this->RowSpace = { 0, 1, 1 };
              this->ColumnSpace = { 0, 0, 0 };
              this->N_Rhs = 2;
              this->RhsSpace = { 0, 0 };
              this->AssembleParam = NSType1Galerkin; 
              this->Manipulate = NULL;

              this->N_Parameters = 2;
              this->N_ParamFct = 1;
              this->ParameterFct =  { NSParamsVelo };
              this->N_FEValues = 2;
              this->FEValue_FctIndex = { 0, 1 };
              this->FEValue_MultiIndex = { D00, D00 };
              this->BeginParameter = { 0 };
              break;
            } // end case NSE_NONLINEAR_FORM=0
            case 1: // NSE2D_Galerkin, NSTYPE=1, NSE_NONLINEAR_FORM=1
            {
              this->N_Terms = 4;
              this->Derivatives = { D10, D01, D00, D00 };
              this->Needs2ndDerivatives = new bool[2];
              this->Needs2ndDerivatives[0] = false;
              this->Needs2ndDerivatives[1] = false;
              this->FESpaceNumber = { 0, 0, 0, 1 }; // 0: velocity, 1: pressure
              this->N_Matrices = 3;
              this->RowSpace = { 0, 1, 1 };
              this->ColumnSpace = { 0, 0, 0 };
              this->N_Rhs = 2;
              this->RhsSpace = { 0, 0 };
              this->AssembleParam = NSType1GalerkinSkew; 
              this->Manipulate = NULL;
              
              this->N_Parameters = 2;
              this->N_ParamFct = 1;
              this->ParameterFct =  { NSParamsVelo };
              this->N_FEValues = 2;
              this->FEValue_FctIndex = { 0, 1 };
              this->FEValue_MultiIndex = { D00, D00 };
              this->BeginParameter = { 0 };
              break;
            } // end case NSE_NONLINEAR_FORM=1
            case 2:
            {
              ErrMsg("Using the rotational form (NSE_NONLINEAR_FORM: 2) is not "
                  << "possible with NSTYPE: 1. Choose NSTYPE: 3, 4 or 14");
              exit(1);
            }
            default:
              ErrMsg("unknown NSE_NONLINEAR_FORM "
                  << TDatabase::ParamDB->NSE_NONLINEAR_FORM);
              exit(1);
          } // end switch NSE_NONLINEAR_FORM
          break;
        } // end case NSTYPE=1
        case 2: // NSE2D_Galerkin, NSTYPE=2,
        {
          if(TDatabase::ParamDB->LAPLACETYPE != 0)
          {
            ErrMsg("LAPLACETYPE must be set to 0 in case of NSTYPE 2");
            exit(1);
          }
          switch(TDatabase::ParamDB->NSE_NONLINEAR_FORM)
          {
            case 0: // NSE2D_Galerkin, NSTYPE=2, NSE_NONLINEAR_FORM=0
            {
              this->N_Terms = 4;
              this->Derivatives = { D10, D01, D00, D00 };
              this->Needs2ndDerivatives = new bool[2];
              this->Needs2ndDerivatives[0] = false;
              this->Needs2ndDerivatives[1] = false;
              this->FESpaceNumber = { 0, 0, 0, 1 }; // 0: velocity, 1: pressure
              this->N_Matrices = 5;
              this->RowSpace = { 0, 1, 1, 0, 0 };
              this->ColumnSpace = { 0, 0, 0, 1, 1 };
              this->N_Rhs = 2;
              this->RhsSpace = { 0, 0 };
              this->AssembleParam = NSType2Galerkin; 
              this->Manipulate = NULL;
              
              this->N_Parameters = 2;
              this->N_ParamFct = 1;
              this->ParameterFct =  { NSParamsVelo };
              this->N_FEValues = 2;
              this->FEValue_FctIndex = { 0, 1 };
              this->FEValue_MultiIndex = { D00, D00 };
              this->BeginParameter = { 0 };
              break;
            } // end case NSE_NONLINEAR_FORM=0
            case 1: // NSE2D_Galerkin, NSTYPE=2, NSE_NONLINEAR_FORM=1
            {
              this->N_Terms = 4;
              this->Derivatives = { D10, D01, D00, D00 };
              this->Needs2ndDerivatives = new bool[2];
              this->Needs2ndDerivatives[0] = false;
              this->Needs2ndDerivatives[1] = false;
              this->FESpaceNumber = { 0, 0, 0, 1 }; // 0: velocity, 1: pressure
              this->N_Matrices = 5;
              this->RowSpace = { 0, 1, 1, 0, 0 };
              this->ColumnSpace = { 0, 0, 0, 1, 1 };
              this->N_Rhs = 2;
              this->RhsSpace = { 0, 0 };
              this->AssembleParam = NSType2GalerkinSkew; 
              this->Manipulate = NULL;
              
              this->N_Parameters = 2;
              this->N_ParamFct = 1;
              this->ParameterFct =  { NSParamsVelo };
              this->N_FEValues = 2;
              this->FEValue_FctIndex = { 0, 1 };
              this->FEValue_MultiIndex = { D00, D00 };
              this->BeginParameter = { 0 };
              break;
            } // end case NSE_NONLINEAR_FORM=1
            case 2:
            {
              ErrMsg("Using the rotational form (NSE_NONLINEAR_FORM: 2) is not "
                  << "possible with NSTYPE: 2. Choose NSTYPE: 3, 4 or 14");
              exit(1);
            }
            default:
              ErrMsg("unknown NSE_NONLINEAR_FORM "
                  << TDatabase::ParamDB->NSE_NONLINEAR_FORM);
              exit(1);
          } // end switch NSE_NONLINEAR_FORM
          break;
        } // end case NSTYPE=2
        case 3: // NSE2D_Galerkin, NSTYPE=3,
        {
          switch(TDatabase::ParamDB->NSE_NONLINEAR_FORM)
          {
            case 0: // NSE2D_Galerkin, NSTYPE=3, NSE_NONLINEAR_FORM=0
            {
              switch(TDatabase::ParamDB->LAPLACETYPE)
              {
                case 0: // NSE2D_Galerkin, NSTYPE=3, NSE_NONLINEAR_FORM=0, 
                  // LAPLACETYPE=0
                {
                  this->N_Terms = 4;
                  this->Derivatives = { D10, D01, D00, D00 };
                  this->Needs2ndDerivatives = new bool[2];
                  this->Needs2ndDerivatives[0] = false;
                  this->Needs2ndDerivatives[1] = false;
                  this->FESpaceNumber = { 0, 0, 0, 1 }; // 0: velocity, 1: pressure
                  this->N_Matrices = 6;
                  this->RowSpace = { 0, 0, 0, 0, 1, 1 };
                  this->ColumnSpace = { 0, 0, 0, 0, 0, 0 };
                  this->N_Rhs = 2;
                  this->RhsSpace = { 0, 0 };
                  this->AssembleParam = NSType3Galerkin; 
                  this->Manipulate = NULL;
                  
                  this->N_Parameters = 2;
                  this->N_ParamFct = 1;
                  this->ParameterFct =  { NSParamsVelo };
                  this->N_FEValues = 2;
                  this->FEValue_FctIndex = { 0, 1 };
                  this->FEValue_MultiIndex = { D00, D00 };
                  this->BeginParameter = { 0 };
                  break;
                } // end case LAPLACETYPE=0
                case 1: // NSE2D_Galerkin, NSTYPE=3, NSE_NONLINEAR_FORM=0
                  // LAPLACETYPE=1
                {
                  this->N_Terms = 4;
                  this->Derivatives = { D10, D01, D00, D00 };
                  this->Needs2ndDerivatives = new bool[2];
                  this->Needs2ndDerivatives[0] = false;
                  this->Needs2ndDerivatives[1] = false;
                  this->FESpaceNumber = { 0, 0, 0, 1 }; // 0: velocity, 1: pressure
                  this->N_Matrices = 6;
                  this->RowSpace = { 0, 0, 0, 0, 1, 1 };
                  this->ColumnSpace = { 0, 0, 0, 0, 0, 0 };
                  this->N_Rhs = 2;
                  this->RhsSpace = { 0, 0 };
                  this->AssembleParam = NSType3GalerkinDD; 
                  this->Manipulate = NULL;
                  
                  this->N_Parameters = 2;
                  this->N_ParamFct = 1;
                  this->ParameterFct =  { NSParamsVelo };
                  this->N_FEValues = 2;
                  this->FEValue_FctIndex = { 0, 1 };
                  this->FEValue_MultiIndex = { D00, D00 };
                  this->BeginParameter = { 0 };
                  break;
                } // end case LAPLACETYPE=1
                default:
                  ErrMsg("unknown LAPLACETYPE " 
                      << TDatabase::ParamDB->LAPLACETYPE);
                  exit(1);
              } // end switch LAPLACETYPE
              break;
            } // end case NSE_NONLINEAR_FORM=0
            case 1: // NSE2D_Galerkin, NSTYPE=3, NSE_NONLINEAR_FORM=1
            {
              switch(TDatabase::ParamDB->LAPLACETYPE)
              {
                case 0: // NSE2D_Galerkin, NSTYPE=3, NSE_NONLINEAR_FORM=1, 
                  // LAPLACETYPE=0
                {
                  this->N_Terms = 4;
                  this->Derivatives = { D10, D01, D00, D00 };
                  this->Needs2ndDerivatives = new bool[2];
                  this->Needs2ndDerivatives[0] = false;
                  this->Needs2ndDerivatives[1] = false;
                  this->FESpaceNumber = { 0, 0, 0, 1 }; // 0: velocity, 1: pressure
                  this->N_Matrices = 6;
                  this->RowSpace = { 0, 0, 0, 0, 1, 1 };
                  this->ColumnSpace = { 0, 0, 0, 0, 0, 0 };
                  this->N_Rhs = 2;
                  this->RhsSpace = { 0, 0 };
                  this->AssembleParam = NSType3GalerkinSkew; 
                  this->Manipulate = NULL;
                  
                  this->N_Parameters = 2;
                  this->N_ParamFct = 1;
                  this->ParameterFct =  { NSParamsVelo };
                  this->N_FEValues = 2;
                  this->FEValue_FctIndex = { 0, 1 };
                  this->FEValue_MultiIndex = { D00, D00 };
                  this->BeginParameter = { 0 };
                  break;
                } // end case LAPLACETYPE=0
                case 1: // NSE2D_Galerkin, NSTYPE=3, NSE_NONLINEAR_FORM=1
                  // LAPLACETYPE=1
                {
                  this->N_Terms = 4;
                  this->Derivatives = { D10, D01, D00, D00 };
                  this->Needs2ndDerivatives = new bool[2];
                  this->Needs2ndDerivatives[0] = false;
                  this->Needs2ndDerivatives[1] = false;
                  this->FESpaceNumber = { 0, 0, 0, 1 }; // 0: velocity, 1: pressure
                  this->N_Matrices = 6;
                  this->RowSpace = { 0, 0, 0, 0, 1, 1 };
                  this->ColumnSpace = { 0, 0, 0, 0, 0, 0 };
                  this->N_Rhs = 2;
                  this->RhsSpace = { 0, 0 };
                  this->AssembleParam = NSType3GalerkinSkewDD; 
                  this->Manipulate = NULL;
                  
                  this->N_Parameters = 2;
                  this->N_ParamFct = 1;
                  this->ParameterFct =  { NSParamsVelo };
                  this->N_FEValues = 2;
                  this->FEValue_FctIndex = { 0, 1 };
                  this->FEValue_MultiIndex = { D00, D00 };
                  this->BeginParameter = { 0 };
                  break;
                } // end case LAPLACETYPE=1
                default:
                  ErrMsg("unknown LAPLACETYPE " 
                      << TDatabase::ParamDB->LAPLACETYPE);
                  exit(1);
              } // end switch LAPLACETYPE
              break;
            } // end case NSE_NONLINEAR_FORM=1
            case 2: // NSE2D_Galerkin, NSTYPE=3, NSE_NONLINEAR_FORM=2
            {
              switch(TDatabase::ParamDB->LAPLACETYPE)
              {
                case 0: // NSE2D_Galerkin, NSTYPE=3, NSE_NONLINEAR_FORM=2,
                  // LAPLACETYPE=0
                {
                  this->N_Terms = 4;
                  this->Derivatives = { D10, D01, D00, D00 };
                  this->Needs2ndDerivatives = new bool[2];
                  this->Needs2ndDerivatives[0] = false;
                  this->Needs2ndDerivatives[1] = false;
                  this->FESpaceNumber = { 0, 0, 0, 1 }; // 0: velocity, 1: pressure
                  this->N_Matrices = 6;
                  this->RowSpace = { 0, 0, 0, 0, 1, 1 };
                  this->ColumnSpace = { 0, 0, 0, 0, 0, 0 };
                  this->N_Rhs = 2;
                  this->RhsSpace = { 0, 0 };
                  this->AssembleParam = NSType3GalerkinRot; 
                  this->Manipulate = NULL;
                  
                  this->N_Parameters = 2;
                  this->N_ParamFct = 1;
                  this->ParameterFct =  { NSParamsVelo };
                  this->N_FEValues = 2;
                  this->FEValue_FctIndex = { 0, 1 };
                  this->FEValue_MultiIndex = { D00, D00 };
                  this->BeginParameter = { 0 };
                  break;
                } // end case LAPLACETYPE=0
                case 1: // NSE2D_Galerkin, NSTYPE=3, NSE_NONLINEAR_FORM=2
                  // LAPLACETYPE=1
                {
                  this->N_Terms = 4;
                  this->Derivatives = { D10, D01, D00, D00 };
                  this->Needs2ndDerivatives = new bool[2];
                  this->Needs2ndDerivatives[0] = false;
                  this->Needs2ndDerivatives[1] = false;
                  this->FESpaceNumber = { 0, 0, 0, 1 }; // 0: velocity, 1: pressure
                  this->N_Matrices = 6;
                  this->RowSpace = { 0, 0, 0, 0, 1, 1 };
                  this->ColumnSpace = { 0, 0, 0, 0, 0, 0 };
                  this->N_Rhs = 2;
                  this->RhsSpace = { 0, 0 };
                  this->AssembleParam = NSType3GalerkinRotDD; 
                  this->Manipulate = NULL;
                  
                  this->N_Parameters = 2;
                  this->N_ParamFct = 1;
                  this->ParameterFct =  { NSParamsVelo };
                  this->N_FEValues = 2;
                  this->FEValue_FctIndex = { 0, 1 };
                  this->FEValue_MultiIndex = { D00, D00 };
                  this->BeginParameter = { 0 };
                  break;
                } // end case LAPLACETYPE=1
                default:
                  ErrMsg("unknown LAPLACETYPE " 
                      << TDatabase::ParamDB->LAPLACETYPE);
                  exit(1);
              } // end switch LAPLACETYPE
              break;
            } // end case NSE_NONLINEAR_FORM=2
            default:
              ErrMsg("unknown NSE_NONLINEAR_FORM "
                  << TDatabase::ParamDB->NSE_NONLINEAR_FORM);
              exit(1);
          } // end switch NSE_NONLINEAR_FORM
          break;
        } // end case NSTYPE=3
        case 4: // NSE2D_Galerkin, NSTYPE=4,
        case 14: // NSE2D_Galerkin, NSTYPE=14,
        {
          switch(TDatabase::ParamDB->NSE_NONLINEAR_FORM)
          {
            case 0: // NSE2D_Galerkin, NSTYPE=(1)4, NSE_NONLINEAR_FORM=0
            {
              switch(TDatabase::ParamDB->LAPLACETYPE)
              {
                case 0: // NSE2D_Galerkin, NSTYPE=(1)4, NSE_NONLINEAR_FORM=0, 
                  // LAPLACETYPE=0
                {
                  this->N_Terms = 4;
                  this->Derivatives = { D10, D01, D00, D00 };
                  this->Needs2ndDerivatives = new bool[2];
                  this->Needs2ndDerivatives[0] = false;
                  this->Needs2ndDerivatives[1] = false;
                  this->FESpaceNumber = { 0, 0, 0, 1 }; // 0: velocity, 1: pressure
                  this->N_Matrices = 8;
                  this->RowSpace = { 0, 0, 0, 0, 1, 1, 0, 0 };
                  this->ColumnSpace = { 0, 0, 0, 0, 0, 0, 1, 1 };
                  if(TDatabase::ParamDB->NSTYPE == 14)
                  {
                    this->N_Matrices = 9;
                    this->RowSpace =    { 0, 0, 0, 0, 1, 1, 1, 0, 0};
                    this->ColumnSpace = { 0, 0, 0, 0, 1, 0, 0, 1, 1};
                  }
                  this->N_Rhs = 3;
                  this->RhsSpace = { 0, 0, 1 };
                  this->AssembleParam = NSType4Galerkin; 
                  this->Manipulate = NULL;
                  
                  this->N_Parameters = 2;
                  this->N_ParamFct = 1;
                  this->ParameterFct =  { NSParamsVelo };
                  this->N_FEValues = 2;
                  this->FEValue_FctIndex = { 0, 1 };
                  this->FEValue_MultiIndex = { D00, D00 };
                  this->BeginParameter = { 0 };
                  break;
                } // end case LAPLACETYPE=0
                case 1: // NSE2D_Galerkin, NSTYPE=(1)4, NSE_NONLINEAR_FORM=0
                  // LAPLACETYPE=1
                {
                  this->N_Terms = 4;
                  this->Derivatives = { D10, D01, D00, D00 };
                  this->Needs2ndDerivatives = new bool[2];
                  this->Needs2ndDerivatives[0] = false;
                  this->Needs2ndDerivatives[1] = false;
                  this->FESpaceNumber = { 0, 0, 0, 1 }; // 0: velocity, 1: pressure
                  this->N_Matrices = 8;
                  this->RowSpace = { 0, 0, 0, 0, 1, 1, 0, 0 };
                  this->ColumnSpace = { 0, 0, 0, 0, 0, 0, 1, 1 };
                  if(TDatabase::ParamDB->NSTYPE == 14)
                  {
                    this->N_Matrices = 9;
                    this->RowSpace =    { 0, 0, 0, 0, 1, 1, 1, 0, 0};
                    this->ColumnSpace = { 0, 0, 0, 0, 1, 0, 0, 1, 1};
                  }
                  this->N_Rhs = 3;
                  this->RhsSpace = { 0, 0, 1 };
                  this->AssembleParam = NSType4GalerkinDD; 
                  this->Manipulate = NULL;
                  
                  this->N_Parameters = 2;
                  this->N_ParamFct = 1;
                  this->ParameterFct =  { NSParamsVelo };
                  this->N_FEValues = 2;
                  this->FEValue_FctIndex = { 0, 1 };
                  this->FEValue_MultiIndex = { D00, D00 };
                  this->BeginParameter = { 0 };
                  break;
                } // end case LAPLACETYPE=1
                default:
                  ErrMsg("unknown LAPLACETYPE " 
                      << TDatabase::ParamDB->LAPLACETYPE);
                  exit(1);
              } // end switch LAPLACETYPE
              break;
            } // end case NSE_NONLINEAR_FORM=0
            case 1: // NSE2D_Galerkin, NSTYPE=(1)4, NSE_NONLINEAR_FORM=1
            {
              switch(TDatabase::ParamDB->LAPLACETYPE)
              {
                case 0: // NSE2D_Galerkin, NSTYPE=(1)4, NSE_NONLINEAR_FORM=1, 
                  // LAPLACETYPE=0
                {
                  this->N_Terms = 4;
                  this->Derivatives = { D10, D01, D00, D00 };
                  this->Needs2ndDerivatives = new bool[2];
                  this->Needs2ndDerivatives[0] = false;
                  this->Needs2ndDerivatives[1] = false;
                  this->FESpaceNumber = { 0, 0, 0, 1 }; // 0: velocity, 1: pressure
                  this->N_Matrices = 8;
                  this->RowSpace = { 0, 0, 0, 0, 1, 1, 0, 0 };
                  this->ColumnSpace = { 0, 0, 0, 0, 0, 0, 1, 1 };
                  if(TDatabase::ParamDB->NSTYPE == 14)
                  {
                    this->N_Matrices = 9;
                    this->RowSpace =    { 0, 0, 0, 0, 1, 1, 1, 0, 0};
                    this->ColumnSpace = { 0, 0, 0, 0, 1, 0, 0, 1, 1};
                  }
                  this->N_Rhs = 3;
                  this->RhsSpace = { 0, 0, 1 };
                  this->AssembleParam = NSType4GalerkinSkew; 
                  this->Manipulate = NULL;
                  
                  this->N_Parameters = 2;
                  this->N_ParamFct = 1;
                  this->ParameterFct =  { NSParamsVelo };
                  this->N_FEValues = 2;
                  this->FEValue_FctIndex = { 0, 1 };
                  this->FEValue_MultiIndex = { D00, D00 };
                  this->BeginParameter = { 0 };
                  break;
                } // end case LAPLACETYPE=0
                case 1: // NSE2D_Galerkin, NSTYPE=(1)4, NSE_NONLINEAR_FORM=1
                  // LAPLACETYPE=1
                {
                  this->N_Terms = 4;
                  this->Derivatives = { D10, D01, D00, D00 };
                  this->Needs2ndDerivatives = new bool[2];
                  this->Needs2ndDerivatives[0] = false;
                  this->Needs2ndDerivatives[1] = false;
                  this->FESpaceNumber = { 0, 0, 0, 1 }; // 0: velocity, 1: pressure
                  this->N_Matrices = 8;
                  this->RowSpace = { 0, 0, 0, 0, 1, 1, 0, 0 };
                  this->ColumnSpace = { 0, 0, 0, 0, 0, 0, 1, 1 };
                  if(TDatabase::ParamDB->NSTYPE == 14)
                  {
                    this->N_Matrices = 9;
                    this->RowSpace =    { 0, 0, 0, 0, 1, 1, 1, 0, 0};
                    this->ColumnSpace = { 0, 0, 0, 0, 1, 0, 0, 1, 1};
                  }
                  this->N_Rhs = 3;
                  this->RhsSpace = { 0, 0, 1 };
                  this->AssembleParam = NSType4GalerkinSkewDD; 
                  this->Manipulate = NULL;
                  
                  this->N_Parameters = 2;
                  this->N_ParamFct = 1;
                  this->ParameterFct =  { NSParamsVelo };
                  this->N_FEValues = 2;
                  this->FEValue_FctIndex = { 0, 1 };
                  this->FEValue_MultiIndex = { D00, D00 };
                  this->BeginParameter = { 0 };
                  break;
                } // end case LAPLACETYPE=1
                default:
                  ErrMsg("unknown LAPLACETYPE " 
                      << TDatabase::ParamDB->LAPLACETYPE);
                  exit(1);
              } // end switch LAPLACETYPE
              break;
            } // end case NSE_NONLINEAR_FORM=1
            case 2: // NSE2D_Galerkin, NSTYPE=(1)4, NSE_NONLINEAR_FORM=2
            {
              switch(TDatabase::ParamDB->LAPLACETYPE)
              {
                case 0: // NSE2D_Galerkin, NSTYPE=(1)4, NSE_NONLINEAR_FORM=2,
                  // LAPLACETYPE=0
                {
                  this->N_Terms = 4;
                  this->Derivatives = { D10, D01, D00, D00 };
                  this->Needs2ndDerivatives = new bool[2];
                  this->Needs2ndDerivatives[0] = false;
                  this->Needs2ndDerivatives[1] = false;
                  this->FESpaceNumber = { 0, 0, 0, 1 }; // 0: velocity, 1: pressure
                  this->N_Matrices = 8;
                  this->RowSpace = { 0, 0, 0, 0, 1, 1, 0, 0 };
                  this->ColumnSpace = { 0, 0, 0, 0, 0, 0, 1, 1 };
                  if(TDatabase::ParamDB->NSTYPE == 14)
                  {
                    this->N_Matrices = 9;
                    this->RowSpace =    { 0, 0, 0, 0, 1, 1, 1, 0, 0};
                    this->ColumnSpace = { 0, 0, 0, 0, 1, 0, 0, 1, 1};
                  }
                  this->N_Rhs = 3;
                  this->RhsSpace = { 0, 0, 1 };
                  this->AssembleParam = NSType4GalerkinRot; 
                  this->Manipulate = NULL;
                  
                  this->N_Parameters = 2;
                  this->N_ParamFct = 1;
                  this->ParameterFct =  { NSParamsVelo };
                  this->N_FEValues = 2;
                  this->FEValue_FctIndex = { 0, 1 };
                  this->FEValue_MultiIndex = { D00, D00 };
                  this->BeginParameter = { 0 };
                  break;
                } // end case LAPLACETYPE=0
                case 1: // NSE2D_Galerkin, NSTYPE=(1)4, NSE_NONLINEAR_FORM=2
                  // LAPLACETYPE=1
                {
                  this->N_Terms = 4;
                  this->Derivatives = { D10, D01, D00, D00 };
                  this->Needs2ndDerivatives = new bool[2];
                  this->Needs2ndDerivatives[0] = false;
                  this->Needs2ndDerivatives[1] = false;
                  this->FESpaceNumber = { 0, 0, 0, 1 }; // 0: velocity, 1: pressure
                  this->N_Matrices = 8;
                  this->RowSpace = { 0, 0, 0, 0, 1, 1, 0, 0 };
                  this->ColumnSpace = { 0, 0, 0, 0, 0, 0, 1, 1 };
                  if(TDatabase::ParamDB->NSTYPE == 14)
                  {
                    this->N_Matrices = 9;
                    this->RowSpace =    { 0, 0, 0, 0, 1, 1, 1, 0, 0};
                    this->ColumnSpace = { 0, 0, 0, 0, 1, 0, 0, 1, 1};
                  }
                  this->N_Rhs = 3;
                  this->RhsSpace = { 0, 0, 1 };
                  this->AssembleParam = NSType4GalerkinRotDD; 
                  this->Manipulate = NULL;
                  
                  this->N_Parameters = 2;
                  this->N_ParamFct = 1;
                  this->ParameterFct =  { NSParamsVelo };
                  this->N_FEValues = 2;
                  this->FEValue_FctIndex = { 0, 1 };
                  this->FEValue_MultiIndex = { D00, D00 };
                  this->BeginParameter = { 0 };
                  break;
                } // end case LAPLACETYPE=1
                default:
                  ErrMsg("unknown LAPLACETYPE " 
                      << TDatabase::ParamDB->LAPLACETYPE);
                  exit(1);
              } // end switch LAPLACETYPE
              break;
            } // end case NSE_NONLINEAR_FORM=2
            default:
              ErrMsg("unknown NSE_NONLINEAR_FORM "
                  << TDatabase::ParamDB->NSE_NONLINEAR_FORM);
              exit(1);
          } // end switch NSE_NONLINEAR_FORM
          break;
        } // end case NSTYPE=(1)4
        default:
          ErrMsg("unknown NSTYPE " << TDatabase::ParamDB->NSTYPE);
          exit(1);
      } // end switch NSTYPE
      break;
    } // end case LocalAssembling2D_type=NSE2D_Galerkin
    case NSE2D_Galerkin_Nonlinear:
    {
      switch(TDatabase::ParamDB->NSTYPE)
      {
        case 1: // NSE2D_Galerkin, NSTYPE=1,
        {
          if(TDatabase::ParamDB->LAPLACETYPE != 0)
          {
            ErrMsg("LAPLACETYPE must be set to 0 in case of NSTYPE 1");
            exit(1);
          }
          switch(TDatabase::ParamDB->NSE_NONLINEAR_FORM)
          {
            case 0: // NSE2D_Galerkin, NSTYPE=1, NSE_NONLINEAR_FORM=0
            {
              this->N_Terms = 3;
              this->Derivatives = { D10, D01, D00 };
              this->Needs2ndDerivatives = new bool[2];
              this->Needs2ndDerivatives[0] = false;
              this->Needs2ndDerivatives[1] = false;
              this->FESpaceNumber = { 0, 0, 0 }; // 0: velocity, 1: pressure
              this->N_Matrices = 1;
              this->RowSpace = { 0 };
              this->ColumnSpace = { 0 };
              this->N_Rhs = 0;
              this->RhsSpace = {};
              this->AssembleParam = NSType1_2NLGalerkin; 
              this->Manipulate = NULL;
              
              this->N_Parameters = 2;
              this->N_ParamFct = 1;
              this->ParameterFct =  { NSParamsVelo };
              this->N_FEValues = 2;
              this->FEValue_FctIndex = { 0, 1 };
              this->FEValue_MultiIndex = { D00, D00 };
              this->BeginParameter = { 0 };
              break;
            } // end case NSE_NONLINEAR_FORM=0
            case 1: // NSE2D_Galerkin, NSTYPE=1, NSE_NONLINEAR_FORM=1
            {
              this->N_Terms = 3;
              this->Derivatives = { D10, D01, D00 };
              this->Needs2ndDerivatives = new bool[2];
              this->Needs2ndDerivatives[0] = false;
              this->Needs2ndDerivatives[1] = false;
              this->FESpaceNumber = { 0, 0, 0 }; // 0: velocity, 1: pressure
              this->N_Matrices = 1;
              this->RowSpace = { 0 };
              this->ColumnSpace = { 0 };
              this->N_Rhs = 0;
              this->RhsSpace = {};
              this->AssembleParam = NSType1_2NLGalerkinSkew; 
              this->Manipulate = NULL;
              
              this->N_Parameters = 2;
              this->N_ParamFct = 1;
              this->ParameterFct =  { NSParamsVelo };
              this->N_FEValues = 2;
              this->FEValue_FctIndex = { 0, 1 };
              this->FEValue_MultiIndex = { D00, D00 };
              this->BeginParameter = { 0 };
              break;
            } // end case NSE_NONLINEAR_FORM=1
            case 2:
            {
              ErrMsg("Using the rotational form (NSE_NONLINEAR_FORM: 2) is not "
                  << "possible with NSTYPE: 1. Choose NSTYPE: 3, 4 or 14");
              exit(1);
            }
            default:
              ErrMsg("unknown NSE_NONLINEAR_FORM "
                  << TDatabase::ParamDB->NSE_NONLINEAR_FORM);
              exit(1);
          } // end switch NSE_NONLINEAR_FORM
          break;
        } // end case NSTYPE=1
        case 2: // NSE2D_Galerkin, NSTYPE=2,
        {
          if(TDatabase::ParamDB->LAPLACETYPE != 0)
          {
            ErrThrow("LAPLACETYPE must be set to 0 in case of NSTYPE 2");
          }
          switch(TDatabase::ParamDB->NSE_NONLINEAR_FORM)
          {
            case 0: // NSE2D_Galerkin, NSTYPE=2, NSE_NONLINEAR_FORM=0
            {
              this->N_Terms = 3;
              this->Derivatives = { D10, D01, D00 };
              this->Needs2ndDerivatives = new bool[2];
              this->Needs2ndDerivatives[0] = false;
              this->Needs2ndDerivatives[1] = false;
              this->FESpaceNumber = { 0, 0, 0 }; // 0: velocity, 1: pressure
              this->N_Matrices = 1;
              this->RowSpace = { 0 };
              this->ColumnSpace = { 0 };
              this->N_Rhs = 0;
              this->RhsSpace = {};
              this->AssembleParam = NSType1_2NLGalerkin; 
              this->Manipulate = NULL;
              
              this->N_Parameters = 2;
              this->N_ParamFct = 1;
              this->ParameterFct =  { NSParamsVelo };
              this->N_FEValues = 2;
              this->FEValue_FctIndex = { 0, 1 };
              this->FEValue_MultiIndex = { D00, D00 };
              this->BeginParameter = { 0 };
              break;
            } // end case NSE_NONLINEAR_FORM=0
            case 1: // NSE2D_Galerkin, NSTYPE=2, NSE_NONLINEAR_FORM=1
            {
              this->N_Terms = 3;
              this->Derivatives = { D10, D01, D00 };
              this->Needs2ndDerivatives = new bool[2];
              this->Needs2ndDerivatives[0] = false;
              this->Needs2ndDerivatives[1] = false;
              this->FESpaceNumber = { 0, 0, 0 }; // 0: velocity, 1: pressure
              this->N_Matrices = 1;
              this->RowSpace = { 0 };
              this->ColumnSpace = { 0 };
              this->N_Rhs = 0;
              this->RhsSpace = {};
              this->AssembleParam = NSType1_2NLGalerkinSkew; 
              this->Manipulate = NULL;
              
              this->N_Parameters = 2;
              this->N_ParamFct = 1;
              this->ParameterFct =  { NSParamsVelo };
              this->N_FEValues = 2;
              this->FEValue_FctIndex = { 0, 1 };
              this->FEValue_MultiIndex = { D00, D00 };
              this->BeginParameter = { 0 };
              break;
            } // end case NSE_NONLINEAR_FORM=1
            case 2:
            {
              ErrMsg("Using the rotational form (NSE_NONLINEAR_FORM: 2) is not "
                  << "possible with NSTYPE: 2. Choose NSTYPE: 3, 4 or 14");
              exit(1);
            }
            default:
              ErrMsg("unknown NSE_NONLINEAR_FORM "
                  << TDatabase::ParamDB->NSE_NONLINEAR_FORM);
              exit(1);
          } // end switch NSE_NONLINEAR_FORM
          break;
        } // end case NSTYPE=2
        case 3: // NSE2D_Galerkin, NSTYPE=3,
        {
          switch(TDatabase::ParamDB->NSE_NONLINEAR_FORM)
          {
            case 0: // NSE2D_Galerkin, NSTYPE=3, NSE_NONLINEAR_FORM=0
            {
              switch(TDatabase::ParamDB->LAPLACETYPE)
              {
                case 0: // NSE2D_Galerkin, NSTYPE=3, NSE_NONLINEAR_FORM=0, 
                  // LAPLACETYPE=0
                {
                  this->N_Terms = 3;
                  this->Derivatives = { D10, D01, D00 };
                  this->Needs2ndDerivatives = new bool[2];
                  this->Needs2ndDerivatives[0] = false;
                  this->Needs2ndDerivatives[1] = false;
                  this->FESpaceNumber = { 0, 0, 0 }; // 0: velocity, 1: pressure
                  this->N_Matrices = 2;
                  this->RowSpace = { 0, 0 };
                  this->ColumnSpace = { 0, 0 };
                  this->N_Rhs = 0;
                  this->RhsSpace = {};
                  this->AssembleParam = NSType3_4NLGalerkin; 
                  this->Manipulate = NULL;
                  
                  this->N_Parameters = 2;
                  this->N_ParamFct = 1;
                  this->ParameterFct =  { NSParamsVelo };
                  this->N_FEValues = 2;
                  this->FEValue_FctIndex = { 0, 1 };
                  this->FEValue_MultiIndex = { D00, D00 };
                  this->BeginParameter = { 0 };
                  break;
                } // end case LAPLACETYPE=0
                case 1: // NSE2D_Galerkin, NSTYPE=3, NSE_NONLINEAR_FORM=0
                  // LAPLACETYPE=1
                {
                  this->N_Terms = 3;
                  this->Derivatives = { D10, D01, D00 };
                  this->Needs2ndDerivatives = new bool[2];
                  this->Needs2ndDerivatives[0] = false;
                  this->Needs2ndDerivatives[1] = false;
                  this->FESpaceNumber = { 0, 0, 0 }; // 0: velocity, 1: pressure
                  this->N_Matrices = 2;
                  this->RowSpace = { 0, 0 };
                  this->ColumnSpace = { 0, 0 };
                  this->N_Rhs = 0;
                  this->RhsSpace = {};
                  this->AssembleParam = NSType3_4NLGalerkinDD; 
                  this->Manipulate = NULL;
                  
                  this->N_Parameters = 2;
                  this->N_ParamFct = 1;
                  this->ParameterFct =  { NSParamsVelo };
                  this->N_FEValues = 2;
                  this->FEValue_FctIndex = { 0, 1 };
                  this->FEValue_MultiIndex = { D00, D00 };
                  this->BeginParameter = { 0 };
                  break;
                } // end case LAPLACETYPE=1
                default:
                  ErrMsg("unknown LAPLACETYPE " 
                      << TDatabase::ParamDB->LAPLACETYPE);
                  exit(1);
              } // end switch LAPLACETYPE
              break;
            } // end case NSE_NONLINEAR_FORM=0
            case 1: // NSE2D_Galerkin, NSTYPE=3, NSE_NONLINEAR_FORM=1
            {
              switch(TDatabase::ParamDB->LAPLACETYPE)
              {
                case 0: // NSE2D_Galerkin, NSTYPE=3, NSE_NONLINEAR_FORM=1, 
                  // LAPLACETYPE=0
                {
                  this->N_Terms = 3;
                  this->Derivatives = { D10, D01, D00 };
                  this->Needs2ndDerivatives = new bool[2];
                  this->Needs2ndDerivatives[0] = false;
                  this->Needs2ndDerivatives[1] = false;
                  this->FESpaceNumber = { 0, 0, 0 }; // 0: velocity, 1: pressure
                  this->N_Matrices = 2;
                  this->RowSpace = { 0, 0 };
                  this->ColumnSpace = { 0, 0 };
                  this->N_Rhs = 0;
                  this->RhsSpace = {};
                  this->AssembleParam = NSType3_4NLGalerkinSkew; 
                  this->Manipulate = NULL;
                  
                  this->N_Parameters = 2;
                  this->N_ParamFct = 1;
                  this->ParameterFct =  { NSParamsVelo };
                  this->N_FEValues = 2;
                  this->FEValue_FctIndex = { 0, 1 };
                  this->FEValue_MultiIndex = { D00, D00 };
                  this->BeginParameter = { 0 };
                  break;
                } // end case LAPLACETYPE=0
                case 1: // NSE2D_Galerkin, NSTYPE=3, NSE_NONLINEAR_FORM=1
                  // LAPLACETYPE=1
                {
                  this->N_Terms = 3;
                  this->Derivatives = { D10, D01, D00 };
                  this->Needs2ndDerivatives = new bool[2];
                  this->Needs2ndDerivatives[0] = false;
                  this->Needs2ndDerivatives[1] = false;
                  this->FESpaceNumber = { 0, 0, 0 }; // 0: velocity, 1: pressure
                  this->N_Matrices = 2;
                  this->RowSpace = { 0, 0 };
                  this->ColumnSpace = { 0, 0 };
                  this->N_Rhs = 0;
                  this->RhsSpace = {};
                  this->AssembleParam = NSType3_4NLGalerkinSkewDD; 
                  this->Manipulate = NULL;
                  
                  this->N_Parameters = 2;
                  this->N_ParamFct = 1;
                  this->ParameterFct =  { NSParamsVelo };
                  this->N_FEValues = 2;
                  this->FEValue_FctIndex = { 0, 1 };
                  this->FEValue_MultiIndex = { D00, D00 };
                  this->BeginParameter = { 0 };
                  break;
                } // end case LAPLACETYPE=1
                default:
                  ErrMsg("unknown LAPLACETYPE " 
                      << TDatabase::ParamDB->LAPLACETYPE);
                  exit(1);
              } // end switch LAPLACETYPE
              break;
            } // end case NSE_NONLINEAR_FORM=1
            case 2: // NSE2D_Galerkin, NSTYPE=3, NSE_NONLINEAR_FORM=2
            {
              switch(TDatabase::ParamDB->LAPLACETYPE)
              {
                case 0: // NSE2D_Galerkin, NSTYPE=3, NSE_NONLINEAR_FORM=2,
                  // LAPLACETYPE=0
                {
                  this->N_Terms = 3;
                  this->Derivatives = { D10, D01, D00 };
                  this->Needs2ndDerivatives = new bool[2];
                  this->Needs2ndDerivatives[0] = false;
                  this->Needs2ndDerivatives[1] = false;
                  this->FESpaceNumber = { 0, 0, 0 }; // 0: velocity, 1: pressure
                  this->N_Matrices = 4;
                  this->RowSpace = { 0, 0, 0, 0 };
                  this->ColumnSpace = { 0, 0, 0, 0 };
                  this->N_Rhs = 0;
                  this->RhsSpace = {};
                  this->AssembleParam = NSType3_4NLGalerkinRot; 
                  this->Manipulate = NULL;
                  
                  this->N_Parameters = 2;
                  this->N_ParamFct = 1;
                  this->ParameterFct =  { NSParamsVelo };
                  this->N_FEValues = 2;
                  this->FEValue_FctIndex = { 0, 1 };
                  this->FEValue_MultiIndex = { D00, D00 };
                  this->BeginParameter = { 0 };
                  break;
                } // end case LAPLACETYPE=0
                case 1: // NSE2D_Galerkin, NSTYPE=3, NSE_NONLINEAR_FORM=2
                  // LAPLACETYPE=1
                {
                  this->N_Terms = 3;
                  this->Derivatives = { D10, D01, D00 };
                  this->Needs2ndDerivatives = new bool[2];
                  this->Needs2ndDerivatives[0] = false;
                  this->Needs2ndDerivatives[1] = false;
                  this->FESpaceNumber = { 0, 0, 0 }; // 0: velocity, 1: pressure
                  this->N_Matrices = 4;
                  this->RowSpace = { 0, 0, 0, 0 };
                  this->ColumnSpace = { 0, 0, 0, 0 };
                  this->N_Rhs = 0;
                  this->RhsSpace = {};
                  this->AssembleParam = NSType3_4NLGalerkinRotDD; 
                  this->Manipulate = NULL;
                  
                  this->N_Parameters = 2;
                  this->N_ParamFct = 1;
                  this->ParameterFct =  { NSParamsVelo };
                  this->N_FEValues = 2;
                  this->FEValue_FctIndex = { 0, 1 };
                  this->FEValue_MultiIndex = { D00, D00 };
                  this->BeginParameter = { 0 };
                  break;
                } // end case LAPLACETYPE=1
                default:
                  ErrMsg("unknown LAPLACETYPE " 
                      << TDatabase::ParamDB->LAPLACETYPE);
                  exit(1);
              } // end switch LAPLACETYPE
              break;
            } // end case NSE_NONLINEAR_FORM=2
            default:
              ErrMsg("unknown NSE_NONLINEAR_FORM "
                  << TDatabase::ParamDB->NSE_NONLINEAR_FORM);
              exit(1);
          } // end switch NSE_NONLINEAR_FORM
          break;
        } // end case NSTYPE=3
        case 4: // NSE2D_Galerkin, NSTYPE=4,
        case 14: // NSE2D_Galerkin, NSTYPE=14,
        {
          switch(TDatabase::ParamDB->NSE_NONLINEAR_FORM)
          {
            case 0: // NSE2D_Galerkin, NSTYPE=(1)4, NSE_NONLINEAR_FORM=0
            {
              switch(TDatabase::ParamDB->LAPLACETYPE)
              {
                case 0: // NSE2D_Galerkin, NSTYPE=(1)4, NSE_NONLINEAR_FORM=0, 
                  // LAPLACETYPE=0
                {
                  this->N_Terms = 3;
                  this->Derivatives = { D10, D01, D00 };
                  this->Needs2ndDerivatives = new bool[2];
                  this->Needs2ndDerivatives[0] = false;
                  this->Needs2ndDerivatives[1] = false;
                  this->FESpaceNumber = { 0, 0, 0 }; // 0: velocity, 1: pressure
                  this->N_Matrices = 2;
                  this->RowSpace = { 0, 0 };
                  this->ColumnSpace = { 0, 0 };
                  this->N_Rhs = 0;
                  this->RhsSpace = {};
                  this->AssembleParam = NSType3_4NLGalerkin; 
                  this->Manipulate = NULL;
                  
                  this->N_Parameters = 2;
                  this->N_ParamFct = 1;
                  this->ParameterFct =  { NSParamsVelo };
                  this->N_FEValues = 2;
                  this->FEValue_FctIndex = { 0, 1 };
                  this->FEValue_MultiIndex = { D00, D00 };
                  this->BeginParameter = { 0 };
                  break;
                } // end case LAPLACETYPE=0
                case 1: // NSE2D_Galerkin, NSTYPE=(1)4, NSE_NONLINEAR_FORM=0
                  // LAPLACETYPE=1
                {
                  this->N_Terms = 3;
                  this->Derivatives = { D10, D01, D00 };
                  this->Needs2ndDerivatives = new bool[2];
                  this->Needs2ndDerivatives[0] = false;
                  this->Needs2ndDerivatives[1] = false;
                  this->FESpaceNumber = { 0, 0, 0 }; // 0: velocity, 1: pressure
                  this->N_Matrices = 2;
                  this->RowSpace = { 0, 0 };
                  this->ColumnSpace = { 0, 0 };
                  this->N_Rhs = 0;
                  this->RhsSpace = {};
                  this->AssembleParam = NSType3_4NLGalerkinDD; 
                  this->Manipulate = NULL;
                  
                  this->N_Parameters = 2;
                  this->N_ParamFct = 1;
                  this->ParameterFct =  { NSParamsVelo };
                  this->N_FEValues = 2;
                  this->FEValue_FctIndex = { 0, 1 };
                  this->FEValue_MultiIndex = { D00, D00 };
                  this->BeginParameter = { 0 };
                  break;
                } // end case LAPLACETYPE=1
                default:
                  ErrMsg("unknown LAPLACETYPE " 
                      << TDatabase::ParamDB->LAPLACETYPE);
                  exit(1);
              } // end switch LAPLACETYPE
              break;
            } // end case NSE_NONLINEAR_FORM=0
            case 1: // NSE2D_Galerkin, NSTYPE=(1)4, NSE_NONLINEAR_FORM=1
            {
              switch(TDatabase::ParamDB->LAPLACETYPE)
              {
                case 0: // NSE2D_Galerkin, NSTYPE=(1)4, NSE_NONLINEAR_FORM=1, 
                  // LAPLACETYPE=0
                {
                  this->N_Terms = 3;
                  this->Derivatives = { D10, D01, D00 };
                  this->Needs2ndDerivatives = new bool[2];
                  this->Needs2ndDerivatives[0] = false;
                  this->Needs2ndDerivatives[1] = false;
                  this->FESpaceNumber = { 0, 0, 0 }; // 0: velocity, 1: pressure
                  this->N_Matrices = 2;
                  this->RowSpace = { 0, 0 };
                  this->ColumnSpace = { 0, 0 };
                  this->N_Rhs = 0;
                  this->RhsSpace = {};
                  this->AssembleParam = NSType3_4NLGalerkinSkew; 
                  this->Manipulate = NULL;
                  
                  this->N_Parameters = 2;
                  this->N_ParamFct = 1;
                  this->ParameterFct =  { NSParamsVelo };
                  this->N_FEValues = 2;
                  this->FEValue_FctIndex = { 0, 1 };
                  this->FEValue_MultiIndex = { D00, D00 };
                  this->BeginParameter = { 0 };
                  break;
                } // end case LAPLACETYPE=0
                case 1: // NSE2D_Galerkin, NSTYPE=(1)4, NSE_NONLINEAR_FORM=1
                  // LAPLACETYPE=1
                {
                  this->N_Terms = 3;
                  this->Derivatives = { D10, D01, D00 };
                  this->Needs2ndDerivatives = new bool[2];
                  this->Needs2ndDerivatives[0] = false;
                  this->Needs2ndDerivatives[1] = false;
                  this->FESpaceNumber = { 0, 0, 0 }; // 0: velocity, 1: pressure
                  this->N_Matrices = 2;
                  this->RowSpace = { 0, 0 };
                  this->ColumnSpace = { 0, 0 };
                  this->N_Rhs = 0;
                  this->RhsSpace = {};
                  this->AssembleParam = NSType3_4NLGalerkinSkewDD; 
                  this->Manipulate = NULL;
                  
                  this->N_Parameters = 2;
                  this->N_ParamFct = 1;
                  this->ParameterFct =  { NSParamsVelo };
                  this->N_FEValues = 2;
                  this->FEValue_FctIndex = { 0, 1 };
                  this->FEValue_MultiIndex = { D00, D00 };
                  this->BeginParameter = { 0 };
                  break;
                } // end case LAPLACETYPE=1
                default:
                  ErrMsg("unknown LAPLACETYPE " 
                      << TDatabase::ParamDB->LAPLACETYPE);
                  exit(1);
              } // end switch LAPLACETYPE
              break;
            } // end case NSE_NONLINEAR_FORM=1
            case 2: // NSE2D_Galerkin, NSTYPE=(1)4, NSE_NONLINEAR_FORM=2
            {
              switch(TDatabase::ParamDB->LAPLACETYPE)
              {
                case 0: // NSE2D_Galerkin, NSTYPE=(1)4, NSE_NONLINEAR_FORM=2,
                  // LAPLACETYPE=0
                {
                  this->N_Terms = 3;
                  this->Derivatives = { D10, D01, D00 };
                  this->Needs2ndDerivatives = new bool[2];
                  this->Needs2ndDerivatives[0] = false;
                  this->Needs2ndDerivatives[1] = false;
                  this->FESpaceNumber = { 0, 0, 0 }; // 0: velocity, 1: pressure
                  this->N_Matrices = 4;
                  this->RowSpace = { 0, 0, 0, 0 };
                  this->ColumnSpace = { 0, 0, 0, 0 };
                  this->N_Rhs = 0;
                  this->RhsSpace = {};
                  this->AssembleParam = NSType3_4NLGalerkinRot; 
                  this->Manipulate = NULL;
                  
                  this->N_Parameters = 2;
                  this->N_ParamFct = 1;
                  this->ParameterFct =  { NSParamsVelo };
                  this->N_FEValues = 2;
                  this->FEValue_FctIndex = { 0, 1 };
                  this->FEValue_MultiIndex = { D00, D00 };
                  this->BeginParameter = { 0 };
                  break;
                } // end case LAPLACETYPE=0
                case 1: // NSE2D_Galerkin, NSTYPE=(1)4, NSE_NONLINEAR_FORM=2
                  // LAPLACETYPE=1
                {
                  this->N_Terms = 3;
                  this->Derivatives = { D10, D01, D00 };
                  this->Needs2ndDerivatives = new bool[2];
                  this->Needs2ndDerivatives[0] = false;
                  this->Needs2ndDerivatives[1] = false;
                  this->FESpaceNumber = { 0, 0, 0 }; // 0: velocity, 1: pressure
                  this->N_Matrices = 4;
                  this->RowSpace = { 0, 0, 0, 0 };
                  this->ColumnSpace = { 0, 0, 0, 0 };
                  this->N_Rhs = 0;
                  this->RhsSpace = {};
                  this->AssembleParam = NSType3_4NLGalerkinRotDD; 
                  this->Manipulate = NULL;
                  
                  this->N_Parameters = 2;
                  this->N_ParamFct = 1;
                  this->ParameterFct =  { NSParamsVelo };
                  this->N_FEValues = 2;
                  this->FEValue_FctIndex = { 0, 1 };
                  this->FEValue_MultiIndex = { D00, D00 };
                  this->BeginParameter = { 0 };
                  break;
                } // end case LAPLACETYPE=1
                default:
                  ErrMsg("unknown LAPLACETYPE " 
                      << TDatabase::ParamDB->LAPLACETYPE);
                  exit(1);
              } // end switch LAPLACETYPE
              break;
            } // end case NSE_NONLINEAR_FORM=2
            default:
              ErrMsg("unknown NSE_NONLINEAR_FORM "
                  << TDatabase::ParamDB->NSE_NONLINEAR_FORM);
              exit(1);
          } // end switch NSE_NONLINEAR_FORM
          break;
        } // end case NSTYPE=(1)4
        default:
          ErrMsg("unknown NSTYPE " << TDatabase::ParamDB->NSTYPE);
          exit(1);
      } // end switch NSTYPE
      break;
    } // end case LocalAssembling2D_type=NSE2D_Galerkin_Nonlinear
    default:
      ErrMsg("unknown LocalAssembling2D_type " << type << "  " << this->name);
      exit(1);
  } // end switch LocalAssembling2D_type
}

//==============================================================================
void LocalAssembling2D::set_parameters_for_nseSUPG(LocalAssembling2D_type type)
{
  unsigned int nsType = TDatabase::ParamDB->NSTYPE;
  unsigned int nlForm = TDatabase::ParamDB->NSE_NONLINEAR_FORM;
  if(TDatabase::ParamDB->LAPLACETYPE==1 && (nsType !=3 || nsType !=4))
  {
    ErrThrow("LAPLACETYPE ", TDatabase::ParamDB->LAPLACETYPE, " is only supported for", 
             " NSTYPE's 3, and 4");
  }
  
  switch(type)
  {
    case NSE2D_SUPG:      
      switch(nsType)
      {
        case 1:
          this->N_Terms = 4;
          //FIXME: Why the second derivatives are not used in the NSTYPE 1??
          this->Derivatives = { D10, D01, D00, D00 };
          this->Needs2ndDerivatives = new bool[2];
          this->Needs2ndDerivatives[0] = false;
          this->Needs2ndDerivatives[1] = false;
          this->FESpaceNumber = { 0, 0, 0, 1 }; // 0: velocity, 1: pressure
          this->N_Matrices = 3;
          this->RowSpace = { 0, 1, 1 };
          this->ColumnSpace = { 0, 0, 0 };
          this->N_Rhs = 2;
          this->RhsSpace = { 0, 0 };
          
          if(nlForm == 0)
            this->AssembleParam = NSType1SDFEM; 
          else if(nlForm == 1)
            this->AssembleParam = NSType1SDFEMSkew; 
          else
            ErrThrow("NSE_NONLINEAR_FORM ", TDatabase::ParamDB->NSE_NONLINEAR_FORM, 
                       " is not supported for SUPG");
            
          this->Manipulate = NULL;
          
          this->N_Parameters = 2;
          this->N_ParamFct = 1;
          this->ParameterFct =  { NSParamsVelo };
          this->N_FEValues = 2;
          this->FEValue_FctIndex = { 0, 1 };
          this->FEValue_MultiIndex = { D00, D00 };
          this->BeginParameter = { 0 };
          break;
        case 2:
          this->N_Terms = 8;
          this->Derivatives = { D10, D01, D00, D00, D20, D02, D10, D01, D00 };
          this->Needs2ndDerivatives = new bool[2];
          this->Needs2ndDerivatives[0] = true;
          this->Needs2ndDerivatives[1] = true;
          this->FESpaceNumber = { 0, 0, 0, 0, 0, 1, 1, 1 }; // 0: velocity, 1: pressure
          this->N_Matrices = 5;
          this->RowSpace    = { 0, 1, 1, 0, 0 };
          this->ColumnSpace = { 0, 0, 0, 1, 1 };
          this->N_Rhs = 2;
          this->RhsSpace = { 0, 0 };
          
          if(nlForm==0)
            this->AssembleParam = NSType2SDFEM; 
          else if(nlForm == 1)
            this->AssembleParam = NSType2SDFEMSkew;
          else
            ErrThrow("NSE_NONLINEAR_FORM ", TDatabase::ParamDB->NSE_NONLINEAR_FORM, 
                       " is not supported for SUPG");
          
          this->Manipulate = NULL;
          
          this->N_Parameters = 2;
          this->N_ParamFct = 1;
          this->ParameterFct =  { NSParamsVelo };
          this->N_FEValues = 2;
          this->FEValue_FctIndex = { 0, 1 };
          this->FEValue_MultiIndex = { D00, D00 };
          this->BeginParameter = { 0 };          
          break;
        case 3:
          ErrThrow("NSTYPE ", nsType,  " is not implemented for SUPG method ", 
                   "choose Type 1,2, 4, or 14");
          break;
        case 4:
          switch(TDatabase::ParamDB->LAPLACETYPE)
          {
            case 0: // LAPLACETYPE
              this->N_Terms = 8;
              this->Derivatives = { D10, D01, D00, D00, D20, D02, D10, D01, D00 };
              this->Needs2ndDerivatives = new bool[2];
              this->Needs2ndDerivatives[0] = true;
              this->Needs2ndDerivatives[1] = true;
              this->FESpaceNumber = { 0, 0, 0, 0, 0, 1, 1, 1 }; // 0: velocity, 1: pressure
              this->N_Matrices = 8;
              this->RowSpace    = { 0, 0, 0, 0, 1, 1, 0, 0 };
              this->ColumnSpace = { 0, 0, 0, 0, 0, 0, 1, 1 };
              this->N_Rhs = 2;
              this->RhsSpace = { 0, 0 };
              
              if(TDatabase::ParamDB->SC_NONLIN_ITE_TYPE_SADDLE == 0) // fixed point iteration
              {
                if(nlForm==0)
                  this->AssembleParam = NSType4SDFEM; 
                else if(nlForm == 1)
                  this->AssembleParam = NSType4SDFEMSkew;
                else if(nlForm == 2)
                  this->AssembleParam = NSType4SDFEMRot;
                else
                  ErrThrow("NSE_NONLINEAR_FORM ", TDatabase::ParamDB->NSE_NONLINEAR_FORM, 
                             " is not supported for SUPG");
              }
              else // newton iteration
              {
                this->AssembleParam = NSType4SDFEMNewton;
              }
              this->Manipulate = NULL;
              
              this->N_Parameters = 2;
              this->N_ParamFct = 1;
              this->ParameterFct =  { NSParamsVelo };
              this->N_FEValues = 2;
              this->FEValue_FctIndex = { 0, 1 };
              this->FEValue_MultiIndex = { D00, D00 };
              this->BeginParameter = { 0 };          
              break;
            case 1: // LAPLACETYPE
              this->N_Terms = 8;
              this->Derivatives = { D10, D01, D00, D00, D20, D02, D10, D01, D00 };
              this->Needs2ndDerivatives = new bool[2];
              this->Needs2ndDerivatives[0] = true;
              this->Needs2ndDerivatives[1] = true;
              this->FESpaceNumber = { 0, 0, 0, 0, 0, 1, 1, 1 }; // 0: velocity, 1: pressure
              this->N_Matrices = 8;
              this->RowSpace    = { 0, 0, 0, 0, 1, 1, 0, 0 };
              this->ColumnSpace = { 0, 0, 0, 0, 0, 0, 1, 1 };
              this->N_Rhs = 2;
              this->RhsSpace = { 0, 0 };
              if(TDatabase::ParamDB->SC_NONLIN_ITE_TYPE_SADDLE == 0) // fixed point iteration
              {
                if(nlForm==0)
                  this->AssembleParam = NSType4SDFEMDD; 
                else if(nlForm == 1)
                  this->AssembleParam = NSType4SDFEMSkewDD;
                else if(nlForm == 2)
                  this->AssembleParam = NSType4SDFEMRotDD;
                else
                  ErrThrow("NSE_NONLINEAR_FORM ", TDatabase::ParamDB->NSE_NONLINEAR_FORM, 
                           " is not supported for SUPG");
              }
              else// newton
              {
                this->AssembleParam = NSType4SDFEMDDNewton;
              }
              
              this->Manipulate = NULL;
              
              this->N_Parameters = 2;
              this->N_ParamFct = 1;
              this->ParameterFct =  { NSParamsVelo };
              this->N_FEValues = 2;
              this->FEValue_FctIndex = { 0, 1 };
              this->FEValue_MultiIndex = { D00, D00 };
              this->BeginParameter = { 0 };       
              break;
          }
          break;
        case 14:
          if(TDatabase::ParamDB->SC_NONLIN_ITE_TYPE_SADDLE == 0) // fixed point
          {
            this->N_Terms = 8;
            this->Derivatives = { D10, D01, D00, D00, D20, D02, D10, D01, D00 };
            this->Needs2ndDerivatives = new bool[2];
            this->Needs2ndDerivatives[0] = true;
            this->Needs2ndDerivatives[1] = true;
            this->FESpaceNumber = { 0, 0, 0, 0, 0, 1, 1, 1 }; // 0: velocity, 1: pressure
            this->N_Matrices = 9;
            this->RowSpace    = { 0, 0, 0, 0, 1, 1, 1, 0, 0 };
            this->ColumnSpace = { 0, 0, 0, 0, 1, 0, 0, 1, 1};
            this->N_Rhs = 3;
            this->RhsSpace = { 0, 0, 1 };
            
            if(nlForm==0)
              this->AssembleParam = NSType4SDFEMEquOrd;
            else
              ErrThrow("NSE_NONLINEAR_FORM ", TDatabase::ParamDB->NSE_NONLINEAR_FORM, 
                         " is not supported for SUPG");
            
            this->Manipulate = NULL;
            
            this->N_Parameters = 2;
            this->N_ParamFct = 1;
            this->ParameterFct =  { NSParamsVelo };
            this->N_FEValues = 2;
            this->FEValue_FctIndex = { 0, 1 };
            this->FEValue_MultiIndex = { D00, D00 };
            this->BeginParameter = { 0 };  
          }
          else // newton type
          {
            ErrThrow("Newton iteration is not supported for NSTYPE ", nsType);
          }
          break;
      }
      break;
    case NSE2D_SUPG_NL:
      switch(nsType)
      {
        case 1:
          this->N_Terms = 3;
          this->Derivatives = { D10, D01, D00 };
          this->Needs2ndDerivatives = new bool[2];
          this->Needs2ndDerivatives[0] = false;
          this->Needs2ndDerivatives[1] = false;
          this->FESpaceNumber = { 0, 0, 0 }; // 0: velocity, 1: pressure
          this->N_Matrices = 1;
          this->RowSpace = { 0 };
          this->ColumnSpace = { 0 };
          this->N_Rhs = 0;
          this->RhsSpace = { };
          
          if(nlForm == 0)
            this->AssembleParam = NSType1NLSDFEM; 
          else if(nlForm == 1)
            this->AssembleParam = NSType1NLSDFEMSkew; 
          else
            ErrThrow("NSE_NONLINEAR_FORM ", TDatabase::ParamDB->NSE_NONLINEAR_FORM, 
                       " is not supported for SUPG");
            
          this->Manipulate = NULL;
          
          this->N_Parameters = 2;
          this->N_ParamFct = 1;
          this->ParameterFct =  { NSParamsVelo };
          this->N_FEValues = 2;
          this->FEValue_FctIndex = { 0, 1 };
          this->FEValue_MultiIndex = { D00, D00 };
          this->BeginParameter = { 0 };
          break;
        case 2:
          this->N_Terms = 8;
          this->Derivatives = { D10, D01, D00, D00, D20, D02, D10, D01, D00 };
          this->Needs2ndDerivatives = new bool[2];
          this->Needs2ndDerivatives[0] = true;
          this->Needs2ndDerivatives[1] = true;
          this->FESpaceNumber = { 0, 0, 0, 0, 0, 1, 1, 1 }; // 0: velocity, 1: pressure
          this->N_Matrices = 3;
          this->RowSpace    = { 0, 0, 0 };
          this->ColumnSpace = { 0, 1, 1 };
          this->N_Rhs = 2;
          this->RhsSpace = { 0, 0 };
          
          if(nlForm==0)
            this->AssembleParam = NSType2NLSDFEM; 
          else if(nlForm == 1)
            this->AssembleParam = NSType2NLSDFEMSkew;
          else
            ErrThrow("NSE_NONLINEAR_FORM ", TDatabase::ParamDB->NSE_NONLINEAR_FORM, 
                       " is not supported for SUPG");
          
          this->Manipulate = NULL;
          
          this->N_Parameters = 2;
          this->N_ParamFct = 1;
          this->ParameterFct =  { NSParamsVelo };
          this->N_FEValues = 2;
          this->FEValue_FctIndex = { 0, 1 };
          this->FEValue_MultiIndex = { D00, D00 };
          this->BeginParameter = { 0 };          
          break;
        case 3:
          ErrThrow("NSTYPE ", nsType,  " is not implemented for SUPG method ", 
                   "choose Type 1,2, 4, or 14");
          break;
        case 4:
          switch(TDatabase::ParamDB->LAPLACETYPE)
          {
            case 0: // LAPLACETYPE
              this->N_Terms = 8;
              this->Derivatives = { D10, D01, D00, D00, D20, D02, D10, D01, D00 };
              this->Needs2ndDerivatives = new bool[2];
              this->Needs2ndDerivatives[0] = true;
              this->Needs2ndDerivatives[1] = true;
              this->FESpaceNumber = { 0, 0, 0, 0, 0, 1, 1, 1 }; // 0: velocity, 1: pressure
              this->N_Matrices = 4;
              this->RowSpace    = { 0, 0, 0, 0 };
              this->ColumnSpace = { 0, 0, 1, 1 };
              this->N_Rhs = 2;
              this->RhsSpace = { 0, 0 };
              
              if(TDatabase::ParamDB->SC_NONLIN_ITE_TYPE_SADDLE == 0) // fixed point iteration
              {
                if(nlForm==0)
                  this->AssembleParam = NSType4NLSDFEM; 
                else if(nlForm == 1)
                  this->AssembleParam = NSType4NLSDFEMSkew;
                else if(nlForm == 2)
                  this->AssembleParam = NSType4NLSDFEMRot;
                else
                  ErrThrow("NSE_NONLINEAR_FORM ", TDatabase::ParamDB->NSE_NONLINEAR_FORM, 
                             " is not supported for SUPG");
              }
              else // newton iteration
              {
                this->N_Matrices = 6;
                this->RowSpace    = { 0, 0, 0, 0, 0, 0};
                this->ColumnSpace = { 0, 0, 0, 0, 1, 1 };
                this->AssembleParam = NSType4NLSDFEMNewton;
              }
              this->Manipulate = NULL;
              
              this->N_Parameters = 2;
              this->N_ParamFct = 1;
              this->ParameterFct =  { NSParamsVelo };
              this->N_FEValues = 2;
              this->FEValue_FctIndex = { 0, 1 };
              this->FEValue_MultiIndex = { D00, D00 };
              this->BeginParameter = { 0 };          
              break;
            case 1: // LAPLACETYPE
              this->N_Terms = 8;
              this->Derivatives = { D10, D01, D00, D00, D20, D02, D10, D01, D00 };
              this->Needs2ndDerivatives = new bool[2];
              this->Needs2ndDerivatives[0] = true;
              this->Needs2ndDerivatives[1] = true;
              this->FESpaceNumber = { 0, 0, 0, 0, 0, 1, 1, 1 }; // 0: velocity, 1: pressure
              this->N_Matrices = 4;
              this->RowSpace    = { 0, 0, 0, 0};
              this->ColumnSpace = { 0, 0, 1, 1 };
              this->N_Rhs = 2;
              this->RhsSpace = { 0, 0 };
              if(TDatabase::ParamDB->SC_NONLIN_ITE_TYPE_SADDLE == 0) // fixed point iteration
              {
                if(nlForm==0)
                  this->AssembleParam = NSType4NLSDFEMDD; 
                else if(nlForm == 1)
                  this->AssembleParam = NSType4NLSDFEMSkewDD;
                else if(nlForm == 2)
                  this->AssembleParam = NSType4NLSDFEMRotDD;
                else
                  ErrThrow("NSE_NONLINEAR_FORM ", TDatabase::ParamDB->NSE_NONLINEAR_FORM, 
                           " is not supported for SUPG");
              }
              else// newton
              {
                this->N_Matrices = 6;
                this->RowSpace    = { 0, 0, 0, 0, 0, 0};
                this->ColumnSpace = { 0, 0, 0, 0, 1, 1 };
                this->AssembleParam = NSType4NLSDFEMDDNewton;
              }
              
              this->Manipulate = NULL;
              
              this->N_Parameters = 2;
              this->N_ParamFct = 1;
              this->ParameterFct =  { NSParamsVelo };
              this->N_FEValues = 2;
              this->FEValue_FctIndex = { 0, 1 };
              this->FEValue_MultiIndex = { D00, D00 };
              this->BeginParameter = { 0 };       
              break;
          }
          break;
        case 14:
          if(TDatabase::ParamDB->SC_NONLIN_ITE_TYPE_SADDLE == 0) // fixed point
          {
            this->N_Terms = 8;
            this->Derivatives = { D10, D01, D00, D00, D20, D02, D10, D01, D00 };
            this->Needs2ndDerivatives = new bool[2];
            this->Needs2ndDerivatives[0] = true;
            this->Needs2ndDerivatives[1] = true;
            this->FESpaceNumber = { 0, 0, 0, 0, 0, 1, 1, 1 }; // 0: velocity, 1: pressure
            this->N_Matrices = 9;
            this->RowSpace    = { 0, 0, 0, 0, 1, 1, 1, 0, 0 };
            this->ColumnSpace = { 0, 0, 0, 0, 1, 0, 0, 1, 1};
            this->N_Rhs = 3;
            this->RhsSpace = { 0, 0, 1 };
            
            if(nlForm==0)
              this->AssembleParam = NSType4SDFEMEquOrd;
            else
              ErrThrow("NSE_NONLINEAR_FORM ", TDatabase::ParamDB->NSE_NONLINEAR_FORM, 
                         " is not supported for SUPG");
            
            this->Manipulate = NULL;
            
            this->N_Parameters = 2;
            this->N_ParamFct = 1;
            this->ParameterFct =  { NSParamsVelo };
            this->N_FEValues = 2;
            this->FEValue_FctIndex = { 0, 1 };
            this->FEValue_MultiIndex = { D00, D00 };
            this->BeginParameter = { 0 };  
          }
          else // newton type
          {
            ErrThrow("Newton iteration is not supported for NSTYPE ", nsType);
          }
          break;
      }
      break;
    default:
      ErrThrow("LocalAssembling2D type ", type, "is not supported");
  }
}

//==============================================================================
void LocalAssembling2D::set_parameters_for_tnse(LocalAssembling2D_type type)
{
  int nstype = TDatabase::ParamDB->NSTYPE;
  int disc_type = TDatabase::ParamDB->DISCTYPE;
  // few checks
  if(TDatabase::ParamDB->SC_NONLIN_ITE_TYPE_SADDLE==1)
  {
    ErrMsg("Newton method is not supported yet");
    exit(1);
  }
  if(TDatabase::ParamDB->LAPLACETYPE == 1)
  {
    if((nstype==1) || nstype==2)
    {
      ErrMsg("LAPLACETYPE is only supported for NSTYPE 3, and 4");
      exit(1);
    }
  }
  
  if(TDatabase::ParamDB->NSE_NONLINEAR_FORM==1)
  {
    ErrMsg("Skew symmetric case is not implemented for all NSTYPE");
    exit(1);
  }
  
  // common for all NSTYPE, Discrete forms, etc
  if(type==TNSE2D)
  {
    this->N_Terms = 4;
    this->Derivatives = { D10, D01, D00, D00 };  
    this->FESpaceNumber = { 0, 0, 0, 1 }; // 0: velocity, 1: pressure    
    this->N_Rhs = 3; // NOTE: check why is this always three??
    this->RhsSpace = { 0, 0, 0 };
  }
  else if(type==TNSE2D_NL)
  {
    this->N_Terms = 3;
    this->Derivatives = { D10, D01, D00 };    
    this->FESpaceNumber = { 0, 0, 0 }; // 0: velocity, 1: pressure        
    this->N_Rhs = 0;
    this->RhsSpace = {};
  }
  
  this->Needs2ndDerivatives = new bool[2];
  this->Needs2ndDerivatives[0] = false;
  this->Needs2ndDerivatives[1] = false;
  this->Manipulate = NULL;
  
  if(TDatabase::ParamDB->NSE_NONLINEAR_FORM == 2)
  {
    this->N_Parameters = 2;
    this->N_ParamFct = 1;
    this->ParameterFct = {TimeNSParamsVelo_GradVelo};
    this->BeginParameter = { 0 };
    this->N_FEValues = 6;
    this->FEValue_MultiIndex = { D00, D00, D10, D10, D01, D01 };
    this->FEValue_FctIndex = { 0, 1, 0, 1, 0, 1 };
  }
  else
  {
    this->N_Parameters = 2;
    this->N_ParamFct = 1;
    this->ParameterFct = {TimeNSParams2};
    this->N_FEValues = 2;
    this->BeginParameter = { 0 };
    this->FEValue_MultiIndex = { D00, D00 };
    this->FEValue_FctIndex = { 0, 1 };    
  }
  
  
  switch(type)
  {
    case TNSE2D:
      switch(disc_type) // discrete forms
      {
        case GALERKIN:
          switch(nstype)
          {
            case 1:
              this->N_Matrices    = 4;
              this->RowSpace      = { 0, 0, 1, 1 };
              this->ColumnSpace   = { 0, 0, 0, 0 };
              switch(TDatabase::ParamDB->NSE_NONLINEAR_FORM)
              {                
                case 0:
                  this->AssembleParam = TimeNSType1Galerkin;
                  break;
                case 3:
                  this->AssembleParam = TimeNSType1GalerkinDiv;
                  break;
              }
              break; // break within type TNSE2D->DISCTYPE->NSTYPE 1
                case 2:
                  this->N_Matrices    = 6;
                  this->RowSpace      = { 0, 0, 1, 1, 0, 0 };
                  this->ColumnSpace   = { 0, 0, 0, 0, 1, 1 };
                  switch(TDatabase::ParamDB->NSE_NONLINEAR_FORM)
                  {
                    case 0:
                      this->AssembleParam = TimeNSType2Galerkin;
                      break;
                    case 3:
                      this->AssembleParam = TimeNSType2GalerkinDiv;
                      break;
                  }
                  break; // break within type TNSE2D->DISCTYPE->NSTYPE 2
                    case 3:
              this->N_Matrices    = 7;
              this->RowSpace      = { 0, 0, 0, 0, 0, 1, 1 };
              this->ColumnSpace   = { 0, 0, 0, 0, 0, 0, 0 };
                      if(TDatabase::ParamDB->LAPLACETYPE == 0)
                      {
                        switch(TDatabase::ParamDB->NSE_NONLINEAR_FORM)
                        {
                          case 0:
                            this->AssembleParam = TimeNSType3Galerkin;
                            break;
                          case 2:
                            this->AssembleParam = TimeNSType3GalerkinRot;
                            break;
                        }
                      }
                      else
                      {
                        switch(TDatabase::ParamDB->NSE_NONLINEAR_FORM)
                        {
                          case 0:
                            this->AssembleParam = TimeNSType3GalerkinDD;
                            break;
                          case 2:
                            this->AssembleParam = TimeNSType3GalerkinRotDD;
                            break;
                        }
                      }
                      break; // break within type TNSE2D->DISCTYPE->NSTYPE 3
                    case 4:
                      this->N_Matrices    = 9;
                      this->RowSpace      = { 0, 0, 0, 0, 0, 1, 1, 0, 0 };
                      this->ColumnSpace   = { 0, 0, 0, 0, 0, 0, 0, 1, 1 };
                      if(TDatabase::ParamDB->LAPLACETYPE == 0)
                      {
                        switch(TDatabase::ParamDB->NSE_NONLINEAR_FORM)
                        {
                          case 0:
                            this->AssembleParam = TimeNSType4Galerkin;
                            break;
                          case 2:
                            this->AssembleParam = TimeNSType4GalerkinRot;
                            break;
                        }
                      }
                      else
                      {
                        switch(TDatabase::ParamDB->NSE_NONLINEAR_FORM)
                        {
                          case 0:
                            this->AssembleParam = TimeNSType4GalerkinDD;
                            break;
                          case 2:
                            this->AssembleParam = TimeNSType4GalerkinRotDD;
                            break;
                        }
                      }
                      break; // break within type TNSE2D->DISCTYPE->NSTYPE 4
                    case 14:
              this->N_Matrices    = 10;
              this->RowSpace      = { 0, 0, 0, 0, 0, 1, 1, 0, 0, 1 };
              this->ColumnSpace   = { 0, 0, 0, 0, 0, 0, 0, 1, 1, 1 };
                      switch(TDatabase::ParamDB->NSE_NONLINEAR_FORM)
                      {
                        case 0:
                          // this->AssembleParam =
                          break;
                        case 2:
                          // this->AssembleParam =
                          break;
                      }
                      break;// break within type TNSE2D->DISCTYPE->NSTYPE 14
          }
          break; // break within type TNSE2D->DISCTYPE
            case SUPG:
              // TODO: implement SUPG method
              ErrThrow("SUPG method is not supported yet");

              switch(nstype)
              {
                case 1:
                  switch(TDatabase::ParamDB->NSE_NONLINEAR_FORM)
                  {
                    case 0:
                      break;
                    case 3:
                      break;
                  }
                  break; // break within type TNSE2D->DISCTYPE->NSTYPE 1
                    case 2:
                      break; // break within type TNSE2D->DISCTYPE->NSTYPE 2
                    case 3:
                      break; // break within type TNSE2D->DISCTYPE->NSTYPE 3
                    case 4:
                      break; // break within type TNSE2D->DISCTYPE->NSTYPE 4
                    case 14:
                      break;// break within type TNSE2D->DISCTYPE->NSTYPE 14
              }
              break;
        case SMAGORINSKY:  // basically, the same as Galerkin but with added turbulent viscosity
		  switch(nstype)   // only with NSTYPE 1 at the moment
		  {
		    case 1:
		      this->N_Matrices		= 4;
		      this->RowSpace		= { 0, 0, 1, 1 };
		      this->ColumnSpace		= { 0, 0, 0, 0 };
		      switch(TDatabase::ParamDB->NSE_NONLINEAR_FORM)  // only NLFORM 0 at the moment
		      {
		        case 0:
		          this->AssembleParam = TimeNSType1Smagorinsky;
		    	  break;
		      }
		      break; // break within type TNSE2D->DISCTYPE->NSTYPE 1
		    case 2:
		      break; // break within type TNSE2D->DISCTYPE->NSTYPE 2
		    case 3:
		      break; // break within type TNSE2D->DISCTYPE->NSTYPE 3
		    case 4:
		      break; // break within type TNSE2D->DISCTYPE->NSTYPE 4
		    case 14:
		      break; // break within type TNSE2D->DISCTYPE->NSTYPE 14
		  }
      }
      break;// break; for the TNSE2D type
        case TNSE2D_NL:
          switch(disc_type)
          {
            case GALERKIN:
              switch(nstype)
              {
                case 1:
                case 2:
                  this->N_Matrices    = 1;
                  this->RowSpace      = { 0 };
                  this->ColumnSpace   = { 0 };
                  switch(TDatabase::ParamDB->NSE_NONLINEAR_FORM)
                  {
                    case 0:
                      this->AssembleParam = TimeNSType1_2NLGalerkin;
                      break;
                    case 3:
                      this->AssembleParam = TimeNSType1_2NLGalerkinDiv;
                      break;
                  }
                  break;
                    case 3:
                    case 4:
                      this->N_Matrices    = 2;
                      this->RowSpace      = { 0, 0 };
                      this->ColumnSpace   = { 0, 0 };
                      if(TDatabase::ParamDB->LAPLACETYPE==0)
                      {
                        switch(TDatabase::ParamDB->NSE_NONLINEAR_FORM)
                        {
                          case 0:
                            this->AssembleParam = TimeNSType3_4NLGalerkin;
                            break;
                          case 2:
                            this->AssembleParam = TimeNSType3_4NLGalerkinRot;
                            break;
                        }
                      }
                      else
                      {
                        switch(TDatabase::ParamDB->NSE_NONLINEAR_FORM)
                        {
                          case 0:
                            this->AssembleParam = TimeNSType3_4NLGalerkinDD;
                            break;
                          case 2:
                            this->AssembleParam = TimeNSType3_4NLGalerkinRotDD;
                            break;
                        }
                      }
                      break;
              }
              break;// break; TNSE2D_NL->GALERKIN

                case SUPG:
                  switch(nstype)
                  {
                    case 1:
                    case 2:
                      break;
                    case 3:
                    case 4:
                      break;
                  }
                  break;// break; TNSE2D_NL->SUPG
        case SMAGORINSKY:  // basically the same as Galerkin but with added turbulent viscosity
          switch(nstype)   // only with NSTYPE 1 at the moment
          {
            case 1:
          	  this->N_Matrices	= 1;
          	  this->RowSpace	= { 0 };
          	  this->ColumnSpace	= { 0 };
          	  switch(TDatabase::ParamDB->NSE_NONLINEAR_FORM)  // only NLFORM 0 at the moment
          	  {
          	    case 0:
          		  this->AssembleParam = TimeNSType1_2NLSmagorinsky;
          		  break;
          	  }
          	  break; // break within type TNSE2D->DISCTYPE->NSTYPE 1
          	case 2:
          	  break; // break within type TNSE2D->DISCTYPE->NSTYPE 2
          	case 3:
          	  break; // break within type TNSE2D->DISCTYPE->NSTYPE 3
          	case 4:
          	  break; // break within type TNSE2D->DISCTYPE->NSTYPE 4
          }
          break; // TNSE2D_NL->SMAGORINSKY
          }// case: TNSE2D_NL: endswitch(disc_type):
          break;
            case TNSE2D_Rhs:
              switch(disc_type)
              {
                case GALERKIN:
        case SMAGORINSKY:
                  this->N_Terms = 1;
                  this->Derivatives = { D00 };
                  this->Needs2ndDerivatives = new bool[1];
                  this->Needs2ndDerivatives[0] = false;
                  this->FESpaceNumber = { 0 }; // 0: velocity, 1: pressure
                  this->N_Matrices = 0;
                  this->RowSpace = {};
                  this->ColumnSpace = { };
                  this->N_Rhs = 3 ;
                  this->RhsSpace = {0, 0, 0};
                  this->AssembleParam =TimeNSRHS;
                  this->Manipulate = NULL;
                  break;
                case SUPG:
                  ErrMsg("unknown LocalAssembling2D_type " << type << "  not yet implemented");
                  break;
                default:
                  ErrMsg("unknown LocalAssembling2D_type " << type << "  " << this->name);
                  exit(1);
              }
              break;
    default:
      ErrThrow("That's the wrong LocalAssembling2D_type ", type, " to come here.");
  }
  //=========================================================================
  
}<|MERGE_RESOLUTION|>--- conflicted
+++ resolved
@@ -28,103 +28,6 @@
 
 std::string LocalAssembling2D_type_to_string(LocalAssembling2D_type type)
 {
-<<<<<<< HEAD
-  switch(type)
-  {
-    ///////////////////////////////////////////////////////////////////////////
-    // CD2D: stationary convection diffusion problems
-    case LocalAssembling2D_type::ConvDiff:
-      switch(TDatabase::ParamDB->DISCTYPE)
-      {
-        case GALERKIN:
-          if(TDatabase::ParamDB->Axial3D)
-            return std::string("CD2D_Axiax3D_Galerkin");
-          else
-            return std::string("CD2D_Galerkin");
-        case SUPG:
-          return std::string("CD2D_SUPG");
-        case GLS:
-          return std::string("CD2D_GLS");
-      }
-      break;      
-      ///////////////////////////////////////////////////////////////////////////
-      // TCD2D: time dependent convection diffusion problems
-        case LocalAssembling2D_type::TCD2D:
-          switch(TDatabase::ParamDB->DISCTYPE)
-          {
-            case GALERKIN:
-              return std::string("TCD2D_Stiff_Rhs");
-            case SUPG:
-              return std::string("TCD2D_Stiff_Rhs_SUPG");
-          }
-            case LocalAssembling2D_type::TCD2D_Mass:
-              return std::string("TCD2D_Mass");
-              ///////////////////////////////////////////////////////////////////////////
-              // NSE2D: stationary Navier-Stokes problems
-            case NSE2D_Galerkin:
-              return std::string("NSE2D_Galerkin");
-            case NSE2D_Galerkin_Nonlinear:
-              return std::string("NSE2D_Galerkin_Nonlinear");
-              ///////////////////////////////////////////////////////////////////////////
-    case NSE2D_SUPG:
-      return std::string("NSE2D_SUPG");
-    case NSE2D_SUPG_NL:
-      return std::string("NSE2D_SUPG_NL");
-    ///////////////////////////////////////////////////////////////////////////
-              // Darcy2D: stationary Darcy problems
-            case Darcy2D_Galerkin:
-      return std::string("Darcy2D_Galerkin");
-              ///////////////////////////////////////////////////////////////////////////
-    // Brinkman2D: Brinkman problems
-      case Brinkman2D_Galerkin1:
-          return std::string("Brinkman2D_Galerkin1");
-          
-      case Brinkman2D_Galerkin1b:
-          return std::string("Brinkman2D_Galerkin1b");
-          
-      case Brinkman2D_Galerkin2:
-          return std::string("Brinkman2D_Galerkin2");
-          
-      case Brinkman2D_Galerkin1ResidualStab:
-          return std::string("Brinkman2D_Galerkin1ResidualStab");
-          
-      case Brinkman2D_Galerkin1ResidualStab2:
-          return std::string("Brinkman2D_Galerkin1ResidualStab2");
-
-    ///////////////////////////////////////////////////////////////////////////
-              // TNSE2D: nonstationary Navier-Stokes
-            case LocalAssembling2D_type::TNSE2D:
-              switch(TDatabase::ParamDB->DISCTYPE)
-              {
-                case GALERKIN:
-                  return std::string("TNSE2D_Galerkin");
-                case SUPG:
-                  return std::string("TNSE2D_SUPG");
-              }
-              break;
-                case LocalAssembling2D_type::TNSE2D_NL:
-                  switch(TDatabase::ParamDB->DISCTYPE)
-                  {
-                    case GALERKIN:
-                      return std::string("TNSE2D_NLGalerkin");
-                    case SUPG:
-                      return std::string("TNSE2D_NLSUPG");
-                  }
-                  break;
-                    case LocalAssembling2D_type::TNSE2D_Rhs:
-                      switch(TDatabase::ParamDB->DISCTYPE)
-                      {
-                        case GALERKIN:
-                          return std::string("TNSE2D_Rhs");
-                        case SUPG:
-                          return std::string("TNSE2D_RhsSUPG");
-                      }
-                      break;
-   case LocalAssembling2D_type::Custom:
-     return std::string("customized");
-  }
-  return std::string();
-=======
     switch(type)
     {
             ///////////////////////////////////////////////////////////////////////////
@@ -221,7 +124,6 @@
     return std::string();
     
     
->>>>>>> 6011ac76
 }
 
 //==============================================================================
@@ -231,268 +133,6 @@
 : type(type), name(LocalAssembling2D_type_to_string(type)), Coeffs(coeffs),
   FEFunctions2D(fefunctions2d)
 {
-<<<<<<< HEAD
-  Output::print<3>("Constructor of LocalAssembling2D: using type ", name);
-  
-  // the values below only matter if you need an existing finite element 
-  // function during your assembly. Change them in such a case
-  this->N_Parameters = 0;
-  this->N_ParamFct = 0;
-  this->ParameterFct = {};
-  this->N_FEValues = 0;
-  this->FEValue_FctIndex = {};
-this->FEValue_MultiIndex = {};
-  this->BeginParameter = {};
-
-  // set all member variables according to the LocalAssembling2D_type
-  switch(type)
-  {
-    ///////////////////////////////////////////////////////////////////////////
-    // CD2D: stationary convection diffusion problems
-    case LocalAssembling2D_type::ConvDiff:
-      this->N_Matrices = 1;
-      this->RowSpace = { 0 };
-      this->ColumnSpace = { 0 };
-      this->N_Rhs = 1;
-      this->RhsSpace = { 0 };
-      switch(TDatabase::ParamDB->DISCTYPE)
-      {
-        case GALERKIN:
-          this->N_Terms = 3;
-          this->Derivatives = { D10, D01, D00 };
-          this->Needs2ndDerivatives = new bool[1];
-          this->Needs2ndDerivatives[0] = false;
-          this->FESpaceNumber = { 0, 0, 0 };
-
-          if(TDatabase::ParamDB->Axial3D)
-            this->AssembleParam = BilinearAssemble_Axial3D;
-          else
-            this->AssembleParam = BilinearAssembleGalerkin;
-          this->Manipulate = NULL;
-          break;
-        case SUPG:
-        case GLS:
-          this->N_Terms = 5;
-          this->Derivatives = { D10, D01, D00, D20, D02 };
-          this->Needs2ndDerivatives = new bool[1];
-          this->Needs2ndDerivatives[0] = true;
-          this->FESpaceNumber = { 0, 0, 0, 0, 0 };
-          if(TDatabase::ParamDB->DISCTYPE==SUPG)
-            this->AssembleParam = BilinearAssemble_SD;
-          else
-            this->AssembleParam = BilinearAssemble_GLS;
-
-          if(TDatabase::ParamDB->SDFEM_NORM_B==0)
-            this->Manipulate = linfb;
-          else
-            this->Manipulate = ave_l2b_quad_points;
-
-          break;
-        default:
-          ErrMsg("currently DISCTYPE " << TDatabase::ParamDB->DISCTYPE <<
-                 " is not supported by the class CD2D");
-          throw("unsupported DISCTYPE");
-      }
-      break;
-      ///////////////////////////////////////////////////////////////////////////
-      // TCD2D: time dependent convection diffusion problems
-        case LocalAssembling2D_type::TCD2D:
-          this->N_Matrices = 1;
-          this->RowSpace = { 0 };
-          this->ColumnSpace = { 0 };
-          this->N_Rhs = 1;
-          this->RhsSpace = { 0 };
-          this->Manipulate = NULL;
-
-          switch(TDatabase::ParamDB->DISCTYPE)
-          {
-            case GALERKIN:
-              this->N_Terms = 3;
-              this->Derivatives = { D10, D01, D00 };
-              this->Needs2ndDerivatives = new bool[1];
-              this->Needs2ndDerivatives[0] = false;
-              this->FESpaceNumber = { 0, 0, 0 };
-
-              this->AssembleParam = LocalMatrixARhs;
-              break;
-            case SUPG:
-            case GLS:
-              this->N_Terms = 5;
-              this->Derivatives = { D10, D01, D00, D20, D02 };
-              this->Needs2ndDerivatives = new bool[1];
-              this->Needs2ndDerivatives[0] = true;
-              this->FESpaceNumber = { 0, 0, 0, 0, 0 }; // number of terms = 5
-
-              if(TDatabase::ParamDB->DISCTYPE==SUPG)
-                this->AssembleParam = LocalMatrixARhs_SUPG;
-              else
-              {
-                ErrMsg("currently DISCTYPE " << TDatabase::ParamDB->DISCTYPE <<
-                       " is not supported by the class CD2D");
-                throw("unsupported DISCTYPE");
-              }
-              break;
-          }
-          break;// case LocalAssembling2D_type::TCD2D:
-            case LocalAssembling2D_type::TCD2D_Mass:
-              this->N_Matrices = 1;
-              this->RowSpace = { 0 };
-              this->ColumnSpace = { 0 };
-              this->N_Rhs = 0;
-              this->RhsSpace = { 0 };
-              this->Manipulate = NULL;
-              this->Manipulate = NULL;
-              switch(TDatabase::ParamDB->DISCTYPE)
-              {
-                case GALERKIN:
-                  this->N_Terms = 1;
-                  this->Derivatives = { D00 };
-                  this->Needs2ndDerivatives = new bool[1];
-                  this->Needs2ndDerivatives[0] = false;
-                  this->FESpaceNumber = { 0 };
-                  this->AssembleParam = LocalMatrixM;
-                  break;
-                case SUPG:
-                  this->N_Terms = 3;
-                  this->Derivatives = { D10, D01, D00 };
-                  this->Needs2ndDerivatives = new bool[1];
-                  this->Needs2ndDerivatives[0] = false;
-                  this->FESpaceNumber = { 0, 0, 0 };
-                  this->AssembleParam = LocalMatrixM_SUPG;
-                  break;
-              }
-              break;  //LocalAssembling2D_type::TCD2D_Mass
-        ///////////////////////////////////////////////////////////////////////////
-        // Brinkman2D: problems and Brinkman problem
-
-    case LocalAssembling2D_type::Brinkman2D_Galerkin1:
-        //Matrix Type 14
-        this->N_Terms = 4;
-        this->Derivatives = { D10, D01, D00, D00 };
-        this->Needs2ndDerivatives = new bool[2];
-        this->Needs2ndDerivatives[0] = false;
-        this->Needs2ndDerivatives[1] = false;
-        this->FESpaceNumber = { 0, 0, 0, 1 }; // 0: velocity, 1: pressure
-        this->N_Matrices = 9;
-        this->RowSpace =    { 0, 0, 0, 0, 1, 1, 1, 0, 0};
-        this->ColumnSpace = { 0, 0, 0, 0, 1, 0, 0, 1, 1};
-        this->N_Rhs = 3;
-        this->RhsSpace = { 0, 0, 1 };
-        this->AssembleParam = BrinkmanType1Galerkin;
-        this->Manipulate = NULL;
-        break;
-        
-    case LocalAssembling2D_type::Brinkman2D_Galerkin1b:
-        //Matrix Type 14
-        this->N_Terms = 4;
-        this->Derivatives = { D10, D01, D00, D00 };
-        this->Needs2ndDerivatives = new bool[2];
-        this->Needs2ndDerivatives[0] = false;
-        this->Needs2ndDerivatives[1] = false;
-        this->FESpaceNumber = { 0, 0, 0, 1 }; // 0: velocity, 1: pressure
-        this->N_Matrices = 9;
-        this->RowSpace =    { 0, 0, 0, 0, 1, 1, 1, 0, 0};
-        this->ColumnSpace = { 0, 0, 0, 0, 1, 0, 0, 1, 1};
-        this->N_Rhs = 3;
-        this->RhsSpace = { 0, 0, 1 };
-        this->AssembleParam = BrinkmanType1bGalerkin;
-        this->Manipulate = NULL;
-        break;
-        
-    case LocalAssembling2D_type::Brinkman2D_Galerkin2:
-        //Matrix Type 14
-        this->N_Terms = 6;                                      // = #(Derivatives)
-        this->Derivatives = { D10, D01, D00, D00, D10, D01};    // u_x, u_y, u, p, p_x, p_y
-        this->Needs2ndDerivatives = new bool[2];                // usually 2nd derivatives are not needed
-        this->Needs2ndDerivatives[0] = false;
-        this->Needs2ndDerivatives[1] = false;
-        this->FESpaceNumber = { 0, 0, 0, 1, 1, 1 };             // 0: velocity space, 1: pressure space
-        this->N_Matrices = 9;                               // here some stabilization is allowed in the matrix C
-        // in the lower right corner
-        this->RowSpace =    { 0, 0, 0, 0, 1, 1, 1, 0, 0};
-        this->ColumnSpace = { 0, 0, 0, 0, 1, 0, 0, 1, 1};
-        this->N_Rhs = 3;                                        // f1, f2, g
-        this->RhsSpace = { 0, 0, 1 };                           // corresp. to velocity testspace = 0 / pressure = 1
-        this->AssembleParam = BrinkmanType2Galerkin;
-        this->Manipulate = NULL;
-        break;
-
-    case LocalAssembling2D_type::Brinkman2D_Galerkin1ResidualStab:
-        //Matrix Type 14
-        this->N_Terms = 6;                                      // = #(Derivatives)
-        this->Derivatives = { D10, D01, D00, D00, D10, D01};    // u_x, u_y, u, p, p_x, p_y
-        this->Needs2ndDerivatives = new bool[2];                // usually 2nd derivatives are not needed
-        this->Needs2ndDerivatives[0] = false;
-        this->Needs2ndDerivatives[1] = false;
-        this->FESpaceNumber = { 0, 0, 0, 1, 1, 1 };             // 0: velocity space, 1: pressure space
-        this->N_Matrices = 9;                               // here some stabilization is allowed in the matrix C
-        // in the lower right corner
-        this->RowSpace =    { 0, 0, 0, 0, 1, 1, 1, 0, 0};
-        this->ColumnSpace = { 0, 0, 0, 0, 1, 0, 0, 1, 1};
-        this->N_Rhs = 3;                                        // f1, f2, g
-        this->RhsSpace = { 0, 0, 1 };                           // corresp. to velocity testspace = 0 / pressure = 1
-        this->AssembleParam = BrinkmanType1GalerkinResidualStab;
-        this->Manipulate = NULL;
-        break;
-
-    case LocalAssembling2D_type::Brinkman2D_Galerkin1ResidualStab2:
-        //Matrix Type 14
-        this->N_Terms = 8;                                      // = #(Derivatives)
-        this->Derivatives = { D10, D01, D00, D00, D10, D01, D20, D02};    // u_x, u_y, u, p, p_x, p_y, u_xx, u_yy
-        this->Needs2ndDerivatives = new bool[2];                // usually 2nd derivatives are not needed
-        this->Needs2ndDerivatives[0] = true;
-        this->Needs2ndDerivatives[1] = true;
-        this->FESpaceNumber = { 0, 0, 0, 1, 1, 1, 0, 0 };             // 0: velocity space, 1: pressure space
-        this->N_Matrices = 9;                               // here some stabilization is allowed in the matrix C
-        // in the lower right corner
-        this->RowSpace =    { 0, 0, 0, 0, 1, 1, 1, 0, 0};
-        this->ColumnSpace = { 0, 0, 0, 0, 1, 0, 0, 1, 1};
-        this->N_Rhs = 3;                                        // f1, f2, g
-        this->RhsSpace = { 0, 0, 1 };                           // corresp. to velocity testspace = 0 / pressure = 1
-        this->AssembleParam = BrinkmanType1GalerkinResidualStab2;
-        this->Manipulate = NULL;
-        break;
-        
-        ///////////////////////////////////////////////////////////////////////////
-        // NSE2D: stationary Navier-Stokes problems problem
-            case NSE2D_Galerkin:
-            case NSE2D_Galerkin_Nonlinear:
-            this->set_parameters_for_nseGalerkin(type);
-            break;
-  ///////////////////////////////////////////////////////////////////////////
-  case NSE2D_SUPG:
-  case NSE2D_SUPG_NL:
-    this->set_parameters_for_nseSUPG(type);
-    break;
-  ///////////////////////////////////////////////////////////////////////////
-                case Darcy2D_Galerkin:
-                  this->N_Terms = 6;
-                  this->Derivatives = { D00, D00, D10, D01, D10, D01 };
-                  this->Needs2ndDerivatives = new bool[2];
-                  this->Needs2ndDerivatives[0] = false;
-                  this->Needs2ndDerivatives[1] = false;
-                  this->FESpaceNumber = { 0, 1, 0, 0, 1, 1};
-                  this->N_Matrices = 4;
-                  this->RowSpace = {0, 1, 0, 1};
-                  this->ColumnSpace = { 0, 1, 1, 0};
-                  this->N_Rhs = 2;
-                  this->RhsSpace = { 0, 1 };
-                  this->AssembleParam = BilinearAssembleDarcyGalerkin;
-                  this->Manipulate = NULL;
-                  break;
-                  ////////////////////////////////////////////////////////////////////////////
-                  // TNSE2D: nonstationary Navier-Stokes problems
-                case LocalAssembling2D_type::TNSE2D:
-                case LocalAssembling2D_type::TNSE2D_NL:
-                case LocalAssembling2D_type::TNSE2D_Rhs:
-                  this->set_parameters_for_tnse(type);
-                  break;
-
-                default:
-                  ErrMsg("unknown LocalAssembling2D_type " << type << " " << this->name);
-                  throw("unknown LocalAssembling2D_type");
-  }
-=======
     Output::print<3>("Constructor of LocalAssembling2D: using type ", name);
     
     // the values below only matter if you need an existing finite element
@@ -771,7 +411,6 @@
     parameter_functions_values.resize(0);
 
 }
->>>>>>> 6011ac76
 
 
 //==============================================================================
@@ -893,7 +532,6 @@
   //Inform the world of what's going on.
   Output::print<3>("Constructor of LocalAssembling2D: using type ", name);
 
-<<<<<<< HEAD
   //Dynamically allocate space for auxiliary arrays
   AllOrigValues = new double** [N_Terms];
   OrigValues = new double* [N_Terms];
@@ -921,40 +559,10 @@
       Needs2ndDerivatives[j] = TRUE;
   }
   //END code taken from TDiscretForm2D::TDiscreteForm2D(...)
-  }
-=======
-	//Dynamically allocate space for auxiliary arrays
-	AllOrigValues = new double** [N_Terms];
-	OrigValues = new double* [N_Terms];
-
-	//CODE taken from TDiscretForm2D::TDiscreteForm2D(...)
-	// find number of spaces
-	int max = -1;
-	for(int i=0;i<N_Terms;i++)
-	{
-		int j = FESpaceNumber[i];
-		if(j > max) max = j;
-	}
-	N_Spaces = max+1;
-
-	//Fill the array Needs2ndDerivatives from the vector myNeeds2ndDerivatives
-	Needs2ndDerivatives = new bool[N_Spaces];
-	for(int i=0;i<N_Spaces;i++){
-		Needs2ndDerivatives[i] = FALSE;
-	}
-	for(int i=0;i<N_Terms;i++)
-	{
-		MultiIndex2D alpha = Derivatives[i];
-		int j = FESpaceNumber[i];
-		if(alpha == D20 || alpha == D11 || alpha == D02)
-			Needs2ndDerivatives[j] = TRUE;
-	}
-	//END code taken from TDiscretForm2D::TDiscreteForm2D(...)
 
 	parameter_functions_values.resize(0);
 
-}
->>>>>>> 6011ac76
+  }
 
 //==============================================================================
 LocalAssembling2D::~LocalAssembling2D()
@@ -1125,14 +733,8 @@
   coefficient_values = new double*[N_Points];
   for(int i=0; i<N_Points; ++i)
   {
-<<<<<<< HEAD
-    AllOrigValues[i] = 
-        TFEDatabase2D::GetOrigElementValues(BaseFuncts[FESpaceNumber[i]],
-                                            Derivatives[i]);
-=======
     // do not allocate less than 20 (see below)
     coefficient_values[i] = new double[30];
->>>>>>> 6011ac76
   }
   
   if(Coeffs)
@@ -1217,33 +819,6 @@
     delete [] aux;
 }
 
-<<<<<<< HEAD
-  if(Manipulate)
-    Manipulate(N_Points, Coefficients, NULL, Cell);
-  for(int j=0;j<N_Terms;j++)
-  {
-    AllOrigValues[j] = 
-        TFEDatabase2D::GetOrigElementValues(BaseFuncts[FESpaceNumber[j]],
-                                            Derivatives[j]);
-  }
-  
-  for(int i=0;i<N_Points;i++)
-  {
-
-    double Mult = weights[i]*AbsDetjk[i];
-    Coefficients[i][19] = AbsDetjk[i];
-    
-    for(int j=0;j<N_Terms;j++) {
-      OrigValues[j] = AllOrigValues[j][i];
-    }
-
-
-    AssembleParam(Mult, Coefficients[i], NULL, hK, OrigValues, N_BaseFuncts, 
-                  LocMatrix, LocRhs);
-  } // endfor i
-  delete [] aux;
-}
-=======
 //==============================================================================
 void LocalAssembling2D::GetParameters(int n_points,
                                       TCollection *Coll,
@@ -1275,7 +850,6 @@
                                                          FEValue_MultiIndex[j]);
     Index[j] = fespace->GetGlobalDOF(cellnum);
   } // endfor j
->>>>>>> 6011ac76
 
   // loop over all quadrature points
   if(N_ParamFct != 0)
