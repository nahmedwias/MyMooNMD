--- conflicted
+++ resolved
@@ -121,22 +121,13 @@
   //   !!!! Error in Mac Compiler - Sashikumaar !!!!!!!
   // the values below only matter if you need an existing finite element 
   // function during your assembly. Change them in such a case
-<<<<<<< HEAD
-this->N_Parameters = 0;
-this->N_ParamFct = 0;
-this->ParameterFct = {};
-this->N_FEValues = 0;
-this->FEValue_FctIndex = {};
-  this->FEValue_MultiIndex = {};
-this->BeginParameter = {};
-=======
   this->N_Parameters = 0;
   this->N_ParamFct = 0;
   this->ParameterFct = {};
   this->N_FEValues = 0;
   this->FEValue_FctIndex = {};
+  this->FEValue_MultiIndex = {};
   this->BeginParameter = {};
->>>>>>> 91b3ceb5
 
   // set all member variables according to the LocalAssembling2D_type
   switch(type)
