--- conflicted
+++ resolved
@@ -833,37 +833,9 @@
     }
     
     // write solution to a vtk file
-<<<<<<< HEAD
-    if(brinkman3d_db["output_write_vtk"])
-    {
-        // last argument in the following is domain, but is never used in this class
-        TOutput3D Output(5, 5, 2, 1, nullptr);
-        Output.AddFEFunction(&s.p);
-        Output.AddFEVectFunct(&s.u);
-#ifdef _MPI
-        char SubID[] = "";
-        if(my_rank == 0)
-            mkdir(brinkman3d_db["output_vtk_directory"], 0777);
-        std::string dir = brinkman3d_db["output_vtk_directory"];
-        std::string base = brinkman3d_db["output_basename"];
-        Output.Write_ParVTK(MPI_COMM_WORLD, 0, SubID, dir, base);
-#else
-        // Create output directory, if not already existing.
-        mkdir(brinkman3d_db["output_vtk_directory"], 0777);
-        std::string filename = this->brinkman3d_db["output_vtk_directory"];
-        filename += "/" + this->brinkman3d_db["output_basename"].value_as_string();
-        
-        if(i >= 0)
-            filename += "_" + std::to_string(i);
-        filename += ".vtk";
-        Output.WriteVtk(filename.c_str());
-#endif
-    }
-=======
     outputWriter.add_fe_function(&s.p); 
     outputWriter.add_fe_vector_function(&s.u);   
     outputWriter.write();
->>>>>>> 57b61ae9
     
     // measure errors to known solution
     // If an exact solution is not known, it is usually set to be zero, so that
