--- conflicted
+++ resolved
@@ -32,13 +32,8 @@
 #define GMG 1
 #define DIRECT 2
 
-<<<<<<< HEAD
-//#ifdef _MPI
-TSystemMatScalar3D::TSystemMatScalar3D(int N_levels, TFESpace3D **fespaces, double **sol, double **rhs, int disctype, int solver)
-=======
 TSystemMatScalar3D::TSystemMatScalar3D(TFESpace3D *fespace)
  : SystemMat3D(1, 1, 0)
->>>>>>> 97cf1d08
 {
   //set number of multigrid levels
   int N_Levels = TDatabase::ParamDB->LEVELS;
@@ -46,42 +41,6 @@
     ++N_Levels;
   
   //store the FEspace
-<<<<<<< HEAD
-  FeSpaces = fespaces;
-  
-  SolArray = sol;
-  RhsArray = rhs;
-  
-#ifdef _MPI
-  Comm = TDatabase::ParamDB->Comm;
-#endif
-  //set the discretization type
-  Disctype = disctype;
-  
-  //set the solver type
-  SOLVER = solver;
-
-  N_DOF = FeSpaces[N_Levels-1]->GetN_DegreesOfFreedom();  
-  
-  // build matrices
-  // first build matrix structure
-  sqstructure = new TSquareStructure3D*[N_Levels];
-  sqmatrixA = new TSquareMatrix3D*[N_Levels];
-  
-  //instance of the Assemble class
-  AMatRhsAssemble = new TAssembleMat3D *[N_Levels];
-  
-  if(SOLVER==AMG_SOLVE || SOLVER==DIRECT)
-   {
-    Start_Level=N_Levels-1;
-   }
-  else 
-   {
-    Start_Level=0;
-   }
-  
-  for(i=Start_Level;i<N_Levels;i++)
-=======
   this->SystemMat3D::fe_spaces[0] = fespace;
   
   // build matrices
@@ -89,142 +48,19 @@
   TSquareStructure3D *sqstructure = new TSquareStructure3D(fespace);
   if(TDatabase::ParamDB->SOLVER_TYPE == DIRECT 
       || TDatabase::ParamDB->SOLVER_TYPE == GMG)
->>>>>>> 97cf1d08
+  //instance of the Assemble class
+  AMatRhsAssemble = new TAssembleMat3D *[N_Levels];
+  
+  if(TDatabase::ParamDB->SOLVER_TYPE == DIRECT
+      || TDatabase::ParamDB->SOLVER_TYPE == GMG)
   {
     sqstructure->Sort();
   } // sort column numbers: numbers are in increasing order
-<<<<<<< HEAD
-   else if(SOLVER==AMG_SOLVE)
-   { sqstructure[i]->SortDiagFirst(); }
-   
-   /** A is the stiffness/system mat for stationary problem   */
-   sqmatrixA[i] = new TSquareMatrix3D(sqstructure[i]);  
-   N_Matrices = 1;
-      
-   OutPut(endl);   
-  }// for(;i<N_Levels;i++)
-  
-  
-#ifdef _MPI
-  double t1,t2,tdiff;
-  
-  ParMapper = new TParFEMapper3D*[N_levels]; 
-  ParComm   = new TParFECommunicator3D*[N_levels];
-  
-  if(profiling)  t1 = MPI_Wtime();
-  for(i=Start_Level;i<N_levels;i++)
-   {   
-        ParMapper[i] = new TParFEMapper3D(1, FeSpaces[i], sqstructure[i]->GetRowPtr(), sqstructure[i]->GetKCol());
-        ParComm[i]   = new TParFECommunicator3D(ParMapper[i]);
-   }// for(i=0;i<N_levels;i++)
-
-   if(SOLVER == DIRECT)
-    {
-     SQMATRICES[0] = sqmatrixA[N_Levels-1];
-     DS = new TParDirectSolver(ParComm[N_Levels-1],NULL,SQMATRICES,NULL);
-    }
-
-   int out_rank=TDatabase::ParamDB->Par_P0;
-   int rank;
-   MPI_Comm_rank(Comm, &rank);
-   
-   if(profiling)
-   {
-     t2 = MPI_Wtime();
-     tdiff = t2-t1;
-     MPI_Reduce(&tdiff, &t1, 1, MPI_DOUBLE, MPI_MIN, out_rank, Comm);
-     if(rank == out_rank)
-     {
-      printf("Time taken for FeSpace SubDomain dof mapping for all levels is %e\n", t1);
-     }
-   }
-   
-  TCollection *coll = fespaces[N_levels-1]->GetCollection();
-  int owncells = coll->GetN_OwnCells();
-  int problemSize=0;
-  MPI_Reduce(&owncells, &problemSize, 1, MPI_INT, MPI_SUM, out_rank, Comm);
-  if(rank==0)
-    OutPut( "total own cells over all sub domains : " << problemSize << endl);
-  
-  problemSize=0;
-  int n_master = ParComm[N_levels-1]->GetN_Master();
-  MPI_Reduce(&n_master, &problemSize, 1, MPI_INT, MPI_SUM, out_rank, Comm);
-  if(rank==0)
-    OutPut( "total own dofs over all sub domains : " << problemSize << endl);
-  
-#endif
-
-#ifdef _OMPONLY
-   if(SOLVER == DIRECT && TDatabase::ParamDB->DSType == 1)
-   {
-     DS = new TParDirectSolver(sqmatrixA[N_Levels-1]);
-   }
-#endif 
- 
-   //initialize multigrid solver
-   if(SOLVER==GMG)
-   {
-    Parameters[0] = TDatabase::ParamDB->SC_SMOOTH_DAMP_FACTOR_SCALAR;
-    Parameters[1] = TDatabase::ParamDB->SC_SMOOTH_DAMP_FACTOR_FINE_SCALAR;
-    MG = new TMultiGrid3D(1, 2, Parameters);
-    
-    // determine number of auxiliary arrays
-    if ( (TDatabase::ParamDB->SC_STEP_LENGTH_CONTROL_ALL_SCALAR)
-         || (TDatabase::ParamDB->SC_STEP_LENGTH_CONTROL_FINE_SCALAR) )
-     {  N_aux= 4; }
-        else
-     {  N_aux= 2; }   
-   
-    // build preconditioner
-    switch (TDatabase::ParamDB->SC_PRECONDITIONER_SCALAR)
-     {
-      case 1:
-            prec = new TJacobiIte(MatVect_Scalar, Defect_Scalar, NULL, 0, N_DOF, 1
-#ifdef _MPI   
-                                  ,ParComm[N_Levels-1]
-#endif    
-                                  );
-	    break;	    
-      case 5:
-            prec = new TMultiGridScaIte(MatVect_Scalar, Defect_Scalar, NULL, 0, N_DOF, MG, 1);
-            Itmethod_sol = new double[N_DOF];
-            Itmethod_rhs = new double[N_DOF];    
-            break;
-      default:
-            OutPut("Unknown preconditioner !!!" << endl);
-            exit(4711);
-     }     
-
-       switch (TDatabase::ParamDB->SC_SOLVER_SCALAR)
-        {
-          case 11:
-            Itmethod = new TFixedPointIte(MatVect_Scalar, Defect_Scalar, prec, 0, N_DOF, 1
-#ifdef _MPI   
-                               , ParComm[N_Levels-1]
-#endif
-	);
-          break;
-          case 16:
-            Itmethod = new TFgmresIte(MatVect_Scalar, Defect_Scalar, prec, 0, N_DOF, 1
-#ifdef _MPI   
-                               , ParComm[N_Levels-1]
-#endif
-	);
-          break;
-          default:
-            OutPut("Unknown solver !!!" << endl);
-            exit(4711);
-        }     
-     
-   }// if(solver==GMG)  
-//   exit(0);
-=======
   else if(TDatabase::ParamDB->SOLVER_TYPE == AMG_SOLVE)
   {
     sqstructure->SortDiagFirst();
   }
   this->SystemMat3D::sq_matrices[0] = new TSquareMatrix3D(sqstructure);
->>>>>>> 97cf1d08
 } //TSystemMatScalar3D::TSystemMatScalar3D
 
 TSystemMatScalar3D::~TSystemMatScalar3D()
@@ -232,115 +68,14 @@
   delete this->SystemMat3D::sq_matrices[0]->GetStructure();
   delete this->SystemMat3D::sq_matrices[0];
 }
-<<<<<<< HEAD
-  
-  
-void TSystemMatScalar3D::Init(CoeffFct3D *BilinearCoeffs, BoundCondFunct3D *BoundCond, BoundValueFunct3D *BoundValue,
-                              TAuxParam3D *aux)
-=======
 
 
 void TSystemMatScalar3D::Init(CoeffFct3D *BilinearCoeffs,
                               BoundCondFunct3D *BoundCond,
                               BoundValueFunct3D *BoundValue)
->>>>>>> 97cf1d08
 {
- int i;
- 
   BoundaryConditions[0] = BoundCond;
   BoundaryValues[0] = BoundValue;
-<<<<<<< HEAD
-  
-//   TDiscreteForm3D *DiscreteFormUpwind;  
-  TDiscreteForm3D *DiscreteFormGalerkin;
-//   TDiscreteForm3D *DiscreteFormSDFEM;
-//   TDiscreteForm3D *DiscreteFormGLS;  
-
-   InitializeDiscreteForms(DiscreteFormGalerkin, BilinearCoeffs);  
-
-    switch(Disctype)
-     {
-      case GALERKIN:
-//       case LOCAL_PROJECTION:
-           DiscreteFormARhs = DiscreteFormGalerkin;
-      break;
-
-//       case SUPG:
-//            DiscreteFormARhs = DiscreteFormSDFEM;
-//       break;
-// 
-//       case UPWIND:
-//            DiscreteFormARhs = DiscreteFormUpwind;
-//       break;      
-//       
-//       case GLS:
-//            DiscreteFormARhs = DiscreteFormGLS;
-//       break;
-      
-      default:
-            OutPut("Unknown DISCTYPE" << endl);
-            exit(4711);;
-     }  
-     
-   // initilize the assemble class  
-   if(aux==NULL)
-    { aux = new TAuxParam3D(1, 0, 0, 0, fesp, NULL, NULL, NULL, NULL, 0, NULL); }   
-   
-    for(i=Start_Level;i<N_Levels;i++)
-    { 
-     fesp[0] = FeSpaces[i];
-     ferhs[0] = FeSpaces[i];  
-     
-     RHSs[0] = RhsArray[i];  
-     SQMATRICES[0] = sqmatrixA[i];
-     
-     // array of assemble objects
-     AMatRhsAssemble[i] = new TAssembleMat3D(1, fesp, 1, SQMATRICES, 0, NULL, 1, RHSs, ferhs, 
-                              DiscreteFormARhs, BoundaryConditions, BoundaryValues, aux);
-     AMatRhsAssemble[i]->Init();
-  
-     
-     //setup the multigrid solver
-     if(SOLVER==GMG)
-      {
-#ifdef _MPI  
-       MGLevel = new TMGLevel3D(i, SQMATRICES[0], RHSs[0], SolArray[i], ParComm[i], ParMapper[i], N_aux, NULL);
-#else
-       MGLevel = new TMGLevel3D(i, SQMATRICES[0], RHSs[0], SolArray[i], N_aux, NULL);
-#endif
-       MG->AddLevel(MGLevel);      
-      }       
-    } // for(i=Star
-    
-} // TSystemMatScalar3D::Init
-
-
-void TSystemMatScalar3D::Assemble()
-{
-  int i, N_DOF_low, N_Active;
-
-   for(i=Start_Level;i<N_Levels;i++)
-    {    
-     N_DOF_low = FeSpaces[i]->GetN_DegreesOfFreedom();
-     N_Active =  FeSpaces[i]->GetActiveBound();
-    
-     // initialize matrices and rhs
-     AMatRhsAssemble[i]->Reset(); 
-
-     // assemble
-     AMatRhsAssemble[i]->Assemble3D();
-  
-     // set rhs for Dirichlet nodes
-     memcpy(SolArray[i]+N_Active, RhsArray[i]+N_Active, (N_DOF_low - N_Active)*SizeOfDouble);   
-    } //  for(i=Start_Level;i<N_Levels;i++)    
-
-//have to shift this in pardirectsolver    
-#ifdef _OMPONLY     
-    if(SOLVER == DIRECT && TDatabase::ParamDB->DSType == 1)
-      DS->AssembleMatrix(sqmatrixA[N_Levels-1]);
-#endif
-    
-=======
 } // TSystemMatScalar3D::Init
 
 
@@ -351,7 +86,6 @@
   InitializeDiscreteForms(DiscreteFormGalerkin, BilinearCoeffs);  
   TAuxParam3D aux(1, 0, 0, 0, NULL, NULL, NULL, NULL, NULL, 0, NULL);
   
-  // assemble
   Assemble3D(1, &this->fe_spaces[0], 1, &sq_matrices[0], 0, NULL, 1, &rhs,
              &fe_spaces[0], DiscreteFormGalerkin, BoundaryConditions,
              BoundaryValues, &aux);
@@ -361,8 +95,34 @@
   int N_DirichletDof = N_DOF - N_Active;
   // set rhs for Dirichlet nodes
   memcpy(sol+N_Active, rhs+N_Active, N_DirichletDof*SizeOfDouble);
->>>>>>> 97cf1d08
-} // void TSystemMatScalar3D::Assemble(T
+}
+
+// void TSystemMatScalar3D::Assemble()
+// {
+//   int i, N_DOF_low, N_Active;
+// 
+//    for(i=Start_Level;i<N_Levels;i++)
+//     {    
+//      N_DOF_low = FeSpaces[i]->GetN_DegreesOfFreedom();
+//      N_Active =  FeSpaces[i]->GetActiveBound();
+//     
+//      // initialize matrices and rhs
+//      AMatRhsAssemble[i]->Reset(); 
+// 
+//      // assemble
+//      AMatRhsAssemble[i]->Assemble3D();
+//   
+//      // set rhs for Dirichlet nodes
+//      memcpy(SolArray[i]+N_Active, RhsArray[i]+N_Active, (N_DOF_low - N_Active)*SizeOfDouble);   
+//     } //  for(i=Start_Level;i<N_Levels;i++)    
+// 
+// //have to shift this in pardirectsolver    
+// #ifdef _OMPONLY     
+//     if(SOLVER == DIRECT && TDatabase::ParamDB->DSType == 1)
+//       DS->AssembleMatrix(sqmatrixA[N_Levels-1]);
+// #endif
+//     
+// } // void TSystemMatScalar3D::Assemble(T
 
 
 void TSystemMatScalar3D::apply(const double *x, double *y, double factor) const
