#include <Time_CD2D.h>
#include <Database.h>
#include <MultiGrid2D.h>
#include <Output2D.h>
#include <OldSolver.h>
#include <DirectSolver.h>
#include <LinAlg.h>
#include <MainUtilities.h>
#include <AlgebraicFluxCorrection.h>

#include <LocalAssembling2D.h>
#include <Assemble2D.h>
#include <LocalProjection.h>

#include <sys/stat.h>

#include <numeric>

/**************************************************************************** */
ParameterDatabase get_default_TCD2D_parameters()
{
  Output::print<3>("creating a default TCD2D parameter database");
  // we use a parmoon default database because this way these parameters are
  // available in the default TCD2D database as well.
  ParameterDatabase db = ParameterDatabase::parmoon_default_database();
  db.set_name("TCD2D parameter database");

  //TCD2D requires a nonlinear iteration, set up a nonlinit_database and merge
  ParameterDatabase nl_db = ParameterDatabase::default_nonlinit_database();
  db.merge(nl_db,true);

  // a default output database - needed here as long as there's no class handling the output
  ParameterDatabase out_db = ParameterDatabase::default_output_database();
  db.merge(out_db, true);

  return db;
}

/**************************************************************************** */
Time_CD2D::System_per_grid::System_per_grid(const Example_CD2D& example,
                                            TCollection& coll)
: fe_space(&coll, (char*)"space", (char*)"time_cd2d space", example.get_bc(0),
           TDatabase::ParamDB->ANSATZ_ORDER, nullptr),
           // TODO CB: Building the matrix here and rebuilding later is due to the
           // highly non-functional class TFEVectFunction2D (and TFEFunction2D,
           // which do neither provide default constructors nor working copy assignments.)
           stiff_matrix({&fe_space}),
           mass_matrix({&fe_space}),
           rhs(this->stiff_matrix, true),
           solution(this->stiff_matrix, false),
           old_Au(this->stiff_matrix, true),
           fe_function(&this->fe_space, (char*)"c", (char*)"c",
                       this->solution.get_entries(), this->solution.length())
{
  stiff_matrix = BlockFEMatrix::CD2D(fe_space);
  mass_matrix = BlockFEMatrix::CD2D(fe_space);
}


/**************************************************************************** */

void Time_CD2D::System_per_grid::descale_stiff_matrix(double tau, double theta_1)
{
  if (tau==0 || theta_1 == 0)
  {
    ErrThrow("I will not divide by zero in descaling! tau=", tau, "theta_1=", theta_1);
  }
  //subtract the mass matrix (TODO smells like cancellation)...
  const FEMatrix& mass_block = *mass_matrix.get_blocks().at(0).get();
  //subtract the mass matrix...
  stiff_matrix.add_matrix_actives(mass_block, -1.0, {{0,0}}, {false});
  //...and descale the stiffness matrix...
  const std::vector<std::vector<size_t>> cell_positions = {{0,0}};
  stiff_matrix.scale_blocks_actives(1./(tau*theta_1), cell_positions);
}

/**************************************************************************** */

void Time_CD2D::System_per_grid::update_old_Au()
{
  // the stiffness matrix must have been descaled (pure transport operator)
  stiff_matrix.apply(solution,old_Au);
}

/**************************************************************************** */
TSquareMatrix2D* Time_CD2D::System_per_grid::get_stiff_matrix_pointer()
{
  std::vector<std::shared_ptr<FEMatrix>> blocks =
      stiff_matrix.get_blocks_TERRIBLY_UNSAFE();
  return reinterpret_cast<TSquareMatrix2D*>(blocks.at(0).get());
}

/**************************************************************************** */
Time_CD2D::Time_CD2D(const TDomain& domain, const ParameterDatabase& param_db,
		int reference_id)
 : Time_CD2D(domain, param_db, Example_CD2D(), reference_id)
{
  
}

/**************************************************************************** */
Time_CD2D::Time_CD2D(const TDomain& domain, const ParameterDatabase& param_db,
		const Example_CD2D& ex, int reference_id)
 : db(get_default_TCD2D_parameters()), systems(), example(ex), 
<<<<<<< HEAD
 multigrid(nullptr), errors(5, 0.0), timeDependentOutput(param_db)
=======
 multigrid(nullptr), errors(5, 0.0),timeDependentOutput(param_db)
>>>>>>> 400e67a3
{
  db.merge(param_db);
  this->set_parameters();

  // create the collection of cells from the domain (finest grid)
  TCollection *coll = domain.GetCollection(It_Finest, 0, reference_id);
  // create finite element space and function, a matrix, rhs, and solution
  this->systems.emplace_back(this->example, *coll);
  
  TFESpace2D& space = this->systems.front().fe_space;
  double hmin, hmax;
  coll->GetHminHmax(&hmin, &hmax);
  Output::print<1>("N_Cells    : ", setw(12), coll->GetN_Cells());
  Output::print<1>("h(min,max) : ", setw(12), hmin, " ", setw(12), hmax);
  Output::print<1>("dof        : ", setw(12), space.GetN_DegreesOfFreedom());
  Output::print<1>("active dof : ", setw(12), space.GetN_ActiveDegrees());
  
  // old right hand side
  old_rhs.copy_structure(this->systems[0].rhs);
  
  // interpolate the initial data
  TFEFunction2D & fe_function = this->systems.front().fe_function;
  fe_function.Interpolate(example.get_initial_cond(0));
  // add the fe function to the output object. 
  timeDependentOutput.add_fe_function(&fe_function);
  
  
  // done with the constructor in case we're not using multigrid
  if(TDatabase::ParamDB->SC_PRECONDITIONER_SCALAR != 5 
    || TDatabase::ParamDB->SOLVER_TYPE != 1)
    return;
  // else multigrid
  
  double *param = new double[2];
  param[0] = TDatabase::ParamDB->SC_SMOOTH_DAMP_FACTOR_SCALAR;
  param[1] = TDatabase::ParamDB->SC_SMOOTH_DAMP_FACTOR_FINE_SCALAR;
  this->multigrid.reset(new TMultiGrid2D(1, 2, param));

  //TODO Commented out, requires switching to Solver object.
//  // number of refinement levels for the multigrid
//  int LEVELS = TDatabase::ParamDB->LEVELS;
//  if(LEVELS > domain.get_ref_level() + 1)
//    LEVELS = domain.get_ref_level() + 1;
//
//
//  // the matrix and rhs side on the finest grid are already constructed
//  // now construct all matrices, rhs, and solutions on coarser grids
//  for(int i = LEVELS - 2; i >= 0; i--)
//  {
//    unsigned int grid = i + domain.get_ref_level() + 1 - LEVELS;
//    TCollection *coll = domain.GetCollection(It_EQ, grid, reference_id);
//    this->systems.emplace_back(example, *coll);
//  }
  
  // create multigrid-level-objects, must be coarsest first
  unsigned int i = 0;
  for(auto it = this->systems.rbegin(); it != this->systems.rend(); ++it)
  {
    TSquareMatrix2D* stiff_block = it->get_stiff_matrix_pointer();

    TMGLevel2D *multigrid_level = new TMGLevel2D(
      i, stiff_block, it->rhs.get_entries(),
      it->solution.get_entries(), 2, NULL);
    i++;
    this->multigrid->AddLevel(multigrid_level);
  }
}

/**************************************************************************** */
void Time_CD2D::set_parameters()
{
  if(TDatabase::ParamDB->EXAMPLE < 101)
  {
    ErrMsg("Example " << TDatabase::ParamDB->EXAMPLE 
           << "is not supported for time dependent problem");
    exit(1);
  }
  
  if(TDatabase::TimeDB->TIME_DISC == 0)
  {
    ErrMsg("TIME_DISC: " << TDatabase::TimeDB->TIME_DISC 
          << " is not supported");
    throw("TIME_DISC: 0 is not supported. Chose 1 (backward Euler) or 2 (Crank-Nicolson).");
  }

  //////////////// Algebraic flux correction ////////////
  if(TDatabase::ParamDB->ALGEBRAIC_FLUX_CORRECTION != 0)
  {//some kind of afc enabled
    if(TDatabase::ParamDB->ALGEBRAIC_FLUX_CORRECTION != 2 )
    {
      TDatabase::ParamDB->ALGEBRAIC_FLUX_CORRECTION = 2;
      Output::print("Only kind of algebraic flux correction"
          " for TCD problems is Crank-Nicolson FEM-FCT (2).");
    }

    if(TDatabase::TimeDB->TIME_DISC !=2)
    {
      ErrThrow("Algebraic flux correction with FEM-FCT is "
          "implemented for Crank-Nicolson time stepping scheme only. "
          "Set TDatabase::TimeDB->TIME_DISC to 2.")
    }

    if(TDatabase::ParamDB->ANSATZ_ORDER != 1)
    {
      ErrThrow("Algebraic flux correction with FEM-FCT does only work for"
          "linear elements. Change ANSATZ_ORDER to 1!");
    }

    // so far only direct solver
    if (TDatabase::ParamDB->SOLVER_TYPE != 2)
    {
      ErrThrow("With AFC only direct solver is working so far!");
    }

    //make sure that galerkin discretization is used
    if (TDatabase::ParamDB->DISCTYPE != 1)
    {//some other disctype than galerkin
      TDatabase::ParamDB->DISCTYPE = 1;
      Output::print("DISCTYPE changed to 1 (GALERKIN) because Algebraic Flux ",
                    "Correction is enabled.");
    }

    // when using afc, create system matrices as if all dofs were active
    TDatabase::ParamDB->INTERNAL_FULL_MATRIX_STRUCTURE = 1;
  }
}

/**************************************************************************** */
void Time_CD2D::assemble_initial_time()
{
  LocalAssembling2D_type mass = LocalAssembling2D_type::TCD2D_Mass;
  LocalAssembling2D_type stiff_rhs = LocalAssembling2D_type::TCD2D;

  for(auto &s : this->systems)
  {
    // assemble mass matrix, stiffness matrix and rhs
    TFEFunction2D* fe_funct[1] = {&s.fe_function}; //wrap up as '**'
    LocalAssembling2D la_mass(mass, fe_funct,
                              this->example.get_coeffs());
    LocalAssembling2D la_a_rhs(stiff_rhs, fe_funct,
                               this->example.get_coeffs());

    call_assembling_routine(s, la_a_rhs, la_mass , true);

    // apply local projection stabilization method on stiffness matrix only!
    if(TDatabase::ParamDB->DISCTYPE==LOCAL_PROJECTION
        && TDatabase::ParamDB->LP_FULL_GRADIENT>0)
    {
      if(TDatabase::ParamDB->LP_FULL_GRADIENT==1)
      {
        //fetch stiffness matrix as block
        std::vector<std::shared_ptr<FEMatrix>> stiff_blocks =
            s.stiff_matrix.get_blocks_uniquely();
        auto stiff_block = stiff_blocks.at(0).get();
        //call ultra local projection
        UltraLocalProjection((void *)stiff_block, false);
      }
      else
      {
        ErrThrow("LP_FULL_GRADIENT needs to be 1 to use LOCAL_PROJECTION");
      }

    }

    s.stiff_matrix.apply(s.solution,s.old_Au); //put up initial old_Au
  }

  System_per_grid& s = systems.front();
  old_rhs = s.rhs; //put up initial old_rhs
}

/**************************************************************************** */
void Time_CD2D::assemble()
{
  LocalAssembling2D_type stiff_rhs = LocalAssembling2D_type::TCD2D;  
  
  for(auto &s : this->systems)
  {

    TFEFunction2D * pointer_to_function = &s.fe_function;
    // create two local assembling object (second one will only be needed in SUPG case)
    LocalAssembling2D la_a_rhs(stiff_rhs, &pointer_to_function,
                               this->example.get_coeffs());

    if(TDatabase::ParamDB->DISCTYPE == SUPG)
    {
      // In the SUPG case:
      // M = (u,v) + \tau (u,b.grad v)
      LocalAssembling2D_type mass_supg = LocalAssembling2D_type::TCD2D_Mass;;

      LocalAssembling2D la_m_supg(mass_supg, &pointer_to_function,
                               this->example.get_coeffs());

      //call assembling, including mass matrix (SUPG!)
      call_assembling_routine(s, la_a_rhs, la_m_supg , true);
    }
    else
    {//call assembling, ignoring mass matrix part (third argument is not relevant)
      call_assembling_routine(s, la_a_rhs, la_a_rhs , false);
    }
  }
  
  // here the modifications due to time discretization begin
  if ( TDatabase::ParamDB->ALGEBRAIC_FLUX_CORRECTION == 2 )
  {
    do_algebraic_flux_correction();
    return; // modifications due to time discretization are per-
            // formed inside the afc scheme, so step out here!
  }

  double tau = TDatabase::TimeDB->CURRENTTIMESTEPLENGTH;
  // preparing rhs 
  System_per_grid& s = this->systems.front();
  
  if(TDatabase::TimeDB->THETA4)
  {
    // scale by time step length and theta4 (only active dofs)
    s.rhs.scaleActive(tau*TDatabase::TimeDB->THETA4);    
    // add old right hand side scaled by time step length and theta3 (only 
    // active dofs)
    if(TDatabase::TimeDB->THETA3 != 0.)
      s.rhs.addScaledActive((this->old_rhs), tau*TDatabase::TimeDB->THETA3);	

    // save old right hand side (only if THETA3 != 0)
    if(TDatabase::TimeDB->THETA3)
    {
      this->old_rhs.addScaledActive(s.rhs, -1./(tau*TDatabase::TimeDB->THETA3));
      this->old_rhs.scaleActive(-TDatabase::TimeDB->THETA3/TDatabase::TimeDB->THETA4);
    }
  }
  else
  {
    if(TDatabase::TimeDB->TIME_DISC == 0)
    {
      ErrThrow("Forward Euler method is not supported. "
          "Choose TDatabase::TimeDB->TIME_DISC as 1 (bw Euler)"
          " or 2 (Crank-Nicoloson)");
    }
  }
  
  for(auto &s : this->systems)
  {
    // rhs += M*uold
    s.mass_matrix.apply_scaled_add_actives(s.solution, s.rhs, 1.0);
    // rhs -= tau*theta2*A_old*uold
    s.rhs.addScaledActive(s.old_Au, -tau*TDatabase::TimeDB->THETA2);
    
    // preparing the left hand side, i.e., the system matrix
    // stiffness matrix is scaled by tau*THETA1, after solving 
    // the matrix needs to be descaled if the coeffs does not depends
    // on time

    //scale  stiffness matrix...
    const std::vector<std::vector<size_t>> cell_positions = {{0,0}};
    s.stiff_matrix.scale_blocks_actives(tau*TDatabase::TimeDB->THETA1, cell_positions);
    // ...and add the mass matrix
    const FEMatrix& mass_block = *s.mass_matrix.get_blocks().at(0).get();
    s.stiff_matrix.add_matrix_actives(mass_block, 1.0, {{0,0}}, {false});
  }  
  //this->systems[0].rhs.copy_nonactive(this->systems[0].solution);
  systems[0].solution.copy_nonactive(systems[0].rhs);
}

/**************************************************************************** */

void Time_CD2D::descale_stiffness(double tau, double theta_1)
{
    // restore stiffness matrix and store old_Au on all grids
    if(!TDatabase::ParamDB->ALGEBRAIC_FLUX_CORRECTION)
    {
      for(auto &s : this->systems)
      {
        s.descale_stiff_matrix(tau, theta_1);
        s.update_old_Au();
      }
    }
    else
    {
      //in AFC case the stiffness matrix is "ruined" by now -
      Output::print("AFC does not yet reset the stiffness"
          "matrix and old_Au correctly!");
    }
}

/**************************************************************************** */
void Time_CD2D::solve()
{
  double t = GetTime();
  System_per_grid& s = this->systems.front();
  if(TDatabase::ParamDB->SOLVER_TYPE == 2) // use direct solver
  {
    /// @todo consider storing an object of DirectSolver in this class
    DirectSolver direct_solver(s.stiff_matrix, 
                               DirectSolver::DirectSolverTypes::umfpack);
    direct_solver.solve(s.rhs, s.solution);
  }
  else
  {
    // the one matrix stored in this BlockMatrix
    FEMatrix* mat = s.stiff_matrix.get_blocks_uniquely().at(0).get();
    // in order for the old method 'Solver' to work we need TSquareMatrix2D
    TSquareMatrix2D *sqMat[1] = { reinterpret_cast<TSquareMatrix2D*>(mat) };
    OldSolver((TSquareMatrix **)sqMat, NULL, s.rhs.get_entries(), 
              s.solution.get_entries(), MatVect_Scalar, Defect_Scalar, 
              this->multigrid.get(), s.solution.length(), 0);
  }
  
  t = GetTime() - t;
  Output::print<1>("time for solving: ",  t);
  Output::print<2>("solution ", sqrt(Ddot(s.solution.length(),
                                          s.solution.get_entries(),
                                          s.solution.get_entries())) );

}

/**************************************************************************** */
void Time_CD2D::output(int m, int& image)
{
	bool no_output = !db["output_write_vtk"] && !db["output_compute_errors"];
	if(no_output)
		return;
  TFEFunction2D & fe_function = this->systems.front().fe_function;
  fe_function.PrintMinMax();
  
  if(db["output_compute_errors"])
  {
    double loc_e[5];
    TAuxParam2D aux;
    MultiIndex2D AllDerivatives[3] = {D00, D10, D01};
    const TFESpace2D* space = fe_function.GetFESpace2D();
    
    fe_function.GetErrors(this->example.get_exact(0), 3, AllDerivatives, 4,
                          SDFEMErrors, this->example.get_coeffs(), &aux, 1, 
                          &space, loc_e);
    
    Output::print<1>("time: ", TDatabase::TimeDB->CURRENTTIME);
    Output::print<1>("  L2: ", loc_e[0]);
    Output::print<1>("  H1-semi: ", loc_e[1]);
    double tau = TDatabase::TimeDB->CURRENTTIMESTEPLENGTH;
    errors[0] += (loc_e[0]*loc_e[0] + errors[1])*tau*0.5;
    errors[1] = loc_e[0]*loc_e[0];
    Output::print<1>("  L2(0,T;L2) ", sqrt(errors[0]));
    errors[2] += (loc_e[1]*loc_e[1] + errors[3])*tau*0.5;
    errors[3] = loc_e[1]*loc_e[1];
    Output::print<1>("  L2(0,T;H1) ", sqrt(errors[2]));
    
    if(m==0)
      errors[4]= loc_e[0];
    
    if(errors[4] < loc_e[0])
      errors[4] = loc_e[0];
    Output::print<1>("  Linfty(0,T;L2) ", errors[4]);
  }

  if((m==1) || (m%TDatabase::TimeDB->STEPS_PER_IMAGE == 0))
  {
<<<<<<< HEAD
    // write output
    timeDependentOutput.write(image,TDatabase::TimeDB->CURRENTTIME);
    image++;
=======
    /*
    // vtk output (obsolete)
    if(db["output_write_vtk"])

    {
      TOutput2D Output(1, 1, 0, 0, NULL);
      Output.AddFEFunction(&fe_function);

      // Create output directory, if not already existing.
      mkdir(db["output_vtk_directory"], 0777);
      std::string filename = this->db["output_vtk_directory"];
      filename += "/" + this->db["output_basename"].value_as_string();

      if(image<10) filename += ".0000";
      else if(image<100) filename += ".000";
      else if(image<1000) filename += ".00";
      else if(image<10000) filename += ".0";
      else filename += ".";
      filename += std::to_string(image) + ".vtk";
      Output.WriteVtk(filename.c_str());
      image++;
    }
    */
    
    // add the functions the first time
    if (image==0) 
    {
      Output::print<1>("  Add FE Function ", fe_function.GetName(), " for output ");
      timeDependentOutput.addFEFunction(&fe_function);
    }
    // write output
    timeDependentOutput.write(image,TDatabase::TimeDB->CURRENTTIME);
    image++;
    
    
>>>>>>> 400e67a3
  }
}

/**************************************************************************** */

void Time_CD2D::do_algebraic_flux_correction()
{
  //determine which kind of afc to use
  switch (TDatabase::ParamDB->ALGEBRAIC_FLUX_CORRECTION)
  {
    case 2: //Crank Nicolson FEM-FCT
    { //TODO implement for multigrid!
      System_per_grid& s = systems.front();

      //get references to the relevant objects

      const TFESpace2D& feSpace = s.fe_space; //space
      const FEMatrix& mass = *s.mass_matrix.get_blocks().at(0).get(); // mass
      FEMatrix& stiff = *s.stiff_matrix.get_blocks_uniquely().at(0).get(); //stiffness
      //vector entry arrays
      const std::vector<double>& solEntries = s.solution.get_entries_vector();
      std::vector<double>& rhsEntries = s.rhs.get_entries_vector();
      std::vector<double>& oldRhsEntries = old_rhs.get_entries_vector();

      // fill a vector "neumannToDirichlet" with those rows that got
      // internally treated as Neumann although they are Dirichlet
      int firstDiriDof = feSpace.GetActiveBound();
      int nDiri = feSpace.GetN_Dirichlet();
      std::vector<int> neumToDiri(nDiri, 0);
      std::iota(std::begin(neumToDiri), std::end(neumToDiri), firstDiriDof);

      //determine prelimiter from Database
      AlgebraicFluxCorrection::Prelimiter prelim;
      switch(TDatabase::ParamDB->FEM_FCT_PRELIMITING)
      {
        case 1:
          prelim = AlgebraicFluxCorrection::Prelimiter::MIN_MOD;
          Output::print<2>("FEM-FCT: MinMod prelimiter chosen.");
          break;
        case 2:
          prelim = AlgebraicFluxCorrection::Prelimiter::GRAD_DIRECTION;
          Output::print<2>("FEM-FCT: Gradient direcetion prelimiter chosen.");
          break;
        case 3:
          prelim = AlgebraicFluxCorrection::Prelimiter::BOTH;
          Output::print<2>("FEM-FCT: Double prelimiting (MinMod & Gradient) chosen.");
          break;
        default:
          prelim = AlgebraicFluxCorrection::Prelimiter::NONE;
          Output::print<2>("FEM-FCT: No prelimiting chosen.");
      }

      //get current timestep length from Database
      double delta_t = TDatabase::TimeDB->CURRENTTIMESTEPLENGTH;

      // apply C-N FEM-FCT
      AlgebraicFluxCorrection::crank_nicolson_fct(
          mass, stiff,
          solEntries,
          rhsEntries, oldRhsEntries,
          delta_t,
          neumToDiri,
          prelim );

      //...and finally correct the entries in the Dirichlet rows
      AlgebraicFluxCorrection::correct_dirichlet_rows(stiff);
      //...and in the right hand side, too
      s.rhs.copy_nonactive(old_rhs);
      break;
    }
    default:
    {
      ErrThrow("The chosen ALGEBRAIC_FLUX_CORRECTION scheme is unknown to class Time_CD2D.");
    }
  }
}

void Time_CD2D::call_assembling_routine(
    System_per_grid& s,
    LocalAssembling2D& la_stiff, LocalAssembling2D& la_mass,
    bool assemble_both)
{

  // Assemble mass matrix, stiffness matrix and rhs
  //...variables which are the same for both
  const TFESpace2D * fe_space = &s.fe_space;
  BoundCondFunct2D * boundary_conditions = fe_space->GetBoundCondition();
  int N_Matrices = 1;
  double * rhs_entries = s.rhs.get_entries();

  BoundValueFunct2D * non_const_bound_value[1] {example.get_bd()[0]};

  //fetch stiffness matrix as block
  std::vector<std::shared_ptr<FEMatrix>> stiff_blocks = s.stiff_matrix.get_blocks_uniquely();
  TSquareMatrix2D * stiff_block[1]{reinterpret_cast<TSquareMatrix2D*>(stiff_blocks.at(0).get())};

  // Do the Assembling!

  //...stiffness matrix is second
  // reset right hand side and matrix to zero
  s.rhs.reset();
  stiff_block[0]->reset();
  Assemble2D(1, &fe_space, N_Matrices, stiff_block, 0, NULL, 1, &rhs_entries,
             &fe_space, &boundary_conditions, non_const_bound_value, la_stiff);

  // If assemble_both is true, we also (re)assemble the mass matrix.
  if (assemble_both)
  {
    std::vector<std::shared_ptr<FEMatrix>> mass_blocks = s.mass_matrix.get_blocks_uniquely();
    TSquareMatrix2D * mass_block[1]{reinterpret_cast<TSquareMatrix2D*>(mass_blocks.at(0).get())};

    mass_block[0]->reset();
    Assemble2D(1, &fe_space, N_Matrices, mass_block, 0, NULL, 0, NULL,
               NULL, &boundary_conditions, non_const_bound_value, la_mass);
  }
}<|MERGE_RESOLUTION|>--- conflicted
+++ resolved
@@ -102,11 +102,7 @@
 Time_CD2D::Time_CD2D(const TDomain& domain, const ParameterDatabase& param_db,
 		const Example_CD2D& ex, int reference_id)
  : db(get_default_TCD2D_parameters()), systems(), example(ex), 
-<<<<<<< HEAD
  multigrid(nullptr), errors(5, 0.0), timeDependentOutput(param_db)
-=======
- multigrid(nullptr), errors(5, 0.0),timeDependentOutput(param_db)
->>>>>>> 400e67a3
 {
   db.merge(param_db);
   this->set_parameters();
@@ -425,9 +421,9 @@
 /**************************************************************************** */
 void Time_CD2D::output(int m, int& image)
 {
-	bool no_output = !db["output_write_vtk"] && !db["output_compute_errors"];
-	if(no_output)
-		return;
+  bool no_output = !db["output_write_vtk"] && !db["output_compute_errors"];
+  if(no_output)
+    return;
   TFEFunction2D & fe_function = this->systems.front().fe_function;
   fe_function.PrintMinMax();
   
@@ -463,47 +459,9 @@
 
   if((m==1) || (m%TDatabase::TimeDB->STEPS_PER_IMAGE == 0))
   {
-<<<<<<< HEAD
     // write output
     timeDependentOutput.write(image,TDatabase::TimeDB->CURRENTTIME);
     image++;
-=======
-    /*
-    // vtk output (obsolete)
-    if(db["output_write_vtk"])
-
-    {
-      TOutput2D Output(1, 1, 0, 0, NULL);
-      Output.AddFEFunction(&fe_function);
-
-      // Create output directory, if not already existing.
-      mkdir(db["output_vtk_directory"], 0777);
-      std::string filename = this->db["output_vtk_directory"];
-      filename += "/" + this->db["output_basename"].value_as_string();
-
-      if(image<10) filename += ".0000";
-      else if(image<100) filename += ".000";
-      else if(image<1000) filename += ".00";
-      else if(image<10000) filename += ".0";
-      else filename += ".";
-      filename += std::to_string(image) + ".vtk";
-      Output.WriteVtk(filename.c_str());
-      image++;
-    }
-    */
-    
-    // add the functions the first time
-    if (image==0) 
-    {
-      Output::print<1>("  Add FE Function ", fe_function.GetName(), " for output ");
-      timeDependentOutput.addFEFunction(&fe_function);
-    }
-    // write output
-    timeDependentOutput.write(image,TDatabase::TimeDB->CURRENTTIME);
-    image++;
-    
-    
->>>>>>> 400e67a3
   }
 }
 
