--- conflicted
+++ resolved
@@ -29,13 +29,10 @@
   ParameterDatabase afc_db = AlgebraicFluxCorrection::default_afc_database();
   db.merge(afc_db, true);
   
-<<<<<<< HEAD
   ParameterDatabase rom_db = ParameterDatabase::default_rom_database();
   db.merge(rom_db, true);
-=======
   // a default local assembling database
   db.merge(LocalAssembling2D::default_local_assembling_database(), true);
->>>>>>> df01c050
 
   return db;
 }
