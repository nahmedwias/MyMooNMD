#include <Time_CD2D.h>
#include <Database.h>
#include <DirectSolver.h>
#include <MainUtilities.h>
#include <AlgebraicFluxCorrection.h>
#include <LocalProjection.h>
#include <FEFunctionInterpolator.h>
#include "../../include/AssembleRoutines/Assemble2D.h"
#include "../../include/AssembleRoutines/ConvDiff2D.h"
#include "../../include/AssembleRoutines/LocalAssembling2D.h"
#include "../../include/AssembleRoutines/NSE2D_FixPo.h"

/**************************************************************************** */
ParameterDatabase get_default_TCD2D_parameters()
{
  Output::print<5>("creating a default TCD2D parameter database");
  // we use a parmoon default database because this way these parameters are
  // available in the default TCD2D database as well.
  ParameterDatabase db = ParameterDatabase::parmoon_default_database();
  db.set_name("TCD2D parameter database");

  //TCD2D requires a nonlinear iteration, set up a nonlinit_database and merge
  ParameterDatabase nl_db = ParameterDatabase::default_nonlinit_database();
  db.merge(nl_db,true);

  // a default output database - needed here as long as there's no class handling the output
  ParameterDatabase out_db = ParameterDatabase::default_output_database();
  db.merge(out_db, true);

  // a default afc database
  ParameterDatabase afc_db = AlgebraicFluxCorrection::default_afc_database();
  db.merge(afc_db, true);

  return db;
}

/**************************************************************************** */
Time_CD2D::System_per_grid::System_per_grid(const Example_TimeCD2D& example,
                                            TCollection& coll)
: fe_space(&coll, (char*)"space", (char*)"time_cd2d space", example.get_bc(0),
           TDatabase::ParamDB->ANSATZ_ORDER, nullptr),
           // TODO CB: Building the matrix here and rebuilding later is due to the
           // highly non-functional class TFEVectFunction2D (and TFEFunction2D,
           // which do neither provide default constructors nor working copy assignments.)
           stiff_matrix({&fe_space}),
           mass_matrix({&fe_space}),
           rhs(this->stiff_matrix, true),
           solution(this->stiff_matrix, false),
           old_Au(this->stiff_matrix, true),
           fe_function(&this->fe_space, (char*)"c", (char*)"c",
                       this->solution.get_entries(), this->solution.length())
{
  stiff_matrix = BlockFEMatrix::CD2D(fe_space);
  mass_matrix = BlockFEMatrix::CD2D(fe_space);
}

/**************************************************************************** */
void Time_CD2D::System_per_grid::descale_stiff_matrix(double tau, double theta_1)
{
  if (tau==0 || theta_1 == 0)
  {
    ErrThrow("I will not divide by zero in descaling! tau=", tau, "theta_1=", theta_1);
  }
  //subtract the mass matrix (TODO smells like cancellation)...
  const FEMatrix& mass_block = *mass_matrix.get_blocks().at(0).get();
  //subtract the mass matrix...
  stiff_matrix.add_matrix_actives(mass_block, -1.0, {{0,0}}, {false});
  //...and descale the stiffness matrix...
  const std::vector<std::vector<size_t>> cell_positions = {{0,0}};
  stiff_matrix.scale_blocks_actives(1./(tau*theta_1), cell_positions);
}

/**************************************************************************** */
void Time_CD2D::System_per_grid::update_old_Au()
{
  // the stiffness matrix must have been descaled (pure transport operator)
  stiff_matrix.apply(solution,old_Au);
}

/**************************************************************************** */
Time_CD2D::Time_CD2D(const TDomain& domain, const ParameterDatabase& param_db,
		int reference_id)
 : Time_CD2D(domain, param_db, Example_TimeCD2D(param_db), reference_id)
{
  
}

/**************************************************************************** */
Time_CD2D::Time_CD2D(const TDomain& domain, const ParameterDatabase& param_db,
		const Example_TimeCD2D& ex, int reference_id)
 : db(get_default_TCD2D_parameters()), solver(param_db), systems(), example(ex),
   errors(5, 0.0), timeDependentOutput(param_db)
{
  db.merge(param_db, false);
  this->set_parameters();
  // this is the L^inf(L^2(Omega)) error, initialize with some large number
  errors[4] = 1.e10; 
  
  bool usingMultigrid = this->solver.is_using_multigrid();
  if(!usingMultigrid)
  {
    // create the collection of cells from the domain (finest grid)
    TCollection *coll = domain.GetCollection(It_Finest, 0, reference_id);
    // create finite element space and function, a matrix, rhs, and solution
    this->systems.emplace_back(this->example, *coll);
    
    TFESpace2D& space = this->systems.front().fe_space;
    double hmin, hmax;
    coll->GetHminHmax(&hmin, &hmax);
    Output::stat("TCD2D", "Mesh data and problem size");
    Output::dash("N_Cells            :  ", setw(12), coll->GetN_Cells());
    Output::dash("h(min,max)         :  ", setw(12), hmin, " ", setw(12), hmax);
    Output::dash("dof                :  ", setw(12), space.GetN_DegreesOfFreedom());
    Output::dash("active dof         :  ", setw(12), space.GetN_ActiveDegrees());
    
    // old right hand side
    old_rhs.copy_structure(this->systems[0].rhs);
    
    // interpolate the initial data
    TFEFunction2D & fe_function = this->systems.front().fe_function;
    fe_function.Interpolate(example.get_initial_cond(0));
    // add the fe function to the output object. 
    timeDependentOutput.add_fe_function(&fe_function);
  }
  else
  {
    auto multigrid = this->solver.get_multigrid();
    if(multigrid->is_using_mdml())
      ErrThrow("mdml for TCD2D not yet implemented");
    
    size_t nMGLevel = multigrid->get_n_geometric_levels();
    int finest = domain.get_ref_level();
    int coarsest = finest-nMGLevel+1;
    
    std::list<BlockFEMatrix*> matrices;
    for(int grid_no = finest; grid_no >= coarsest; --grid_no)
    {
      TCollection *coll = domain.GetCollection(It_EQ, grid_no, -4711);
      systems.emplace_back(example, *coll);
      
      systems.front().fe_function.Interpolate(example.get_initial_cond(0));
      matrices.push_front(&systems.back().stiff_matrix);
    }
    multigrid->initialize(matrices);
  }
}

/**************************************************************************** */
void Time_CD2D::set_parameters()
{

  if(TDatabase::TimeDB->TIME_DISC == 0)
  {
    ErrMsg("TIME_DISC: " << TDatabase::TimeDB->TIME_DISC 
          << " is not supported");
    throw("TIME_DISC: 0 is not supported. Chose 1 (backward Euler) or 2 (Crank-Nicolson).");
  }

  //set problem_type to Time_CD if not yet set
  if(!db["problem_type"].is(2))
  {
    if (db["problem_type"].is(0))
    {
      db["problem_type"] = 2;
    }
    else
    {
      Output::warn<2>("The parameter problem_type doesn't correspond to Time_CD."
          "It is now reset to the correct value for Time_CD (=2).");
      db["problem_type"] = 2;
    }
  }

  // an error when using ansatz order 0
  if(TDatabase::ParamDB->ANSATZ_ORDER == 0)
  {
    throw std::runtime_error("Ansatz order 0 is no use in convection diffusion "
        "reaction problems! (Vanishing convection and diffusion term).");
  }

  //////////////// Algebraic flux correction ////////////
  if(!db["algebraic_flux_correction"].is("none"))
  {//some kind of afc enabled
    if(!db["algebraic_flux_correction"].is("fem-fct-cn"))
    {
//      db["algebraic_flux_correction"].set("fem-fct-cn");
      ErrThrow("Only kind of algebraic flux correction"
          " for TCD problems is Crank-Nicolson FEM-FCT (fem-fct-cn).");
    }

    if(solver.is_using_multigrid())
      ErrThrow("Multgrid and FEM-FCT are not yet enabled in Time_CD2D"); //TODO

    if(TDatabase::TimeDB->TIME_DISC !=2)
    {
      ErrThrow("Algebraic flux correction with FEM-FCT is "
          "implemented for Crank-Nicolson time stepping scheme only. "
          "Set TDatabase::TimeDB->TIME_DISC to 2.")
    }

    if(TDatabase::ParamDB->ANSATZ_ORDER != 1)
    {
      ErrThrow("Algebraic flux correction with FEM-FCT does only work for"
          "linear elements. Change ANSATZ_ORDER to 1!");
    }

    //make sure that galerkin discretization is used
    if (!db["space_discretization_type"].is("galerkin"))
    {//some other disctype than galerkin
<<<<<<< HEAD
//      TDatabase::ParamDB->DISCTYPE = 1;
      ErrThrow("DISCTYPE must be = 1(GALERKIN) because Algebraic Flux ",
                    "Correction is enabled.");
=======
      db["space_discretization_type"] = "galerkin";
      Output::warn<1>("Parameter 'space_discretization_type' changed to "
          " 'galerkin' because Algebraic Flux Correction is enabled.");
>>>>>>> 2a776dfa
    }

    // when using afc, create system matrices as if all dofs were active
    TDatabase::ParamDB->INTERNAL_FULL_MATRIX_STRUCTURE = 1; //FIXME THIS IS DANGEROUS, does not go well with BlockFEMatrix!
  }
}

/**************************************************************************** */
void Time_CD2D::assemble_initial_time()
{
  LocalAssembling2D_type mass = LocalAssembling2D_type::TCD2D_Mass;
  LocalAssembling2D_type stiff_rhs = LocalAssembling2D_type::TCD2D;

  for(auto &s : this->systems)
  {
    // assemble mass matrix, stiffness matrix and rhs
    TFEFunction2D* fe_funct[1] = {&s.fe_function}; //wrap up as '**'
    LocalAssembling2D la_mass(mass, fe_funct,
                              this->example.get_coeffs());
    LocalAssembling2D la_a_rhs(stiff_rhs, fe_funct,
                               this->example.get_coeffs());

    call_assembling_routine(s, la_a_rhs, la_mass , true,false);

    // apply local projection stabilization method on stiffness matrix only!
    if(db["space_discretization_type"].is("local_projection")
        && TDatabase::ParamDB->LP_FULL_GRADIENT>0)
    {
      if(TDatabase::ParamDB->LP_FULL_GRADIENT==1)
      {
        //fetch stiffness matrix as block
        std::vector<std::shared_ptr<FEMatrix>> stiff_blocks =
            s.stiff_matrix.get_blocks_uniquely();
        auto stiff_block = stiff_blocks.at(0).get();
        //call ultra local projection
        UltraLocalProjection((void *)stiff_block, false);
      }
      else
      {
        ErrThrow("LP_FULL_GRADIENT needs to be 1 to use LOCAL_PROJECTION");
      }

    }

    s.stiff_matrix.apply(s.solution,s.old_Au); //put up initial old_Au
  }

  System_per_grid& s = systems.front();
  old_rhs = s.rhs; //put up initial old_rhs
}

/**************************************************************************** */
void Time_CD2D::assemble()
{
  LocalAssembling2D_type stiff_rhs = LocalAssembling2D_type::TCD2D;  
  
  for(auto &s : this->systems)
  {

    TFEFunction2D * pointer_to_function = &s.fe_function;
    // create two local assembling object (second one will only be needed in SUPG case)
    LocalAssembling2D la_a_rhs(stiff_rhs, &pointer_to_function,
                               this->example.get_coeffs());

    if(db["space_discretization_type"].is("supg"))
    {
      // In the SUPG case:
      // M = (u,v) + \tau (u,b.grad v)
      LocalAssembling2D_type mass_supg = LocalAssembling2D_type::TCD2D_Mass;;

      LocalAssembling2D la_m_supg(mass_supg, &pointer_to_function,
                               this->example.get_coeffs());

      //call assembling, including mass matrix (SUPG!)
      call_assembling_routine(s, la_a_rhs, la_m_supg , true,false);
    }
    else
    {//call assembling, ignoring mass matrix part (third argument is not relevant)
      call_assembling_routine(s, la_a_rhs, la_a_rhs , false,false);
    }
  }
  
  // here the modifications due to time discretization begin
  if (!db["algebraic_flux_correction"].is("none") )
  {
    do_algebraic_flux_correction();
    return; // modifications due to time discretization are per-
            // formed inside the afc scheme, so step out here!
  }

  double tau = TDatabase::TimeDB->CURRENTTIMESTEPLENGTH;
  // preparing rhs 
  System_per_grid& s = this->systems.front();
  
  if(TDatabase::TimeDB->THETA4)
  {
    // scale by time step length and theta4 (only active dofs)
    s.rhs.scaleActive(tau*TDatabase::TimeDB->THETA4);    
    // add old right hand side scaled by time step length and theta3 (only 
    // active dofs)
    if(TDatabase::TimeDB->THETA3 != 0.)
      s.rhs.addScaledActive((this->old_rhs), tau*TDatabase::TimeDB->THETA3);	

    // save old right hand side (only if THETA3 != 0)
    if(TDatabase::TimeDB->THETA3)
    {
      this->old_rhs.addScaledActive(s.rhs, -1./(tau*TDatabase::TimeDB->THETA3));
      this->old_rhs.scaleActive(-TDatabase::TimeDB->THETA3/TDatabase::TimeDB->THETA4);
    }
  }
  else
  {
    if(TDatabase::TimeDB->TIME_DISC == 0)
    {
      ErrThrow("Forward Euler method is not supported. "
          "Choose TDatabase::TimeDB->TIME_DISC as 1 (bw Euler)"
          " or 2 (Crank-Nicoloson)");
    }
  }
  
  for(auto &s : this->systems)
  {
    // rhs += M*uold
    s.mass_matrix.apply_scaled_add_actives(s.solution, s.rhs, 1.0);
    // rhs -= tau*theta2*A_old*uold
    s.rhs.addScaledActive(s.old_Au, -tau*TDatabase::TimeDB->THETA2);
    
    // preparing the left hand side, i.e., the system matrix
    // stiffness matrix is scaled by tau*THETA1, after solving 
    // the matrix needs to be descaled if the coeffs does not depends
    // on time

    //scale  stiffness matrix...
    const std::vector<std::vector<size_t>> cell_positions = {{0,0}};
    s.stiff_matrix.scale_blocks_actives(tau*TDatabase::TimeDB->THETA1, cell_positions);
    // ...and add the mass matrix
    const FEMatrix& mass_block = *s.mass_matrix.get_blocks().at(0).get();
    s.stiff_matrix.add_matrix_actives(mass_block, 1.0, {{0,0}}, {false});
  }  
  //this->systems[0].rhs.copy_nonactive(this->systems[0].solution);
  systems[0].solution.copy_nonactive(systems[0].rhs);
}

/**************************************************************************** */
void Time_CD2D::descale_stiffness(double tau, double theta_1)
{
    // restore stiffness matrix and store old_Au on all grids
    if(db["algebraic_flux_correction"].is("none"))
    {
      for(auto &s : this->systems)
      {
        s.descale_stiff_matrix(tau, theta_1);
        s.update_old_Au();
      }
    }
    else
    {
      //in AFC case the stiffness matrix is "ruined" by now -
      Output::print("AFC does not yet reset the stiffness"
          "matrix and old_Au correctly!");
    }
}

/**************************************************************************** */
void Time_CD2D::solve()
{
  double t = GetTime();
  System_per_grid& s = this->systems.front();
  
  this->solver.solve(s.stiff_matrix, s.rhs, s.solution);
  
  t = GetTime() - t;
  Output::print<1>("time for solving: ",  t);
  Output::print<2>("solution ", sqrt(Ddot(s.solution.length(),
                                          s.solution.get_entries(),
                                          s.solution.get_entries())) );
}

/**************************************************************************** */
void Time_CD2D::output()
{
  bool no_output = !db["output_write_vtk"] && !db["output_compute_errors"];
  if(no_output)
    return;
  TFEFunction2D & fe_function = this->systems.front().fe_function;
  fe_function.PrintMinMax();
  
  if(db["output_compute_errors"])
  {
    double loc_e[5];
    TAuxParam2D aux;
    MultiIndex2D AllDerivatives[3] = {D00, D10, D01};
    const TFESpace2D* space = fe_function.GetFESpace2D();
    
    fe_function.GetErrors(this->example.get_exact(0), 3, AllDerivatives, 4,
                          SDFEMErrors, this->example.get_coeffs(), &aux, 1, 
                          &space, loc_e);
    
    Output::print<1>("time: ", TDatabase::TimeDB->CURRENTTIME);
    Output::print<1>("  L2: ", loc_e[0]);
    Output::print<1>("  H1-semi: ", loc_e[1]);
    double tau = TDatabase::TimeDB->CURRENTTIMESTEPLENGTH;
    errors[0] += (loc_e[0]*loc_e[0] + errors[1])*tau*0.5;
    errors[1] = loc_e[0]*loc_e[0];
    Output::print<1>("  L2(0,T;L2) ", sqrt(errors[0]));
    errors[2] += (loc_e[1]*loc_e[1] + errors[3])*tau*0.5;
    errors[3] = loc_e[1]*loc_e[1];
    Output::print<1>("  L2(0,T;H1) ", sqrt(errors[2]));
    
    if(errors[4] < loc_e[0])
      errors[4] = loc_e[0];
    Output::print<1>("  Linfty(0,T;L2) ", errors[4]);
  }

  // write output
  timeDependentOutput.write(TDatabase::TimeDB->CURRENTTIME);

}

/**************************************************************************** */
std::array< double, int(3) > Time_CD2D::get_errors() const
{
  std::array<double, int(3)> error_at_time_points;
  error_at_time_points.at(0) = sqrt(errors.at(0));
  error_at_time_points.at(1) = sqrt(errors.at(2));
  error_at_time_points.at(2) = sqrt(errors.at(4));
  return error_at_time_points;

    
    
}

/**************************************************************************** */

void Time_CD2D::do_algebraic_flux_correction()
{
  //determine which kind of afc to use
  if(db["algebraic_flux_correction"].is("default") ||
      db["algebraic_flux_correction"].is("fem-fct-cn"))
  {
    //TODO implement for multigrid!
    System_per_grid& s = systems.front();

    //get references to the relevant objects

    const TFESpace2D& feSpace = s.fe_space; //space
    const FEMatrix& mass = *s.mass_matrix.get_blocks().at(0).get(); // mass
    FEMatrix& stiff = *s.stiff_matrix.get_blocks_uniquely().at(0).get(); //stiffness
    //vector entry arrays
    const std::vector<double>& solEntries = s.solution.get_entries_vector();
    std::vector<double>& rhsEntries = s.rhs.get_entries_vector();
    std::vector<double>& oldRhsEntries = old_rhs.get_entries_vector();

    // fill a vector "neumannToDirichlet" with those rows that got
    // internally treated as Neumann although they are Dirichlet
    int firstDiriDof = feSpace.GetActiveBound();
    int nDiri = feSpace.GetN_Dirichlet();
    std::vector<int> neumToDiri(nDiri, 0);
    std::iota(std::begin(neumToDiri), std::end(neumToDiri), firstDiriDof);

    //determine prelimiter from Database
    AlgebraicFluxCorrection::Prelimiter prelim;
    switch((int) db["afc_prelimiter"])
    {
      case 1:
        prelim = AlgebraicFluxCorrection::Prelimiter::MIN_MOD;
        Output::print<2>("FEM-FCT: MinMod prelimiter chosen.");
        break;
      case 2:
        prelim = AlgebraicFluxCorrection::Prelimiter::GRAD_DIRECTION;
        Output::print<2>("FEM-FCT: Gradient direcetion prelimiter chosen.");
        break;
      case 3:
        prelim = AlgebraicFluxCorrection::Prelimiter::BOTH;
        Output::print<2>("FEM-FCT: Double prelimiting (MinMod & Gradient) chosen.");
        break;
      default:
        prelim = AlgebraicFluxCorrection::Prelimiter::NONE;
        Output::print<2>("FEM-FCT: No prelimiting chosen.");
    }

    //get current timestep length from Database
    double delta_t = TDatabase::TimeDB->CURRENTTIMESTEPLENGTH;

    // apply C-N FEM-FCT
    AlgebraicFluxCorrection::crank_nicolson_fct(
        mass, stiff,
        solEntries,
        rhsEntries, oldRhsEntries,
        delta_t,
        neumToDiri,
        prelim );

    //...and finally correct the entries in the Dirichlet rows
    AlgebraicFluxCorrection::correct_dirichlet_rows(stiff);
    //...and in the right hand side, too
    s.rhs.copy_nonactive(old_rhs);
  }
  else
  {
    ErrThrow("The chosen algebraic flux correction scheme is unknown "
        "to class Time_CD2D.");
  }
}

void Time_CD2D::call_assembling_routine(
    System_per_grid& s,
    LocalAssembling2D& la_stiff, LocalAssembling2D& la_mass,
    bool assemble_both, bool with_convection_field)
{

  // Assemble mass matrix, stiffness matrix and rhs
  //...variables which are the same for both
  size_t nfespace = 1;
  const TFESpace2D * fe_spaces[3] = {&s.fe_space,nullptr,nullptr};
  // Change the 2 top parameters in case there is a convection field as Parameter
  if (with_convection_field)
  {
    nfespace = 3;
    fe_spaces[1] = la_stiff.get_fe_function(1)->GetFESpace2D();
    fe_spaces[2] = la_stiff.get_fe_function(2)->GetFESpace2D();
  }

  BoundCondFunct2D * boundary_conditions = fe_spaces[0]->GetBoundCondition();
  int N_Matrices = 1;
  double * rhs_entries = s.rhs.get_entries();

  BoundValueFunct2D * non_const_bound_value[1] {example.get_bd()[0]};

  //fetch stiffness matrix as block
  std::vector<std::shared_ptr<FEMatrix>> stiff_blocks = s.stiff_matrix.get_blocks_uniquely();
  TSquareMatrix2D * stiff_block[1]{reinterpret_cast<TSquareMatrix2D*>(stiff_blocks.at(0).get())};

  // Do the Assembling!

  //...stiffness matrix is second
  // reset right hand side and matrix to zero
  s.rhs.reset();
  stiff_block[0]->reset();
  Assemble2D(nfespace, fe_spaces, N_Matrices, stiff_block, 0, NULL, 1, &rhs_entries,
             fe_spaces, &boundary_conditions, non_const_bound_value, la_stiff);

  // If assemble_both is true, we also (re)assemble the mass matrix.
  if (assemble_both)
  {
    std::vector<std::shared_ptr<FEMatrix>> mass_blocks = s.mass_matrix.get_blocks_uniquely();
    TSquareMatrix2D * mass_block[1]{reinterpret_cast<TSquareMatrix2D*>(mass_blocks.at(0).get())};

    mass_block[0]->reset();
    Assemble2D(nfespace, fe_spaces, N_Matrices, mass_block, 0, NULL, 0, NULL,
               NULL, &boundary_conditions, non_const_bound_value, la_mass);
  }
}








/* *********** BELOW THIS LINE USER SPECIFIC CODE **************/


// these 4 methods have been written for the case of nonlinear TCD
// they are not used at the moment (14.12.2016)
//void Time_CD2D::assemble_rhs_vector
//(const TFEVectFunct2D* convection_field)
//{
//  LocalAssembling2D_type stiff_rhs = LocalAssembling2D_type::TCD2D;
//
//  for(auto &s : this->systems)
//  {
//
//    TFEFunction2D * pointer_to_function[3] = {&s.fe_function, nullptr, nullptr};
//    // create two local assembling object (second one will only be needed in SUPG case)
//    LocalAssembling2D la_a_rhs(stiff_rhs, pointer_to_function,
//                               this->example.get_coeffs());
//
//
//    if (convection_field)   // this is in case where rhs depends on convection field
//    {// =========================== HERE CODE FOR CONVECTION FIELD
//      cout << "J'AI DETECTE LA PRESENCE D'UN CONVECTION FIELD" << endl;
//      // step 1 : interpolate the given convection_field to our fe space
////      const TFESpace2D& space = s.fe_space;
////      size_t n_dofs = space.GetN_DegreesOfFreedom();
////      std::string name("interpolated velo space");
////      std::string description("interpolated velo space");
////      std::vector<double> interp_funct_values(n_dofs,0.0);
//
////      // set up an interpolator object  (ptr will be shared later)
////      const TFESpace2D* into_space = &s.fe_space;
////      FEFunctionInterpolator interpolator(into_space);
////
////      // length of the values array of the interpolated velo must equal length of the
////      // concentration fe function
////      size_t length_interpolated = s.fe_function.GetLength();
////
////      std::vector<double> entries_velo_x(length_interpolated, 0.0);
////      std::vector<double> entries_velo_y(length_interpolated, 0.0);
//
//      // this awful call is due to the way a TFEVectFunct2D creates new dynamically
//      // allocated TFEFunction2D objects
//      TFEFunction2D* convection_x = convection_field->GetComponent(0);
//      TFEFunction2D* convection_y = convection_field->GetComponent(1);
//
////      TFEFunction2D interpolated_convection_x =
////          interpolator.interpolate(*convection_x, entries_velo_x);
////
////      TFEFunction2D interpolated_convection_y =
////          interpolator.interpolate(*convection_y, entries_velo_y);
////
////      delete convection_x; // call to GetComponent dynamically created fe functs
////      delete convection_y;
//
//      // step 2 - set all the 'parameter'-related values in la_a_rhs accordingly
//
//      // set up the input...
//      std::vector<int> beginParameter = {0};
//
//      //fill up the new fe function array
//      //pointer_to_function[0] = &s.fe_function;
//      pointer_to_function[1] = convection_x;
//      pointer_to_function[2] = convection_y;
//
//      std::vector<int> feValueFctIndex = {1,2}; // to produce first fe value use fe function 1,
//      // for second fe value use function 2
//      std::vector<MultiIndex2D> feValueMultiIndex = {D00, D00}; // to produce first fe value use 0th derivative,
//      // for second fe value as well
//      int N_parameters = 2; // two parameters...
//      int N_feValues = 2;   //..both of which stem from the evaluation of fe fcts
//      int N_paramFct = 1;   // dealing with them is performed by 1 ParamFct
//
//      // chose the parameter function ("in-out function") which shears away
//      // the first to "in" values (x,y) and passes only u_x and u_y
//      std::vector<ParamFct*> parameterFct = {NSParamsVelo};
//
//      // ...and call the corresponding setters
//      la_a_rhs.setBeginParameter(beginParameter);
//      la_a_rhs.setFeFunctions2D(pointer_to_function); //reset - now velo comp included
//      la_a_rhs.setFeValueFctIndex(feValueFctIndex);
//      la_a_rhs.setFeValueMultiIndex(feValueMultiIndex);
//      la_a_rhs.setN_Parameters(N_parameters);
//      la_a_rhs.setN_FeValues(N_feValues);
//      la_a_rhs.setN_ParamFct(N_paramFct);
//      la_a_rhs.setParameterFct(parameterFct);
//      //...this should do the trick
//      //===============================================================END CODE
//    }
//    else
//    {
//      cout << " JE SUIS ICI" << endl;
//      //      TFEFunction2D * pointer_to_function = &s.fe_function;
//    }
//
//
//    if(TDatabase::ParamDB->DISCTYPE == SUPG)
//    {
//      // In the SUPG case:
//      // M = (u,v) + \tau (u,b.grad v)
//      LocalAssembling2D_type mass_supg = LocalAssembling2D_type::TCD2D_Mass;
//
//      LocalAssembling2D la_m_supg(mass_supg, pointer_to_function,
//                                  this->example.get_coeffs());
//
//      //call assembling, including mass matrix (SUPG!)
//      call_assembling_routine(s, la_a_rhs, la_m_supg , true);
//    }
//    else
//    {//call assembling, ignoring mass matrix part (third argument is not relevant)
//      call_assembling_routine(s, la_a_rhs, la_a_rhs , false);
//    }
//  }
//
//
//  // End of the pure assembling operation
//
//
//  // here the modifications due to time discretization begin
//  if ( TDatabase::ParamDB->ALGEBRAIC_FLUX_CORRECTION == 2 )
//  {
//    do_algebraic_flux_correction();
//    return; // modifications due to time discretization are per-
//    // formed inside the afc scheme, so step out here!
//  }
//
//
//  // Start of the "scaling" of the right hand side
//
//
//  double tau = TDatabase::TimeDB->CURRENTTIMESTEPLENGTH;
//  // preparing rhs
//  System_per_grid& s = this->systems.front();
//
//  if(TDatabase::TimeDB->THETA4)
//  {
//    // scale by time step length and theta4 (only active dofs)
//    s.rhs.scaleActive(tau*TDatabase::TimeDB->THETA4);
//    // add old right hand side scaled by time step length and theta3 (only
//    // active dofs)
//    if(TDatabase::TimeDB->THETA3 != 0.)
//      s.rhs.addScaledActive((this->old_rhs), tau*TDatabase::TimeDB->THETA3);
//
//    // save old right hand side (only if THETA3 != 0)
//    if(TDatabase::TimeDB->THETA3)
//    {
//      this->old_rhs.addScaledActive(s.rhs, -1./(tau*TDatabase::TimeDB->THETA3));
//      this->old_rhs.scaleActive(-TDatabase::TimeDB->THETA3/TDatabase::TimeDB->THETA4);
//    }
//  }
//  else
//  {
//    if(TDatabase::TimeDB->TIME_DISC == 0)
//    {
//      ErrThrow("Forward Euler method is not supported. "
//          "Choose TDatabase::TimeDB->TIME_DISC as 1 (bw Euler)"
//          " or 2 (Crank-Nicoloson)");
//    }
//  }
//
//  for(auto &s : this->systems)
//  {
//    // rhs += M*uold
//    s.mass_matrix.apply_scaled_add_actives(s.solution, s.rhs, 1.0);
//    // rhs -= tau*theta2*A_old*uold
//    s.rhs.addScaledActive(s.old_Au, -tau*TDatabase::TimeDB->THETA2);
//  }
//  //this->systems[0].rhs.copy_nonactive(this->systems[0].solution);
//  systems[0].solution.copy_nonactive(systems[0].rhs);
//}
//
//void Time_CD2D::assemble_stiffness_matrix_alone()
//{
//  LocalAssembling2D_type stiff_type = LocalAssembling2D_type::TCD2D;
//
//  for(auto &s : this->systems)
//  {
//    TFEFunction2D * pointer_to_function = &s.fe_function;
//
//
//    // create two local assembling object (second one will only be needed in SUPG case)
//    LocalAssembling2D la(stiff_type, &pointer_to_function,
//                               this->example.get_coeffs());
//
//    la.setAssembleParam(LocalMatrixA_alone);
//
//    // Assemble mass matrix, stiffness matrix and rhs
//    //...variables which are the same for both
//    const TFESpace2D * fe_space = &s.fe_space;
//    BoundCondFunct2D * boundary_conditions = fe_space->GetBoundCondition();
//    int N_Matrices = 1;
//
//    BoundValueFunct2D * non_const_bound_value[1] {example.get_bd()[0]};
//
//    //fetch stiffness matrix as block
//    std::vector<std::shared_ptr<FEMatrix>> stiff_blocks = s.stiff_matrix.get_blocks_uniquely();
//    TSquareMatrix2D * stiff_block[1]{reinterpret_cast<TSquareMatrix2D*>(stiff_blocks.at(0).get())};
//
//    // Do the Assembling!
//
//    // reset matrix to zero
//    stiff_block[0]->reset();
//
//    Assemble2D(1, &fe_space, N_Matrices, stiff_block, 0, NULL, 0, NULL,
//               &fe_space, &boundary_conditions, non_const_bound_value, la);
//  }
//}
//
//void Time_CD2D::assemble_stiffness_matrix_alone_with_convection
//(const TFEVectFunct2D* convection_field)
//{
//  LocalAssembling2D_type stiff_type = LocalAssembling2D_type::TCD2D;
//
//  for(auto &s : this->systems)
//  {
//    TFEFunction2D * pointer_to_function[3] = {&s.fe_function, nullptr, nullptr};
//
//
//    // create two local assembling object (second one will only be needed in SUPG case)
//    LocalAssembling2D la(stiff_type, pointer_to_function,
//                         this->example.get_coeffs());
//
//    la.setAssembleParam(LocalMatrixA_alone);
//
//    if (convection_field)
//    {// =========================== HERE CODE FOR CONVECTION FIELD
//      cout << "J'AI DETECTE LA PRESENCE D'UN CONVECTION FIELD" << endl;
//      // step 1 : interpolate the given convection_field to our fe space
////      const TFESpace2D& space = s.fe_space;
////      size_t n_dofs = space.GetN_DegreesOfFreedom();
////      std::string name("interpolated velo space");
////      std::string description("interpolated velo space");
////      std::vector<double> interp_funct_values(n_dofs,0.0);
//
////      // set up an interpolator object  (ptr will be shared later)
////      const TFESpace2D* into_space = &s.fe_space;
////      FEFunctionInterpolator interpolator(into_space);
////
////      // length of the values array of the interpolated velo must equal length of the
////      // concentration fe function
////      size_t length_interpolated = s.fe_function.GetLength();
////
////      std::vector<double> entries_velo_x(length_interpolated, 0.0);
////      std::vector<double> entries_velo_y(length_interpolated, 0.0);
//
//      // this awful call is due to the way a TFEVectFunct2D creates new dynamically
//      // allocated TFEFunction2D objects
//      TFEFunction2D* convection_x = convection_field->GetComponent(0);
//      TFEFunction2D* convection_y = convection_field->GetComponent(1);
//
////      TFEFunction2D interpolated_convection_x =
////          interpolator.interpolate(*convection_x, entries_velo_x);
////
////      TFEFunction2D interpolated_convection_y =
////          interpolator.interpolate(*convection_y, entries_velo_y);
////
////      delete convection_x; // call to GetComponent dynamically created fe functs
////      delete convection_y;
//
//      // step 2 - set all the 'parameter'-related values in la_a_rhs accordingly
//
//      // set up the input...
//      std::vector<int> beginParameter = {0};
//
//      //fill up the new fe function array
//      //pointer_to_function[0] = &s.fe_function;
//      pointer_to_function[1] = convection_x;
//      pointer_to_function[2] = convection_y;
//
//      std::vector<int> feValueFctIndex = {1,2}; // to produce first fe value use fe function 1,
//      // for second fe value use function 2
//      std::vector<MultiIndex2D> feValueMultiIndex = {D00, D00}; // to produce first fe value use 0th derivative,
//      // for second fe value as well
//      int N_parameters = 2; // two parameters...
//      int N_feValues = 2;   //..both of which stem from the evaluation of fe fcts
//      int N_paramFct = 1;   // dealing with them is performed by 1 ParamFct
//
//      // chose the parameter function ("in-out function") which shears away
//      // the first to "in" values (x,y) and passes only u_x and u_y
//      std::vector<ParamFct*> parameterFct = {NSParamsVelo};
//
//      // ...and call the corresponding setters
//      la.setBeginParameter(beginParameter);
//      la.setFeFunctions2D(pointer_to_function); //reset - now velo comp included
//      la.setFeValueFctIndex(feValueFctIndex);
//      la.setFeValueMultiIndex(feValueMultiIndex);
//      la.setN_Parameters(N_parameters);
//      la.setN_FeValues(N_feValues);
//      la.setN_ParamFct(N_paramFct);
//      la.setParameterFct(parameterFct);
//      //...this should do the trick
//      //===============================================================END CODE
//    }
//    else
//    {
//      cout << " JE SUIS ICI" << endl;
//      //      TFEFunction2D * pointer_to_function = &s.fe_function;
//    }
//
//
//    // Assemble mass matrix, stiffness matrix and rhs
//    //...variables which are the same for both
//    const TFESpace2D * fe_space = &s.fe_space;
//    BoundCondFunct2D * boundary_conditions = fe_space->GetBoundCondition();
//    int N_Matrices = 1;
//
//    BoundValueFunct2D * non_const_bound_value[1] {example.get_bd()[0]};
//
//    //fetch stiffness matrix as block
//    std::vector<std::shared_ptr<FEMatrix>> stiff_blocks = s.stiff_matrix.get_blocks_uniquely();
//    TSquareMatrix2D * stiff_block[1]{reinterpret_cast<TSquareMatrix2D*>(stiff_blocks.at(0).get())};
//
//    // Do the Assembling!
//
//    // reset matrix to zero
//    stiff_block[0]->reset();
//
//    Assemble2D(1, &fe_space, N_Matrices, stiff_block, 0, NULL, 0, NULL,
//               &fe_space, &boundary_conditions, non_const_bound_value, la);
//  }
//}
//
//void Time_CD2D::scale_stiffness_matrix()
//{
//  double tau = TDatabase::TimeDB->CURRENTTIMESTEPLENGTH;
//  for(auto &s : this->systems)
//  {
//    // preparing the left hand side, i.e., the system matrix
//    // stiffness matrix is scaled by tau*THETA1, after solving
//    // the matrix needs to be descaled if the coeffs does not depends
//    // on time
//
//    //scale  stiffness matrix...
//    const std::vector<std::vector<size_t>> cell_positions = {{0,0}};
//    s.stiff_matrix.scale_blocks_actives(tau*TDatabase::TimeDB->THETA1, cell_positions);
//    // ...and add the mass matrix
//    const FEMatrix& mass_block = *s.mass_matrix.get_blocks().at(0).get();
//    s.stiff_matrix.add_matrix_actives(mass_block, 1.0, {{0,0}}, {false});
//  }
//}



// these 2 methods are currently used and up to date
void Time_CD2D::assemble_initial_time_with_convection
(const TFEVectFunct2D* convection_field)
{
  LocalAssembling2D_type mass = LocalAssembling2D_type::TCD2D_Mass;
  LocalAssembling2D_type stiff_rhs = LocalAssembling2D_type::TCD2D;

  for(auto &s : this->systems)
  {
    bool with_convection_field = false;
    // assemble mass matrix, stiffness matrix and rhs
    TFEFunction2D* fe_funct[3] = {&s.fe_function,
                                  nullptr, nullptr}; //wrap up as '**'

    LocalAssembling2D la_mass(mass, fe_funct,
                              this->example.get_coeffs());
    LocalAssembling2D la_a_rhs(stiff_rhs, fe_funct,
                               this->example.get_coeffs());



    if (convection_field)    // assembles initial RHS and Stiffness with convection field
    {
      with_convection_field = true;
      // HERE IS THE CODE TO SET UP THE CONVECTION FIELD FOR LOCAL ASSEMBLING OBJECT

      // this awful call is due to the way a TFEVectFunct2D creates new dynamically
      // allocated TFEFunction2D objects
      TFEFunction2D* convection_x = convection_field->GetComponent(0);
      TFEFunction2D* convection_y = convection_field->GetComponent(1);

      // we assume convection_x and convection_y are not too exotic,
      // and have the same space...
      int Ndof_convection     = convection_x->GetFESpace2D()->GetN_DegreesOfFreedom();
      int Ndof_thisfefunction = s.fe_space.GetN_DegreesOfFreedom();


      // step 1: check if the spaces "this->systems.fe_space" and
      // "convection_field->GetFESpace2D()" are the same. If yes, no interpolation needed
      // otherwise, do the interpolation
      if (Ndof_convection == Ndof_thisfefunction) //this is a simple check condition...
      {
        Output::info<1>("Time_CD2D", "The spaces of the convection field and the "
            "scalar field are the same ==> There will be no interpolation.");
//        Output::print<3>("Degres of freedoms of scalar field = " , Ndof_thisfefunction);
//        Output::print<3>("Degres of freedoms of velo x compo = " , Ndof_convection);

        //fill up the new fe function array
        fe_funct[1] = convection_x;
        fe_funct[2] = convection_y;

      }
      else  // do the interpolation
      {
        Output::warn<1>("Time_CD2D", "The spaces of the convection field and the "
            "scalar field are not the same ==> adapting assemble method");
        fe_funct[1] = convection_x;
        fe_funct[2] = convection_y;
//        // set up an interpolator object  (ptr will be shared later)
//        const TFESpace2D* into_space = &s.fe_space;
//        FEFunctionInterpolator interpolator(into_space);
//
//        // length of the values array of the interpolated velo must equal length of the
//        // concentration fe function
//        size_t length_interpolated = s.fe_function.GetLength();
//
//        std::vector<double> temporary_x(length_interpolated, 0.0);
//        std::vector<double> temporary_y(length_interpolated, 0.0);
//
//        this->entries_velo_x = temporary_x;
//        this->entries_velo_y = temporary_y;
//
//        TFEFunction2D interpolated_convection_x =
//            interpolator.interpolate(*convection_x, this->entries_velo_x);
//
//        TFEFunction2D interpolated_convection_y =
//            interpolator.interpolate(*convection_y, this->entries_velo_y);
//
//        //fill up the new fe function array
//        fe_funct[1] = &interpolated_convection_x;
//        fe_funct[2] = &interpolated_convection_y;
//      delete convection_x; // call to GetComponent dynamically created fe functs
//      delete convection_y;
      }

      // step 2 - set all the 'parameter'-related values in la_a_rhs accordingly
      // set up the input...
      std::vector<int> beginParameter = {0};
      std::vector<int> feValueFctIndex = {1,2}; // to produce first fe value use fe function 1,
      // for second fe value use function 2
      std::vector<MultiIndex2D> feValueMultiIndex = {D00, D00}; // to produce first fe value use 0th derivative,
      // for second fe value as well
      int N_parameters = 2; // two parameters...
      int N_feValues = 2;   //..both of which stem from the evaluation of fe fcts
      int N_paramFct = 1;   // dealing with them is performed by 1 ParamFct

      // chose the parameter function ("in-out function") which shears away
      // the first to "in" values (x,y) and passes only u_x and u_y
      std::vector<ParamFct*> parameterFct = {NSParamsVelo};

      // ...and call the corresponding setters
      la_a_rhs.setBeginParameter(beginParameter);
      la_a_rhs.setFeFunctions2D(fe_funct); //reset - now velo comp included
      la_a_rhs.setFeValueFctIndex(feValueFctIndex);
      la_a_rhs.setFeValueMultiIndex(feValueMultiIndex);
      la_a_rhs.setN_Parameters(N_parameters);
      la_a_rhs.setN_FeValues(N_feValues);
      la_a_rhs.setN_ParamFct(N_paramFct);
      la_a_rhs.setParameterFct(parameterFct);
      //...this should do the trick
      //===============================================================END CODE
    }


    // do the actual assembling
    call_assembling_routine(s, la_a_rhs, la_mass , true, with_convection_field);

    // apply local projection stabilization method on stiffness matrix only!
    if(TDatabase::ParamDB->DISCTYPE==LOCAL_PROJECTION
        && TDatabase::ParamDB->LP_FULL_GRADIENT>0)
    {
      if(TDatabase::ParamDB->LP_FULL_GRADIENT==1)
      {
        //fetch stiffness matrix as block
        std::vector<std::shared_ptr<FEMatrix>> stiff_blocks =
            s.stiff_matrix.get_blocks_uniquely();
        auto stiff_block = stiff_blocks.at(0).get();
        //call ultra local projection
        UltraLocalProjection((void *)stiff_block, false);
      }
      else
      {
        ErrThrow("LP_FULL_GRADIENT needs to be 1 to use LOCAL_PROJECTION");
      }

    }

    s.stiff_matrix.apply(s.solution,s.old_Au); //put up initial old_Au
  }

  System_per_grid& s = systems.front();
  old_rhs = s.rhs; //put up initial old_rhs
}

void Time_CD2D::assemble_with_convection
(const TFEVectFunct2D* convection_field)
{
  LocalAssembling2D_type stiff_rhs = LocalAssembling2D_type::TCD2D;

  for(auto &s : this->systems)
  {
    bool with_convection_field = false;
    TFEFunction2D* fe_funct[3] = {&s.fe_function,
                                  nullptr, nullptr};

    // create two local assembling object (second one will only be needed in SUPG case)
    LocalAssembling2D la_a_rhs(stiff_rhs, fe_funct,
                               this->example.get_coeffs());

    if (convection_field)    // assembles initial RHS and Stiffness with convection field
    {
      with_convection_field = true;
      // HERE IS THE CODE TO SET UP THE CONVECTION FIELD FOR LOCAL ASSEMBLING OBJECT

      // this awful call is due to the way a TFEVectFunct2D creates new dynamically
      // allocated TFEFunction2D objects
      TFEFunction2D* convection_x = convection_field->GetComponent(0);
      TFEFunction2D* convection_y = convection_field->GetComponent(1);

      // we assume convection_x and convection_y are not too exotic,
      // and have the same space...
      int Ndof_convection     = convection_x->GetFESpace2D()->GetN_DegreesOfFreedom();
      int Ndof_thisfefunction = s.fe_space.GetN_DegreesOfFreedom();


      // step 1: check if the spaces "this->systems.fe_space" and
      // "convection_field->GetFESpace2D()" are the same. If yes, no interpolation needed
      // otherwise, do the interpolation
      if (Ndof_convection == Ndof_thisfefunction) //this is a simple check condition...
      {
        Output::info<1>("Time_CD2D", "The spaces of the convection field and the "
            "scalar field are the same ==> There will be no interpolation.");
//        Output::print<3>("Degres of freedoms of scalar field = " , Ndof_thisfefunction);
//        Output::print<3>("Degres of freedoms of velo x compo = " , Ndof_convection);

        //fill up the new fe function array
        fe_funct[1] = convection_x;
        fe_funct[2] = convection_y;

      }
      else  // do the interpolation
      {
        Output::warn<1>("Time_CD2D", "The spaces of the convection field and the "
            "scalar field are not the same ==> adapting assemble method");

        fe_funct[1] = convection_x;
        fe_funct[2] = convection_y;
//        // set up an interpolator object  (ptr will be shared later)
//        const TFESpace2D* into_space = &s.fe_space;
//        FEFunctionInterpolator interpolator(into_space);
//
//        // length of the values array of the interpolated velo must equal length of the
//        // concentration fe function
//        size_t length_interpolated = s.fe_function.GetLength();
//
//        std::vector<double> temporary_x(length_interpolated, 0.0);
//        std::vector<double> temporary_y(length_interpolated, 0.0);
//
//        this->entries_velo_x = temporary_x;
//        this->entries_velo_y = temporary_y;
//
//        TFEFunction2D interpolated_convection_x =
//            interpolator.interpolate(*convection_x, this->entries_velo_x);
//
//        TFEFunction2D interpolated_convection_y =
//            interpolator.interpolate(*convection_y, this->entries_velo_y);
//
//        //fill up the new fe function array
//        fe_funct[1] = &interpolated_convection_x;
//        fe_funct[2] = &interpolated_convection_y;
//
////      delete convection_x; // call to GetComponent dynamically created fe functs
////      delete convection_y;
      }

      // step 2 - set all the 'parameter'-related values in la_a_rhs accordingly
      // set up the input...
      std::vector<int> beginParameter = {0};
      std::vector<int> feValueFctIndex = {1,2}; // to produce first fe value use fe function 1,
      // for second fe value use function 2
      std::vector<MultiIndex2D> feValueMultiIndex = {D00, D00}; // to produce first fe value use 0th derivative,
      // for second fe value as well
      int N_parameters = 2; // two parameters...
      int N_feValues = 2;   //..both of which stem from the evaluation of fe fcts
      int N_paramFct = 1;   // dealing with them is performed by 1 ParamFct

      // chose the parameter function ("in-out function") which shears away
      // the first to "in" values (x,y) and passes only u_x and u_y
      std::vector<ParamFct*> parameterFct = {NSParamsVelo};

      // ...and call the corresponding setters
      la_a_rhs.setBeginParameter(beginParameter);
      la_a_rhs.setFeFunctions2D(fe_funct); //reset - now velo comp included
      la_a_rhs.setFeValueFctIndex(feValueFctIndex);
      la_a_rhs.setFeValueMultiIndex(feValueMultiIndex);
      la_a_rhs.setN_Parameters(N_parameters);
      la_a_rhs.setN_FeValues(N_feValues);
      la_a_rhs.setN_ParamFct(N_paramFct);
      la_a_rhs.setParameterFct(parameterFct);
      //...this should do the trick
      //===============================================================END CODE
    }

    if(TDatabase::ParamDB->DISCTYPE == SUPG)
    {
      // In the SUPG case:
      // M = (u,v) + \tau (u,b.grad v)
      LocalAssembling2D_type mass_supg = LocalAssembling2D_type::TCD2D_Mass;;

      LocalAssembling2D la_m_supg(mass_supg, fe_funct,
                               this->example.get_coeffs());

      //call assembling, including mass matrix (SUPG!)
      call_assembling_routine(s, la_a_rhs, la_m_supg , true,with_convection_field);
    }
    else
    {//call assembling, ignoring mass matrix part (third argument is not relevant)
      call_assembling_routine(s, la_a_rhs, la_a_rhs , false,with_convection_field);
    }
  }

  // here the modifications due to time discretization begin
  if ( !db["algebraic_flux_correction"].is("none")  )
  {
    do_algebraic_flux_correction();
    return; // modifications due to time discretization are per-
            // formed inside the afc scheme, so step out here!
  }

  double tau = TDatabase::TimeDB->CURRENTTIMESTEPLENGTH;
  // preparing rhs
  System_per_grid& s = this->systems.front();

  if(TDatabase::TimeDB->THETA4)
  {
    // scale by time step length and theta4 (only active dofs)
    s.rhs.scaleActive(tau*TDatabase::TimeDB->THETA4);
    // add old right hand side scaled by time step length and theta3 (only
    // active dofs)
    if(TDatabase::TimeDB->THETA3 != 0.)
      s.rhs.addScaledActive((this->old_rhs), tau*TDatabase::TimeDB->THETA3);

    // save old right hand side (only if THETA3 != 0)
    if(TDatabase::TimeDB->THETA3)
    {
      this->old_rhs.addScaledActive(s.rhs, -1./(tau*TDatabase::TimeDB->THETA3));
      this->old_rhs.scaleActive(-TDatabase::TimeDB->THETA3/TDatabase::TimeDB->THETA4);
    }
  }
  else
  {
    if(TDatabase::TimeDB->TIME_DISC == 0)
    {
      ErrThrow("Forward Euler method is not supported. "
          "Choose TDatabase::TimeDB->TIME_DISC as 1 (bw Euler)"
          " or 2 (Crank-Nicoloson)");
    }
  }

  for(auto &s : this->systems)
  {
    // rhs += M*uold
    s.mass_matrix.apply_scaled_add_actives(s.solution, s.rhs, 1.0);
    // rhs -= tau*theta2*A_old*uold
    s.rhs.addScaledActive(s.old_Au, -tau*TDatabase::TimeDB->THETA2);

    // preparing the left hand side, i.e., the system matrix
    // stiffness matrix is scaled by tau*THETA1, after solving
    // the matrix needs to be descaled if the coeffs does not depends
    // on time

    //scale  stiffness matrix...
    const std::vector<std::vector<size_t>> cell_positions = {{0,0}};
    s.stiff_matrix.scale_blocks_actives(tau*TDatabase::TimeDB->THETA1, cell_positions);
    // ...and add the mass matrix
    const FEMatrix& mass_block = *s.mass_matrix.get_blocks().at(0).get();
    s.stiff_matrix.add_matrix_actives(mass_block, 1.0, {{0,0}}, {false});
  }
  //this->systems[0].rhs.copy_nonactive(this->systems[0].solution);
  systems[0].solution.copy_nonactive(systems[0].rhs);
}
<|MERGE_RESOLUTION|>--- conflicted
+++ resolved
@@ -3,12 +3,13 @@
 #include <DirectSolver.h>
 #include <MainUtilities.h>
 #include <AlgebraicFluxCorrection.h>
+#include <LocalAssembling2D.h>
+#include <Assemble2D.h>
 #include <LocalProjection.h>
+
 #include <FEFunctionInterpolator.h>
-#include "../../include/AssembleRoutines/Assemble2D.h"
-#include "../../include/AssembleRoutines/ConvDiff2D.h"
-#include "../../include/AssembleRoutines/LocalAssembling2D.h"
-#include "../../include/AssembleRoutines/NSE2D_FixPo.h"
+#include <ConvDiff2D.h>
+#include <NSE2D_FixPo.h>
 
 /**************************************************************************** */
 ParameterDatabase get_default_TCD2D_parameters()
@@ -54,7 +55,9 @@
   mass_matrix = BlockFEMatrix::CD2D(fe_space);
 }
 
-/**************************************************************************** */
+
+/**************************************************************************** */
+
 void Time_CD2D::System_per_grid::descale_stiff_matrix(double tau, double theta_1)
 {
   if (tau==0 || theta_1 == 0)
@@ -71,6 +74,7 @@
 }
 
 /**************************************************************************** */
+
 void Time_CD2D::System_per_grid::update_old_Au()
 {
   // the stiffness matrix must have been descaled (pure transport operator)
@@ -207,15 +211,9 @@
     //make sure that galerkin discretization is used
     if (!db["space_discretization_type"].is("galerkin"))
     {//some other disctype than galerkin
-<<<<<<< HEAD
-//      TDatabase::ParamDB->DISCTYPE = 1;
+//     db["space_discretization_type"].set("galerkin");
       ErrThrow("DISCTYPE must be = 1(GALERKIN) because Algebraic Flux ",
                     "Correction is enabled.");
-=======
-      db["space_discretization_type"] = "galerkin";
-      Output::warn<1>("Parameter 'space_discretization_type' changed to "
-          " 'galerkin' because Algebraic Flux Correction is enabled.");
->>>>>>> 2a776dfa
     }
 
     // when using afc, create system matrices as if all dofs were active
@@ -1037,7 +1035,7 @@
     call_assembling_routine(s, la_a_rhs, la_mass , true, with_convection_field);
 
     // apply local projection stabilization method on stiffness matrix only!
-    if(TDatabase::ParamDB->DISCTYPE==LOCAL_PROJECTION
+    if(db["space_discretization_type"].is("local_projection")
         && TDatabase::ParamDB->LP_FULL_GRADIENT>0)
     {
       if(TDatabase::ParamDB->LP_FULL_GRADIENT==1)
@@ -1172,7 +1170,7 @@
       //===============================================================END CODE
     }
 
-    if(TDatabase::ParamDB->DISCTYPE == SUPG)
+    if(db["space_discretization_type"].is("supg"))
     {
       // In the SUPG case:
       // M = (u,v) + \tau (u,b.grad v)
