--- conflicted
+++ resolved
@@ -337,7 +337,6 @@
 {
   double t = GetTime();
   System_per_grid& s = this->systems.front();
-<<<<<<< HEAD
   if(TDatabase::ParamDB->SOLVER_TYPE == 2) // use direct solver
   {
     /// @todo consider storing an object of DirectSolver in this class
@@ -348,17 +347,14 @@
   }
   else
   {
-    TSquareMatrix2D *sqMat[1] = {s.stiff_matrix.get_matrix()};
+    // the one matrix stored in this BlockMatrix
+    FEMatrix* mat = s.stiff_matrix.get_blocks_uniquely().at(0).get();
+    // in order for the old method 'Solver' to work we need TSquareMatrix2D
+    TSquareMatrix2D *sqMat[1] = { reinterpret_cast<TSquareMatrix2D*>(mat) };
     Solver((TSquareMatrix **)sqMat, NULL, s.rhs.get_entries(), 
            s.solution.get_entries(), MatVect_Scalar, Defect_Scalar, 
            this->multigrid.get(), s.solution.length(), 0);
   }
-=======
-  TSquareMatrix2D *sqMat[1] = {s.get_stiff_matrix_pointer()};
-  Solver((TSquareMatrix **)sqMat, NULL, s.rhs.get_entries(), 
-         s.solution.get_entries(), MatVect_Scalar, Defect_Scalar, 
-         this->multigrid.get(), s.solution.length(), 0);
->>>>>>> 0324fc43
   
   t = GetTime() - t;
   Output::print<1>("time for solving: ",  t);
