--- conflicted
+++ resolved
@@ -115,17 +115,7 @@
                   solution.length(0), d);
   p = FEFunction(pressure_space.get(), "p", "p", solution.block(d),
                  solution.length(d));
-<<<<<<< HEAD
-  
-=======
-
-
-  // initialize variables for storing exact solution (FE functions)
-  values_exact_p = new double[solution.length(d)];
-  p_exact = FEFunction(pressure_space.get(), "p_exact", "p_exact",
-		       values_exact_p,solution.length(d));
- 
->>>>>>> 6652aa7a
+  
 #ifdef _MPI
   //print some information
   velocity_space->get_communicator().print_info();
@@ -231,13 +221,8 @@
   
   outputWriter.add_fe_vector_function(&this->get_velocity());
   outputWriter.add_fe_function(&this->get_pressure());
-<<<<<<< HEAD
-
+  
   if(db["output_write_exact_solution"])
-=======
-  
-  if (db["output_write_exact_solution"])
->>>>>>> 6652aa7a
   {
     // initialize variables for storing exact solution (FE functions)
     solution_exact = BlockVector(this->get_solution());
@@ -964,7 +949,6 @@
       velocity_components[i]->PrintMinMax("u" + std::to_string(i));
     s.p.PrintMinMax(std::string("p"));
   }
-
   
   if(i < 0)
     outputWriter.write();
