/** ************************************************************************ 
* @brief     source file for TSystemMatTNSE2D
* @author    Sashikumaar Ganesan, 
* @date      23.08.14
* @History 
 ************************************************************************  */
#ifdef __2D__

#include <Database.h>
#include <SystemMatNSE2D.h>
#include <SystemMatTNSE2D.h>
#include <SquareStructure2D.h>
#include <DiscreteForm2D.h>
#include <Assemble2D.h>
#include <FEVectFunct2D.h>
#include <AuxParam2D.h>
#include <LocalProjection.h>
#include <DirectSolver.h>
// #include <TNSE2D_ParamRout.h>
#include <MainUtilities.h>
#include <Upwind.h>

#include <stdlib.h>
#include <string.h>
#include <sstream>
#include <MooNMD_Io.h>

#ifdef __PRIVATE__  
 #include <VMS.h>
#endif

TSystemMatTNSE2D::TSystemMatTNSE2D(TFESpace2D *velocity_fespace, TFESpace2D *presssure_fespace, TFEVectFunct2D *Velocity, 
                                   TFEFunction2D *p
#ifdef __PRIVATE__  
                                   ,TFESpace2D *Projection_space
#endif    
                                   ) : TSystemMatNSE2D(Velocity, p)
{
  int N_U = this->fe_spaces[0]->GetN_DegreesOfFreedom();
  int N_P = this->fe_spaces[1]->GetN_DegreesOfFreedom();
  B = new double[2*N_U+N_P];
  defect = new double[2*N_U+N_P];

  gamma =0.;  
  
    // allocate the mass matrices in addition
    switch(TDatabase::ParamDB->NSTYPE)
     {
      case 1:
        SqmatrixM11 = new TSquareMatrix2D(this->sq_matrices[0]->GetStructure());


      break;

      case 2:
        SqmatrixM11 = new TSquareMatrix2D(this->sq_matrices[0]->GetStructure());
      break;

      case 3:
        SqmatrixM11 = new TSquareMatrix2D(this->sq_matrices[0]->GetStructure());
        SqmatrixM12 = new TSquareMatrix2D(this->sq_matrices[0]->GetStructure());
        SqmatrixM21 = new TSquareMatrix2D(this->sq_matrices[0]->GetStructure());
        SqmatrixM22 = new TSquareMatrix2D(this->sq_matrices[0]->GetStructure());
      break;

      case 4:
        SqmatrixM11 = new TSquareMatrix2D(this->sq_matrices[0]->GetStructure());
        SqmatrixM12 = new TSquareMatrix2D(this->sq_matrices[0]->GetStructure());
        SqmatrixM21 = new TSquareMatrix2D(this->sq_matrices[0]->GetStructure());
        SqmatrixM22 = new TSquareMatrix2D(this->sq_matrices[0]->GetStructure());
      break;
      
      default:
            OutPut("Unknown NSETYPE, it must be 1 to 4" << endl);
            exit(4711);;      
      
     }  
 
#ifdef __PRIVATE__ 
   if (TDatabase::ParamDB->DISCTYPE == VMS_PROJECTION)
   {
     if(TDatabase::ParamDB->NSTYPE==1 || TDatabase::ParamDB->NSTYPE==2)
     {
      Error("NSETYPE should be 3 or 4 for VMS_PROJECTION !!!" << endl);
      exit(-1);          
     }
    //FeSpaces[2] = velocity_fespace; //  to be included the convolution space if needed
    //FeSpaces[3] = Projection_space;
    fe_spaces.push_back(fe_spaces[0]);
    fe_spaces.push_back(Projection_space);
     
    sqstructureL = new TSquareStructure2D(Projection_space);
    sqstructureL->Sort();
    structure_tilde_G = new TStructure2D(velocity_fespace, Projection_space);
    structure_G = new TStructure2D(Projection_space, velocity_fespace);    

    MatricesL = new TSquareMatrix2D(sqstructureL);
    Matrices_tilde_G11 = new TMatrix2D(structure_tilde_G);
    Matrices_tilde_G22 = new TMatrix2D(structure_tilde_G);    
    Matrices_G11 = new TMatrix2D(structure_G);
    Matrices_G22 = new TMatrix2D(structure_G);
   }
#endif

 NSE_Rhsaux = NULL;
 SystMatAssembled  = FALSE;
 olderror_l_2_l_2u = 0.;
}

TSystemMatTNSE2D::~TSystemMatTNSE2D()
{
//     delete NSEaux; 
//        
//     if(NSEaux_error)
//       delete NSEaux_error;

}


void TSystemMatTNSE2D::Init(CoeffFct2D *lincoeffs, BoundCondFunct2D *BoundCond, BoundValueFunct2D *U1BoundValue, BoundValueFunct2D *U2BoundValue,
                            TAuxParam2D *aux, TAuxParam2D *nseaux_error)
{
  TDiscreteForm2D *DiscreteFormGalerkin;
  TDiscreteForm2D *DiscreteFormColetti;
  TDiscreteForm2D *DiscreteFormGL00Convolution;
  TDiscreteForm2D *DiscreteFormGL00AuxProblem;
  TDiscreteForm2D *DiscreteFormUpwind;
  TDiscreteForm2D *DiscreteFormSmagorinsky;
  TDiscreteForm2D *DiscreteFormVMSProjection;

  TDiscreteForm2D *DiscreteFormNLGalerkin;
  TDiscreteForm2D *DiscreteFormNLUpwind;
  TDiscreteForm2D *DiscreteFormNLColetti;
  TDiscreteForm2D *DiscreteFormNLGL00Convolution;
  TDiscreteForm2D *DiscreteFormNLGL00AuxProblem;
  TDiscreteForm2D *DiscreteFormNLSmagorinsky;
  TDiscreteForm2D *DiscreteFormNLVMSProjection;

  TDiscreteForm2D *DiscreteFormRHS;
  TDiscreteForm2D *DiscreteFormRHSColetti;
  TDiscreteForm2D *DiscreteFormRHSSmagorinskyExpl;
  TDiscreteForm2D *DiscreteFormMatrixGL00AuxProblem;
  TDiscreteForm2D *DiscreteFormGL00AuxProblemRHS;
  TDiscreteForm2D *DiscreteFormRHSLESModel;
  TDiscreteForm2D *DiscreteFormRHSAuxProblemU;
  TDiscreteForm2D *DiscreteFormMatrixAuxProblemU;
  
  // save the boundary condition
  BoundaryConditions[0] = BoundCond;
  BoundaryConditions[1] = BoundCond;  

  // save the boundary values  
  BoundaryValues[0] = U1BoundValue;
  BoundaryValues[1] = U2BoundValue;
  
  //default, i.e., velocity for nonlinear term
  NSEaux = aux;
  
  NSE_Rhsaux = new TAuxParam2D(1, 0, 0, 0, &this->fe_spaces[0], NULL, NULL, 
                               NULL, NULL, 0, NULL);
  
  // aux for calculating the error
  NSEaux_error = nseaux_error;
  
  // set the Discreteforms
  InitializeDiscreteForms(DiscreteFormGalerkin,DiscreteFormUpwind,
              DiscreteFormSmagorinsky,DiscreteFormColetti,
              DiscreteFormGL00Convolution,DiscreteFormGL00AuxProblem,
              DiscreteFormVMSProjection,
              DiscreteFormNLGalerkin,
              DiscreteFormNLUpwind, DiscreteFormNLSmagorinsky,
              DiscreteFormNLColetti,DiscreteFormNLGL00Convolution,
              DiscreteFormNLGL00AuxProblem,
              DiscreteFormNLVMSProjection,
              DiscreteFormRHS,
              DiscreteFormRHSColetti,
              DiscreteFormRHSLESModel,
              DiscreteFormMatrixGL00AuxProblem,
              DiscreteFormGL00AuxProblemRHS,
              DiscreteFormRHSSmagorinskyExpl,
              DiscreteFormMatrixAuxProblemU,
              DiscreteFormRHSAuxProblemU,
              lincoeffs, TDatabase::ParamDB->NSTYPE);

    // find discrete form
    switch(TDatabase::ParamDB->DISCTYPE)
       {
          case GALERKIN:
            DiscreteFormARhs = DiscreteFormGalerkin;
            DiscreteFormNL = DiscreteFormNLGalerkin;
            DiscreteFormRhs = DiscreteFormRHS;
          break;

          case UPWIND:
            DiscreteFormARhs = DiscreteFormUpwind;
            DiscreteFormNL = DiscreteFormNLUpwind;    
            DiscreteFormRhs = DiscreteFormRHS;
            break;

//           case SMAGORINSKY:
//             DiscreteFormARhs = DiscreteFormSmagorinsky;
//             DiscreteFormNL = DiscreteFormNLSmagorinsky;              
//             break;

#ifdef __PRIVATE__ 
          case VMS_PROJECTION:
    
            DiscreteFormARhs = DiscreteFormVMSProjection;
            DiscreteFormNL = DiscreteFormNLVMSProjection;
            DiscreteFormRhs = DiscreteFormRHS;    
            break;
#endif
	    
          default:
            Error("Unknown DISCTYPE" << TDatabase::ParamDB->DISCTYPE << endl);
            exit(-1);
        } 
     
     // set the discrete form for the Stokes equation
      if (TDatabase::ParamDB->PROBLEM_TYPE == 3)
       {
        DiscreteFormARhs = DiscreteFormUpwind;     
        DiscreteFormNL = NULL;
       }

} // TSystemMatTNSE2D::Init

 
 
/* Assemble M, A and rhs */ 
void TSystemMatTNSE2D::Assemble(double *sol, double *rhs)
{
  int N_SquareMatrices, N_RectMatrices, N_Rhs, N_FESpaces;
  
  double *RHSs[3];

  TFESpace2D *fesprhs[3];
  
  N_Rhs = 2;
  N_FESpaces = 2;
  
  TSquareMatrix2D* SQMATRICES[9];
  TMatrix2D* MATRICES[4];
      
     // initialize matrices
     switch(TDatabase::ParamDB->NSTYPE)
      {
        case 1:
         SQMATRICES[0] = this->sq_matrices[0];
         SQMATRICES[1] = SqmatrixM11;
         MATRICES[0] = this->rect_matrices[0];
         MATRICES[1] = this->rect_matrices[1];

         SQMATRICES[0]->Reset();
         SQMATRICES[1]->Reset();
         MATRICES[0]->Reset();
         MATRICES[1]->Reset();

         N_SquareMatrices = 2;
         N_RectMatrices = 2;

         break;

        case 2:
          SQMATRICES[0] = this->sq_matrices[0];
          SQMATRICES[0] = SqmatrixM11;
          MATRICES[0] = this->rect_matrices[0];
          MATRICES[1] = this->rect_matrices[1];
          MATRICES[2] = this->rect_matrices[2];
          MATRICES[3] = this->rect_matrices[3];

          SQMATRICES[0]->Reset();
          SQMATRICES[1]->Reset();
          MATRICES[0]->Reset();
          MATRICES[1]->Reset();
          MATRICES[2]->Reset();
          MATRICES[3]->Reset();

          N_SquareMatrices = 2;
          N_RectMatrices = 4;
        break;

        case 3:
          SQMATRICES[0] = this->sq_matrices[0];
          SQMATRICES[1] = this->sq_matrices[1];
          SQMATRICES[2] = this->sq_matrices[2];
          SQMATRICES[3] = this->sq_matrices[3];
          SQMATRICES[4] = SqmatrixM11;
          SQMATRICES[5] = SqmatrixM22;
          MATRICES[0] = this->rect_matrices[0];
          MATRICES[1] = this->rect_matrices[1];

          SQMATRICES[0]->Reset();
          SQMATRICES[1]->Reset();
          SQMATRICES[2]->Reset();
          SQMATRICES[3]->Reset();
          SQMATRICES[4]->Reset();
          SQMATRICES[5]->Reset();
          MATRICES[0]->Reset();
          MATRICES[1]->Reset();

          N_SquareMatrices = 6;
          N_RectMatrices = 2;
  
#ifdef __PRIVATE__  
        if(TDatabase::ParamDB->DISCTYPE == VMS_PROJECTION)
        {
          N_SquareMatrices = 7;
          SQMATRICES[6] =  MatricesL;
          SQMATRICES[6]->Reset();

          N_RectMatrices = 6;
          MATRICES[2] = Matrices_tilde_G11;
          MATRICES[3] = Matrices_tilde_G22;
          MATRICES[4] = Matrices_G11;
          MATRICES[5] = Matrices_G22;
          MATRICES[2]->Reset();
          MATRICES[3]->Reset();
          MATRICES[4]->Reset();
          MATRICES[5]->Reset();

          N_FESpaces = 4;
        }
#endif    
  
        break;

        case 4:
          SQMATRICES[0] = this->sq_matrices[0];
          SQMATRICES[1] = this->sq_matrices[1];
          SQMATRICES[2] = this->sq_matrices[2];
          SQMATRICES[3] = this->sq_matrices[3];
          SQMATRICES[4] = SqmatrixM11;
          SQMATRICES[5] = SqmatrixM22;
          MATRICES[0] = this->rect_matrices[0];
          MATRICES[1] = this->rect_matrices[1];
          MATRICES[2] = this->rect_matrices[2];
          MATRICES[3] = this->rect_matrices[3];

          SQMATRICES[0]->Reset();
          SQMATRICES[1]->Reset();
          SQMATRICES[2]->Reset();
          SQMATRICES[3]->Reset();
          SQMATRICES[4]->Reset();
          SQMATRICES[5]->Reset();
          MATRICES[0]->Reset();
          MATRICES[1]->Reset();
          MATRICES[2]->Reset();
          MATRICES[3]->Reset();

          N_SquareMatrices = 6;
          N_RectMatrices = 4;

#ifdef __PRIVATE__  
        if(TDatabase::ParamDB->DISCTYPE == VMS_PROJECTION)
        {
          N_SquareMatrices = 7;
          SQMATRICES[6] =  MatricesL;
          SQMATRICES[6]->Reset();

          N_RectMatrices = 8;
          MATRICES[4] = Matrices_tilde_G11;
          MATRICES[5] = Matrices_tilde_G22;
          MATRICES[6] = Matrices_G11;
          MATRICES[7] = Matrices_G22;
          MATRICES[4]->Reset();
          MATRICES[5]->Reset();
          MATRICES[6]->Reset();
          MATRICES[7]->Reset();

          N_FESpaces = 4;
        }
#endif        
          break;
      } //  switch(TDatabase::ParamDB->NSTYPE)
     
      int N_U = this->fe_spaces[0]->GetN_DegreesOfFreedom();
      int N_P = this->fe_spaces[1]->GetN_DegreesOfFreedom();
      int N_Active = this->fe_spaces[0]->GetN_ActiveDegrees();
      int N_DirichletDof = N_U - N_Active;
      RHSs[0] = rhs;
      RHSs[1] = rhs + N_U;
      RHSs[2] = rhs + 2*N_U;
      memset(rhs, 0, (2*N_U+N_P)*SizeOfDouble);
     
      fesprhs[0] = this->fe_spaces[0];
      fesprhs[1] = this->fe_spaces[0];
      fesprhs[2] = this->fe_spaces[1];
  
      // assemble
      Assemble2D(N_FESpaces, &this->fe_spaces[0],
        N_SquareMatrices, SQMATRICES,
        N_RectMatrices, MATRICES,
        N_Rhs, RHSs, fesprhs,
        DiscreteFormARhs,
        BoundaryConditions,
        BoundaryValues,
        NSEaux);

       CoeffFct2D* coeff = DiscreteFormARhs->GetCoeffFct();
      if( (TDatabase::ParamDB->DISCTYPE==UPWIND) && (!TDatabase::ParamDB->PROBLEM_TYPE == 3) )
       {
        switch(TDatabase::ParamDB->NSTYPE)
         {
          case 1:
          case 2:
            // do upwinding with one matrix
            ErrMsg("UpwindForNavierStokes does not work");
            exit(1);
            //UpwindForNavierStokes(coeff, SQMATRICES[0], FeFct[0], FeFct[1]);
            cout << "UPWINDING DONE : level " << endl;
            break;

          case 3:
          case 4:
            // do upwinding with two matrices
            cout << "UPWINDING DONE : level " << endl;
            ErrMsg("UpwindForNavierStokes does not work");
            exit(1);
            //UpwindForNavierStokes(coeff, SQMATRICES[0], FeFct[0], FeFct[1]);
            //UpwindForNavierStokes(coeff, SQMATRICES[3], FeFct[0], FeFct[1]);
           break;
         }                        // endswitch
       }                          // endif     
            
      // slip with boundary condition
      if (TDatabase::ParamDB->INTERNAL_SLIP_WITH_FRICTION >= 1)
      {
        if(TDatabase::ParamDB->NSTYPE <4)
         {
          OutPut("For slip with friction bc NSTYPE 4 is ");
          OutPut("necessary !!!!! " << endl);
          exit(4711);
         }
 
        N_FESpaces = 1;
        N_SquareMatrices = 8;
        N_RectMatrices = 2;
        N_Rhs = 2;

        SQMATRICES[0] = this->sq_matrices[0];
        SQMATRICES[1] = this->sq_matrices[3];
        SQMATRICES[2] = this->sq_matrices[1];
        SQMATRICES[3] = this->sq_matrices[2];
        SQMATRICES[4] = SqmatrixM11;
        SQMATRICES[5] = SqmatrixM22;
        SQMATRICES[6] = SqmatrixM12;
        SQMATRICES[7] = SqmatrixM21;

        MATRICES[0] = this->rect_matrices[2];
        MATRICES[1] = this->rect_matrices[3];


        ErrMsg("Assemble2DSlipBC does not work");
        exit(1);
        /*
        Assemble2DSlipBC(N_FESpaces, &this->fe_spaces[0],
                         N_SquareMatrices, SQMATRICES,
                         N_RectMatrices, MATRICES,
                         N_Rhs, RHSs, fesprhs,
                         NULL,
                         BoundaryConditions,
                         BoundaryValues,
                         NSEaux,
                         FeFct[0], FeFct[1]);
        */

      }// (TDatabase::ParamDB->INTERNAL_SLIP_WITH_FRICTION >=      
    
     // set rhs for Dirichlet nodes
     memcpy(sol+N_Active, rhs+N_Active, N_DirichletDof*SizeOfDouble);
     memcpy(sol+N_U+N_Active, rhs+N_U+N_Active, N_DirichletDof*SizeOfDouble); 
     
#ifdef __PRIVATE__   
      // update matrices
      if (TDatabase::ParamDB->DISCTYPE == VMS_PROJECTION)
        {
         SQMATRICES[0] = this->sq_matrices[0];
         SQMATRICES[1] = this->sq_matrices[1];
         SQMATRICES[2] = this->sq_matrices[2];
         SQMATRICES[3] = this->sq_matrices[3];
         SQMATRICES[6] =  MatricesL;
         MATRICES[2] = Matrices_tilde_G11;
         MATRICES[3] = Matrices_tilde_G22;
         MATRICES[4] = Matrices_G11;
         MATRICES[5] = Matrices_G22;

         VMSProjectionUpdateMatrices(N_U, this->fe_spaces[0]->GetActiveBound(),
                                     this->fe_spaces[3]->GetN_DegreesOfFreedom(),
                                     SQMATRICES, MATRICES);
        }
#endif  
     
} // TSystemMatTNSE2D::Assemble(T

 
void TSystemMatTNSE2D::AssembleRhs(double *sol, double *rhs)
{
  int N_SquareMatrices, N_RectMatrices, N_Rhs, N_FESpaces;
  int N_U = this->fe_spaces[0]->GetN_DegreesOfFreedom();
  int N_P = this->fe_spaces[1]->GetN_DegreesOfFreedom();
  
  double *RHSs[3];
  
  TFESpace2D *fesprhs[3];
  
  
      N_Rhs = 2;
      N_FESpaces = 1;
      N_SquareMatrices = 0;
      N_RectMatrices = 0;
  
      RHSs[0] = rhs;
      RHSs[1] = rhs + N_U;

      memset(rhs, 0, (2*N_U+N_P)*SizeOfDouble);
     
      fesprhs[0] = this->fe_spaces[0];
      fesprhs[1] = this->fe_spaces[0];
      fesprhs[2] = this->fe_spaces[1];
  
      // assemble
      Assemble2D(N_FESpaces, &this->fe_spaces[0],
        N_SquareMatrices, NULL,
        N_RectMatrices, NULL,
        N_Rhs, RHSs, fesprhs,
        DiscreteFormRhs,
        BoundaryConditions,
        BoundaryValues,
        NSE_Rhsaux);      
}



void TSystemMatTNSE2D::AssembleSystMat(double scale, double *oldrhs, double *rhs, double *sol)
{
 double tau, val = TDatabase::TimeDB->SCALE_DIVERGENCE_CONSTRAINT;
  int N_U = this->fe_spaces[0]->GetN_DegreesOfFreedom();
  int N_P = this->fe_spaces[1]->GetN_DegreesOfFreedom();
  int N_Active = this->fe_spaces[0]->GetN_ActiveDegrees();
  int N_DirichletDof = N_U - N_Active;
  
  tau = TDatabase::TimeDB->CURRENTTIMESTEPLENGTH;
     
  memset(B, 0, (2*N_U+N_P)*SizeOfDouble);    
     
  // old rhs multiplied with current subtime step and theta3 on B
  Daxpy(N_Active, tau*TDatabase::TimeDB->THETA3, oldrhs, B);
  Daxpy(N_Active, tau*TDatabase::TimeDB->THETA3, oldrhs+N_U, B+N_U);   
    
  // add rhs from current sub time step to rhs array B
  Daxpy(N_Active, tau*TDatabase::TimeDB->THETA4, rhs, B);
  Daxpy(N_Active, tau*TDatabase::TimeDB->THETA4, rhs+N_U, B+N_U);   
 
  // scale the pressure matrices, not in nonlinear step 
  if (scale != 1.0)
  {
   switch(TDatabase::ParamDB->NSTYPE)
    {
     case 1:
     case 3:
        Dscal(this->rect_matrices[0]->GetN_Entries(), scale, this->rect_matrices[0]->GetEntries());
        Dscal(this->rect_matrices[1]->GetN_Entries(), scale, this->rect_matrices[1]->GetEntries());
     break;

    case 2:
    case 4:     
         Dscal(this->rect_matrices[2]->GetN_Entries(), scale, this->rect_matrices[2]->GetEntries());
         Dscal(this->rect_matrices[3]->GetN_Entries(), scale, this->rect_matrices[3]->GetEntries());
	 
      // scale divergence constraint
      if(val>0) 
       {
        Dscal(this->rect_matrices[0]->GetN_Entries(), val*scale, this->rect_matrices[0]->GetEntries());
        Dscal(this->rect_matrices[1]->GetN_Entries(), val*scale, this->rect_matrices[1]->GetEntries());
       }
      break;
    } // switch(NSETyp
  } //  if (scale != 1.0)
    
   // Also currently : M := M + gamma A
   // M = M + (-gamma - tau*TDatabase::TimeDB->THETA2) A 
   // defect = M * sol
   // B:= B + defect 
   memset(defect, 0, (2*N_U+N_P)*SizeOfDouble);  
   switch(TDatabase::ParamDB->NSTYPE)
    {
     case 1:
     case 2:
       MatAdd(SqmatrixM11, this->sq_matrices[0], -tau*TDatabase::TimeDB->THETA2);          
       gamma = - tau*TDatabase::TimeDB->THETA2;
   
       MatVectActive(SqmatrixM11, sol, defect);
       MatVectActive(SqmatrixM11, sol+N_U, defect+N_U);
       Daxpy(N_Active, 1, defect, B);
       Daxpy(N_Active, 1, defect+N_U, B+N_U);
 
       // assembling of system matrix       
       MatAdd(SqmatrixM11, this->sq_matrices[0], -gamma + tau*TDatabase::TimeDB->THETA1);   
       gamma = tau*TDatabase::TimeDB->THETA1;
     break;

     case 3:
     case 4:
       MatAdd(SqmatrixM11, this->sq_matrices[0], - tau*TDatabase::TimeDB->THETA2);
       MatAdd(SqmatrixM12, this->sq_matrices[1], - tau*TDatabase::TimeDB->THETA2);
       MatAdd(SqmatrixM21, this->sq_matrices[2], - tau*TDatabase::TimeDB->THETA2);
       MatAdd(SqmatrixM22, this->sq_matrices[3], - tau*TDatabase::TimeDB->THETA2);       
       gamma = - tau*TDatabase::TimeDB->THETA2;

       MatVectActive(SqmatrixM11, sol, defect);
       Daxpy(N_Active, 1, defect, B);
       MatVectActive(SqmatrixM12, sol+N_U, defect);
       Daxpy(N_Active, 1, defect, B);
       MatVectActive(SqmatrixM21, sol, defect+N_U);
       Daxpy(N_Active, 1, defect+N_U, B+N_U);
       MatVectActive(SqmatrixM22, sol+N_U, defect+N_U);
       Daxpy(N_Active, 1, defect+N_U, B+N_U);

       //assembling system matrix
       MatAdd(SqmatrixM11, this->sq_matrices[0], -gamma + tau*TDatabase::TimeDB->THETA1);
       MatAdd(SqmatrixM12, this->sq_matrices[1], -gamma + tau*TDatabase::TimeDB->THETA1);
       MatAdd(SqmatrixM21, this->sq_matrices[2], -gamma + tau*TDatabase::TimeDB->THETA1);
       MatAdd(SqmatrixM22, this->sq_matrices[3], -gamma + tau*TDatabase::TimeDB->THETA1);       
       gamma = tau*TDatabase::TimeDB->THETA1;     
     break;
    } 
  
   // set rhs for Dirichlet nodes
   memcpy(B+N_Active, rhs+N_Active, N_DirichletDof*SizeOfDouble);
   memcpy(B+N_U+N_Active, rhs+N_U+N_Active, N_DirichletDof*SizeOfDouble); 
//               cout<< "B " <<Ddot((2*N_U+N_P), B, B)<<endl; 
   SystMatAssembled  = TRUE;
} // AssembleSystMat


/* assemble only LHS, not rhs */
void TSystemMatTNSE2D::AssembleSystMatNonLinear()
{
 double tau = TDatabase::TimeDB->CURRENTTIMESTEPLENGTH;
     
  if(SystMatAssembled)
   {
    cout << "Restore System mat before calling AssembleSystMat" <<endl;
   }

   switch(TDatabase::ParamDB->NSTYPE)
    {
     case 1:
     case 2: 
       // assembling of system matrix       
       MatAdd(SqmatrixM11, this->sq_matrices[0],   tau*TDatabase::TimeDB->THETA1);   
       gamma = tau*TDatabase::TimeDB->THETA1;
     break;

     case 3:
     case 4:       
       //assembling system matrix
       MatAdd(SqmatrixM11, this->sq_matrices[0], tau*TDatabase::TimeDB->THETA1);
       MatAdd(SqmatrixM12, this->sq_matrices[1],  tau*TDatabase::TimeDB->THETA1);
       MatAdd(SqmatrixM21, this->sq_matrices[2],  tau*TDatabase::TimeDB->THETA1);
       MatAdd(SqmatrixM22, this->sq_matrices[3],  tau*TDatabase::TimeDB->THETA1);       
       gamma = tau*TDatabase::TimeDB->THETA1;     
     break;
    } 
  
   SystMatAssembled  = TRUE;
} // AssembleSystMatNonLinear




void TSystemMatTNSE2D::RestoreMassMat()
{

//   cout << "RestoreMassMat  gamma " << gamma << endl;
  if(SystMatAssembled)
   {
    // restore the mass matrix
    switch(TDatabase::ParamDB->NSTYPE)
     {
      case 1:
      case 2:
       MatAdd(SqmatrixM11, this->sq_matrices[0], -gamma);          
       gamma = 0.;
      break;

     case 3:
     case 4:
       //assembling system matrix
       MatAdd(SqmatrixM11, this->sq_matrices[0], -gamma);
       MatAdd(SqmatrixM12, this->sq_matrices[1], -gamma);
       MatAdd(SqmatrixM21, this->sq_matrices[2], -gamma);
       MatAdd(SqmatrixM22, this->sq_matrices[3], -gamma);       
       gamma = 0.;     
     break;
    } 
    
    SystMatAssembled  = FALSE;  
   }
  else
  {
    cout << "System is not assembled to restore " <<endl;
  }
   
//   cout << "RestoreMassMat" << endl;
//   exit(0);
  
}


void TSystemMatTNSE2D::AssembleANonLinear(double *sol, double *rhs)
{
  int N_SquareMatrices, N_RectMatrices, N_Rhs, N_FESpaces, last_sq;

  int N_U = this->fe_spaces[0]->GetN_DegreesOfFreedom();
  int N_P = this->fe_spaces[1]->GetN_DegreesOfFreedom();
  int N_Active = this->fe_spaces[0]->GetN_ActiveDegrees();
  int N_DirichletDof = N_U - N_Active;
  
  N_RectMatrices = 0;
  N_Rhs = 0;
  N_FESpaces = 1;
  
  TSquareMatrix2D* SQMATRICES[9];
  TMatrix2D* MATRICES[4];
 
     // set the nonliner matrices
      switch(TDatabase::ParamDB->NSTYPE)
       {
        case 1:
        case 2:
          SQMATRICES[0] = this->sq_matrices[0];
          SQMATRICES[0]->Reset();

          N_SquareMatrices = 1;
        break;

        case 3:
        case 4:
          if (TDatabase::ParamDB->SC_NONLIN_ITE_TYPE_SADDLE==0)
           {
            SQMATRICES[0] = this->sq_matrices[0];
            SQMATRICES[1] = this->sq_matrices[3];
            SQMATRICES[0]->Reset();
            SQMATRICES[1]->Reset();

            N_SquareMatrices = 2;
            last_sq = 1;

#ifdef __PRIVATE__   
            if (TDatabase::ParamDB->DISCTYPE == VMS_PROJECTION)
              {
               SQMATRICES[0] = this->sq_matrices[0];
               SQMATRICES[1] = this->sq_matrices[1];
               SQMATRICES[2] = this->sq_matrices[2];
               SQMATRICES[3] = this->sq_matrices[3];
               SQMATRICES[0]->Reset();
               SQMATRICES[1]->Reset();
               SQMATRICES[2]->Reset();
               SQMATRICES[3]->Reset();

               N_SquareMatrices = 4;
               last_sq = 3;

               N_RectMatrices = 2;
               MATRICES[0] = Matrices_tilde_G11;
               MATRICES[1] = Matrices_tilde_G22;
               MATRICES[0]->Reset();
               MATRICES[1]->Reset();
       
               N_FESpaces = 4;
              }  
#endif

           }
          else
           {
            // Newton method
            cout<< "Newton method not tested " <<endl;
            exit(0);
           }

         break;
        } // switch(TDatabase::ParamDB->NSTYPE)
         
    
      // assemble the nonlinear part of NSE
      Assemble2D(N_FESpaces, &this->fe_spaces[0],
                 N_SquareMatrices, SQMATRICES,
                 N_RectMatrices, MATRICES,
                 N_Rhs, NULL, NULL,
                 DiscreteFormNL,
                 BoundaryConditions,
                 BoundaryValues,
                 NSEaux);    

      CoeffFct2D* coeff = DiscreteFormNL->GetCoeffFct();
       // apply upwind disc
      if( (TDatabase::ParamDB->DISCTYPE==UPWIND) && (!TDatabase::ParamDB->PROBLEM_TYPE == 3) )
       {
        switch(TDatabase::ParamDB->NSTYPE)
         {
          case 1:
          case 2:
            // do upwinding with one matrix
            ErrMsg("UpwindForNavierStokes does not work");
            exit(1);
            //UpwindForNavierStokes(coeff, SQMATRICES[0], FeFct[0], FeFct[1]);
            cout << "UPWINDING DONE : level " << endl;
            break;

          case 3:
          case 4:
            // do upwinding with two matrices
            ErrMsg("UpwindForNavierStokes does not work");
            exit(1);
            cout << "UPWINDING DONE : level " << endl;
            //UpwindForNavierStokes(coeff, SQMATRICES[0], FeFct[0], FeFct[1]);
            //UpwindForNavierStokes(coeff, SQMATRICES[last_sq], FeFct[0], FeFct[1]);
          break;
         }                        // endswitch
       }                          // endif     
       
       
      // slip with boundary condition
      if (TDatabase::ParamDB->INTERNAL_SLIP_WITH_FRICTION >= 1)
      { 
        N_FESpaces = 1;
        N_SquareMatrices = 4;
        N_RectMatrices = 0;
        N_Rhs = 0;

        SQMATRICES[0] = this->sq_matrices[0];
        SQMATRICES[1] = this->sq_matrices[1];
        SQMATRICES[2] = this->sq_matrices[2];
        SQMATRICES[3] = this->sq_matrices[3];

        ErrMsg("Assemble2DSlipBC does not work");
        exit(1);
        /*
        Assemble2DSlipBC(N_FESpaces, &this->fe_spaces[0],
                         N_SquareMatrices, SQMATRICES,
                         N_RectMatrices, NULL,
                         N_Rhs, NULL, NULL,
                         NULL,
                         BoundaryConditions,
                         BoundaryValues,
                         NSEaux,
                         FeFct[0], FeFct[1]);
        */
      }// (TDatabase::ParamDB->INTERNAL_SLIP_WITH_FRICTION >=         

     // set rhs for Dirichlet nodes
     memcpy(sol+N_Active, rhs+N_Active, N_DirichletDof*SizeOfDouble);
     memcpy(sol+N_U+N_Active, rhs+N_U+N_Active, N_DirichletDof*SizeOfDouble);       
     
#ifdef __PRIVATE__   
      // update matrices
      if (TDatabase::ParamDB->DISCTYPE == VMS_PROJECTION)
        {
         SQMATRICES[0] = this->sq_matrices[0];
         SQMATRICES[1] = this->sq_matrices[1];
         SQMATRICES[2] = this->sq_matrices[2];
         SQMATRICES[3] = this->sq_matrices[3];
         SQMATRICES[6] =  MatricesL;
         MATRICES[2] = Matrices_tilde_G11;
         MATRICES[3] = Matrices_tilde_G22;
         MATRICES[4] = Matrices_G11;
         MATRICES[5] = Matrices_G22;

         VMSProjectionUpdateMatrices(N_U, this->fe_spaces[0]->GetActiveBound(),
                                     this->fe_spaces[3]->GetN_DegreesOfFreedom(),
                                     SQMATRICES, MATRICES);
        }
#endif       
     
} //TSystemMatTNSE2D::AssembleNonLinear(

 
void TSystemMatTNSE2D::Solve(double *sol)
{  
  if(!SystMatAssembled)
  {
    cout << "System Matrix is not assembled to solve " <<endl;
    exit(0);
  }
  
    switch(TDatabase::ParamDB->SOLVER_TYPE)
     {
      case AMG_SOLVE:
        cout << "AMG_SOLVE not yet implemented " <<endl;
      break;

      case GMG:
        cout << "GMG solver not yet implemented " <<endl;
      break;

      case DIRECT:
        switch(TDatabase::ParamDB->NSTYPE)
         {
          case 1:
            DirectSolver(SqmatrixM11, this->rect_matrices[0],  this->rect_matrices[1], B, sol);
          break;

          case 2:
             DirectSolver(this->sq_matrices[0], this->rect_matrices[2], this->rect_matrices[3], this->rect_matrices[0],  this->rect_matrices[1], B, sol);
          break;

          case 3:
           cout << "Direct solver not yet implemented for NSTYPE 3 " <<endl;
          break;

          case 4:
             DirectSolver(SqmatrixM11, SqmatrixM12, SqmatrixM21, SqmatrixM22, 
                          this->rect_matrices[2], this->rect_matrices[3], this->rect_matrices[0],  this->rect_matrices[1], B, sol); 
          break;
      } //  switch(TDatabase::ParamDB->NSTYPE) 

      break;      
 
      default:
            OutPut("Unknown Solver" << endl);
            exit(4711);;
     }    

}



void TSystemMatTNSE2D::GetTNSEResidual(double *sol, double *res)
{
  
  if(!SystMatAssembled)
  {
    cout << "System Matrix is not assembled to calculate residual " <<endl;
    exit(0);
  }
  
  /*
  TSquareMatrix2D* SQMATRICES[9];
  TMatrix2D* MATRICES[4];
  
  SQMATRICES[0] = SqmatrixM11;
  SQMATRICES[1] = SqmatrixM12;
  SQMATRICES[2] = SqmatrixM21;
  SQMATRICES[3] = SqmatrixM22;
  
  MATRICES[0] = this->rect_matrices[0];
  MATRICES[1] = this->rect_matrices[1];
  MATRICES[2] = this->rect_matrices[2];
  MATRICES[3] = this->rect_matrices[3];
  */
  this->SystemMat2D::defect((TSquareMatrix**)&this->sq_matrices[0],
                            (TMatrix**)&this->rect_matrices[0], sol, B, res);
} // TSystemMatTNSE2D::GetResidual


<<<<<<< HEAD
void TSystemMatTNSE2D::MeasureTNSEErrors(DoubleFunct2D *ExactU1, DoubleFunct2D *ExactU2, DoubleFunct2D *ExactP,
                                    double *AllErrors)
{
  MultiIndex2D TimeNSAllDerivatives[3] = { D00, D10, D01 };

  double errors[4],  u_error[4];    
    
     // errors in first velocity component
     FeFct[0]->GetErrors(ExactU1, 3, TimeNSAllDerivatives, 2,
                         L2H1Errors,
                         NULL, NSEaux_error, 1, FeSpaces, errors);
      u_error[0] = errors[0];
      u_error[1] = errors[1];
      
     // errors in second velocity component
     FeFct[1]->GetErrors(ExactU2, 3, TimeNSAllDerivatives, 2,
                         L2H1Errors,
                         NULL, NSEaux_error, 1, FeSpaces, errors);
     u_error[2] = errors[0];
     u_error[3] = errors[1];      
      
      // errors in pressure
     FeFct[2]->GetErrors(ExactP, 3, TimeNSAllDerivatives, 2,
                         L2H1Errors,
                         NULL, NSEaux_error, 1, FeSpaces+1, errors);     

     
     // calculate all errors
     AllErrors[0] = sqrt(u_error[0]*u_error[0]+u_error[2]*u_error[2]);
     AllErrors[1] = sqrt(u_error[1]*u_error[1]+u_error[3]*u_error[3]);
     AllErrors[2] = errors[0];
     AllErrors[3] = errors[1];    
     
      // error in L^infty(0,t,L^2)
      if(AllErrors[0] > AllErrors[5])
       {
        AllErrors[5]  = AllErrors[0];
        AllErrors[4]  =  TDatabase::TimeDB->CURRENTTIME;
      }

      
      // error in L^2(0,t,L^2)    
      AllErrors[6] += (u_error[0]*u_error[0] + u_error[2]*u_error[2] +olderror_l_2_l_2u)*TDatabase::TimeDB->TIMESTEPLENGTH/2.0;      
      olderror_l_2_l_2u = u_error[0]*u_error[0] + u_error[2]*u_error[2];
     
}
    
#endif // #ifdef __2D__
=======
// void TSystemMatTNSE2D::MeasureTNSEErrors(DoubleFunct2D *ExactU1, DoubleFunct2D *ExactU2, DoubleFunct2D *ExactP,
//                                     double *AllErrors)
// {
//   MultiIndex2D TimeNSAllDerivatives[3] = { D00, D10, D01 };
// 
//   double errors[4],  u_error[4];    
//   
//      // errors in first velocity component
//      FeFct[0]->GetErrors(ExactU1, 3, TimeNSAllDerivatives, 2,
//                          L2H1Errors,
//                          NULL, NSEaux_error, 1, &this->fe_spaces[0], errors);
//       u_error[0] = errors[0];
//       u_error[1] = errors[1];
//       
//      // errors in second velocity component
//      FeFct[1]->GetErrors(ExactU2, 3, TimeNSAllDerivatives, 2,
//                          L2H1Errors,
//                          NULL, NSEaux_error, 1, &this->fe_spaces[0], errors);
//      u_error[2] = errors[0];
//      u_error[3] = errors[1];      
//       
//       // errors in pressure
//      FeFct[2]->GetErrors(ExactP, 3, TimeNSAllDerivatives, 2,
//                          L2H1Errors,
//                          NULL, NSEaux_error, 1, &this->fe_spaces[0]+1, errors);     
// 
//      
//      // calculate all errors
//      AllErrors[0] = sqrt(u_error[0]*u_error[0]+u_error[2]*u_error[2]);
//      AllErrors[1] = sqrt(u_error[1]*u_error[1]+u_error[3]*u_error[3]);
//      AllErrors[2] = errors[0];
//      AllErrors[3] = errors[1];    
//      
//       // error in L^infty(0,t,L^2)
//       if(AllErrors[0] > AllErrors[5])
//        {
//         AllErrors[5]  = AllErrors[0];
//         AllErrors[4]  =  TDatabase::TimeDB->CURRENTTIME;
//       }
// 
//       
//       // error in L^2(0,t,L^2)    
//       AllErrors[6] += (u_error[0]*u_error[0] + u_error[2]*u_error[2] +olderror_l_2_l_2u)*TDatabase::TimeDB->TIMESTEPLENGTH/2.0;      
//       olderror_l_2_l_2u = u_error[0]*u_error[0] + u_error[2]*u_error[2];
//      
// }
    
>>>>>>> 97cf1d08
<|MERGE_RESOLUTION|>--- conflicted
+++ resolved
@@ -956,56 +956,6 @@
 } // TSystemMatTNSE2D::GetResidual
 
 
-<<<<<<< HEAD
-void TSystemMatTNSE2D::MeasureTNSEErrors(DoubleFunct2D *ExactU1, DoubleFunct2D *ExactU2, DoubleFunct2D *ExactP,
-                                    double *AllErrors)
-{
-  MultiIndex2D TimeNSAllDerivatives[3] = { D00, D10, D01 };
-
-  double errors[4],  u_error[4];    
-    
-     // errors in first velocity component
-     FeFct[0]->GetErrors(ExactU1, 3, TimeNSAllDerivatives, 2,
-                         L2H1Errors,
-                         NULL, NSEaux_error, 1, FeSpaces, errors);
-      u_error[0] = errors[0];
-      u_error[1] = errors[1];
-      
-     // errors in second velocity component
-     FeFct[1]->GetErrors(ExactU2, 3, TimeNSAllDerivatives, 2,
-                         L2H1Errors,
-                         NULL, NSEaux_error, 1, FeSpaces, errors);
-     u_error[2] = errors[0];
-     u_error[3] = errors[1];      
-      
-      // errors in pressure
-     FeFct[2]->GetErrors(ExactP, 3, TimeNSAllDerivatives, 2,
-                         L2H1Errors,
-                         NULL, NSEaux_error, 1, FeSpaces+1, errors);     
-
-     
-     // calculate all errors
-     AllErrors[0] = sqrt(u_error[0]*u_error[0]+u_error[2]*u_error[2]);
-     AllErrors[1] = sqrt(u_error[1]*u_error[1]+u_error[3]*u_error[3]);
-     AllErrors[2] = errors[0];
-     AllErrors[3] = errors[1];    
-     
-      // error in L^infty(0,t,L^2)
-      if(AllErrors[0] > AllErrors[5])
-       {
-        AllErrors[5]  = AllErrors[0];
-        AllErrors[4]  =  TDatabase::TimeDB->CURRENTTIME;
-      }
-
-      
-      // error in L^2(0,t,L^2)    
-      AllErrors[6] += (u_error[0]*u_error[0] + u_error[2]*u_error[2] +olderror_l_2_l_2u)*TDatabase::TimeDB->TIMESTEPLENGTH/2.0;      
-      olderror_l_2_l_2u = u_error[0]*u_error[0] + u_error[2]*u_error[2];
-     
-}
-    
-#endif // #ifdef __2D__
-=======
 // void TSystemMatTNSE2D::MeasureTNSEErrors(DoubleFunct2D *ExactU1, DoubleFunct2D *ExactU2, DoubleFunct2D *ExactP,
 //                                     double *AllErrors)
 // {
@@ -1053,4 +1003,4 @@
 //      
 // }
     
->>>>>>> 97cf1d08
+#endif // #ifdef __2D__