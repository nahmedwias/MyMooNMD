###################################
#
#  Makefile for ParMooN
#  author: Sashikumaar Ganesan
#
###################################

RELPATH = ../../..
SRCPATH = 
LIBPATH = ../../../lib3D/
INC    = -I../../../include/General -I../../../include/FE \
         -I../../../include/Geometry -I../../../include/QuadFormulas \
         -I../../../include/FE2D -I../../../include/FE1D \
         -I../../../include/FE3D -I../../../include/AMG \
         -I../../../include/PBE -I../../../EXT_LIB/UMFPACK/Include \
         -I../../../include/System -I../../../Examples \
         -I../../../include/Parallel  -I../../../EXT_LIB/MUMPS/include \
         -I../../../EXT_LIB/tecplot/include

include ../../../Make.inc

LIBRARY = $(LIBPATH)lib_System_par.a
   MEMBERS = \
<<<<<<< HEAD
        $(SRCPATH)Assemble.o \
        $(SRCPATH)AssembleMat3D.o \
=======
        $(SRCPATH)CD3D.o \
        $(SRCPATH)SystemMat3D.o \
>>>>>>> 97cf1d08
        $(SRCPATH)SystemMatScalar3D.o \
        $(SRCPATH)SystemMatTimeScalar3D.o \
        $(SRCPATH)SystemMatNSE3D.o 
###############

$(LIBRARY) : $(MEMBERS)
	@echo "ar "$(LIBRARY)
	@$(AR) $@ $(MEMBERS)

clean:
	@echo removing object files
	@$(RM) $(MEMBERS) $(LIBRARY) ii_files SunWS_cache
<|MERGE_RESOLUTION|>--- conflicted
+++ resolved
@@ -21,15 +21,11 @@
 
 LIBRARY = $(LIBPATH)lib_System_par.a
    MEMBERS = \
-<<<<<<< HEAD
         $(SRCPATH)Assemble.o \
         $(SRCPATH)AssembleMat3D.o \
-=======
         $(SRCPATH)CD3D.o \
         $(SRCPATH)SystemMat3D.o \
->>>>>>> 97cf1d08
         $(SRCPATH)SystemMatScalar3D.o \
-        $(SRCPATH)SystemMatTimeScalar3D.o \
         $(SRCPATH)SystemMatNSE3D.o 
 ###############
 
