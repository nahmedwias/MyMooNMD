#include <NSE2D.h>
#include <MainUtilities.h> // GetVelocityAndPressureSpace
#include <Database.h>
#include <Output2D.h>
#include <LinAlg.h> // DDot
#include <MultiGridIte.h>
#include <FixedPointIte.h>
#include <FgmresIte.h>
#include <DirectSolver.h>
#include <Upwind.h>

#include<Assemble2D.h>


/** ************************************************************************ */
NSE2D::System_per_grid::System_per_grid (const Example_NSE2D& example,
<<<<<<< HEAD
               TCollection& coll, std::pair<int,int> velocity_pressure_orders,
               NSE2D::Matrix type)
 : velocity_space(&coll, (char*)"u", (char*)"velocity", example.get_bc(0),
                  velocity_pressure_orders.first, nullptr),
   pressure_space(&coll, (char*)"p", (char*)"pressure", example.get_bc(2),
                  velocity_pressure_orders.second, nullptr)
// TODO CB: Building the matrix here and rebuilding later is due to the
// highly non-functional class TFEVectFunction2D (and TFEFunction2D,
// which do neither provide default constructors nor working copy assignments.)
   ,matrix({&velocity_space, &velocity_space, &pressure_space}),
   rhs(matrix, true),
   solution(matrix, false),
   u(&velocity_space, (char*)"u", (char*)"u", solution.block(0),
     solution.length(0), 2),
   p(&pressure_space, (char*)"p", (char*)"p", solution.block(2),
     solution.length(2))
=======
               TCollection& coll, std::pair<int,int> velocity_pressure_orders)
 : velocity_space(&coll, (char*)"u", (char*)"Navier--Stokes velocity", 
                  example.get_bc(0), velocity_pressure_orders.first, nullptr),
   pressure_space(&coll, (char*)"p", (char*)"Navier--Stokes pressure", 
                  example.get_bc(2), velocity_pressure_orders.second, nullptr),
   matrix(this->velocity_space, this->pressure_space, example.get_bd()),
   rhs(this->matrix, true),
   solution(this->matrix, false),
   u(&this->velocity_space, (char*)"u", (char*)"u", this->solution.block(0),
     this->solution.length(0), 2),
   p(&this->pressure_space, (char*)"p", (char*)"p", this->solution.block(2),
     this->solution.length(2))
>>>>>>> c742bc77
{
// rebuild the matrix due to NSE type. We must be sure, that the rhs and solution
// vector which we built above do fit the new matrix, too!
  switch (type)
  {
    case NSE2D::Matrix::Type1:
      matrix = ColoredBlockFEMatrix::NSE2D_Type1(velocity_space, pressure_space);
    break;
    case NSE2D::Matrix::Type2:
      matrix = ColoredBlockFEMatrix::NSE2D_Type2(velocity_space, pressure_space);
    break;
    case NSE2D::Matrix::Type3:
      matrix = ColoredBlockFEMatrix::NSE2D_Type3(velocity_space, pressure_space);
    break;
    case NSE2D::Matrix::Type4:
      matrix = ColoredBlockFEMatrix::NSE2D_Type4(velocity_space, pressure_space);
    break;
    case NSE2D::Matrix::Type14:
      matrix = ColoredBlockFEMatrix::NSE2D_Type14(velocity_space, pressure_space);
      break;
    default:
      ErrThrow("Unknown NSE type given to constructor of NSE2D::System_per_grid.");
  }

}

/** ************************************************************************ */
NSE2D::NSE2D(const TDomain& domain, int reference_id)
 : NSE2D(domain, *(new Example_NSE2D()), reference_id)
{
  // note that the way we construct the example above will produce a memory 
  // leak, but that class is small.
  // FIXME Find a workaround - we do not like memory leaks at all,
  // because they pollute our valgrind tests.
}

/** ************************************************************************ */
NSE2D::NSE2D(const TDomain & domain, const Example_NSE2D & e,
             unsigned int reference_id)
    : systems(), example(e), multigrid(), defect(), oldResiduals(),
      initial_residual(1e10)
{
  std::pair <int,int> 
      velocity_pressure_orders(TDatabase::ParamDB->VELOCITY_SPACE, 
                               TDatabase::ParamDB->PRESSURE_SPACE);
  // set the velocity and preesure spaces
  // this function returns a pair which consists of 
  // velocity and pressure order
  this->get_velocity_pressure_orders(velocity_pressure_orders);
  // create the collection of cells from the domain (finest grid)
  TCollection *coll = domain.GetCollection(It_Finest, 0, reference_id);
  
  // determine NSE TYPE from Database TODO change that handling!
  NSE2D::Matrix type;
  switch (TDatabase::ParamDB->NSTYPE)
  {
    case  1: type = Matrix::Type1; break;
    case  2: type = Matrix::Type2; break;
    case  3: type = Matrix::Type3; break;
    case  4: type = Matrix::Type4; break;
    case 14: type = Matrix::Type14; break;
    default:
      ErrThrow("TDatabase::ParamDB->NSTYPE = ", TDatabase::ParamDB->NSTYPE ,
               " That NSE Block Matrix Type is unknown to class NSE2D.");
  }
  this->systems.emplace_back(example, *coll, velocity_pressure_orders, type);
  
  // the defect has the same structure as the rhs (and as the solution)
  this->defect.copy_structure(this->systems.front().rhs);
  
  // print out some information  
  int n_u = this->get_velocity_space().GetN_DegreesOfFreedom();
  int n_u_active = this->get_velocity_space().GetN_ActiveDegrees();
  int n_p = this->get_pressure_space().GetN_DegreesOfFreedom();
  int n_dof = 2 * n_u + n_p; // total number of degrees of freedom
  
  double h_min, h_max;
  coll->GetHminHmax(&h_min, &h_max);
  Output::print<1>("N_Cells            : ", setw(10), coll->GetN_Cells());
  Output::print<1>("h (min,max)        : ", setw(10), h_min, " ", setw(12),
                   h_max);
  Output::print<1>("dof velocity       : ", setw(10), 2* n_u);
  Output::print<1>("dof velocity active: ", setw(10), 2* n_u_active);
  Output::print<1>("dof pressure       : ", setw(10), n_p);
  Output::print<1>("dof all            : ", setw(10), n_dof);
  
  // done with the constructor in case we're not using multigrid
  if(TDatabase::ParamDB->SC_PRECONDITIONER_SADDLE != 5 
    || TDatabase::ParamDB->SOLVER_TYPE != 1)
    return;
  // else multigrid
  
  // create spaces, functions, matrices on coarser levels
  double *param = new double[2];
  param[0] = TDatabase::ParamDB->SC_SMOOTH_DAMP_FACTOR_SADDLE;
  param[1] = TDatabase::ParamDB->SC_SMOOTH_DAMP_FACTOR_FINE_SADDLE;
  this->multigrid.reset(new TNSE_MultiGrid(1, 2, param));
  // number of refinement levels for the multigrid
  int LEVELS = TDatabase::ParamDB->LEVELS;
  if(LEVELS > domain.get_ref_level() + 1)
    LEVELS = domain.get_ref_level() + 1;
  
  // the matrix and rhs side on the finest grid are already constructed 
  // now construct all matrices, rhs, and solutions on coarser grids
  for(int i = LEVELS - 2; i >= 0; i--)
  {
    unsigned int grid = i + domain.get_ref_level() + 1 - LEVELS;
    TCollection *coll = domain.GetCollection(It_EQ, grid, reference_id);
    this->systems.emplace_back(example, *coll, velocity_pressure_orders, type);
  }
  
  // create multigrid-level-objects, must be coarsest first
  unsigned int i = 0;
  for(auto it = this->systems.rbegin(); it != this->systems.rend(); ++it)
  {
    this->multigrid->AddLevel(this->mg_levels(i, *it));
    i++;
  }
}

/** ************************************************************************ */
NSE2D::~NSE2D()
{
}

/** ************************************************************************ */
void NSE2D::get_velocity_pressure_orders(std::pair <int,int> 
                 &velocity_pressure_orders)
{
  int velocity_order = velocity_pressure_orders.first;
  int pressure_order = velocity_pressure_orders.second;
  int order = 0;
  switch(velocity_order)
  {
    case 1: case 2: case 3: case 4: case 5:
    case 12: case 13: case 14: case 15:
      if(velocity_order > 10)
        order = velocity_order-10;
      else
        order = velocity_order;
      break;
    case -1: case -2: case -3: case -4: case -5:
    case -101:
      order = velocity_order;
      break;
    // conforming fe spaces with bubbles on triangles 
    case 22: case 23: case 24:
      order = velocity_order;
      break;
      // discontinuous spaces 
    case -11: case -12: case -13:
      order = velocity_order*10;
      break;
  }
  TDatabase::ParamDB->VELOCITY_SPACE = order;
  velocity_pressure_orders.first = order;
  switch(pressure_order)
  {
    case -4711:
      switch(velocity_order)
      {
        case -1:
        case -2:
        case -3:
        case -4:
          // nonconforming pw (bi)linear velo/ pw constant pressure
          // conforming pw (bi)linear velo/ pw constant pressure (not stable !!!)
          pressure_order = -velocity_order-1;
          break; 
        case 1: // discontinuous space 
          pressure_order = 0;
          break;
        case 2: case 3: case 4: case 5:
        // standard conforming velo and continuous pressure
          pressure_order = velocity_order-1;
          break;
          // discontinuous pressure spaces 
          // standard conforming velo and discontinuous pressure
          // this is not stable on triangles !!!
        case 12: case 13: case 14: case 15:
          pressure_order = -(velocity_order-1)*10;
          break;
        case 22: case 23: case 24:
          pressure_order = -(velocity_order-11)*10;
          break;
      }
      break;
    // continuous pressure spaces
    case 1: case 2: case 3: case 4: case 5:
      pressure_order = 1;
      break;
    // discontinuous spaces
    case -11: case -12: case -13: case -14:
      pressure_order = pressure_order*10;
      break;
  }
  TDatabase::ParamDB->PRESSURE_SPACE  = pressure_order;
  velocity_pressure_orders.second = pressure_order;
  
  Output::print("velocity space", setw(10), TDatabase::ParamDB->VELOCITY_SPACE);
  Output::print("pressure space", setw(10), TDatabase::ParamDB->PRESSURE_SPACE);
}

void NSE2D::set_parameters()
{
  if(TDatabase::ParamDB->INTERNAL_SLIP_WITH_FRICTION >= 1)
  {
    //Assemble2DSlipBC does not work, and is not implemented yet
    ErrThrow("Set INTERNAL_SLIP_WITH_FRICTION to 0, this feature is not yet included.");
  }
}

/** ************************************************************************ */
void NSE2D::assemble()
{
  for(System_per_grid& s : this->systems)
  {
    s.rhs.reset(); //right hand side reset (TODO: is that necessary?)

    const TFESpace2D * v_space = &s.velocity_space;
    const TFESpace2D * p_space = &s.pressure_space;

    // declare the variables which Assemble2D needs and each nstype has to fill
    size_t N_FESpaces = 2;

    const TFESpace2D *fespmat[2] = {v_space, p_space};
    size_t n_sq_mat;
    TSquareMatrix2D *sq_matrices[5]{nullptr};//it's five pointers maximum (Type14)

    size_t n_rect_mat;
    TMatrix2D *rect_matrices[4]{nullptr};//it's four pointers maximum (Types 2, 4, 14)

    size_t N_Rhs = 2; //is 3 if NSE type is 4 or 14
    double *RHSs[3] = {s.rhs.block(0), s.rhs.block(1), nullptr}; //third place gets only filled
    const TFESpace2D *fesprhs[3] = {v_space, v_space, nullptr};  // if NSE type is 4 or 14

    BoundCondFunct2D * boundary_conditions[3] = {
      v_space->GetBoundCondition(), v_space->GetBoundCondition(),
      p_space->GetBoundCondition() };
    std::array<BoundValueFunct2D*, 3> non_const_bound_values;
    non_const_bound_values[0] = example.get_bd()[0];
    non_const_bound_values[1] = example.get_bd()[1];
    non_const_bound_values[2] = example.get_bd()[2];

    //same for all: the local asembling object
    TFEFunction2D *fe_functions[3] =
      { s.u.GetComponent(0), s.u.GetComponent(1), &s.p };
    LocalAssembling2D la(NSE2D_Galerkin, fe_functions,
                     this->example.get_coeffs());

    std::vector<std::shared_ptr<FEMatrix>> blocks = s.matrix.get_blocks_uniquely();

    switch(TDatabase::ParamDB->NSTYPE)
    {// switch over known Block Matrix types, treat each one individually,
      // using a priori knowledge about the structure and the way it fits
      // to the LocalAssembling2D object
      // TODO remove all reinterpret_casts as soon as Assembling process takes only FEMatrices
      // we have to use reinterpret_casts because dynamic downcasting won't work here
      // FIXME replace global switch by local checking of blockmatrix type!
      case 1:
        //CB DEBUG
        if(blocks.size() != 3)
        {
          ErrThrow("Wrong blocks.size() ", blocks.size());
        }
        //END DEBUG

        n_sq_mat = 1;
        sq_matrices[0] =  reinterpret_cast<TSquareMatrix2D*>(blocks.at(0).get());

        n_rect_mat = 2;
        rect_matrices[0] = reinterpret_cast<TMatrix2D*>(blocks.at(1).get());
        rect_matrices[1] = reinterpret_cast<TMatrix2D*>(blocks.at(2).get());

        break;
      case 2:
        //CB DEBUG
        if(blocks.size() != 5)
        {
          ErrThrow("Wrong blocks.size() ", blocks.size());
        }
        //END DEBUG
        n_sq_mat = 1;
        sq_matrices[0] =  reinterpret_cast<TSquareMatrix2D*>(blocks.at(0).get());

        n_rect_mat = 4;
        rect_matrices[0] = reinterpret_cast<TMatrix2D*>(blocks.at(3).get()); //first the lying B blocks
        rect_matrices[1] = reinterpret_cast<TMatrix2D*>(blocks.at(4).get());
        rect_matrices[2] = reinterpret_cast<TMatrix2D*>(blocks.at(1).get()); //than the standing B blocks
        rect_matrices[3] = reinterpret_cast<TMatrix2D*>(blocks.at(2).get());

        break;
      case 3:
        //CB DEBUG
        if(blocks.size() != 6)
        {
          ErrThrow("Wrong blocks.size() ", blocks.size());
        }
        //END DEBUG
        n_sq_mat = 4;
        sq_matrices[0] = reinterpret_cast<TSquareMatrix2D*>(blocks.at(0).get());
        sq_matrices[1] = reinterpret_cast<TSquareMatrix2D*>(blocks.at(1).get());
        sq_matrices[2] = reinterpret_cast<TSquareMatrix2D*>(blocks.at(3).get());
        sq_matrices[3] = reinterpret_cast<TSquareMatrix2D*>(blocks.at(4).get());

        n_rect_mat = 2;
        rect_matrices[0] = reinterpret_cast<TMatrix2D*>(blocks.at(2).get());
        rect_matrices[1] = reinterpret_cast<TMatrix2D*>(blocks.at(5).get());
        break;

      case 4:
        //CB DEBUG
        if(blocks.size() != 8)
        {
          ErrThrow("Wrong blocks.size() ", blocks.size());
        }
        //END DEBUG

        n_sq_mat = 4;
        sq_matrices[0] = reinterpret_cast<TSquareMatrix2D*>(blocks.at(0).get());
        sq_matrices[1] = reinterpret_cast<TSquareMatrix2D*>(blocks.at(1).get());
        sq_matrices[2] = reinterpret_cast<TSquareMatrix2D*>(blocks.at(3).get());
        sq_matrices[3] = reinterpret_cast<TSquareMatrix2D*>(blocks.at(4).get());

        n_rect_mat = 4;
        rect_matrices[0] = reinterpret_cast<TMatrix2D*>(blocks.at(6).get()); //first the lying B blocks
        rect_matrices[1] = reinterpret_cast<TMatrix2D*>(blocks.at(7).get());
        rect_matrices[2] = reinterpret_cast<TMatrix2D*>(blocks.at(2).get()); //than the standing B blocks
        rect_matrices[3] = reinterpret_cast<TMatrix2D*>(blocks.at(5).get());

        RHSs[2] = s.rhs.block(2); // NSE type 4 includes pressure rhs
        fesprhs[2]  = p_space;
        N_Rhs = 3;

        break;

      case 14:
        //CB DEBUG
        if(blocks.size() != 9)
        {
          ErrThrow("Wrong blocks.size() ", blocks.size());
        }
        //END DEBUG
        n_sq_mat = 5;
        sq_matrices[0] = reinterpret_cast<TSquareMatrix2D*>(blocks.at(0).get());
        sq_matrices[1] = reinterpret_cast<TSquareMatrix2D*>(blocks.at(1).get());
        sq_matrices[2] = reinterpret_cast<TSquareMatrix2D*>(blocks.at(3).get());
        sq_matrices[3] = reinterpret_cast<TSquareMatrix2D*>(blocks.at(4).get());
        sq_matrices[4] = reinterpret_cast<TSquareMatrix2D*>(blocks.at(8).get());

        n_rect_mat = 4;
        rect_matrices[0] = reinterpret_cast<TMatrix2D*>(blocks.at(6).get()); //first the lying B blocks
        rect_matrices[1] = reinterpret_cast<TMatrix2D*>(blocks.at(7).get());
        rect_matrices[2] = reinterpret_cast<TMatrix2D*>(blocks.at(2).get()); //than the standing B blocks
        rect_matrices[3] = reinterpret_cast<TMatrix2D*>(blocks.at(5).get());

        RHSs[2] = s.rhs.block(2); // NSE type 14 includes pressure rhs
        fesprhs[2]  = p_space;
        N_Rhs = 3;

        break;
      default:
        ErrThrow("Sorry, the structure of that BlockMatrix is unknown to class NSE2D. "
            "I don't know how to pass its blocks to Assemble2D.");
    }

    // call the assemble method with the information that has been patched together
    Assemble2D(N_FESpaces, fespmat, n_sq_mat, sq_matrices,
               n_rect_mat, rect_matrices, N_Rhs, RHSs, fesprhs,
               boundary_conditions, non_const_bound_values.data(), la);

    // do upwinding TODO remove dependency of global values
    if((TDatabase::ParamDB->DISCTYPE == UPWIND)
       && !(TDatabase::ParamDB->PROBLEM_TYPE == 3))
    {
      switch(TDatabase::ParamDB->NSTYPE)
      {
        case 1:
        case 2:
          // do upwinding with one matrix
          UpwindForNavierStokes(la.GetCoeffFct(), sq_matrices[0],
                                la.get_fe_function(0), la.get_fe_function(1));
          Output::print<3>("UPWINDING DONE : level ");
          break;
        case 3:
        case 4:
        case 14:
          // do upwinding with two matrices
          Output::print<3>("UPWINDING DONE : level ");
          UpwindForNavierStokes(la.GetCoeffFct(), sq_matrices[0],
                                la.get_fe_function(0), la.get_fe_function(1));
          UpwindForNavierStokes(la.GetCoeffFct(), sq_matrices[3],
                                la.get_fe_function(0), la.get_fe_function(1));
          break;
      } // endswitch
    } // endif

    // copy Dirichlet values from right hand side into solution
    s.solution.copy_nonactive(s.rhs);

    // TODO Maybe we have to explicitely set non-actives in non-diagonal blocks
    // to zero here, that was done in former code, but maybe we can move it to the solver part

    //tidy up
    delete fe_functions[0];
    delete fe_functions[1];
  }
}

/** ************************************************************************ */
void NSE2D::assemble_nonlinear_term()
{
  // the class LocalAssembling2D which we will need next, requires an array of
  // pointers to finite element functions, i.e. TFEFunction2D **.
  for(System_per_grid& s : this->systems)
  {
    //hold the velocity space, we'll need it...
    const TFESpace2D * v_space = &s.velocity_space;

    //the variables we will have to fill for the call to Assemble2D

    size_t n_fe_spaces = 1;
    const TFESpace2D* fe_spaces[1]{v_space};

    size_t n_sq_mat;
    TSquareMatrix2D* sq_mat[2]{nullptr};//two pointers maximum

    size_t n_rect_mat = 0;
    TMatrix2D** rect_mat = nullptr;

    size_t n_rhs = 0;
    double** rhs = nullptr;
    const TFESpace2D** fe_rhs = nullptr;

    BoundCondFunct2D * boundary_conditions[1] = { v_space->GetBoundCondition() };
    std::array<BoundValueFunct2D*, 3> non_const_bound_values;
    non_const_bound_values[0] = example.get_bd()[0];
    non_const_bound_values[1] = example.get_bd()[1];
    non_const_bound_values[2] = example.get_bd()[2];

    TFEFunction2D *fe_functions[3] = 
    { s.u.GetComponent(0), s.u.GetComponent(1), &s.p };
    LocalAssembling2D la_nonlinear(NSE2D_Galerkin_Nonlinear, fe_functions,
                                   this->example.get_coeffs());

    //fetch us (a) pointer(s) to the diagonal A block(s)
    std::vector<std::shared_ptr<FEMatrix>> blocks = s.matrix.get_blocks_uniquely({{0,0},{1,1}});

    switch(TDatabase::ParamDB->NSTYPE)
    {// switch over known Block Matrix types, treat each one individually,
      // using a priori knowledge about the structure and the way it fits
      // to the LocalAssembling2D object
      // TODO remove all reinterpret casts as soon as Assembling process takes only FEMatrices
      // FIXME replace global switch by local checking of blockmatrix type!
      case 1:
        n_sq_mat = 1;
        sq_mat[0] = reinterpret_cast<TSquareMatrix2D*>(blocks.at(0).get());
        break;
      case 2:
        n_sq_mat = 1;
        sq_mat[0] = reinterpret_cast<TSquareMatrix2D*>(blocks.at(0).get());
        break;
      case 3:
        n_sq_mat = 2;
        sq_mat[0] = reinterpret_cast<TSquareMatrix2D*>(blocks.at(0).get());
        sq_mat[1] = reinterpret_cast<TSquareMatrix2D*>(blocks.at(1).get());
        break;
      case 4:
        n_sq_mat = 2;
        sq_mat[0] = reinterpret_cast<TSquareMatrix2D*>(blocks.at(0).get());
        sq_mat[1] = reinterpret_cast<TSquareMatrix2D*>(blocks.at(1).get());
        break;
      case 14:
        n_sq_mat = 2;
        sq_mat[0] = reinterpret_cast<TSquareMatrix2D*>(blocks.at(0).get());
        sq_mat[1] = reinterpret_cast<TSquareMatrix2D*>(blocks.at(1).get());
        break;
      default:
        ErrThrow("Sorry, the structure of that BlockMatrix is unknown to class NSE2D. "
            "I don't know how to pass its blocks to Assemble2D.");
    }

    // assemble the nonlinear part of NSE
    for(size_t i =0; i < n_sq_mat; ++i)
    {//reset the matrices, linear part is assembled anew
      sq_mat[i]->reset();
    }
    //do the actual assembling
    Assemble2D(n_fe_spaces, fe_spaces, n_sq_mat, sq_mat, n_rect_mat, rect_mat,
               n_rhs, rhs, fe_rhs, boundary_conditions,
               non_const_bound_values.data(), la_nonlinear);

    // do upwinding TODO remove dependency of global values
    if((TDatabase::ParamDB->DISCTYPE == UPWIND)
        && !(TDatabase::ParamDB->PROBLEM_TYPE == 3))
    {
      switch(TDatabase::ParamDB->NSTYPE)
      {
        case 1:
        case 2:
          // do upwinding with one matrix
          UpwindForNavierStokes(la_nonlinear.GetCoeffFct(), sq_mat[0],
                                la_nonlinear.get_fe_function(0),
                                la_nonlinear.get_fe_function(1));
          Output::print<3>("UPWINDING DONE : level ");
          break;

        case 3:
        case 4:
        case 14:
          // do upwinding with two matrices
          Output::print<3>("UPWINDING DONE : level ");
          UpwindForNavierStokes(la_nonlinear.GetCoeffFct(), sq_mat[0],
                                la_nonlinear.get_fe_function(0),
                                la_nonlinear.get_fe_function(1));
          UpwindForNavierStokes(la_nonlinear.GetCoeffFct(), sq_mat[1],
                                la_nonlinear.get_fe_function(0),
                                la_nonlinear.get_fe_function(1));
          break;
      } // endswitch
    } // endif

    //end nonlinear assembling

    // copy Dirichlet values from right hand side into solution
    //(is this necessary here? solution has not been touched!)
    s.solution.copy_nonactive(s.rhs);

  }
}

/** ************************************************************************ */
bool NSE2D::stopIt(unsigned int iteration_counter)
{
  // compute the residuals with the current matrix and solution
  this->normOfResidual();
  // the current norm of the residual
  const double normOfResidual = this->getFullResidual();
  // store initial residual, so later we can print the overall reduction
  if(iteration_counter == 0)
    initial_residual = normOfResidual;
  // the residual from 10 iterations ago
  const double oldNormOfResidual = this->oldResiduals.front().fullResidual;
  
  const unsigned int Max_It = TDatabase::ParamDB->SC_NONLIN_MAXIT_SADDLE;
  const double convergence_speed = TDatabase::ParamDB->SC_NONLIN_DIV_FACTOR;
  bool slow_conv = false;
  
  
  if(normOfResidual >= convergence_speed*oldNormOfResidual)
    slow_conv = true;
  
  double limit = TDatabase::ParamDB->SC_NONLIN_RES_NORM_MIN_SADDLE;
  if (TDatabase::ParamDB->SC_NONLIN_RES_NORM_MIN_SCALE_SADDLE)
  {
    limit *= sqrt(this->get_size());
    Output::print<1>("stopping tolerance for nonlinear iteration ", limit);
  }

  // check if the iteration has converged, or reached the maximum number of
  // iterations or if convergence is too slow. Then return true otherwise false
  if( (normOfResidual<=limit) || (iteration_counter==Max_It) || (slow_conv) )
  {
    if(slow_conv)
      Output::print<1>(" SLOW !!! ", normOfResidual/oldNormOfResidual);
    // stop iteration
    Output::print<1>(" ITE : ", setw(4), iteration_counter, setprecision(8),
                     " RES : ", normOfResidual, " Reduction : ",
                     normOfResidual/initial_residual);
    return true;
  }
  else
    return false;
}

/** ************************************************************************ */
void NSE2D::normOfResidual()
{
  System_per_grid& s = this->systems.front();
  unsigned int n_u_dof = s.solution.length(0);
  unsigned int n_p_dof = s.solution.length(2);
  
  // copy rhs to defect
  this->defect = s.rhs;
  s.matrix.apply_scaled_add(s.solution, defect,-1.);
  
  //this->matrix[0]->GetResidual(this->get_solution(), this->rhs[0], 
  //                             &this->defect[0]);

  if(TDatabase::ParamDB->INTERNAL_PROJECT_PRESSURE)
  {
    IntoL20FEFunction(&defect[2*n_u_dof], n_p_dof, &this->get_pressure_space(),
                      TDatabase::ParamDB->VELOCITY_SPACE, 
                      TDatabase::ParamDB->PRESSURE_SPACE);
  }
  
  // square of the norms of the residual components
  double impuls_Residual = Ddot(2*n_u_dof, &this->defect[0],&this->defect[0]);
  double mass_residual = Ddot(n_p_dof, &this->defect[2*n_u_dof],
                              &this->defect[2*n_u_dof]);
  
  Residuals currentResiduals(impuls_Residual, mass_residual);
  oldResiduals.add(currentResiduals);
}

/** ************************************************************************ */
void NSE2D::solve()
{
  System_per_grid& s = this->systems.front();
  if((TDatabase::ParamDB->SC_PRECONDITIONER_SADDLE !=5)
    || (TDatabase::ParamDB->SOLVER_TYPE != 1))
  {//any solver but multigrid preconditioned iterative solver
    double * rhs = s.rhs.get_entries();
    double * sol = s.solution.get_entries();
    
    switch(TDatabase::ParamDB->SOLVER_TYPE)
    {
      case AMG_SOLVE:
        ErrThrow("AMG_SOLVE not yet implemented");
        break;

      case GMG:
        ErrThrow("GMG solver not yet implemented (if not multigrid preconditioned).");
        break;

      case DIRECT:
      { // TODO All the terrible "DirectSolver" methods do is putting up
        // a big matrix in compressed row storage and calling UMFPACK upon
        // it thus replace the entire code by a call to ColoredBlockFEMatrix::get_combined()
        // and pass that one do a solver wrapper class which does the rest TODO


        //TODO that stuff will not be necessary anymore as soon we have a solver wrapper

        //get all blocks for the solver - here blocks may appear more than once
        std::vector<std::shared_ptr<const FEMatrix>> blocks = s.matrix.get_blocks();

        const TSquareMatrix2D* A11 = reinterpret_cast<const TSquareMatrix2D*>(blocks.at(0).get());
        const TSquareMatrix2D* A12 = reinterpret_cast<const TSquareMatrix2D*>(blocks.at(1).get());
        const TMatrix2D* B1T =  reinterpret_cast<const TMatrix2D*>(blocks.at(2).get());
        const TSquareMatrix2D* A21 = reinterpret_cast<const TSquareMatrix2D*>(blocks.at(3).get());
        const TSquareMatrix2D* A22 = reinterpret_cast<const TSquareMatrix2D*>(blocks.at(4).get());
        const TMatrix2D* B2T = reinterpret_cast<const TMatrix2D*>(blocks.at(5).get());
        const TMatrix2D* B1 = reinterpret_cast<const TMatrix2D*>(blocks.at(6).get());
        const TMatrix2D* B2 = reinterpret_cast<const TMatrix2D*>(blocks.at(7).get());
        const TSquareMatrix2D* C = reinterpret_cast<const TSquareMatrix2D*>(blocks.at(8).get());


        switch(TDatabase::ParamDB->NSTYPE)
        {//TODO Replace reference to database by local switch over the matrix!
         //TODO that switch will not be necessary anymore as soon we have a solver wrapper
          case 1:
            DirectSolver(A11, B1, B2, rhs, sol);
            break;

          case 2:
            DirectSolver(A11, B1T, B2T, B1, B2, rhs, sol);
            break;

          case 3:
            //TODO this will work as soon as there is a wrapper!
            ErrThrow("Solver not included for NSTYPE 3 in this version. Try ",
                     "NSTYPE 4");
            break;

          case 4:
            DirectSolver(A11, A12, A21, A22, B1T, B2T, B1, B2, rhs, sol);
            break;

          case 14:
            DirectSolver(A11, A12, A21, A22, C, B1T, B2T, B1, B2, rhs, sol);
            break;
        } //  switch(TDatabase::ParamDB->NSTYPE)
        break;
      }
      default:
        ErrThrow("Unknown Solver");
        break;
    }

  }
  else
  { // multigrid preconditioned iterative solver
    mg_solver();
  }
  if(TDatabase::ParamDB->INTERNAL_PROJECT_PRESSURE)
    s.p.project_into_L20();
}

/** ************************************************************************ */
void NSE2D::output(int i)
{
  if(!TDatabase::ParamDB->WRITE_VTK && !TDatabase::ParamDB->MEASURE_ERRORS)
    return;
  
  System_per_grid& s = this->systems.front();
  TFEFunction2D* u1 = s.u.GetComponent(0);
  TFEFunction2D* u2 = s.u.GetComponent(1);
  
  // print the value of the largest and smallest entry in the finite element 
  // vector
  if(TDatabase::ParamDB->SC_VERBOSE > 1)
  {
    u1->PrintMinMax();
    u2->PrintMinMax();
    s.p.PrintMinMax();
  }
  
  // write solution to a vtk file
  if(TDatabase::ParamDB->WRITE_VTK)
  {
    // last argument in the following is domain, but is never used in this class
    TOutput2D Output(2, 3, 1, 0, NULL);
    Output.AddFEFunction(&s.p);
    Output.AddFEVectFunct(&s.u);
    std::string filename(TDatabase::ParamDB->OUTPUTDIR);
    filename += "/" + std::string(TDatabase::ParamDB->BASENAME);
    if(i >= 0)
      filename += "_" + std::to_string(i);
    filename += ".vtk";
    Output.WriteVtk(filename.c_str());
  }
  
  // measure errors to known solution
  // If an exact solution is not known, it is usually set to be zero, so that
  // in such a case here only integrals of the solution are computed.
  if(TDatabase::ParamDB->MEASURE_ERRORS)
  {
    double err[4];
    TAuxParam2D NSEaux_error;
    MultiIndex2D NSAllDerivatives[3] = {D00, D10, D01};
    const TFESpace2D *velocity_space = &this->get_velocity_space();
    const TFESpace2D *pressure_space = &this->get_pressure_space();
    
    // errors in first velocity component
    u1->GetErrors(example.get_exact(0), 3, NSAllDerivatives, 2, L2H1Errors, 
                  nullptr, &NSEaux_error, 1, &velocity_space, err);
    // errors in second velocity component
    u2->GetErrors(example.get_exact(1), 3, NSAllDerivatives, 2, L2H1Errors, 
                  nullptr, &NSEaux_error, 1, &velocity_space, err + 2);
    Output::print<1>("L2(u)     : ", sqrt(err[0]*err[0] + err[2]*err[2]));
    Output::print<1>("H1-semi(u): ", sqrt(err[1]*err[1] + err[3]*err[3]));
    
    // errors in pressure
    s.p.GetErrors(example.get_exact(2), 3, NSAllDerivatives, 2, L2H1Errors, 
                  nullptr, &NSEaux_error, 1, &pressure_space, err);
    Output::print<1>("L2(p)     : ", err[0]);
    Output::print<1>("H1-semi(p): ", err[1]); 
  } // if(TDatabase::ParamDB->MEASURE_ERRORS)
  delete u1;
  delete u2;
}

/** ************************************************************************ */
TNSE_MGLevel* NSE2D::mg_levels(int i, System_per_grid& s)
{
  TNSE_MGLevel *mg_l = nullptr;
  int n_aux;
  double alpha[2];

  int v_space_code = TDatabase::ParamDB->VELOCITY_SPACE;
  int p_space_code = TDatabase::ParamDB->PRESSURE_SPACE;  
  
  if ((TDatabase::ParamDB->SC_STEP_LENGTH_CONTROL_ALL_SADDLE)
        || (TDatabase::ParamDB->SC_STEP_LENGTH_CONTROL_FINE_SADDLE))
     n_aux=4;
  else
     n_aux=2;
  
  if (i==0)
  {
    alpha[0] = TDatabase::ParamDB->SC_SMOOTH_DAMP_FACTOR_COARSE_SADDLE;
    alpha[1] = TDatabase::ParamDB->SC_GMG_DAMP_FACTOR_SADDLE;
  }
  else
  {
    alpha[0] = TDatabase::ParamDB->SC_SMOOTH_DAMP_FACTOR_SADDLE;
    alpha[1] = TDatabase::ParamDB->SC_GMG_DAMP_FACTOR_SADDLE;
  }
  
  //get all blocks for the solver - here blocks may appear more than once
  // we must make use of non-const get_blocks_TERRIBLY_UNSAFE, because the
  // entire multigrid apparatus expects non-const TMatrix pointers
  std::vector<std::shared_ptr<FEMatrix>> blocks = s.matrix.get_blocks_TERRIBLY_UNSAFE();

  TSquareMatrix2D* A11 =  reinterpret_cast<TSquareMatrix2D*>(blocks.at(0).get());
  TSquareMatrix2D* A12 =  reinterpret_cast<TSquareMatrix2D*>(blocks.at(1).get());
  TMatrix2D* B1T =        reinterpret_cast<TMatrix2D*>( blocks.at(2).get());
  TSquareMatrix2D* A21 =  reinterpret_cast<TSquareMatrix2D*>( blocks.at(3).get());
  TSquareMatrix2D* A22 =  reinterpret_cast<TSquareMatrix2D*>(blocks.at(4).get());
  TMatrix2D* B2T =        reinterpret_cast<TMatrix2D*>(blocks.at(5).get());
  TMatrix2D* B1 =         reinterpret_cast<TMatrix2D*>(blocks.at(6).get());
  TMatrix2D* B2 =         reinterpret_cast<TMatrix2D*>(blocks.at(7).get());
  //TSquareMatrix2D* C = (TSquareMatrix2D*) blocks.at(8).get();


  switch(TDatabase::ParamDB->NSTYPE)
  {
    case 1:
      //TODO The files are there, why should that not be supported?
      ErrThrow("NSE2D::mg_levels: NSTYPE 1 is not supported");
      break;
    
    case 2:
      mg_l = new TNSE_MGLevel2(i, A11, B1, B2, B1T, B2T,
                               s.rhs.get_entries(), 
                               s.solution.get_entries(), 
                               n_aux, alpha, v_space_code, p_space_code, 
                               nullptr, nullptr);
      break;
      
    case 3:
      //TODO The files are there, why should that not be supported?
      ErrThrow("NSE2D::mg_levels: NSTYPE 3 is not supported");
      break;
      
    case 4:

       mg_l = new TNSE_MGLevel4(i, A11, A12, A21, A22, B1, B2, B1T, B2T,
                                s.rhs.get_entries(), 
                                s.solution.get_entries(), 
                                n_aux, alpha, v_space_code, p_space_code, 
                                nullptr, nullptr);
       break;
    case 14:
      //TODO The files are there, why should that not be supported?
      ErrThrow("NSE2D::mg_levels: NSTYPE 14 is not supported");

    break;
  }
  return mg_l;
}

/** ************************************************************************ */
void NSE2D :: mg_solver()
{
  System_per_grid& s = this->systems.front();
  double *itmethod_rhs, *itmethod_sol;
  TItMethod *itmethod, *prec;
  int zero_start;  
  TSquareMatrix2D *sqMat[5];
  TSquareMatrix **sqmatrices = (TSquareMatrix **)sqMat;
  TMatrix2D *recMat[4];
  TMatrix **matrices = (TMatrix **)recMat;
  MatVecProc *MatVect;
  DefectProc *Defect;

  int n_dof = this->get_size();
  
  //get all blocks for the solver - here blocks may appear more than once
  // we must make use of non-const get_blocks_TERRIBLY_UNSAFE, because the
  // entire multigrid apparatus expects non-const TMatrix pointers
  std::vector<std::shared_ptr<FEMatrix>> blocks = s.matrix.get_blocks_TERRIBLY_UNSAFE();

  TSquareMatrix2D* A11 = reinterpret_cast<TSquareMatrix2D*>(blocks.at(0).get());
  TSquareMatrix2D* A12 = reinterpret_cast<TSquareMatrix2D*>(blocks.at(1).get());
  TMatrix2D* B1T =  reinterpret_cast<TMatrix2D*>(blocks.at(2).get());
  TSquareMatrix2D* A21 = reinterpret_cast< TSquareMatrix2D*>(blocks.at(3).get());
  TSquareMatrix2D* A22 = reinterpret_cast< TSquareMatrix2D*>(blocks.at(4).get());
  TMatrix2D* B2T = reinterpret_cast< TMatrix2D*>(blocks.at(5).get());
  TMatrix2D* B1 = reinterpret_cast< TMatrix2D*>(blocks.at(6).get());
  TMatrix2D* B2 = reinterpret_cast< TMatrix2D*>(blocks.at(7).get());
  //TSquareMatrix2D* C = reinterpret_cast< TSquareMatrix2D*>(blocks.at(8).get());

  switch(TDatabase::ParamDB->NSTYPE)
  {
    case 1:
      sqMat[0] = A11;
      recMat[0] = B1;
      recMat[1] = B2;
      MatVect = MatVect_NSE1;
      Defect = Defect_NSE1;
      break;
    case 2:
      sqMat[0] = A11;
      
      recMat[0] = B1;
      recMat[1] = B2;
      recMat[2] = B1T;
      recMat[3] = B2T;
      
      MatVect = MatVect_NSE2;
      Defect = Defect_NSE2;
      break;
    case 3:
      sqMat[0] = A11;
      sqMat[1] = A12;
      sqMat[2] = A21;
      sqMat[3] = A22;
      recMat[0] = B1;
      recMat[1] = B2;
      MatVect = MatVect_NSE3;
      Defect = Defect_NSE3;
      break;
    case 4:
      sqMat[0] = A11;
      sqMat[1] = A12;
      sqMat[2] = A21;
      sqMat[3] = A22;
      recMat[0] = B1;
      recMat[1] = B2;
      recMat[2] = B1T;
      recMat[3] = B2T;

      MatVect = MatVect_NSE4;
      Defect = Defect_NSE4;
      break;
    case 14:
      //TODO The files are there, why should that not be supported?
      ErrThrow("NSTYPE 14 is not fully supported, take NSTYPE 4");
      break;
  }


  if(TDatabase::ParamDB->SOLVER_TYPE ==1)
  {
    switch(TDatabase::ParamDB->SC_SOLVER_SADDLE)
    {
      case 11:
        zero_start = 1;
        break; 
      case 16:
        zero_start = 0;
        break;
    }
    switch(TDatabase::ParamDB->SC_PRECONDITIONER_SADDLE)
    {
      case 5:
        prec = new TMultiGridIte(MatVect, Defect, nullptr, 0, n_dof, 
                                 this->multigrid.get(), zero_start);
        break;
      default:
        ErrThrow("Unknown preconditioner !!!");
    }
    
    if(TDatabase::ParamDB->SC_PRECONDITIONER_SADDLE == 5)
    {
      itmethod_sol = new double[n_dof];
      itmethod_rhs = new double[n_dof];
      
      memcpy(itmethod_sol, s.solution.get_entries(), n_dof*SizeOfDouble);
      memcpy(itmethod_rhs, s.rhs.get_entries(), n_dof*SizeOfDouble);
    }
    else
    {
      itmethod_sol = s.solution.get_entries();
      itmethod_rhs = s.rhs.get_entries();
    }

    switch(TDatabase::ParamDB->SC_SOLVER_SADDLE)
    {
      case 11:
        itmethod = new TFixedPointIte(MatVect, Defect, prec, 0, n_dof, 0);
        break;
      case 16:
        itmethod = new TFgmresIte(MatVect, Defect, prec, 0, n_dof, 0);
        break;
      default:
        ErrThrow("Unknown preconditioner !!!");
    }
  }
    
  switch(TDatabase::ParamDB->SOLVER_TYPE)
  {
    case 1:
      itmethod->Iterate(sqmatrices,matrices,itmethod_sol,itmethod_rhs);
      break;
    case 2:
      break;
  }
  
  if(TDatabase::ParamDB->SC_PRECONDITIONER_SADDLE == 5)
  {
    memcpy(s.solution.get_entries(), itmethod_sol, n_dof*SizeOfDouble);
    memcpy(s.rhs.get_entries(), itmethod_rhs, n_dof*SizeOfDouble);
    
    delete itmethod; delete prec;
    delete [] itmethod_rhs;
    delete [] itmethod_sol;
  }
}

/** ************************************************************************ */
const NSE2D::Residuals& NSE2D::getResiduals() const
{
  return this->oldResiduals.back();
}

/** ************************************************************************ */
double NSE2D::getImpulsResidual() const
{
  return this->oldResiduals.back().impulsResidual;
}

/** ************************************************************************ */
double NSE2D::getMassResidual() const
{
  return this->oldResiduals.back().massResidual;
}

/** ************************************************************************ */
double NSE2D::getFullResidual() const
{
  return this->oldResiduals.back().fullResidual;
}

/** ************************************************************************ */
NSE2D::Residuals::Residuals()
 : impulsResidual(1e10), massResidual(1e10), fullResidual(1e10)
{}

/** ************************************************************************ */
NSE2D::Residuals::Residuals(double imR, double maR)
 : impulsResidual(sqrt(imR)), massResidual(sqrt(maR)),
   fullResidual(sqrt(imR + maR))
{}

/** ************************************************************************ */
std::ostream& operator<<(std::ostream& s, const NSE2D::Residuals& n)
{
  s << setw(14) << n.impulsResidual << "\t" << setw(14)
    << n.massResidual << "\t" << setw(14) << n.fullResidual;
  return s;
}
<|MERGE_RESOLUTION|>--- conflicted
+++ resolved
@@ -14,12 +14,11 @@
 
 /** ************************************************************************ */
 NSE2D::System_per_grid::System_per_grid (const Example_NSE2D& example,
-<<<<<<< HEAD
                TCollection& coll, std::pair<int,int> velocity_pressure_orders,
                NSE2D::Matrix type)
- : velocity_space(&coll, (char*)"u", (char*)"velocity", example.get_bc(0),
+ : velocity_space(&coll, (char*)"u", (char*)"Navier--Stokes velocity", example.get_bc(0),
                   velocity_pressure_orders.first, nullptr),
-   pressure_space(&coll, (char*)"p", (char*)"pressure", example.get_bc(2),
+   pressure_space(&coll, (char*)"p", (char*)"Navier--Stokes pressure", example.get_bc(2),
                   velocity_pressure_orders.second, nullptr)
 // TODO CB: Building the matrix here and rebuilding later is due to the
 // highly non-functional class TFEVectFunction2D (and TFEFunction2D,
@@ -31,20 +30,6 @@
      solution.length(0), 2),
    p(&pressure_space, (char*)"p", (char*)"p", solution.block(2),
      solution.length(2))
-=======
-               TCollection& coll, std::pair<int,int> velocity_pressure_orders)
- : velocity_space(&coll, (char*)"u", (char*)"Navier--Stokes velocity", 
-                  example.get_bc(0), velocity_pressure_orders.first, nullptr),
-   pressure_space(&coll, (char*)"p", (char*)"Navier--Stokes pressure", 
-                  example.get_bc(2), velocity_pressure_orders.second, nullptr),
-   matrix(this->velocity_space, this->pressure_space, example.get_bd()),
-   rhs(this->matrix, true),
-   solution(this->matrix, false),
-   u(&this->velocity_space, (char*)"u", (char*)"u", this->solution.block(0),
-     this->solution.length(0), 2),
-   p(&this->pressure_space, (char*)"p", (char*)"p", this->solution.block(2),
-     this->solution.length(2))
->>>>>>> c742bc77
 {
 // rebuild the matrix due to NSE type. We must be sure, that the rhs and solution
 // vector which we built above do fit the new matrix, too!
