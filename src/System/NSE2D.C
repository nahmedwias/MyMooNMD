#include <NSE2D.h>
#include <MainUtilities.h> // GetVelocityAndPressureSpace
#include <Database.h>
#include <Output2D.h>
#include <LinAlg.h> // DDot
#include <MultiGridIte.h>
#include <FixedPointIte.h>
#include <FgmresIte.h>
#include <DirectSolver.h>


/** ************************************************************************ */
NSE2D::System_per_grid::System_per_grid (const Example_NSE2D& example,
<<<<<<< HEAD
                        TCollection& coll, std::pair<int,int> velocity_pressure_orders)
=======
               TCollection& coll, std::pair<int,int> velocity_pressure_orders)
>>>>>>> 5c1d2d78
 : velocity_space(&coll, (char*)"u", (char*)"Darcy velocity", example.get_bc(0),
                  velocity_pressure_orders.first, nullptr),
   pressure_space(&coll, (char*)"p", (char*)"Darcy pressure", example.get_bc(2),
                  velocity_pressure_orders.second, nullptr),
   matrix(this->velocity_space, this->pressure_space, example.get_bd()),
   rhs(this->matrix, true),
   solution(this->matrix, false),
   u(&this->velocity_space, (char*)"u", (char*)"u", this->solution.block(0),
     this->solution.length(0), 2),
   p(&this->pressure_space, (char*)"p", (char*)"p", this->solution.block(2),
     this->solution.length(2))
{

}

/** ************************************************************************ */
NSE2D::NSE2D(const TDomain& domain, int reference_id)
 : NSE2D(domain, *(new Example_NSE2D()), reference_id)
{
  // note that the way we construct the example above will produce a memory 
  // leak, but that class is small.
}

/** ************************************************************************ */
NSE2D::NSE2D(const TDomain & domain, const Example_NSE2D & e,
             unsigned int reference_id)
    : systems(), example(e), multigrid(), defect(), oldResiduals(),
      initial_residual(1e10)
{
  std::pair <int,int> 
      velocity_pressure_orders(TDatabase::ParamDB->VELOCITY_SPACE, 
                               TDatabase::ParamDB->PRESSURE_SPACE);
<<<<<<< HEAD
=======
  // set the velocity and preesure spaces
  // this function returns a pair which consists of 
  // velocity and pressure order
>>>>>>> 5c1d2d78
  this->get_velocity_pressure_orders(velocity_pressure_orders);
  // create the collection of cells from the domain (finest grid)
  TCollection *coll = domain.GetCollection(It_Finest, 0, reference_id);
  
  this->systems.emplace_back(example, *coll, velocity_pressure_orders);
  
  // the defect has the same structure as the rhs (and as the solution)
  this->defect.copy_structure(this->systems.front().rhs);
  
  // print out some information  
  int n_u = this->get_velocity_space().GetN_DegreesOfFreedom();
  int n_u_active = this->get_velocity_space().GetN_ActiveDegrees();
  int n_p = this->get_pressure_space().GetN_DegreesOfFreedom();
  int n_dof = 2 * n_u + n_p; // total number of degrees of freedom
  
  double h_min, h_max;
  coll->GetHminHmax(&h_min, &h_max);
  Output::print<1>("N_Cells            : ", setw(10), coll->GetN_Cells());
  Output::print<1>("h (min,max)        : ", setw(10), h_min, " ", setw(12),
                   h_max);
  Output::print<1>("dof velocity       : ", setw(10), 2* n_u);
  Output::print<1>("dof velocity active: ", setw(10), 2* n_u_active);
  Output::print<1>("dof pressure       : ", setw(10), n_p);
  Output::print<1>("dof all            : ", setw(10), n_dof);
  
  // done with the conrtuctor in case we're not using multigrid
  if(TDatabase::ParamDB->SC_PRECONDITIONER_SADDLE != 5 
    || TDatabase::ParamDB->SOLVER_TYPE != 1)
    return;
  // else multigrid
  
  // create spaces, functions, matrices on coarser levels
  double *param = new double[2];
  param[0] = TDatabase::ParamDB->SC_SMOOTH_DAMP_FACTOR_SADDLE;
  param[1] = TDatabase::ParamDB->SC_SMOOTH_DAMP_FACTOR_FINE_SADDLE;
  this->multigrid.reset(new TNSE_MultiGrid(1, 2, param));
  // number of refinement levels for the multigrid
  int LEVELS = TDatabase::ParamDB->LEVELS;
  if(LEVELS > domain.get_ref_level() + 1)
    LEVELS = domain.get_ref_level() + 1;
  
  // the matrix and rhs side on the finest grid are already constructed 
  // now construct all matrices, rhs, and solutions on coarser grids
  for(int i = LEVELS - 2; i >= 0; i--)
  {
    unsigned int grid = i + domain.get_ref_level() + 1 - LEVELS;
    TCollection *coll = domain.GetCollection(It_EQ, grid, reference_id);
    this->systems.emplace_back(example, *coll, velocity_pressure_orders);
  }
  
  // create multigrid-level-objects, must be coarsest first
  unsigned int i = 0;
  for(auto it = this->systems.rbegin(); it != this->systems.rend(); ++it)
  {
    this->multigrid->AddLevel(this->mg_levels(i, *it));
    i++;
  }
}

/** ************************************************************************ */
NSE2D::~NSE2D()
{
}

/** ************************************************************************ */
<<<<<<< HEAD
void NSE2D::get_velocity_pressure_orders(std::pair <int,int> &velocity_pressure_orders)
=======
void NSE2D::get_velocity_pressure_orders(std::pair <int,int> 
                 &velocity_pressure_orders)
>>>>>>> 5c1d2d78
{
  int velocity_order = velocity_pressure_orders.first;
  int pressure_order = velocity_pressure_orders.second;
  int order = 0;
  switch(velocity_order)
  {
    case 1: case 2: case 3: case 4: case 5:
    case 12: case 13: case 14: case 15:
      if(velocity_order > 10)
        order = velocity_order-10;
      else
        order = velocity_order;
      break;
    case -1: case -2: case -3: case -4: case -5:
    case -101:
      order = velocity_order;
      break;
    // conforming fe spaces with bubbles on triangles 
    case 22: case 23: case 24:
      order = velocity_order;
      break;
      // discontinuous spaces 
    case -11: case -12: case -13:
      order = velocity_order*10;
      break;
  }
  TDatabase::ParamDB->VELOCITY_SPACE = order;
  velocity_pressure_orders.first = order;
  switch(pressure_order)
  {
    case -4711:
      switch(velocity_order)
      {
        case -1:
        case -2:
        case -3:
        case -4:
          // nonconforming pw (bi)linear velo/ pw constant pressure
          // conforming pw (bi)linear velo/ pw constant pressure (not stable !!!)
          pressure_order = -velocity_order-1;
          break; 
        case 1: // discontinuous space 
          pressure_order = 0;
          break;
        case 2: case 3: case 4: case 5:
        // standard conforming velo and continuous pressure
          pressure_order = velocity_order-1;
          break;
          // discontinuous pressure spaces 
          // standard conforming velo and discontinuous pressure
          // this is not stable on triangles !!!
        case 12: case 13: case 14: case 15:
          pressure_order = -(velocity_order-1)*10;
          break;
        case 22: case 23: case 24:
          pressure_order = -(velocity_order-11)*10;
          break;
      }
      break;
<<<<<<< HEAD
    // discontinuous spaces
    case 1:case 2: case 3: case 4: case 5:
      pressure_order = -(velocity_order-1)*10;
=======
    // continuous pressure spaces
    case 1: case 2: case 3: case 4: case 5:
      pressure_order = 1;
>>>>>>> 5c1d2d78
      break;
    // discontinuous spaces
    case -11: case -12: case -13: case -14:
      pressure_order = pressure_order*10;
      break;
  }
  TDatabase::ParamDB->PRESSURE_SPACE  = pressure_order;
  velocity_pressure_orders.second = pressure_order;
  
  Output::print("velocity space", setw(10), TDatabase::ParamDB->VELOCITY_SPACE);
  Output::print("pressure space", setw(10), TDatabase::ParamDB->PRESSURE_SPACE);
<<<<<<< HEAD
  
  // projection spaces for reconstructions
  switch(TDatabase::ParamDB->VELOCITY_SPACE)
  {
    case 22:
      TDatabase::ParamDB->PROJECTION_SPACE = 1012;
      break;
    case 3:
      TDatabase::ParamDB->PROJECTION_SPACE = 1013;
      break;
    case 4:
      TDatabase::ParamDB->PROJECTION_SPACE = 1014;
      break;
  }
=======
>>>>>>> 5c1d2d78
}

/** ************************************************************************ */
void NSE2D::assemble()
{
  // the class LocalAssembling2D which we will need next, requires an array of
  // pointers to finite element functions, i.e. TFEFunction2D **.
  for(System_per_grid& s : this->systems)
  {
    TFEFunction2D *fe_functions[3] = 
      { s.u.GetComponent(0), s.u.GetComponent(1), &s.p };
    LocalAssembling2D la(NSE2D_Galerkin, fe_functions,
                         this->example.get_coeffs());
    s.matrix.Assemble(la, s.rhs);
    // set rhs for Dirichlet nodes
    s.solution.copy_nonactive(s.rhs);
    delete fe_functions[0];
    delete fe_functions[1];
  }
}

/** ************************************************************************ */
void NSE2D::assemble_nonlinear_term()
{
  // the class LocalAssembling2D which we will need next, requires an array of
  // pointers to finite element functions, i.e. TFEFunction2D **.
  for(System_per_grid& s : this->systems)
  {
    TFEFunction2D *fe_functions[3] = 
      { s.u.GetComponent(0), s.u.GetComponent(1), &s.p };
    LocalAssembling2D la_nonlinear(NSE2D_Galerkin_Nonlinear, fe_functions,
                                   this->example.get_coeffs());
    s.matrix.AssembleNonLinear(la_nonlinear);
    // set rhs for Dirichlet nodes (is this necessary here?)
    s.solution.copy_nonactive(s.rhs);
  }
}

/** ************************************************************************ */
bool NSE2D::stopIt(unsigned int iteration_counter)
{
  // compute the residuals with the current matrix and solution
  this->normOfResidual();
  // the current norm of the residual
  const double normOfResidual = this->getFullResidual();
  // store initial residual, so later we can print the overall reduction
  if(iteration_counter == 0)
    initial_residual = normOfResidual;
  // the residual from 10 iterations ago
  const double oldNormOfResidual = this->oldResiduals.front().fullResidual;
  
  const unsigned int Max_It = TDatabase::ParamDB->SC_NONLIN_MAXIT_SADDLE;
  const double convergence_speed = TDatabase::ParamDB->SC_NONLIN_DIV_FACTOR;
  bool slow_conv = false;
  
  
  if(normOfResidual >= convergence_speed*oldNormOfResidual)
    slow_conv = true;
  
  double limit = TDatabase::ParamDB->SC_NONLIN_RES_NORM_MIN_SADDLE;
  if (TDatabase::ParamDB->SC_NONLIN_RES_NORM_MIN_SCALE_SADDLE)
  {
    limit *= sqrt(this->get_size());
    Output::print<1>("stopping tolerance for nonlinear iteration ", limit);
  }

  // check if the iteration has converged, or reached the maximum number of
  // iterations or if convergence is too slow. Then return true otherwise false
  if( (normOfResidual<=limit) || (iteration_counter==Max_It) || (slow_conv) )
  {
    if(slow_conv)
      Output::print<1>(" SLOW !!! ", normOfResidual/oldNormOfResidual);
    // stop iteration
    Output::print<1>(" ITE : ", setw(4), iteration_counter, setprecision(8),
                     " RES : ", normOfResidual, " Reduction : ",
                     normOfResidual/initial_residual);
    return true;
  }
  else
    return false;
}

/** ************************************************************************ */
void NSE2D::normOfResidual()
{
  System_per_grid& s = this->systems.front();
  unsigned int n_u_dof = s.solution.length(0);
  unsigned int n_p_dof = s.solution.length(2);
  
  // copy rhs to defect
  this->defect = s.rhs;
  s.matrix.apply_scaled_add(s.solution.get_entries(), defect.get_entries(),-1.);
  
  //this->matrix[0]->GetResidual(this->get_solution(), this->rhs[0], 
  //                             &this->defect[0]);

  if(TDatabase::ParamDB->INTERNAL_PROJECT_PRESSURE)
  {
    IntoL20FEFunction(&defect[2*n_u_dof], n_p_dof, &this->get_pressure_space(),
                      TDatabase::ParamDB->VELOCITY_SPACE, 
                      TDatabase::ParamDB->PRESSURE_SPACE);
  }
  
  // square of the norms of the residual components
  double impuls_Residual = Ddot(2*n_u_dof, &this->defect[0],&this->defect[0]);
  double mass_residual = Ddot(n_p_dof, &this->defect[2*n_u_dof],
                              &this->defect[2*n_u_dof]);
  
  Residuals currentResiduals(impuls_Residual, mass_residual);
  oldResiduals.add(currentResiduals);
}

/** ************************************************************************ */
void NSE2D::solve()
{
  System_per_grid& s = this->systems.front();
  if((TDatabase::ParamDB->SC_PRECONDITIONER_SADDLE !=5)
    || (TDatabase::ParamDB->SOLVER_TYPE != 1))
  {
    s.matrix.Solve(s.solution.get_entries(), s.rhs.get_entries());
    /*
    std::shared_ptr<TMatrix> m = s.matrix.get_combined_matrix();
    TStructure*s = new TStructure(m->GetN_Rows(), m->GetN_Entries(),
                                              m->GetKCol(), m->GetRowPtr());
    s->Sort();
    TSquareMatrix * sm = new TSquareMatrix(s);
    sm->setEntries(m->GetEntries());
    
    DirectSolver(sm,  s.rhs.get_entries(), s.solution.get_entries());
    */
  }
  else
  {
    this->mg_solver();
  }
  if(TDatabase::ParamDB->INTERNAL_PROJECT_PRESSURE)
    s.p.project_into_L20();
}

/** ************************************************************************ */
void NSE2D::output(int i)
{
  if(!TDatabase::ParamDB->WRITE_VTK && !TDatabase::ParamDB->MEASURE_ERRORS)
    return;
  
  System_per_grid& s = this->systems.front();
  TFEFunction2D* u1 = s.u.GetComponent(0);
  TFEFunction2D* u2 = s.u.GetComponent(1);
  
  // print the value of the largest and smallest entry in the finite element 
  // vector
  if(TDatabase::ParamDB->SC_VERBOSE > 1)
  {
    u1->PrintMinMax();
    u2->PrintMinMax();
    s.p.PrintMinMax();
  }
  
  // write solution to a vtk file
  if(TDatabase::ParamDB->WRITE_VTK)
  {
    // last argument in the following is domain, but is never used in this class
    TOutput2D Output(2, 3, 1, 0, NULL);
    Output.AddFEFunction(&s.p);
    Output.AddFEVectFunct(&s.u);
    std::string filename(TDatabase::ParamDB->OUTPUTDIR);
    filename += "/" + std::string(TDatabase::ParamDB->BASENAME);
    if(i >= 0)
      filename += "_" + std::to_string(i);
    filename += ".vtk";
    Output.WriteVtk(filename.c_str());
  }
  
  // measure errors to known solution
  // If an exact solution is not known, it is usually set to be zero, so that
  // in such a case here only integrals of the solution are computed.
  if(TDatabase::ParamDB->MEASURE_ERRORS)
  {
    double err[4];
    TAuxParam2D NSEaux_error;
    MultiIndex2D NSAllDerivatives[3] = {D00, D10, D01};
    const TFESpace2D *velocity_space = &this->get_velocity_space();
    const TFESpace2D *pressure_space = &this->get_pressure_space();
    
    // errors in first velocity component
    u1->GetErrors(example.get_exact(0), 3, NSAllDerivatives, 2, L2H1Errors, 
                  nullptr, &NSEaux_error, 1, &velocity_space, err);
    // errors in second velocity component
    u2->GetErrors(example.get_exact(1), 3, NSAllDerivatives, 2, L2H1Errors, 
                  nullptr, &NSEaux_error, 1, &velocity_space, err + 2);
    Output::print<1>("L2(u)     : ", sqrt(err[0]*err[0] + err[2]*err[2]));
    Output::print<1>("H1-semi(u): ", sqrt(err[1]*err[1] + err[3]*err[3]));
    
    // errors in pressure
    s.p.GetErrors(example.get_exact(2), 3, NSAllDerivatives, 2, L2H1Errors, 
                  nullptr, &NSEaux_error, 1, &pressure_space, err);
    Output::print<1>("L2(p)     : ", err[0]);
    Output::print<1>("H1-semi(p): ", err[1]); 
  } // if(TDatabase::ParamDB->MEASURE_ERRORS)
  delete u1;
  delete u2;
}

/** ************************************************************************ */
TNSE_MGLevel* NSE2D::mg_levels(int i, System_per_grid& s)
{
  TNSE_MGLevel *mg_l = nullptr;
  int n_aux;
  double alpha[2];

  int v_space_code = TDatabase::ParamDB->VELOCITY_SPACE;
  int p_space_code = TDatabase::ParamDB->PRESSURE_SPACE;  
  
  if ((TDatabase::ParamDB->SC_STEP_LENGTH_CONTROL_ALL_SADDLE)
        || (TDatabase::ParamDB->SC_STEP_LENGTH_CONTROL_FINE_SADDLE))
     n_aux=4;
  else
     n_aux=2;
  
  if (i==0)
  {
    alpha[0] = TDatabase::ParamDB->SC_SMOOTH_DAMP_FACTOR_COARSE_SADDLE;
    alpha[1] = TDatabase::ParamDB->SC_GMG_DAMP_FACTOR_SADDLE;
  }
  else
  {
    alpha[0] = TDatabase::ParamDB->SC_SMOOTH_DAMP_FACTOR_SADDLE;
    alpha[1] = TDatabase::ParamDB->SC_GMG_DAMP_FACTOR_SADDLE;
  }
  
  switch(TDatabase::ParamDB->NSTYPE)
  {
    case 1:
      ErrThrow("NSE2D::mg_levels: NSTYPE 1 is not supported");
      break;
    
    case 2:
      mg_l = new TNSE_MGLevel2(i, s.matrix.get_A_block(0), 
                               s.matrix.get_B_block(0), 
                               s.matrix.get_B_block(1), 
                               s.matrix.get_BT_block(0),
                               s.matrix.get_BT_block(1),
                               s.rhs.get_entries(), 
                               s.solution.get_entries(), 
                               n_aux, alpha, v_space_code, p_space_code, 
                               nullptr, nullptr);
      break;
      
    case 3:
      ErrThrow("NSE2D::mg_levels: NSTYPE 3 is not supported");
      break;
      
    case 4:
    case 14:
       mg_l = new TNSE_MGLevel4(i, s.matrix.get_A_block(0), 
                                s.matrix.get_A_block(1),
                                s.matrix.get_A_block(2),
                                s.matrix.get_A_block(3),
                                s.matrix.get_B_block(0),
                                s.matrix.get_B_block(1),
                                s.matrix.get_BT_block(0),
                                s.matrix.get_BT_block(1),
                                s.rhs.get_entries(), 
                                s.solution.get_entries(), 
                                n_aux, alpha, v_space_code, p_space_code, 
                                nullptr, nullptr);
    if(TDatabase::ParamDB->NSTYPE == 14)
      Output::print<1>("WARNING: NSTYPE 14 is not supported. C block is ignored");
    break;
  }
  return mg_l;
}

/** ************************************************************************ */
void NSE2D :: mg_solver()
{
  System_per_grid& s = this->systems.front();
  double *itmethod_rhs, *itmethod_sol;
  TItMethod *itmethod, *prec;
  int zero_start;  
  TSquareMatrix2D *sqMat[5];
  TSquareMatrix **sqmatrices = (TSquareMatrix **)sqMat;
  TMatrix2D *recMat[4];
  TMatrix **matrices = (TMatrix **)recMat;
  MatVecProc *MatVect;
  DefectProc *Defect;

  int n_dof = this->get_size();
  
  switch(TDatabase::ParamDB->NSTYPE)
  {
    case 1:
      sqMat[0] = s.matrix.get_A_block(0);
      recMat[0] = s.matrix.get_B_block(0);
      recMat[1] = s.matrix.get_B_block(1);
      MatVect = MatVect_NSE1;
      Defect = Defect_NSE1;
      break;
    case 2:
      sqMat[0] = s.matrix.get_A_block(0);
      
      recMat[0] = s.matrix.get_B_block(0);
      recMat[1] = s.matrix.get_B_block(1);
      recMat[2] = s.matrix.get_BT_block(0);
      recMat[3] = s.matrix.get_BT_block(1);
      
      MatVect = MatVect_NSE2;
      Defect = Defect_NSE2;
      break;
    case 3:
      sqMat[0] = s.matrix.get_A_block(0);
      sqMat[1] = s.matrix.get_A_block(1);
      sqMat[2] = s.matrix.get_A_block(2);
      sqMat[3] = s.matrix.get_A_block(3);
      recMat[0] = s.matrix.get_B_block(0);
      recMat[1] = s.matrix.get_B_block(1);
      MatVect = MatVect_NSE3;
      Defect = Defect_NSE3;
      break;
    case 4:
      sqMat[0] = s.matrix.get_A_block(0);
      sqMat[1] = s.matrix.get_A_block(1);
      sqMat[2] = s.matrix.get_A_block(2);
      sqMat[3] = s.matrix.get_A_block(3);
      recMat[0] = s.matrix.get_B_block(0);
      recMat[1] = s.matrix.get_B_block(1);
      recMat[2] = s.matrix.get_BT_block(0);
      recMat[3] = s.matrix.get_BT_block(1);
      MatVect = MatVect_NSE4;
      Defect = Defect_NSE4;
      break;
    case 14:
      Output::print<1>("WARNING: NSTYPE 14 is not fully supported, take NSTYPE 4");
      exit(-4711);
      break;
  }


  if(TDatabase::ParamDB->SOLVER_TYPE ==1)
  {
    switch(TDatabase::ParamDB->SC_SOLVER_SADDLE)
    {
      case 11:
        zero_start = 1;
        break; 
      case 16:
        zero_start = 0;
        break;
    }
    switch(TDatabase::ParamDB->SC_PRECONDITIONER_SADDLE)
    {
      case 5:
        prec = new TMultiGridIte(MatVect, Defect, nullptr, 0, n_dof, 
                                 this->multigrid.get(), zero_start);
        break;
      default:
        ErrThrow("Unknown preconditioner !!!");
    }
    
    if(TDatabase::ParamDB->SC_PRECONDITIONER_SADDLE == 5)
    {
      itmethod_sol = new double[n_dof];
      itmethod_rhs = new double[n_dof];
      
      memcpy(itmethod_sol, s.solution.get_entries(), n_dof*SizeOfDouble);
      memcpy(itmethod_rhs, s.rhs.get_entries(), n_dof*SizeOfDouble);
    }
    else
    {
      itmethod_sol = s.solution.get_entries();
      itmethod_rhs = s.rhs.get_entries();
    }

    switch(TDatabase::ParamDB->SC_SOLVER_SADDLE)
    {
      case 11:
        itmethod = new TFixedPointIte(MatVect, Defect, prec, 0, n_dof, 0);
        break;
      case 16:
        itmethod = new TFgmresIte(MatVect, Defect, prec, 0, n_dof, 0);
        break;
      default:
        ErrThrow("Unknown preconditioner !!!");
    }
  }
    
  switch(TDatabase::ParamDB->SOLVER_TYPE)
  {
    case 1:
      itmethod->Iterate(sqmatrices,matrices,itmethod_sol,itmethod_rhs);
      break;
    case 2:
      break;
  }
  
  if(TDatabase::ParamDB->SC_PRECONDITIONER_SADDLE == 5)
  {
    memcpy(s.solution.get_entries(), itmethod_sol, n_dof*SizeOfDouble);
    memcpy(s.rhs.get_entries(), itmethod_rhs, n_dof*SizeOfDouble);
    
    delete itmethod; delete prec;
    delete [] itmethod_rhs;
    delete [] itmethod_sol;
  }
}

/** ************************************************************************ */
const NSE2D::Residuals& NSE2D::getResiduals() const
{
  return this->oldResiduals.back();
}

/** ************************************************************************ */
double NSE2D::getImpulsResidual() const
{
  return this->oldResiduals.back().impulsResidual;
}

/** ************************************************************************ */
double NSE2D::getMassResidual() const
{
  return this->oldResiduals.back().massResidual;
}

/** ************************************************************************ */
double NSE2D::getFullResidual() const
{
  return this->oldResiduals.back().fullResidual;
}

/** ************************************************************************ */
NSE2D::Residuals::Residuals()
 : impulsResidual(1e10), massResidual(1e10), fullResidual(1e10)
{}

/** ************************************************************************ */
NSE2D::Residuals::Residuals(double imR, double maR)
 : impulsResidual(sqrt(imR)), massResidual(sqrt(maR)),
   fullResidual(sqrt(imR + maR))
{}

/** ************************************************************************ */
std::ostream& operator<<(std::ostream& s, const NSE2D::Residuals& n)
{
  s << setw(14) << n.impulsResidual << "\t" << setw(14)
    << n.massResidual << "\t" << setw(14) << n.fullResidual;
  return s;
}
<|MERGE_RESOLUTION|>--- conflicted
+++ resolved
@@ -11,11 +11,7 @@
 
 /** ************************************************************************ */
 NSE2D::System_per_grid::System_per_grid (const Example_NSE2D& example,
-<<<<<<< HEAD
-                        TCollection& coll, std::pair<int,int> velocity_pressure_orders)
-=======
                TCollection& coll, std::pair<int,int> velocity_pressure_orders)
->>>>>>> 5c1d2d78
  : velocity_space(&coll, (char*)"u", (char*)"Darcy velocity", example.get_bc(0),
                   velocity_pressure_orders.first, nullptr),
    pressure_space(&coll, (char*)"p", (char*)"Darcy pressure", example.get_bc(2),
@@ -48,12 +44,9 @@
   std::pair <int,int> 
       velocity_pressure_orders(TDatabase::ParamDB->VELOCITY_SPACE, 
                                TDatabase::ParamDB->PRESSURE_SPACE);
-<<<<<<< HEAD
-=======
   // set the velocity and preesure spaces
   // this function returns a pair which consists of 
   // velocity and pressure order
->>>>>>> 5c1d2d78
   this->get_velocity_pressure_orders(velocity_pressure_orders);
   // create the collection of cells from the domain (finest grid)
   TCollection *coll = domain.GetCollection(It_Finest, 0, reference_id);
@@ -119,12 +112,8 @@
 }
 
 /** ************************************************************************ */
-<<<<<<< HEAD
-void NSE2D::get_velocity_pressure_orders(std::pair <int,int> &velocity_pressure_orders)
-=======
 void NSE2D::get_velocity_pressure_orders(std::pair <int,int> 
                  &velocity_pressure_orders)
->>>>>>> 5c1d2d78
 {
   int velocity_order = velocity_pressure_orders.first;
   int pressure_order = velocity_pressure_orders.second;
@@ -184,15 +173,9 @@
           break;
       }
       break;
-<<<<<<< HEAD
-    // discontinuous spaces
-    case 1:case 2: case 3: case 4: case 5:
-      pressure_order = -(velocity_order-1)*10;
-=======
     // continuous pressure spaces
     case 1: case 2: case 3: case 4: case 5:
       pressure_order = 1;
->>>>>>> 5c1d2d78
       break;
     // discontinuous spaces
     case -11: case -12: case -13: case -14:
@@ -204,7 +187,6 @@
   
   Output::print("velocity space", setw(10), TDatabase::ParamDB->VELOCITY_SPACE);
   Output::print("pressure space", setw(10), TDatabase::ParamDB->PRESSURE_SPACE);
-<<<<<<< HEAD
   
   // projection spaces for reconstructions
   switch(TDatabase::ParamDB->VELOCITY_SPACE)
@@ -219,8 +201,6 @@
       TDatabase::ParamDB->PROJECTION_SPACE = 1014;
       break;
   }
-=======
->>>>>>> 5c1d2d78
 }
 
 /** ************************************************************************ */
