#include <NSE2D.h>
#include <MainUtilities.h> // GetVelocityAndPressureSpace
#include <Database.h>
#include <LinAlg.h> // Ddot, IntoL20FEFunction
#include <Upwind.h>
#include <GridTransfer.h>
#include <Multigrid.h>
#include<Assemble2D.h>

ParameterDatabase get_default_NSE2D_parameters()
{
  Output::print<3>("creating a default NSE2D parameter database");
  // we use a parmoon default database because this way these parameters are
  // available in the default NSE2D database as well.
  ParameterDatabase db = ParameterDatabase::parmoon_default_database();
  db.set_name("NSE2D parameter database");
  
  //NSE2D requires a nonlinear iteration, set up a nonlinit_database and merge
  db.merge(ParameterDatabase::default_nonlinit_database());

  // a default output database - needed here as long as there's no class handling the output
  ParameterDatabase out_db = ParameterDatabase::default_output_database();
  db.merge(out_db, true);

  //stokes case - reduce no nonlin its TODO remove global database dependency
  if (TDatabase::ParamDB->PROBLEM_TYPE == 3)
  {
     if (TDatabase::ParamDB->PRESSURE_SEPARATION==1)
     {
        db["nonlinloop_maxit"] = 1;
     }
     else
     {
       db["nonlinloop_maxit"] = 1;
     }
  }

  return db;
}

/** ************************************************************************ */
NSE2D::System_per_grid::System_per_grid (const Example_NSE2D& example,
               TCollection& coll, std::pair<int,int> velocity_pressure_orders,
               NSE2D::Matrix type)
 : velocity_space(&coll, (char*)"u", (char*)"Navier--Stokes velocity", example.get_bc(0),
                  velocity_pressure_orders.first, nullptr),
   pressure_space(&coll, (char*)"p", (char*)"Navier--Stokes pressure", example.get_bc(2),
                  velocity_pressure_orders.second, nullptr)
// TODO CB: Building the matrix here and rebuilding later is due to the
// highly non-functional class TFEVectFunction2D (and TFEFunction2D,
// which do neither provide default constructors nor working copy assignments.)
   ,matrix({&velocity_space, &velocity_space, &pressure_space}),
   rhs(matrix, true),
   solution(matrix, false),
   u(&velocity_space, (char*)"u", (char*)"u", solution.block(0),
     solution.length(0), 2),
   p(&pressure_space, (char*)"p", (char*)"p", solution.block(2),
     solution.length(2))
{
// rebuild the matrix due to NSE type. We must be sure, that the rhs and solution
// vector which we built above do fit the new matrix, too!
  switch (type)
  {
    case NSE2D::Matrix::Type1:
      matrix = BlockFEMatrix::NSE2D_Type1(velocity_space, pressure_space);
    break;
    case NSE2D::Matrix::Type2:
      matrix = BlockFEMatrix::NSE2D_Type2(velocity_space, pressure_space);
    break;
    case NSE2D::Matrix::Type3:
      matrix = BlockFEMatrix::NSE2D_Type3(velocity_space, pressure_space);
    break;
    case NSE2D::Matrix::Type4:
      matrix = BlockFEMatrix::NSE2D_Type4(velocity_space, pressure_space);
    break;
    case NSE2D::Matrix::Type14:
      matrix = BlockFEMatrix::NSE2D_Type14(velocity_space, pressure_space);
      break;
    default:
      ErrThrow("Unknown NSE type given to constructor of NSE2D::System_per_grid.");
  }

}

/** ************************************************************************ */
NSE2D::NSE2D(const TDomain& domain, const ParameterDatabase& param_db,
             int reference_id)
 : NSE2D(domain, param_db, Example_NSE2D(param_db["example"]), reference_id)
{
  // note that the way we construct the example above will produce a memory 
  // leak, but that class is small.
  // FIXME Find a workaround - we do not like memory leaks at all,
  // because they pollute our valgrind tests.
}

/** ************************************************************************ */
NSE2D::NSE2D(const TDomain & domain, const ParameterDatabase& param_db,
             const Example_NSE2D e, unsigned int reference_id)
<<<<<<< HEAD
    : systems(), example(e), db(get_default_NSE2D_parameters()),
      outputWriter(param_db), solver(param_db),
      defect(), oldResiduals(), initial_residual(1e10),errors()
=======
    : systems(), example(e), db(get_default_NSE2D_parameters()), 
      outputWriter(param_db), solver(param_db), defect(), oldResiduals(), 
      initial_residual(1e10), errors()
>>>>>>> c0665f3c
{
  this->db.merge(param_db, false);
  
  std::pair <int,int> 
      velocity_pressure_orders(TDatabase::ParamDB->VELOCITY_SPACE, 
                               TDatabase::ParamDB->PRESSURE_SPACE);
  // set the velocity and preesure spaces
  // this function returns a pair which consists of 
  // velocity and pressure order
  this->get_velocity_pressure_orders(velocity_pressure_orders);

  // determine NSE TYPE from Database TODO change that handling!
  NSE2D::Matrix type;
  switch (TDatabase::ParamDB->NSTYPE)
  {
    case  1: type = Matrix::Type1; break;
    case  2: type = Matrix::Type2; break;
    case  3: type = Matrix::Type3; break;
    case  4: type = Matrix::Type4; break;
    case 14: type = Matrix::Type14; break;
    default:
      ErrThrow("TDatabase::ParamDB->NSTYPE = ", TDatabase::ParamDB->NSTYPE ,
               " That NSE Block Matrix Type is unknown to class NSE2D.");
  }

  bool usingMultigrid =
       this->solver.get_db()["solver_type"].is("iterative")
    && this->solver.get_db()["preconditioner"].is("multigrid");
  if(!usingMultigrid)
  {
    TCollection *coll = domain.GetCollection(It_Finest, 0, reference_id);
    // create finite element space and function, a matrix, rhs, and solution
    systems.emplace_back(e, *coll, velocity_pressure_orders, type);

  }
  else // multigrid
  {
    ParameterDatabase database_mg = Multigrid::default_multigrid_database();
    database_mg.merge(param_db, false);

    // Construct systems per grid and store them, finest level first
    std::list<BlockFEMatrix*> matrices;
    size_t n_levels = database_mg["multigrid_n_levels"];
    int finest = domain.get_ref_level();
    int coarsest = finest - n_levels + 1;
    for (int grid_no = finest; grid_no >= coarsest; --grid_no)
    {
      TCollection *coll = domain.GetCollection(It_EQ, grid_no, reference_id);
      systems.emplace_back(example, *coll, velocity_pressure_orders,
                            type);
      //prepare input argument for multigrid object
      matrices.push_front(&systems.back().matrix);
    }

    // Construct multigrid object
    mg_ = std::make_shared<Multigrid>(database_mg, matrices);
  }
  
  outputWriter.add_fe_vector_function(&this->get_velocity());
  outputWriter.add_fe_function(&this->get_pressure());
  
  // print out some information  
  this->output_problem_size_info();
}

/** ************************************************************************ */
NSE2D::~NSE2D()
{
}

/** ************************************************************************ */
void NSE2D::get_velocity_pressure_orders(std::pair <int,int> 
                 &velocity_pressure_orders)
{
  int velocity_order = velocity_pressure_orders.first;
  int pressure_order = velocity_pressure_orders.second;
  int order = 0;
  switch(velocity_order)
  {
    case 1: case 2: case 3: case 4: case 5:
    case 14: case 15:
      if(velocity_order > 10)
        order = velocity_order-10;
      else
        order = velocity_order;
      break;
    // P2/P1disc and P3/P2disc elements are not stable on triangles and not allowed
    // They are transformed into P2bubbles/P1disc and P3bubbles/P2disc
    // On quads, it will be Q2/P1disc, Q3/P2disc
    case 12: case 13:
      velocity_order += 10;
      order = velocity_order;
      break;
    case -1: case -2: case -3: case -4: case -5:
    case -101:
      order = velocity_order;
      break;
    // conforming fe spaces with bubbles on triangles 
    case 22: case 23: case 24:
      order = velocity_order;
      break;
      // discontinuous spaces 
    case -11: case -12: case -13:
      order = velocity_order*10;
      break;
  }
  TDatabase::ParamDB->VELOCITY_SPACE = order;
  velocity_pressure_orders.first = order;
  switch(pressure_order)
  {
    case -4711:
      switch(velocity_order)
      {
        case -1:
        case -2:
        case -3:
        case -4:
          // nonconforming pw (bi)linear velo/ pw constant pressure
          // conforming pw (bi)linear velo/ pw constant pressure (not stable !!!)
          pressure_order = -velocity_order-1;
          break; 
        case 1: // discontinuous space 
          pressure_order = 0;
          break;
        case 2: case 3: case 4: case 5:
        // standard conforming velo and continuous pressure
          pressure_order = velocity_order-1;
          break;
          // discontinuous pressure spaces 
          // standard conforming velo and discontinuous pressure
          // this is not stable on triangles !!!
        case 12: case 13: case 14: case 15:
          pressure_order = -(velocity_order-1)*10;
          break;
        case 22: case 23: case 24:
          pressure_order = -(velocity_order-11)*10;
          break;
      }
      break;
    // continuous pressure spaces
    case 1: case 2: case 3: case 4: case 5:
      pressure_order = 1;
      break;
    // discontinuous spaces
    case -11: case -12: case -13: case -14:
      pressure_order = pressure_order*10;
      break;
  }
  TDatabase::ParamDB->PRESSURE_SPACE  = pressure_order;
  velocity_pressure_orders.second = pressure_order;
  
  Output::print("velocity space", setw(10), TDatabase::ParamDB->VELOCITY_SPACE);
  Output::print("pressure space", setw(10), TDatabase::ParamDB->PRESSURE_SPACE);
}

void NSE2D::set_parameters()
{
  if(TDatabase::ParamDB->INTERNAL_SLIP_WITH_FRICTION >= 1)
  {
    //Assemble2DSlipBC does not work, and is not implemented yet
    ErrThrow("Set INTERNAL_SLIP_WITH_FRICTION to 0, this feature is not yet included.");
  }
}

/** ************************************************************************ */
void NSE2D::assemble()
{
  for(System_per_grid& s : this->systems)
  {
    s.rhs.reset(); //right hand side reset (TODO: is that necessary?)

    const TFESpace2D * v_space = &s.velocity_space;
    const TFESpace2D * p_space = &s.pressure_space;

    // declare the variables which Assemble2D needs and each nstype has to fill
    size_t N_FESpaces = 2;

    const TFESpace2D *fespmat[2] = {v_space, p_space};
    size_t n_sq_mat;
    TSquareMatrix2D *sq_matrices[5]{nullptr};//it's five pointers maximum (Type14)

    size_t n_rect_mat;
    TMatrix2D *rect_matrices[4]{nullptr};//it's four pointers maximum (Types 2, 4, 14)

    size_t N_Rhs = 2; //is 3 if NSE type is 4 or 14
    double *RHSs[3] = {s.rhs.block(0), s.rhs.block(1), nullptr}; //third place gets only filled
    const TFESpace2D *fesprhs[3] = {v_space, v_space, nullptr};  // if NSE type is 4 or 14

    BoundCondFunct2D * boundary_conditions[3] = {
      v_space->GetBoundCondition(), v_space->GetBoundCondition(),
      p_space->GetBoundCondition() };
    std::array<BoundValueFunct2D*, 3> non_const_bound_values;
    non_const_bound_values[0] = example.get_bd()[0];
    non_const_bound_values[1] = example.get_bd()[1];
    non_const_bound_values[2] = example.get_bd()[2];

    //same for all: the local asembling object
    TFEFunction2D *fe_functions[3] =
      { s.u.GetComponent(0), s.u.GetComponent(1), &s.p };
    LocalAssembling2D la(NSE2D_Galerkin, fe_functions,
                     this->example.get_coeffs());

    std::vector<std::shared_ptr<FEMatrix>> blocks = s.matrix.get_blocks_uniquely();

    switch(TDatabase::ParamDB->NSTYPE)
    {// switch over known Block Matrix types, treat each one individually,
      // using a priori knowledge about the structure and the way it fits
      // to the LocalAssembling2D object
      // TODO remove all reinterpret_casts as soon as Assembling process takes only FEMatrices
      // we have to use reinterpret_casts because dynamic downcasting won't work here
      // FIXME replace global switch by local checking of blockmatrix type!
      case 1:
        //CB DEBUG
        if(blocks.size() != 3)
        {
          ErrThrow("Wrong blocks.size() ", blocks.size());
        }
        //END DEBUG

        n_sq_mat = 1;
        sq_matrices[0] =  reinterpret_cast<TSquareMatrix2D*>(blocks.at(0).get());

        n_rect_mat = 2;
        rect_matrices[0] = reinterpret_cast<TMatrix2D*>(blocks.at(1).get());
        rect_matrices[1] = reinterpret_cast<TMatrix2D*>(blocks.at(2).get());

        break;
      case 2:
        //CB DEBUG
        if(blocks.size() != 5)
        {
          ErrThrow("Wrong blocks.size() ", blocks.size());
        }
        //END DEBUG
        n_sq_mat = 1;
        sq_matrices[0] =  reinterpret_cast<TSquareMatrix2D*>(blocks.at(0).get());

        n_rect_mat = 4;
        rect_matrices[0] = reinterpret_cast<TMatrix2D*>(blocks.at(3).get()); //first the lying B blocks
        rect_matrices[1] = reinterpret_cast<TMatrix2D*>(blocks.at(4).get());
        rect_matrices[2] = reinterpret_cast<TMatrix2D*>(blocks.at(1).get()); //than the standing B blocks
        rect_matrices[3] = reinterpret_cast<TMatrix2D*>(blocks.at(2).get());

        break;
      case 3:
        //CB DEBUG
        if(blocks.size() != 6)
        {
          ErrThrow("Wrong blocks.size() ", blocks.size());
        }
        //END DEBUG
        n_sq_mat = 4;
        sq_matrices[0] = reinterpret_cast<TSquareMatrix2D*>(blocks.at(0).get());
        sq_matrices[1] = reinterpret_cast<TSquareMatrix2D*>(blocks.at(1).get());
        sq_matrices[2] = reinterpret_cast<TSquareMatrix2D*>(blocks.at(3).get());
        sq_matrices[3] = reinterpret_cast<TSquareMatrix2D*>(blocks.at(4).get());

        n_rect_mat = 2;
        rect_matrices[0] = reinterpret_cast<TMatrix2D*>(blocks.at(2).get());
        rect_matrices[1] = reinterpret_cast<TMatrix2D*>(blocks.at(5).get());
        break;

      case 4:
        //CB DEBUG
        if(blocks.size() != 8)
        {
          ErrThrow("Wrong blocks.size() ", blocks.size());
        }
        //END DEBUG

        n_sq_mat = 4;
        sq_matrices[0] = reinterpret_cast<TSquareMatrix2D*>(blocks.at(0).get());
        sq_matrices[1] = reinterpret_cast<TSquareMatrix2D*>(blocks.at(1).get());
        sq_matrices[2] = reinterpret_cast<TSquareMatrix2D*>(blocks.at(3).get());
        sq_matrices[3] = reinterpret_cast<TSquareMatrix2D*>(blocks.at(4).get());

        n_rect_mat = 4;
        rect_matrices[0] = reinterpret_cast<TMatrix2D*>(blocks.at(6).get()); //first the lying B blocks
        rect_matrices[1] = reinterpret_cast<TMatrix2D*>(blocks.at(7).get());
        rect_matrices[2] = reinterpret_cast<TMatrix2D*>(blocks.at(2).get()); //than the standing B blocks
        rect_matrices[3] = reinterpret_cast<TMatrix2D*>(blocks.at(5).get());

        RHSs[2] = s.rhs.block(2); // NSE type 4 includes pressure rhs
        fesprhs[2]  = p_space;
        N_Rhs = 3;

        break;

      case 14:
        //CB DEBUG
        if(blocks.size() != 9)
        {
          ErrThrow("Wrong blocks.size() ", blocks.size());
        }
        //END DEBUG
        n_sq_mat = 5;
        sq_matrices[0] = reinterpret_cast<TSquareMatrix2D*>(blocks.at(0).get());
        sq_matrices[1] = reinterpret_cast<TSquareMatrix2D*>(blocks.at(1).get());
        sq_matrices[2] = reinterpret_cast<TSquareMatrix2D*>(blocks.at(3).get());
        sq_matrices[3] = reinterpret_cast<TSquareMatrix2D*>(blocks.at(4).get());
        sq_matrices[4] = reinterpret_cast<TSquareMatrix2D*>(blocks.at(8).get());

        n_rect_mat = 4;
        rect_matrices[0] = reinterpret_cast<TMatrix2D*>(blocks.at(6).get()); //first the lying B blocks
        rect_matrices[1] = reinterpret_cast<TMatrix2D*>(blocks.at(7).get());
        rect_matrices[2] = reinterpret_cast<TMatrix2D*>(blocks.at(2).get()); //than the standing B blocks
        rect_matrices[3] = reinterpret_cast<TMatrix2D*>(blocks.at(5).get());

        RHSs[2] = s.rhs.block(2); // NSE type 14 includes pressure rhs
        fesprhs[2]  = p_space;
        N_Rhs = 3;

        break;
      default:
        ErrThrow("Sorry, the structure of that BlockMatrix is unknown to class NSE2D. "
            "I don't know how to pass its blocks to Assemble2D.");
    }

    // call the assemble method with the information that has been patched together
    Assemble2D(N_FESpaces, fespmat, n_sq_mat, sq_matrices,
               n_rect_mat, rect_matrices, N_Rhs, RHSs, fesprhs,
               boundary_conditions, non_const_bound_values.data(), la);

    // do upwinding TODO remove dependency of global values
    if((TDatabase::ParamDB->DISCTYPE == UPWIND)
       && !(this->db["problem_type"].is(3)))
    {
      switch(TDatabase::ParamDB->NSTYPE)
      {
        case 1:
        case 2:
          // do upwinding with one matrix
          UpwindForNavierStokes(la.GetCoeffFct(), sq_matrices[0],
                                la.get_fe_function(0), la.get_fe_function(1));
          Output::print<3>("UPWINDING DONE : level ");
          break;
        case 3:
        case 4:
        case 14:
          // do upwinding with two matrices
          Output::print<3>("UPWINDING DONE : level ");
          UpwindForNavierStokes(la.GetCoeffFct(), sq_matrices[0],
                                la.get_fe_function(0), la.get_fe_function(1));
          UpwindForNavierStokes(la.GetCoeffFct(), sq_matrices[3],
                                la.get_fe_function(0), la.get_fe_function(1));
          break;
      } // endswitch
    } // endif

    // copy Dirichlet values from right hand side into solution
    s.solution.copy_nonactive(s.rhs);

    // TODO Maybe we have to explicitely set non-actives in non-diagonal blocks
    // to zero here, that was done in former code, but maybe we can move it to the solver part

    //tidy up
    delete fe_functions[0];
    delete fe_functions[1];
  }
}

/** ************************************************************************ */
void NSE2D::assemble_nonlinear_term()
{
  // the class LocalAssembling2D which we will need next, requires an array of
  // pointers to finite element functions, i.e. TFEFunction2D **.

  //Nonlinear assembling requires an approximate velocity solution on every grid!
  if(systems.size() > 1)
  {
    for( int block = 0; block < 2 ;++block)
    {
      std::vector<const TFESpace2D*> spaces;
      std::vector<double*> u_entries;
      std::vector<size_t> u_ns_dofs;
      for(auto &s : systems )
      {
        spaces.push_back(&s.velocity_space);
        u_entries.push_back(s.solution.block(block));
        u_ns_dofs.push_back(s.solution.length(block));
      }
      GridTransfer::RestrictFunctionRepeatedly(spaces, u_entries, u_ns_dofs);
    }
  }

  for(System_per_grid& s : this->systems)
  {
    //hold the velocity space, we'll need it...
    const TFESpace2D * v_space = &s.velocity_space;

    //the variables we will have to fill for the call to Assemble2D

    size_t n_fe_spaces = 1;
    const TFESpace2D* fe_spaces[1]{v_space};

    size_t n_sq_mat;
    TSquareMatrix2D* sq_mat[2]{nullptr};//two pointers maximum

    size_t n_rect_mat = 0;
    TMatrix2D** rect_mat = nullptr;

    size_t n_rhs = 0;
    double** rhs = nullptr;
    const TFESpace2D** fe_rhs = nullptr;

    BoundCondFunct2D * boundary_conditions[1] = { v_space->GetBoundCondition() };
    std::array<BoundValueFunct2D*, 3> non_const_bound_values;
    non_const_bound_values[0] = example.get_bd()[0];
    non_const_bound_values[1] = example.get_bd()[1];
    non_const_bound_values[2] = example.get_bd()[2];

    TFEFunction2D *fe_functions[3] = 
    { s.u.GetComponent(0), s.u.GetComponent(1), &s.p };
    LocalAssembling2D la_nonlinear(NSE2D_Galerkin_Nonlinear, fe_functions,
                                   this->example.get_coeffs());

    //fetch us (a) pointer(s) to the diagonal A block(s)
    std::vector<std::shared_ptr<FEMatrix>> blocks = s.matrix.get_blocks_uniquely({{0,0},{1,1}});

    switch(TDatabase::ParamDB->NSTYPE)
    {// switch over known Block Matrix types, treat each one individually,
      // using a priori knowledge about the structure and the way it fits
      // to the LocalAssembling2D object
      // TODO remove all reinterpret casts as soon as Assembling process takes only FEMatrices
      // FIXME replace global switch by local checking of blockmatrix type!
      case 1:
        n_sq_mat = 1;
        sq_mat[0] = reinterpret_cast<TSquareMatrix2D*>(blocks.at(0).get());
        break;
      case 2:
        n_sq_mat = 1;
        sq_mat[0] = reinterpret_cast<TSquareMatrix2D*>(blocks.at(0).get());
        break;
      case 3:
        n_sq_mat = 2;
        sq_mat[0] = reinterpret_cast<TSquareMatrix2D*>(blocks.at(0).get());
        sq_mat[1] = reinterpret_cast<TSquareMatrix2D*>(blocks.at(1).get());
        break;
      case 4:
        n_sq_mat = 2;
        sq_mat[0] = reinterpret_cast<TSquareMatrix2D*>(blocks.at(0).get());
        sq_mat[1] = reinterpret_cast<TSquareMatrix2D*>(blocks.at(1).get());
        break;
      case 14:
        n_sq_mat = 2;
        sq_mat[0] = reinterpret_cast<TSquareMatrix2D*>(blocks.at(0).get());
        sq_mat[1] = reinterpret_cast<TSquareMatrix2D*>(blocks.at(1).get());
        break;
      default:
        ErrThrow("Sorry, the structure of that BlockMatrix is unknown to class NSE2D. "
            "I don't know how to pass its blocks to Assemble2D.");
    }

    // assemble the nonlinear part of NSE
    for(size_t i =0; i < n_sq_mat; ++i)
    {//reset the matrices, linear part is assembled anew
      sq_mat[i]->reset();
    }
    //do the actual assembling
    Assemble2D(n_fe_spaces, fe_spaces, n_sq_mat, sq_mat, n_rect_mat, rect_mat,
               n_rhs, rhs, fe_rhs, boundary_conditions,
               non_const_bound_values.data(), la_nonlinear);

    // do upwinding TODO remove dependency of global values
    if((TDatabase::ParamDB->DISCTYPE == UPWIND)
        && !(this->db["problem_type"].is(3)))
    {
      switch(TDatabase::ParamDB->NSTYPE)
      {
        case 1:
        case 2:
          // do upwinding with one matrix
          UpwindForNavierStokes(la_nonlinear.GetCoeffFct(), sq_mat[0],
                                la_nonlinear.get_fe_function(0),
                                la_nonlinear.get_fe_function(1));
          Output::print<3>("UPWINDING DONE : level ");
          break;

        case 3:
        case 4:
        case 14:
          // do upwinding with two matrices
          Output::print<3>("UPWINDING DONE : level ");
          UpwindForNavierStokes(la_nonlinear.GetCoeffFct(), sq_mat[0],
                                la_nonlinear.get_fe_function(0),
                                la_nonlinear.get_fe_function(1));
          UpwindForNavierStokes(la_nonlinear.GetCoeffFct(), sq_mat[1],
                                la_nonlinear.get_fe_function(0),
                                la_nonlinear.get_fe_function(1));
          break;
      } // endswitch
    } // endif

    //end nonlinear assembling

    // copy Dirichlet values from right hand side into solution
    //(is this necessary here? solution has not been touched!)
    s.solution.copy_nonactive(s.rhs);

    //tidy up
    delete fe_functions[0];
    delete fe_functions[1];

  }


}

/** ************************************************************************ */
bool NSE2D::stopIt(unsigned int iteration_counter)
{
  // compute the residuals with the current matrix and solution
  this->computeNormsOfResiduals();
  // the current norm of the residual
  double normOfResidual = this->getFullResidual();
  // store initial residual, so later we can print the overall reduction
  if(iteration_counter == 0)
    initial_residual = normOfResidual;
  // the residual from 10 iterations ago
  double oldNormOfResidual = this->oldResiduals.front().fullResidual;
  
  size_t Max_It = db["nonlinloop_maxit"];
  double convergence_speed = db["nonlinloop_slowfactor"];
  bool slow_conv = false;
  
  
  if(normOfResidual >= convergence_speed*oldNormOfResidual)
    slow_conv = true;
  
  double limit = db["nonlinloop_epsilon"];
  if (db["nonlinloop_scale_epsilon_with_size"])
  {
    limit *= sqrt(this->get_size());
    Output::print<1>("stopping tolerance for nonlinear iteration ", limit);
  }

  // check if the iteration has converged, or reached the maximum number of
  // iterations or if convergence is too slow. Then return true otherwise false
  if( (normOfResidual<=limit) || (iteration_counter==Max_It) || (slow_conv) )
  {
    if(slow_conv)
      Output::print<1>(" SLOW !!! ", normOfResidual/oldNormOfResidual);
    // stop iteration
    Output::print<1>(" ITE : ", setw(4), iteration_counter, setprecision(8),
                     " RES : ", normOfResidual, " Reduction : ",
                     normOfResidual/initial_residual);
    return true;
  }
  else
    return false;
}

/** ************************************************************************ */
void NSE2D::computeNormsOfResiduals()
{
  System_per_grid& s = this->systems.front();
  unsigned int n_u_dof = s.solution.length(0);
  unsigned int n_p_dof = s.solution.length(2);
  
  // copy rhs to defect
  this->defect = s.rhs;
  s.matrix.apply_scaled_add(s.solution, defect,-1.);

  if(TDatabase::ParamDB->INTERNAL_PROJECT_PRESSURE)
  {
    IntoL20FEFunction(&defect[2*n_u_dof], n_p_dof, &this->get_pressure_space(),
                      TDatabase::ParamDB->VELOCITY_SPACE, 
                      TDatabase::ParamDB->PRESSURE_SPACE);
  }
  
  // square of the norms of the residual components
  double impuls_Residual = Ddot(2*n_u_dof, &this->defect[0],&this->defect[0]);
  double mass_residual = Ddot(n_p_dof, &this->defect[2*n_u_dof],
                              &this->defect[2*n_u_dof]);
  
  Residuals currentResiduals(impuls_Residual, mass_residual);
  oldResiduals.add(currentResiduals);
}

/** ************************************************************************ */
void NSE2D::solve()
{
  System_per_grid& s = this->systems.front();
  double damping = this->db["nonlinloop_damping_factor"];
  // store previous solution for damping, it is a pointer so that we can avoid
  // the copy in case of no damping
  std::shared_ptr<BlockVector> old_solution(nullptr);
  if(damping != 1.0)
    old_solution = std::make_shared<BlockVector>(s.solution);
  
  if(this->solver.get_db()["solver_type"].is("iterative")
    && this->solver.get_db()["preconditioner"].is("multigrid"))
  {
    solver.solve(s.matrix, s.rhs, s.solution, mg_);
  }
  else
  {
    solver.solve(s.matrix,s.rhs, s.solution);
  }
  if(TDatabase::ParamDB->INTERNAL_PROJECT_PRESSURE)
    s.p.project_into_L20();
  
  if(damping != 1.0)
  {
    s.solution.scale(damping);
    s.solution.add_scaled(*old_solution, damping);
  }
}

/** ************************************************************************ */
void NSE2D::output(int i)
{
	bool no_output = !db["output_write_vtk"] && !db["output_compute_errors"];
	if(no_output)
		return;
  
  System_per_grid& s = this->systems.front();
  TFEFunction2D* u1 = s.u.GetComponent(0);
  TFEFunction2D* u2 = s.u.GetComponent(1);
  
  // print the value of the largest and smallest entry in the finite element 
  // vector
  if((size_t)db["verbosity"]> 1)
  {
    u1->PrintMinMax();
    u2->PrintMinMax();
    s.p.PrintMinMax();
  }

  outputWriter.add_fe_function(&s.p);
  outputWriter.add_fe_vector_function(&s.u);
  outputWriter.write(i,0.0);
  
  /*
  // write solution to a vtk file
  if(db["output_write_vtk"])
  {
    outputWriter.write(i);
  }
  */
    
  // measure errors to known solution
  // If an exact solution is not known, it is usually set to be zero, so that
  // in such a case here only integrals of the solution are computed.
  if(db["output_compute_errors"])
  {
    double err[4];
    TAuxParam2D NSEaux_error;
    MultiIndex2D NSAllDerivatives[3] = {D00, D10, D01};
    const TFESpace2D *velocity_space = &this->get_velocity_space();
    const TFESpace2D *pressure_space = &this->get_pressure_space();
    
    // errors in first velocity component
    u1->GetErrors(example.get_exact(0), 3, NSAllDerivatives, 2, L2H1Errors, 
                  nullptr, &NSEaux_error, 1, &velocity_space, err);
    // errors in second velocity component
    u2->GetErrors(example.get_exact(1), 3, NSAllDerivatives, 2, L2H1Errors, 
                  nullptr, &NSEaux_error, 1, &velocity_space, err + 2);
    
    errors.at(0) = sqrt(err[0]*err[0] + err[2]*err[2]);
    errors.at(1) = sqrt(err[1]*err[1] + err[3]*err[3]);    
    Output::print<1>("L2(u)     : ", setprecision(10), errors[0]);
    Output::print<1>("H1-semi(u): ", setprecision(10),errors[1]);
    // errors in pressure
    s.p.GetErrors(example.get_exact(2), 3, NSAllDerivatives, 2, L2H1Errors, 
                  nullptr, &NSEaux_error, 1, &pressure_space, err);
    
    errors.at(2) = err[0];
    errors.at(3) = err[1];    
    Output::print<1>("L2(p)     : ", setprecision(10), errors[2]);
    Output::print<1>("H1-semi(p): ", setprecision(10), errors[3]);    
    
  } // if(this->db["compute_errors"])
  delete u1;
  delete u2;
}

/** ************************************************************************ */
void NSE2D::output_problem_size_info() const
{
  int n_u = this->get_velocity_space().GetN_DegreesOfFreedom();
  int n_u_active = this->get_velocity_space().GetN_ActiveDegrees();
  int n_p = this->get_pressure_space().GetN_DegreesOfFreedom();
  int n_dof = 2 * n_u + n_p; // total number of degrees of freedom
  
  double h_min, h_max;
  TCollection * coll = this->get_velocity_space().GetCollection();
  coll->GetHminHmax(&h_min, &h_max);
  Output::stat("NSE2D", "Mesh data and problem size");
  Output::dash("cells              :  ", setw(10), coll->GetN_Cells());
  Output::dash("h (min, max)       :  ", setw(10), h_min, setw(10), " ", h_max);
  Output::dash("dof velocity       :  ", setw(10), 2*n_u );
  Output::dash("dof velocity active:  ", setw(10), 2*n_u_active);
  Output::dash("dof pressure       :  ", setw(10), n_p);
  Output::dash("dof all            :  ", setw(10), n_dof);
}

/** ************************************************************************ */
std::array< double, int(4) > NSE2D::get_errors() const
{
  return errors;
}

/** ************************************************************************ */
const Residuals& NSE2D::getResiduals() const
{
  return this->oldResiduals.back();
}

/** ************************************************************************ */
double NSE2D::getImpulsResidual() const
{
  return this->oldResiduals.back().impulsResidual;
}

/** ************************************************************************ */
double NSE2D::getMassResidual() const
{
  return this->oldResiduals.back().massResidual;
}

/** ************************************************************************ */
double NSE2D::getFullResidual() const
{
  return this->oldResiduals.back().fullResidual;
}

<|MERGE_RESOLUTION|>--- conflicted
+++ resolved
@@ -96,15 +96,9 @@
 /** ************************************************************************ */
 NSE2D::NSE2D(const TDomain & domain, const ParameterDatabase& param_db,
              const Example_NSE2D e, unsigned int reference_id)
-<<<<<<< HEAD
-    : systems(), example(e), db(get_default_NSE2D_parameters()),
-      outputWriter(param_db), solver(param_db),
-      defect(), oldResiduals(), initial_residual(1e10),errors()
-=======
     : systems(), example(e), db(get_default_NSE2D_parameters()), 
       outputWriter(param_db), solver(param_db), defect(), oldResiduals(), 
       initial_residual(1e10), errors()
->>>>>>> c0665f3c
 {
   this->db.merge(param_db, false);
   
@@ -736,7 +730,7 @@
 
   outputWriter.add_fe_function(&s.p);
   outputWriter.add_fe_vector_function(&s.u);
-  outputWriter.write(i,0.0);
+  outputWriter.write();
   
   /*
   // write solution to a vtk file
