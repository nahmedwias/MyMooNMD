#include <CD2D.h>
#include <Database.h>
#include <Multigrid.h>
#include <MainUtilities.h> // L2H1Errors
#include <AlgebraicFluxCorrection.h>
#include <LocalAssembling2D.h>
#include <Assemble2D.h>
#include <Upwind.h>
#include <LocalProjection.h>

#include <Assembler4.h>
#include <BoundaryAssembling2D.h>


void Coefficient_Function_CD2D(double *in, double *out)
{
	// coordinates:  x at in[0], y at in[1]
	out[0] = in[2];
	out[1] = in[3];
}

ParameterDatabase get_default_CD2D_parameters()
{
  Output::print<5>("creating a default CD2D parameter database");
  // we use a parmoon default database because this way these parameters are
  // available in the default CD2D database as well.
  ParameterDatabase db = ParameterDatabase::parmoon_default_database();
  db.set_name("CD2D parameter database");
  
  db.add("coefficient_function_type", (size_t) 0., "Set the parameter equal to 0 if the"
		  " coefficients are constant, if you want to use a coefficient function that is spatially "
		  "varying and analytically defined in ParMooN_Brinkman2D.C, set this parameter equal to 1 "
		  "and then adjust coeffs via parameters in the example file; if you want to use a coefficient "
		  "function that is spatially varying and defined by a .mesh-file combined with a file describing "
		  "a corresponding FEFunction2D, set this parameter equal to 2; if you want to use two coefficient "
		  "function that are spatially varying and analytically defined, set this parameter equal to 3; if you want to use two coefficient "
		  "functions from files ... .Sol, set this parameter equal to 4 ", (size_t) 0.,(size_t) 4.);

  // a default output database - needed here as long as there's no class handling the output
  ParameterDatabase out_db = ParameterDatabase::default_output_database();
  db.merge(out_db, true);

  // a default afc database
  ParameterDatabase afc_db = AlgebraicFluxCorrection::default_afc_database();
  db.merge(afc_db, true);

  return db;
}
/** ************************************************************************ */
CD2D::System_per_grid::System_per_grid(const Example_CD2D& example,
                                       TCollection& coll, int ansatz_order)
: fe_space(new TFESpace2D(&coll, "space", "cd2d fe_space", example.get_bc(0),
                          ansatz_order, nullptr))
{
  matrix = BlockFEMatrix::CD2D(*fe_space);

  rhs = BlockVector(this->matrix, true);
  solution = BlockVector(this->matrix, false);

  fe_function = TFEFunction2D(this->fe_space.get(), "c", "c",
                this->solution.get_entries(), this->solution.length());

}

/** ************************************************************************ */
CD2D::CD2D(const TDomain& domain, const ParameterDatabase& param_db,
           int reference_id)
 : CD2D(domain, param_db, Example_CD2D(param_db), reference_id)
{
}

/** ************************************************************************ */
CD2D::CD2D(const TDomain& domain, const ParameterDatabase& param_db,
           const Example_CD2D& example, int reference_id)
 : systems(), example(example), db(get_default_CD2D_parameters()),
   outputWriter(param_db), solver(param_db), errors()
{
  this->db.merge(param_db, false); // update this database with given values
  this->set_parameters();
  // create the collection of cells from the domain (finest grid)
  TCollection *coll = domain.GetCollection(It_Finest, 0, reference_id);
  // create finite element space and function, a matrix, rhs, and solution
  int ansatz_order = TDatabase::ParamDB->ANSATZ_ORDER;
  this->systems.emplace_back(this->example, *coll, ansatz_order);

  outputWriter.add_fe_function(&this->get_function());
  

  // print out some information
  auto& space = *this->systems.front().fe_space;
  double h_min, h_max;
  coll->GetHminHmax(&h_min, &h_max);
  Output::print<1>("N_Cells    : ", setw(12), coll->GetN_Cells());
  Output::print<1>("h (min,max): ", setw(12), h_min, " ", setw(12), h_max);
  Output::print<1>("dof all    : ", setw(12), space.GetN_DegreesOfFreedom());
  Output::print<1>("dof active : ", setw(12), space.GetN_ActiveDegrees());

  
  // done with the constructor in case we're not using multigrid
  if(!this->solver.is_using_multigrid())
    return;
  // else multigrid
  
  auto mg = this->solver.get_multigrid();
  bool mdml = mg->is_using_mdml();
  if(mdml)
  {
    // change the discretization to lowest order
    /// @todo for mdml: is P1/Q1 the correct space on the other grids? Maybe 
    /// what we really need is say Q3/P3, Q2/P2, Q1/P1 on the finest grid and 
    /// Q1/P1 on all coarser grids.
    if(ansatz_order == -1 || ansatz_order == 1)
    {
      // - using non conforming P1 already, it makes no sense to use another 
      //   discretization on the finest grid. 
      // - using conforming P1, we don't do another multigrid level with non 
      //   conforming P1 elements on the finest grid, because this space is 
      //   typically larger that conforming P1.
      // Either way we just do regular multigrid
      mdml = false;
    }
    else
      ansatz_order = -1;
  }
  if(mdml)
    /// @todo mdml for CD2D: We need a special assembling function which 
    /// does not assemble the convection term. Instead one then calls an upwind 
    /// method.
    ErrThrow("mdml is currently not working.");
  
  // number of multigrid levels
  size_t n_levels = mg->get_n_geometric_levels();
  // index of finest grid
  int finest = domain.get_ref_level(); // -> there are finest+1 grids
  // index of the coarsest grid used in this multigrid environment
  int coarsest = finest - n_levels + 1;
  if(mdml)
  {
    coarsest++;
  }
  else
  {
    // only for mdml there is another matrix on the finest grid, otherwise
    // the next system to be created is on the next coarser grid
    finest--;
  }
  if(coarsest < 0 )
  {
    ErrThrow("the domain has not been refined often enough to do multigrid "
             "on ", n_levels, " levels. There are only ",
             domain.get_ref_level() + 1, " grid levels.");
  }
  
  // Construct systems per grid and store them, finest level first
  std::list<BlockFEMatrix*> matrices;
  // matrix on finest grid is already constructed
  matrices.push_back(&systems.back().matrix);
  for (int grid_no = finest; grid_no >= coarsest; --grid_no)
  {
    TCollection *coll = domain.GetCollection(It_EQ, grid_no, reference_id);
    systems.emplace_back(example, *coll, ansatz_order);
    //prepare input argument for multigrid object
    matrices.push_front(&systems.back().matrix);
  }
  mg->initialize(matrices);
}

/** ************************************************************************ */
CD2D::~CD2D()
{
  // delete the collections created during the contructor
  for(auto & s : this->systems)
    delete s.fe_space->GetCollection();
}

/** ************************************************************************ */
void CD2D::set_parameters()
{
  //set problem_type to CD if not yet set
  if(!db["problem_type"].is(1))
  {
    if (db["problem_type"].is(0))
    {
      db["problem_type"] = 1;
    }
    else
    {
      Output::warn<2>("The parameter problem_type doesn't correspond to CD."
          "It is now reset to the correct value for CD (=1).");
      db["problem_type"] = 1;
    }
  }
  //////////////// Algebraic flux correction ////////////
  if(!db["algebraic_flux_correction"].is("none"))
  {//some kind of afc enabled
    if(!db["algebraic_flux_correction"].is("fem-tvd"))
    {
      db["algebraic_flux_correction"].set("fem-tvd");
      Output::print("Only kind of algebraic flux correction"
          " for CD problems is FEM-TVD (fem-tvd).");
    }
    //make sure that galerkin discretization is used
    if (!db["space_discretization_type"].is("galerkin"))
    {//some other disctype than galerkin
      db["space_discretization_type"] = "galerkin";
      Output::warn<1>("Parameter 'space_discretization_type' changed to 'galerkin' "
          "because Algebraic Flux Correction is enabled.");
    }
    // when using afc, create system matrices as if all dofs were active
    TDatabase::ParamDB->INTERNAL_FULL_MATRIX_STRUCTURE = 1;
  }
}

/** ************************************************************************ */
void CD2D::assemble(TFEFunction2D* coefficient_function1, TFEFunction2D* coefficient_function2)
{
	const TFESpace2D *coefficient_function1_space;
	const TFESpace2D *coefficient_function2_space;

 LocalAssembling2D_type type;
 // use a list of LocalAssembling2D objects
 std::vector< std::shared_ptr <LocalAssembling2D >> la_list;


type = LocalAssembling2D_type::ConvDiff;
  bool mdml = this->solver.is_using_multigrid()
             && this->solver.get_multigrid()->is_using_mdml();
  // in case of mdml, we need to change the local assembling, (not yet 
  // implemented)

  // this loop has more than one iteration only in case of multigrid
  for(auto & s : this->systems)
  {
	  TFEFunction2D * pointer_to_fe_functions[3] = {&s.fe_function, NULL, NULL};

	  if ((coefficient_function1) && (coefficient_function2))
	  {
	  	coefficient_function1_space = coefficient_function1->GetFESpace2D();
	  	pointer_to_fe_functions[1] = coefficient_function1;
	  	coefficient_function2_space = coefficient_function2->GetFESpace2D();
	  	pointer_to_fe_functions[2] = coefficient_function2;
	  }
	  else if (coefficient_function1)
	  {
	  	coefficient_function1_space = coefficient_function1->GetFESpace2D();
	  	pointer_to_fe_functions[1] = coefficient_function1;
	  }

	  std::shared_ptr <LocalAssembling2D> la(new LocalAssembling2D(type, pointer_to_fe_functions,
	  		this->example.get_coeffs()));

	  if  ((coefficient_function1) && (coefficient_function2))
	  {
	  	la->setBeginParameter({0});
	  	la->setN_ParamFct(1);
	  	la->setParameterFct({Coefficient_Function_CD2D});
	  	la->setN_FeValues(2);
	  	la->setFeValueFctIndex({1,2});
	  	la->setFeValueMultiIndex({D00, D00});
	  }
	  else if (coefficient_function1)
	  {
	  	// modify la such that it includes the TFEFunction2D coefficient_function
	  	la->setBeginParameter({0});
	  	la->setN_ParamFct(1);
	  	la->setParameterFct({Coefficient_Function_CD2D});
	  	la->setN_FeValues(1);
	  	la->setFeValueFctIndex({1});
	  	la->setFeValueMultiIndex({D00});
	  }

	  la_list.push_back(la);

    // assemble the system matrix with given local assembling, solution and rhs
<<<<<<< HEAD
    std::vector<const TFESpace2D*> fe_spaces;
    fe_spaces.resize(2);
    fe_spaces[0] =  &s.fe_space;
    const TFESpace2D * fe_space = &s.fe_space;

    BoundCondFunct2D * boundary_conditions = fe_spaces[0]->GetBoundCondition();
=======
    const TFESpace2D * fe_space = s.fe_space.get();
    BoundCondFunct2D * boundary_conditions = fe_space->GetBoundCondition();
>>>>>>> bf58a3ef
    int N_Matrices = 1;
    double * rhs_entries = s.rhs.get_entries();

    std::vector<std::shared_ptr<FEMatrix>> blocks = s.matrix.get_blocks_uniquely();
    TSquareMatrix2D * matrix = reinterpret_cast<TSquareMatrix2D*>(blocks.at(0).get());

    BoundValueFunct2D * non_const_bound_value[1] {example.get_bd()[0]};

    // reset right hand side and matrix to zero (just in case)
    s.rhs.reset();
    matrix->reset();
    //New LB 15.06.18 start
    std::vector<const TFESpace2D*> spaces_for_matrix;
    spaces_for_matrix.resize(1);


    if (coefficient_function1 && coefficient_function2)
    {
    	spaces_for_matrix.resize(3);
    	spaces_for_matrix[1] = coefficient_function1_space;
    	spaces_for_matrix[2] = coefficient_function2_space;
    }
    else if (coefficient_function1)
    {
    	spaces_for_matrix.resize(2);
    	spaces_for_matrix[1] = coefficient_function1_space;
    }

    spaces_for_matrix[0] = &s.fe_space;

    std::vector<const TFESpace2D*> spaces_for_rhs;
    spaces_for_rhs.resize(1);
    spaces_for_rhs[0] =  &s.fe_space;

    //Todo: Assembler4 does not produce the same errors as the old Assemble2D(), therefore I added the if else case. Find the reason therefore
    if (coefficient_function1)
    {
    	Assembler4 Ass;
    	Ass.Assemble2D(s.matrix,s.rhs,
    			spaces_for_matrix, spaces_for_rhs,
					example,la_list);
    }
    else
    {
    	// assemble
    	Assemble2D(1, &fe_spaces[0], N_Matrices, &matrix, 0, nullptr, 1, &rhs_entries,
    			&fe_spaces[0], &boundary_conditions, non_const_bound_value, *la);
    }


    for (int k = 0; k < TDatabase::ParamDB->n_neumann_boundary; k++)
    {
    	BoundaryAssembling2D::rhs_g_v_n(s.rhs, &s.fe_space,
    			this->example.get_bd(0), //nullptr,                       // g = 1
					TDatabase::ParamDB->neumann_boundary_id[k],               // boundary component
					-1.*TDatabase::ParamDB->neumann_boundary_value[k]);       // mult
    }

    // apply local projection stabilization method
    if(db["space_discretization_type"].is("local_projection")
    		&& TDatabase::ParamDB->LP_FULL_GRADIENT>0)
    {
    	if(TDatabase::ParamDB->LP_FULL_GRADIENT==1)
    	{
    		UltraLocalProjection((void *)&matrix, false);
    	}
    	else
    	{
    		ErrThrow("LP_FULL_GRADIENT needs to be one to use LOCAL_PROJECTION");
    	}
    }

    bool finest_grid = &systems.front() == &s;
    if(mdml && !finest_grid)
    {
    	UpwindForConvDiff(la->GetCoeffFct(), matrix, rhs_entries, fe_space,
    			nullptr, nullptr, false);
    }

    // copy Dirichlet values from rhs to solution vector (this is not really
    // necessary in case of a direct solver)
    s.solution.copy_nonactive(s.rhs);
  }

  // when using afc, do it now
  if(!db["algebraic_flux_correction"].is("none"))
  {
  	do_algebraic_flux_correction();
  }

}

/** ************************************************************************ */
void CD2D::solve()
{
  double t = GetTime();
  System_per_grid& s = this->systems.front();
  this->solver.solve(s.matrix, s.rhs, s.solution);
  
  t = GetTime() - t;
  Output::print<3>(" solving of a CD2D problem done in ", t, " seconds");
}

/** ************************************************************************ */
void CD2D::output(int i)
{
  // print the value of the largest and smallest entry in the finite element 
  // vector
  TFEFunction2D & fe_function = this->systems.front().fe_function;
  fe_function.PrintMinMax();
  
  // write solution to a vtk file or in case-format
  if(i < 0)
    outputWriter.write();
  else
    outputWriter.write(i);

  /*
  // implementation with the old class TOutput2D
  {
    // last argument in the following is domain, but is never used in this class
    TOutput2D Output(1, 1, 0, 0, nullptr);
    Output.AddFEFunction(&fe_function);

    // Create output directory, if not already existing.
    mkdir(db["output_vtk_directory"], 0777);
    std::string filename = this->db["output_vtk_directory"];
    filename += "/" + this->db["output_basename"].value_as_string();

    if(i >= 0)
      filename += "_" + std::to_string(i);
    filename += ".vtk";
    Output.WriteVtk(filename.c_str());
  }
  */


  // measure errors to known solution
  // If an exact solution is not known, it is usually set to be zero, so that
  // in such a case here only integrals of the solution are computed.
  if(this->db["output_compute_errors"])
  {
    // this should be a little longer than this->errors, because of a bug in
    // FEFunction::GetErrors. Otherwise we could use this->errors directly.
    // Note that we can not write 
    // 'constexpr size_t n_errors = errors.max_size();'. The reason is that the
    // method 'max_size' is not marked const in c++11, but it is in c++14. We
    // should switch to that.
    std::array<double, 5> errors;
    TAuxParam2D aux;
    MultiIndex2D AllDerivatives[3] = {D00, D10, D01};
    const TFESpace2D* space = fe_function.GetFESpace2D();
    
    fe_function.GetErrors(this->example.get_exact(0), 3, AllDerivatives, 4,
                          SDFEMErrors, this->example.get_coeffs(), &aux, 1, 
                          &space, errors.data());
    
    Output::print<1>("L2     : ", errors[0]);
    Output::print<1>("H1-semi: ", errors[1]);
    Output::print<1>("SD     : ", errors[2]);
    Output::print<1>("L_inf  : ", errors[3]);
    // copy local variable to member variable
    std::copy(errors.begin(), errors.end()-1, this->errors.begin());
  } 
}

/** ************************************************************************ */
void CD2D::do_algebraic_flux_correction()
{
  for(auto & s : this->systems) // do it on all levels.
  {
    //determine which kind of afc to use
    if(db["algebraic_flux_correction"].is("default") ||
        db["algebraic_flux_correction"].is("fem-tvd"))
    {
      //get pointers/references to the relevant objects
<<<<<<< HEAD
      const TFESpace2D& feSpace = s.fe_space;
=======
      auto& feSpace = *s.fe_space;
>>>>>>> bf58a3ef
      FEMatrix& one_block = *s.matrix.get_blocks_uniquely().at(0).get();
      const std::vector<double>& solEntries = s.solution.get_entries_vector();
      std::vector<double>& rhsEntries = s.rhs.get_entries_vector();

      // fill a vector "neumannToDirichlet" with those rows that got
      // internally treated as Neumann although they are Dirichlet
      int firstDiriDof = feSpace.GetActiveBound();
      int nDiri = feSpace.GetN_Dirichlet();

      std::vector<int> neumToDiri(nDiri, 0);
      std::iota(std::begin(neumToDiri), std::end(neumToDiri), firstDiriDof);

      // apply FEM-TVD
      AlgebraicFluxCorrection::fem_tvd_algorithm(
          one_block,
          solEntries,rhsEntries,
          neumToDiri);

      //...and finally correct the entries in the Dirchlet rows
      AlgebraicFluxCorrection::correct_dirichlet_rows(one_block);
      //...and in the right hand side, too, assum correct in solution vector
      s.rhs.copy_nonactive(s.solution);
    }
    else
    {
      ErrThrow("The chosen algebraic flux correction scheme is unknown "
          "to class CD2D.");
    }
  }
}

/** ************************************************************************ */
double CD2D::get_L2_error() const
{
  return this->errors[0];
}

/** ************************************************************************ */
double CD2D::get_H1_semi_error() const
{
  return this->errors[1];
}

/** ************************************************************************ */
double CD2D::get_SD_error() const
{
  return this->errors[2];
}

/** ************************************************************************ */
double CD2D::get_L_inf_error() const
{
  return this->errors[3];
}
<|MERGE_RESOLUTION|>--- conflicted
+++ resolved
@@ -272,17 +272,12 @@
 	  la_list.push_back(la);
 
     // assemble the system matrix with given local assembling, solution and rhs
-<<<<<<< HEAD
     std::vector<const TFESpace2D*> fe_spaces;
     fe_spaces.resize(2);
-    fe_spaces[0] =  &s.fe_space;
-    const TFESpace2D * fe_space = &s.fe_space;
+    fe_spaces[0] =  s.fe_space.get();
+    const TFESpace2D * fe_space = s.fe_space.get();
 
     BoundCondFunct2D * boundary_conditions = fe_spaces[0]->GetBoundCondition();
-=======
-    const TFESpace2D * fe_space = s.fe_space.get();
-    BoundCondFunct2D * boundary_conditions = fe_space->GetBoundCondition();
->>>>>>> bf58a3ef
     int N_Matrices = 1;
     double * rhs_entries = s.rhs.get_entries();
 
@@ -311,11 +306,11 @@
     	spaces_for_matrix[1] = coefficient_function1_space;
     }
 
-    spaces_for_matrix[0] = &s.fe_space;
+    spaces_for_matrix[0] = s.fe_space.get();
 
     std::vector<const TFESpace2D*> spaces_for_rhs;
     spaces_for_rhs.resize(1);
-    spaces_for_rhs[0] =  &s.fe_space;
+    spaces_for_rhs[0] =  s.fe_space.get();
 
     //Todo: Assembler4 does not produce the same errors as the old Assemble2D(), therefore I added the if else case. Find the reason therefore
     if (coefficient_function1)
@@ -335,42 +330,46 @@
 
     for (int k = 0; k < TDatabase::ParamDB->n_neumann_boundary; k++)
     {
-    	BoundaryAssembling2D::rhs_g_v_n(s.rhs, &s.fe_space,
+    	BoundaryAssembling2D::rhs_g_v_n(s.rhs, s.fe_space.get(),
     			this->example.get_bd(0), //nullptr,                       // g = 1
 					TDatabase::ParamDB->neumann_boundary_id[k],               // boundary component
 					-1.*TDatabase::ParamDB->neumann_boundary_value[k]);       // mult
     }
 
-    // apply local projection stabilization method
-    if(db["space_discretization_type"].is("local_projection")
-    		&& TDatabase::ParamDB->LP_FULL_GRADIENT>0)
-    {
-    	if(TDatabase::ParamDB->LP_FULL_GRADIENT==1)
-    	{
-    		UltraLocalProjection((void *)&matrix, false);
-    	}
-    	else
-    	{
-    		ErrThrow("LP_FULL_GRADIENT needs to be one to use LOCAL_PROJECTION");
-    	}
-    }
-
-    bool finest_grid = &systems.front() == &s;
-    if(mdml && !finest_grid)
-    {
-    	UpwindForConvDiff(la->GetCoeffFct(), matrix, rhs_entries, fe_space,
-    			nullptr, nullptr, false);
-    }
+      // apply local projection stabilization method
+      if(db["space_discretization_type"].is("local_projection")
+         && TDatabase::ParamDB->LP_FULL_GRADIENT>0)
+      {
+        if(TDatabase::ParamDB->LP_FULL_GRADIENT==1)
+        {
+          UltraLocalProjection((void *)&matrix, false);
+        }
+        else
+        {
+          ErrThrow("LP_FULL_GRADIENT needs to be one to use LOCAL_PROJECTION");
+        }
+      }
+      
+      bool finest_grid = &systems.front() == &s;
+      if(mdml && !finest_grid)
+      {
+        UpwindForConvDiff(la->GetCoeffFct(), matrix, rhs_entries, fe_space, 
+                          nullptr, nullptr, false);
+      }
 
     // copy Dirichlet values from rhs to solution vector (this is not really
     // necessary in case of a direct solver)
     s.solution.copy_nonactive(s.rhs);
+      // copy Dirichlet values from rhs to solution vector (this is not really
+      // necessary in case of a direct solver)
+      s.solution.copy_nonactive(s.rhs);
   }
 
   // when using afc, do it now
   if(!db["algebraic_flux_correction"].is("none"))
   {
   	do_algebraic_flux_correction();
+    do_algebraic_flux_correction();
   }
 
 }
@@ -419,6 +418,7 @@
   }
   */
 
+  
 
   // measure errors to known solution
   // If an exact solution is not known, it is usually set to be zero, so that
@@ -459,11 +459,7 @@
         db["algebraic_flux_correction"].is("fem-tvd"))
     {
       //get pointers/references to the relevant objects
-<<<<<<< HEAD
-      const TFESpace2D& feSpace = s.fe_space;
-=======
       auto& feSpace = *s.fe_space;
->>>>>>> bf58a3ef
       FEMatrix& one_block = *s.matrix.get_blocks_uniquely().at(0).get();
       const std::vector<double>& solEntries = s.solution.get_entries_vector();
       std::vector<double>& rhsEntries = s.rhs.get_entries_vector();
