--- conflicted
+++ resolved
@@ -3,14 +3,10 @@
 * @author    Sashikumaar Ganesan, 
 * @date      23.08.14
 * @History 
-<<<<<<< HEAD
- ************************************************************************  */
+* ************************************************************************  */
 
 #ifdef __2D__
 
-=======
-* ************************************************************************  */
->>>>>>> 97cf1d08
 #include <Database.h>
 #include <SystemMatNSE2D.h>
 #include <Assemble2D.h>
@@ -313,9 +309,8 @@
              BoundaryValues, la);
   
   // apply upwind disc
-  if((TDatabase::ParamDB->DISCTYPE == UPWIND) && (!TDatabase::ParamDB
-      ->PROBLEM_TYPE
-                                                  == 3))
+  if((TDatabase::ParamDB->DISCTYPE == UPWIND) 
+    && (!TDatabase::ParamDB->PROBLEM_TYPE == 3))
   {
     switch(TDatabase::ParamDB->NSTYPE)
     {
@@ -561,11 +556,6 @@
       throw("unknown NSTYPE");
   }
 }
-<<<<<<< HEAD
-    
-    
-#endif // #ifdef __3D__
-=======
 
 unsigned int TSystemMatNSE2D::n_total_entries() const
 {
@@ -617,4 +607,5 @@
       throw("unknown NSTYPE");
   }
 }
->>>>>>> 97cf1d08
+
+#endif // #ifdef __2D__