/** ************************************************************************ 
* @brief     source file for TSystemMatNSE2D
* @author    Sashikumaar Ganesan, 
* @date      23.08.14
* @History 
* ************************************************************************  */
#include <Database.h>
#include <SystemMatNSE2D.h>
#include <SquareStructure2D.h>
#include <DiscreteForm2D.h>
#include <Assemble2D.h>
#include <FEVectFunct2D.h>
#include <AuxParam2D.h>
#include <LocalProjection.h>
#include <DirectSolver.h>
#include <NSE2D_ParamRout.h>
#include <MainUtilities.h>
#include <Upwind.h>

#include <stdlib.h>
#include <string.h>

<<<<<<< HEAD

TSystemMatNSE2D::TSystemMatNSE2D(TFESpace2D *velocity_fespace, TFESpace2D *presssure_fespace, TFEVectFunct2D *Velocity, 
                                 TFEFunction2D *p, int disctype, int nsetype, int solver)
{
  //store the FEspaces and fefunct
  FeSpaces[0] = velocity_fespace;
  FeSpaces[1] = presssure_fespace;
  
  N_U = velocity_fespace->GetN_DegreesOfFreedom();
  N_P = presssure_fespace->GetN_DegreesOfFreedom();
    
  N_Active =  velocity_fespace->GetActiveBound();
  N_DirichletDof = N_U - N_Active;  
  
  FeFct[0] = Velocity->GetComponent(0);
  FeFct[1] = Velocity->GetComponent(1); 
  FeFct[2] = p;
   
  //set the discretization type
  Disctype = disctype;
  
  // NSE type
  NSEType = nsetype;
  
  //set the solver type
  Solver = solver;
=======
TSystemMatNSE2D::TSystemMatNSE2D(TFEVectFunct2D *velocity,
                                 TFEFunction2D *pressure)
    : SystemMat2D(2, 5, 4) // 2 spaces, 5 square, 4 rectangular matrices
                           // the last two are overwritten depending on NSTYPE
{
  //store the FEspaces and fefunct
  this->fe_spaces[0] = velocity->GetFESpace2D(); // velocity space
  this->fe_spaces[1] = pressure->GetFESpace2D(); // pressure space
  // save the boundary condition
  this->BoundaryConditions[0] = fe_spaces[0]->GetBoundCondition();
  this->BoundaryConditions[1] = fe_spaces[0]->GetBoundCondition();
>>>>>>> d886ef8f
  
  // build matrices
  // first build matrix structure
  TSquareStructure2D *sqstructureA = new TSquareStructure2D(fe_spaces[0]);
  sqstructureA->Sort();  // sort column numbers: numbers are in increasing order
<<<<<<< HEAD
  
  structureB = new TStructure2D(FeSpaces[1], FeSpaces[0]);
  structureBT = new TStructure2D(FeSpaces[0], FeSpaces[1]);
    
    switch(NSEType)
     {
      case 1:
        MatrixB1 = new TMatrix2D(structureB);
        MatrixB2 = new TMatrix2D(structureB);

        SqmatrixA11 = new TSquareMatrix2D(sqstructureA);
        Defect = Defect_NSE1;
      break;

      case 2:
        MatrixB1 = new TMatrix2D(structureB);
        MatrixB2 = new TMatrix2D(structureB);
        MatrixB1T = new TMatrix2D(structureBT);
        MatrixB2T = new TMatrix2D(structureBT);

        SqmatrixA11 = new TSquareMatrix2D(sqstructureA);
        Defect = Defect_NSE2;
      break;

      case 3:
        MatrixB1 = new TMatrix2D(structureB);
        MatrixB2 = new TMatrix2D(structureB);

        SqmatrixA11 = new TSquareMatrix2D(sqstructureA);
        SqmatrixA12 = new TSquareMatrix2D(sqstructureA);
        SqmatrixA21 = new TSquareMatrix2D(sqstructureA);
        SqmatrixA22 = new TSquareMatrix2D(sqstructureA);
        Defect = Defect_NSE3;
      break;

      case 4:
        MatrixB1 = new TMatrix2D(structureB);
        MatrixB2 = new TMatrix2D(structureB);
        MatrixB1T = new TMatrix2D(structureBT);
        MatrixB2T = new TMatrix2D(structureBT);

        SqmatrixA11 = new TSquareMatrix2D(sqstructureA);
        SqmatrixA12 = new TSquareMatrix2D(sqstructureA);
        SqmatrixA21 = new TSquareMatrix2D(sqstructureA);
        SqmatrixA22 = new TSquareMatrix2D(sqstructureA);
        Defect = Defect_NSE4;
      break;
      
      default:
            OutPut("Unknown NSETYPE, it must be 1 to 4" << endl);
            exit(4711);;      
      
     }  
 
   // matrices for methods
   sqmatrices = (TSquareMatrix **)SQMATRICES;
   matrices = (TMatrix **)MATRICES;
   
   NSEaux_error = NULL;
   NSEaux = NULL;
}

TSystemMatNSE2D::~TSystemMatNSE2D()
{
    delete NSEaux; 
       
    if(NSEaux_error)
      delete NSEaux_error;

}


void TSystemMatNSE2D::Init(CoeffFct2D *lincoeffs, BoundCondFunct2D *BoundCond, BoundValueFunct2D *U1BoundValue, BoundValueFunct2D *U2BoundValue, TAuxParam2D *aux)
{
  TDiscreteForm2D *DiscreteFormGalerkin, *DiscreteFormSDFEM, *DiscreteFormUpwind, *DiscreteFormSmagorinsky;
  TDiscreteForm2D *DiscreteFormVMSProjection, *DiscreteFormNLGalerkin, *DiscreteFormNLSDFEM, *DiscreteFormNLUpwind;
  TDiscreteForm2D *DiscreteFormNLSmagorinsky, *DiscreteFormNLVMSProjection, *DiscreteFormPressSep, *DiscreteFormAuxProbPressSep;
  TDiscreteForm2D *DiscreteFormNSRFBRhs;
    
  // save the boundary condition
  BoundaryConditions[0] = BoundCond;
  BoundaryConditions[1] = BoundCond;  

  // save the boundary values  
  BoundaryValues[0] = U1BoundValue;
  BoundaryValues[1] = U2BoundValue;
 
  // save the nse bilinear coefficient   
  LinCoeffs[0] = lincoeffs;
  
  //default, i.e., velocity for nonlinear term
  if(aux==NULL)
   {    
    NSEaux =  new TAuxParam2D(NSN_FESpacesVelo, NSN_FctVelo, NSN_ParamFctVelo,
                           NSN_FEValuesVelo,
                           FeSpaces, FeFct,
                           NSFctVelo,
                           NSFEFctIndexVelo, NSFEMultiIndexVelo,
                           NSN_ParamsVelo, NSBeginParamVelo);       
   }
  else
  {
   NSEaux = aux;
  }
  
  // aux for calculating the error
   if(TDatabase::ParamDB->MEASURE_ERRORS)
    {
       NSEaux_error =  new TAuxParam2D(NSN_FESpacesVelo, NSN_FctVelo,
                             NSN_ParamFctVelo,
                             NSN_FEValuesVelo,
                             FeSpaces, FeFct,
                             NSFctVelo,
                             NSFEFctIndexVelo, NSFEMultiIndexVelo,
                             NSN_ParamsVelo, NSBeginParamVelo);      
       
    }
  
  
  // set the Discreteforms
  InitializeDiscreteForms(
    DiscreteFormGalerkin, DiscreteFormSDFEM,
    DiscreteFormUpwind, DiscreteFormSmagorinsky,
    DiscreteFormVMSProjection,
    DiscreteFormNLGalerkin, DiscreteFormNLSDFEM,
    DiscreteFormNLUpwind, DiscreteFormNLSmagorinsky,
    DiscreteFormNLVMSProjection,
    DiscreteFormPressSep,
    DiscreteFormAuxProbPressSep,
    DiscreteFormNSRFBRhs,
    LinCoeffs[0], NSEType);

    // find discrete form
    switch(Disctype)
       {
          case GALERKIN:
            DiscreteFormARhs = DiscreteFormGalerkin;
            DiscreteFormNL = DiscreteFormNLGalerkin;
          break;

          case SDFEM:
            DiscreteFormARhs = DiscreteFormSDFEM;
            DiscreteFormNL = DiscreteFormNLSDFEM; 
          break;

          case UPWIND:
            DiscreteFormARhs = DiscreteFormUpwind;
            DiscreteFormNL = DiscreteFormNLUpwind;    
            break;

          case SMAGORINSKY:
            DiscreteFormARhs = DiscreteFormSmagorinsky;
            DiscreteFormNL = DiscreteFormNLSmagorinsky;              
            break;

          case VMS_PROJECTION:
	      DiscreteFormARhs = DiscreteFormVMSProjection;
	      if (TDatabase::ParamDB->NSTYPE != 1)
	       {
                OutPut("VMS only for NSTYPE 1 implemented !!!"<<endl);
		exit(4711);
	       }

            DiscreteFormNL = DiscreteFormNLVMSProjection;
            break;

          default:
            Error("Unknown DISCTYPE" << endl);
            exit(-1);
        } 
     
     // set the discrete form for the Stokes equation
      if (TDatabase::ParamDB->PROBLEM_TYPE==STOKES)
       {
        DiscreteFormARhs = DiscreteFormUpwind;     
        DiscreteFormNL = NULL;
       }
} // TSystemMatNSE2D::Init

 
void TSystemMatNSE2D::Assemble(double *sol, double *rhs)
{
  int N_SquareMatrices, N_RectMatrices, N_Rhs, N_FESpaces;
  
  double *RHSs[3];

  TFESpace2D *fesprhs[3];

     // initialize matrices
     switch(NSEType)
      {
        case 1:
          SQMATRICES[0] = SqmatrixA11;
          MATRICES[0] = MatrixB1;
          MATRICES[1] = MatrixB2;

          SQMATRICES[0]->Reset();
          MATRICES[0]->Reset();
          MATRICES[1]->Reset();

          N_SquareMatrices = 1;
          N_RectMatrices = 2;
        break;

        case 2:
          SQMATRICES[0] = SqmatrixA11;
          MATRICES[0] = MatrixB1;
          MATRICES[1] = MatrixB2;
          MATRICES[2] = MatrixB1T;
          MATRICES[3] = MatrixB2T;

          SQMATRICES[0]->Reset();
          MATRICES[0]->Reset();
          MATRICES[1]->Reset();
          MATRICES[2]->Reset();
          MATRICES[3]->Reset();

          N_SquareMatrices = 1;
          N_RectMatrices = 4;
        break;

        case 3:
          SQMATRICES[0] = SqmatrixA11;
          SQMATRICES[1] = SqmatrixA12;
          SQMATRICES[2] = SqmatrixA21;
          SQMATRICES[3] = SqmatrixA22;
          MATRICES[0] = MatrixB1;
          MATRICES[1] = MatrixB2;

          SQMATRICES[0]->Reset();
          SQMATRICES[1]->Reset();
          SQMATRICES[2]->Reset();
          SQMATRICES[3]->Reset();
          MATRICES[0]->Reset();
          MATRICES[1]->Reset();

          N_SquareMatrices = 4;
          N_RectMatrices = 2;
        break;

        case 4:
          SQMATRICES[0] = SqmatrixA11;
          SQMATRICES[1] = SqmatrixA12;
          SQMATRICES[2] = SqmatrixA21;
          SQMATRICES[3] = SqmatrixA22;
          MATRICES[0] = MatrixB1;
          MATRICES[1] = MatrixB2;
          MATRICES[2] = MatrixB1T;
          MATRICES[3] = MatrixB2T;

          SQMATRICES[0]->Reset();
          SQMATRICES[1]->Reset();
          SQMATRICES[2]->Reset();
          SQMATRICES[3]->Reset();
          MATRICES[0]->Reset();
          MATRICES[1]->Reset();
          MATRICES[2]->Reset();
          MATRICES[3]->Reset();

          N_SquareMatrices = 4;
          N_RectMatrices = 4;

          break;
      } //  switch(NSEType)
      
      N_Rhs = 2;
      N_FESpaces = 2;   
     
      RHSs[0] = rhs;
      RHSs[1] = rhs + N_U;
      RHSs[2] = rhs + 2*N_U;
      memset(rhs, 0, (2*N_U+N_P)*SizeOfDouble);
     
      fesprhs[0] = FeSpaces[0];
      fesprhs[1] = FeSpaces[0];
      fesprhs[2] = FeSpaces[1];
      
      // assemble
      Assemble2D(N_FESpaces, FeSpaces,
        N_SquareMatrices, SQMATRICES,
        N_RectMatrices, MATRICES,
        N_Rhs, RHSs, fesprhs,
        DiscreteFormARhs,
        BoundaryConditions,
        BoundaryValues,
        NSEaux);
 
     
      if( (Disctype==UPWIND) && (!TDatabase::ParamDB->PROBLEM_TYPE == 3) )
       {
        switch(NSEType)
         {
          case 1:
          case 2:
            // do upwinding with one matrix
            UpwindForNavierStokes(LinCoeffs[0], SQMATRICES[0], FeFct[0], FeFct[1]);
            cout << "UPWINDING DONE : level " << endl;
            break;

          case 3:
          case 4:
            // do upwinding with two matrices
            cout << "UPWINDING DONE : level " << endl;
            UpwindForNavierStokes(LinCoeffs[0], SQMATRICES[0], FeFct[0], FeFct[1]);
            UpwindForNavierStokes(LinCoeffs[0],SQMATRICES[3], FeFct[0], FeFct[1]);
	    break;
         }                        // endswitch
       }                          // endif     
            
      // slip with boundary condition
      if (TDatabase::ParamDB->INTERNAL_SLIP_WITH_FRICTION >= 1)
      {
        if(NSEType <4)
         {
          OutPut("For slip with friction bc NSTYPE 4 is ");
          OutPut("necessary !!!!! " << endl);
          exit(4711);
         }
 
        N_FESpaces = 1;
        N_SquareMatrices = 4;
        N_RectMatrices = 2;
        N_Rhs = 2;

        SQMATRICES[0] = SqmatrixA11;
        SQMATRICES[1] = SqmatrixA22;
        SQMATRICES[2] = SqmatrixA12;
        SQMATRICES[3] = SqmatrixA21;

        MATRICES[0] = MatrixB1T;
        MATRICES[1] = MatrixB2T;

        Assemble2DSlipBC(N_FESpaces, FeSpaces,
                         N_SquareMatrices, SQMATRICES,
                         N_RectMatrices, MATRICES,
                         N_Rhs, RHSs, fesprhs,
                         NULL,
                         BoundaryConditions,
                         BoundaryValues,
                         NSEaux,
                         FeFct[0], FeFct[1]);

      }// (TDatabase::ParamDB->INTERNAL_SLIP_WITH_FRICTION >=      
    
     // set rhs for Dirichlet nodes
     memcpy(sol+N_Active, rhs+N_Active, N_DirichletDof*SizeOfDouble);
     memcpy(sol+N_U+N_Active, rhs+N_U+N_Active, N_DirichletDof*SizeOfDouble); 
      
//     cout << "Test Assemble " << endl; 
} // TSystemMatNSE2D::Assemble(T

void TSystemMatNSE2D::AssembleNonLinear(double *sol, double *rhs)
{
 int N_SquareMatrices, N_RectMatrices, N_Rhs, N_FESpaces, last_sq;

     // set the nonliner matrices
      switch(TDatabase::ParamDB->NSTYPE)
       {
        case 1:
        case 2:
          SQMATRICES[0] = SqmatrixA11;
          SQMATRICES[0]->Reset();

          N_SquareMatrices = 1;
        break;

        case 3:
        case 4:
          if (TDatabase::ParamDB->SC_NONLIN_ITE_TYPE_SADDLE==0)
           {
            SQMATRICES[0] = SqmatrixA11;
            SQMATRICES[1] = SqmatrixA22;
            SQMATRICES[0]->Reset();
            SQMATRICES[1]->Reset();

            N_SquareMatrices = 2;
            last_sq = 1;
           }
          else
           {
            // Newton method
            cout<< "Newton method not tested " <<endl;
            exit(0);
           }

         break;
        } // switch(TDatabase::ParamDB->NSTYPE)
            
      N_RectMatrices = 0;          
      N_Rhs = 0;
      N_FESpaces = 1;
    
      // assemble the nonlinear part of NSE
      Assemble2D(N_FESpaces, FeSpaces,
                 N_SquareMatrices, SQMATRICES,
                 N_RectMatrices, NULL,
                 N_Rhs, NULL, NULL,
                 DiscreteFormNL,
                 BoundaryConditions,
                 BoundaryValues,
                 NSEaux);    

       // apply upwind disc
      if( (Disctype==UPWIND) && (!TDatabase::ParamDB->PROBLEM_TYPE == 3) )
       {
        switch(NSEType)
         {
          case 1:
          case 2:
            // do upwinding with one matrix
            UpwindForNavierStokes(LinCoeffs[0], SQMATRICES[0], FeFct[0], FeFct[1]);
            cout << "UPWINDING DONE : level " << endl;
            break;

          case 3:
          case 4:
            // do upwinding with two matrices
            cout << "UPWINDING DONE : level " << endl;
            UpwindForNavierStokes(LinCoeffs[0], SQMATRICES[0], FeFct[0], FeFct[1]);
            UpwindForNavierStokes(LinCoeffs[0],SQMATRICES[last_sq], FeFct[0], FeFct[1]);
          break;
         }                        // endswitch
       }                          // endif     
       
       
      // slip with boundary condition
      if (TDatabase::ParamDB->INTERNAL_SLIP_WITH_FRICTION >= 1)
      { 
        N_FESpaces = 1;
        N_SquareMatrices = 4;
        N_RectMatrices = 0;
        N_Rhs = 0;

        SQMATRICES[0] = SqmatrixA11;
        SQMATRICES[1] = SqmatrixA12;
        SQMATRICES[2] = SqmatrixA21;
        SQMATRICES[3] = SqmatrixA22;

        Assemble2DSlipBC(N_FESpaces, FeSpaces,
                         N_SquareMatrices, SQMATRICES,
                         N_RectMatrices, NULL,
                         N_Rhs, NULL, NULL,
                         NULL,
                         BoundaryConditions,
                         BoundaryValues,
                         NSEaux,
                         FeFct[0], FeFct[1]);

      }// (TDatabase::ParamDB->INTERNAL_SLIP_WITH_FRICTION >=         
     
      
     // set rhs for Dirichlet nodes
     memcpy(sol+N_Active, rhs+N_Active, N_DirichletDof*SizeOfDouble);
     memcpy(sol+N_U+N_Active, rhs+N_U+N_Active, N_DirichletDof*SizeOfDouble);       
      
      
      
=======
      
  TStructure2D *structureB = new TStructure2D(fe_spaces[1], fe_spaces[0]);
  TStructure2D *structureBT = new TStructure2D(fe_spaces[0], fe_spaces[1]);
  
  switch(TDatabase::ParamDB->NSTYPE)
  {
    case 1:
      this->sq_matrices = { new TSquareMatrix2D(sqstructureA) };
      this->rect_matrices = { new TMatrix2D(structureB),
                              new TMatrix2D(structureB) };
      this->defect = Defect_NSE1;
      break;
      
    case 2:
      this->sq_matrices =
      { new TSquareMatrix2D(sqstructureA)};
      this->rect_matrices = { new TMatrix2D(structureB),
                              new TMatrix2D(structureB),
                              new TMatrix2D(structureBT),
                              new TMatrix2D(structureBT) };
      this->defect = Defect_NSE2;
      break;
      
    case 3:
      this->sq_matrices = { new TSquareMatrix2D(sqstructureA),
                            new TSquareMatrix2D(sqstructureA),
                            new TSquareMatrix2D(sqstructureA),
                            new TSquareMatrix2D(sqstructureA) };
      this->rect_matrices = { new TMatrix2D(structureB),
                              new TMatrix2D(structureB) };
      this->defect = Defect_NSE3;
      break;
      
    case 4:
      this->sq_matrices = { new TSquareMatrix2D(sqstructureA),
                            new TSquareMatrix2D(sqstructureA),
                            new TSquareMatrix2D(sqstructureA),
                            new TSquareMatrix2D(sqstructureA) };
      this->rect_matrices = { new TMatrix2D(structureB),
                              new TMatrix2D(structureB),
                              new TMatrix2D(structureBT),
                              new TMatrix2D(structureBT)};
      this->defect = Defect_NSE4;
      break;
      
    case 14:
      this->sq_matrices = { new TSquareMatrix2D(sqstructureA),
                            new TSquareMatrix2D(sqstructureA),
                            new TSquareMatrix2D(sqstructureA),
                            new TSquareMatrix2D(sqstructureA),
                            new TSquareMatrix2D(new TSquareStructure2D(
                                                fe_spaces[1])) };
      this->rect_matrices = { new TMatrix2D(structureB),
                              new TMatrix2D(structureB),
                              new TMatrix2D(structureBT),
                              new TMatrix2D(structureBT) };
      // a method to compute the defect for NSTYPE 14 does not exist in 2D,
      // therefore we take the one for NSTYPE 4, which excludes C
      OutPut("WARNING: NSTYPE 14 is not fully supported, take NSTYPE 4\n");
      this->defect = Defect_NSE4;
      break;
    default:
      OutPut("Unknown NSETYPE, it must be 1 to 4" << endl);
      exit(4711);
    }
  }

TSystemMatNSE2D::~TSystemMatNSE2D()
{
  delete sq_matrices[0]->GetStructure(); // delete structure of all A matrices
  if(TDatabase::ParamDB->NSTYPE == 14)
    delete sq_matrices.back()->GetStructure(); // delete structure of matrix C
  delete rect_matrices[0]->GetStructure(); // delete structure of matrix B
  if(TDatabase::ParamDB->NSTYPE != 1 && TDatabase::ParamDB->NSTYPE != 3)
    delete rect_matrices.back()->GetStructure(); //delete structure of matrix BT
  // delete matrices
  for(auto mat : sq_matrices)
    delete mat;
  for(auto mat : rect_matrices)
    delete mat;
}

void TSystemMatNSE2D::Init(BoundValueFunct2D *U1BoundValue,
                           BoundValueFunct2D *U2BoundValue)
{
  // save the boundary values  
  this->BoundaryValues[0] = U1BoundValue;
  this->BoundaryValues[1] = U2BoundValue;
} // TSystemMatNSE2D::Init

void TSystemMatNSE2D::Assemble(LocalAssembling2D& la, double *sol, double *rhs)
{
  // reset the matrices to zero
  for(auto mat : sq_matrices)
    mat->Reset();
  for(auto mat : rect_matrices)
    mat->Reset();
  
  int N_Rhs = 2;
  int N_FESpaces = 2;
  int N_U = this->fe_spaces[0]->GetN_DegreesOfFreedom();
  int N_P = this->fe_spaces[1]->GetN_DegreesOfFreedom();
  int N_Active = this->fe_spaces[0]->GetN_ActiveDegrees();
  int N_DirichletDof = N_U - N_Active;
  
  double *RHSs[3] = {rhs, rhs + N_U, rhs + 2 * N_U};
  memset(rhs, 0, (2 * N_U + N_P) * SizeOfDouble);
  
  TFESpace2D *fesprhs[3] = {fe_spaces[0], fe_spaces[0], fe_spaces[1]};
  
  // assemble
  Assemble2D(N_FESpaces, &fe_spaces[0], sq_matrices.size(), &sq_matrices[0],
             rect_matrices.size(), &rect_matrices[0], N_Rhs, RHSs, fesprhs,
             BoundaryConditions, BoundaryValues, la);
  
  if((TDatabase::ParamDB->DISCTYPE == UPWIND) 
     && (!TDatabase::ParamDB->PROBLEM_TYPE == 3))
  {
    switch(TDatabase::ParamDB->NSTYPE)
    {
      case 1:
      case 2:
        // do upwinding with one matrix
        UpwindForNavierStokes(la.GetCoeffFct(), sq_matrices[0],
                              la.get_fe_function(0), la.get_fe_function(1));
        cout << "UPWINDING DONE : level " << endl;
        break;
      case 3:
      case 4:
      case 14:
        // do upwinding with two matrices
        cout << "UPWINDING DONE : level " << endl;
        UpwindForNavierStokes(la.GetCoeffFct(), sq_matrices[0],
                              la.get_fe_function(0), la.get_fe_function(1));
        UpwindForNavierStokes(la.GetCoeffFct(), sq_matrices[3],
                              la.get_fe_function(0), la.get_fe_function(1));
        break;
    } // endswitch
  } // endif
  
  // slip with boundary condition
  if(TDatabase::ParamDB->INTERNAL_SLIP_WITH_FRICTION >= 1)
  {
    if(TDatabase::ParamDB->NSTYPE < 4)
    {
      OutPut("For slip with friction bc NSTYPE 4 is ");
      OutPut("necessary !!!!! " << endl);
      exit(4711);
    }
    ErrMsg("Assemble2DSlipBC does not work");
    exit(1);
    
    /*
    N_FESpaces = 1;
    int N_SquareMatrices = 4;
    int N_RectMatrices = 2;
    N_Rhs = 2;
    
    TSquareMatrix2D *SQMATRICES[4];
    SQMATRICES[0] = sq_matrices[0];
    SQMATRICES[1] = sq_matrices[3];
    SQMATRICES[2] = sq_matrices[1];
    SQMATRICES[3] = sq_matrices[2];
    
    TMatrix2D *MATRICES[2];
    MATRICES[0] = rect_matrices[2];
    MATRICES[1] = rect_matrices[3];
    TAuxParam2D NSEaux
    
    Assemble2DSlipBC(N_FESpaces, FeSpaces, N_SquareMatrices, SQMATRICES,
    N_RectMatrices, MATRICES, N_Rhs, RHSs, fesprhs,
    NULL, BoundaryConditions, BoundaryValues, &NSEaux,
    la.get_fe_function(0), la.get_fe_function(1));
    */
  } // (TDatabase::ParamDB->INTERNAL_SLIP_WITH_FRICTION >=      
  
  // set rhs for Dirichlet nodes
  memcpy(sol + N_Active, rhs + N_Active, N_DirichletDof * SizeOfDouble);
  memcpy(sol + N_U + N_Active, rhs + N_U + N_Active,
         N_DirichletDof * SizeOfDouble);
} // TSystemMatNSE2D::Assemble(...)

void TSystemMatNSE2D::AssembleNonLinear(LocalAssembling2D& la, double *sol,
                                        double *rhs)
{
  int N_U = this->fe_spaces[0]->GetN_DegreesOfFreedom();
  int N_Active = this->fe_spaces[0]->GetN_ActiveDegrees();
  int N_DirichletDof = N_U - N_Active;
  
  int N_SquareMatrices, last_sq;
  TSquareMatrix2D *SQMATRICES[2];
  
  // set the nonliner matrices
  // the matrix blocks to which the nonlinear term contributes are reset to zero
  // and then completely reassembled, including the linear and nonlinear terms.
  switch(TDatabase::ParamDB->NSTYPE)
  {
    case 1:
    case 2:
      SQMATRICES[0] = sq_matrices[0];
      SQMATRICES[0]->Reset();
      
      N_SquareMatrices = 1;
      break;
      
    case 3:
    case 4:
    case 14:
      if(TDatabase::ParamDB->SC_NONLIN_ITE_TYPE_SADDLE == 0)
      {
        SQMATRICES[0] = sq_matrices[0];
        SQMATRICES[1] = sq_matrices[3];
        SQMATRICES[0]->Reset();
        SQMATRICES[1]->Reset();
        
        N_SquareMatrices = 2;
        last_sq = 1;
      }
      else
      {
        // Newton method
        cout << "Newton method not tested " << endl;
        exit(0);
      }
      if(TDatabase::ParamDB->NSTYPE == 14)
        OutPut("WARNING: NSTYPE 14 is not fully supported, take NSTYPE 4\n");
      break;
  } // switch(TDatabase::ParamDB->NSTYPE)
  
  int N_RectMatrices = 0;
  int N_Rhs = 0;
  int N_FESpaces = 1;
  
  // assemble the nonlinear part of NSE
  Assemble2D(N_FESpaces, &fe_spaces[0], N_SquareMatrices, SQMATRICES,
             N_RectMatrices, NULL, N_Rhs, NULL, NULL, BoundaryConditions,
             BoundaryValues, la);
  
  // apply upwind disc
  if((TDatabase::ParamDB->DISCTYPE == UPWIND) && (!TDatabase::ParamDB
      ->PROBLEM_TYPE
                                                  == 3))
  {
    switch(TDatabase::ParamDB->NSTYPE)
    {
      case 1:
      case 2:
        // do upwinding with one matrix
        UpwindForNavierStokes(la.GetCoeffFct(), SQMATRICES[0],
                              la.get_fe_function(0), la.get_fe_function(1));
        cout << "UPWINDING DONE : level " << endl;
        break;
        
      case 3:
      case 4:
      case 14:
        // do upwinding with two matrices
        cout << "UPWINDING DONE : level " << endl;
        UpwindForNavierStokes(la.GetCoeffFct(), SQMATRICES[0],
                              la.get_fe_function(0), la.get_fe_function(1));
        UpwindForNavierStokes(la.GetCoeffFct(), SQMATRICES[last_sq],
                              la.get_fe_function(0), la.get_fe_function(1));
        break;
    } // endswitch
  } // endif
  
  // slip with boundary condition
  if(TDatabase::ParamDB->INTERNAL_SLIP_WITH_FRICTION >= 1)
  {
    N_FESpaces = 1;
    N_SquareMatrices = 4;
    N_RectMatrices = 0;
    N_Rhs = 0;
    
    SQMATRICES[0] = sq_matrices[0];
    SQMATRICES[1] = sq_matrices[1];
    SQMATRICES[2] = sq_matrices[2];
    SQMATRICES[3] = sq_matrices[3];
    
    ErrMsg("Assemble2DSlipBC does not work");
    exit(1);
    // TAuxParam2D NSEaux;
    //Assemble2DSlipBC(N_FESpaces, FeSpaces, N_SquareMatrices, SQMATRICES,
    //                 N_RectMatrices, NULL, N_Rhs, NULL, NULL, NULL,
    //                 BoundaryConditions, BoundaryValues, &NSEaux, 
    //                 la.get_fe_function(0), la.get_fe_function(1));
  }    // (TDatabase::ParamDB->INTERNAL_SLIP_WITH_FRICTION >= 1
  
  // set rhs for Dirichlet nodes
  memcpy(sol + N_Active, rhs + N_Active, N_DirichletDof * SizeOfDouble);
  memcpy(sol + N_U + N_Active, rhs + N_U + N_Active,
         N_DirichletDof * SizeOfDouble);
>>>>>>> d886ef8f
} //TSystemMatNSE2D::AssembleNonLinear(

void TSystemMatNSE2D::GetResidual(double *sol, double *rhs, double *res)
{
<<<<<<< HEAD
  
   Defect(sqmatrices, matrices, sol, rhs, res); 
   
=======
  this->defect((TSquareMatrix**) &sq_matrices[0], (TMatrix**) &rect_matrices[0],
               sol, rhs, res);
>>>>>>> d886ef8f
} // TSystemMatNSE2D::GetResidual

void TSystemMatNSE2D::Solve(double *sol, double *rhs)
{
<<<<<<< HEAD
  
    switch(Solver)
     {
      case AMG_SOLVE:
        cout << "AMG_SOLVE not yet implemented " <<endl;
      break;

      case GMG:
        cout << "GMG solver not yet implemented " <<endl;
      break;

      case DIRECT:
        switch(NSEType)
         {
          case 1:
            DirectSolver(SqmatrixA11, MatrixB1,  MatrixB2, rhs, sol);
          break;

          case 2:
             DirectSolver(SqmatrixA11, MatrixB1T, MatrixB2T, MatrixB1,  MatrixB2, rhs, sol);
          break;

          case 3:
           cout << "Solver not included for NSTYPE 3 in this version" <<endl;
            cout << "try NSTYPE 4 " <<endl;   
	    exit(0);
          break;

          case 4:
             DirectSolver(SqmatrixA11, SqmatrixA12, SqmatrixA21, SqmatrixA22, 
                          MatrixB1T, MatrixB2T, MatrixB1,  MatrixB2, rhs, sol); 
          break;
      } //  switch(NSEType) 

      break;      
 
      default:
            OutPut("Unknown Solver" << endl);
            exit(4711);;
     }    
  
}

void TSystemMatNSE2D::MeasureErrors(DoubleFunct2D *ExactU1, DoubleFunct2D *ExactU2, DoubleFunct2D *ExactP,
                                    double *u_error, double *p_error)
{
  double errors[4];
  
     // errors in first velocity component
     FeFct[0]->GetErrors(ExactU1, 3, NSAllDerivatives, 2,
                         L2H1Errors,
                         NULL, NSEaux_error, 1, FeSpaces, errors);
      u_error[0] = errors[0];
      u_error[1] = errors[1];
      
     // errors in second velocity component
     FeFct[1]->GetErrors(ExactU2, 3, NSAllDerivatives, 2,
                         L2H1Errors,
                         NULL, NSEaux_error, 1, FeSpaces, errors);
     u_error[2] = errors[0];
     u_error[3] = errors[1];      
      
      // errors in pressure
     FeFct[2]->GetErrors(ExactP, 3, NSAllDerivatives, 2,
                         L2H1Errors,
                         NULL, NSEaux_error, 1, FeSpaces+1, errors);     
     p_error[0] = errors[0];
     p_error[1] = errors[1];        
}
    
=======
  switch(TDatabase::ParamDB->SOLVER_TYPE)
  {
    case AMG_SOLVE:
      cout << "AMG_SOLVE not yet implemented " << endl;
      break;
      
    case GMG:
      cout << "GMG solver not yet implemented " << endl;
      break;
      
    case DIRECT:
      switch(TDatabase::ParamDB->NSTYPE)
      {
        case 1:
          DirectSolver(sq_matrices[0], rect_matrices[0], rect_matrices[1], rhs,
                       sol);
          break;
          
        case 2:
          DirectSolver(sq_matrices[0], rect_matrices[2], rect_matrices[3],
                       rect_matrices[0], rect_matrices[1], rhs, sol);
          break;
          
        case 3:
          ErrMsg("Solver not included for NSTYPE 3 in this version. " 
                 << "try NSTYPE 4")
          ;
          exit(1);
          break;
          
        case 4:
          DirectSolver(sq_matrices[0], sq_matrices[1], sq_matrices[2],
                       sq_matrices[3], rect_matrices[2], rect_matrices[3],
                       rect_matrices[0], rect_matrices[1], rhs, sol);
          break;
        case 14:
          OutPut("WARNING: NSTYPE 14 is not fully supported, take NSTYPE 4\n");
          DirectSolver(sq_matrices[0], sq_matrices[1], sq_matrices[2],
                       sq_matrices[3], rect_matrices[2], rect_matrices[3],
                       rect_matrices[0], rect_matrices[1], rhs, sol);
      } //  switch(TDatabase::ParamDB->NSTYPE)
      break;
    default:
      OutPut("Unknown Solver\n");
      exit(4711);
  }
}
>>>>>>> d886ef8f
<|MERGE_RESOLUTION|>--- conflicted
+++ resolved
@@ -6,48 +6,17 @@
 * ************************************************************************  */
 #include <Database.h>
 #include <SystemMatNSE2D.h>
-#include <SquareStructure2D.h>
-#include <DiscreteForm2D.h>
 #include <Assemble2D.h>
 #include <FEVectFunct2D.h>
 #include <AuxParam2D.h>
 #include <LocalProjection.h>
 #include <DirectSolver.h>
-#include <NSE2D_ParamRout.h>
 #include <MainUtilities.h>
 #include <Upwind.h>
 
 #include <stdlib.h>
 #include <string.h>
 
-<<<<<<< HEAD
-
-TSystemMatNSE2D::TSystemMatNSE2D(TFESpace2D *velocity_fespace, TFESpace2D *presssure_fespace, TFEVectFunct2D *Velocity, 
-                                 TFEFunction2D *p, int disctype, int nsetype, int solver)
-{
-  //store the FEspaces and fefunct
-  FeSpaces[0] = velocity_fespace;
-  FeSpaces[1] = presssure_fespace;
-  
-  N_U = velocity_fespace->GetN_DegreesOfFreedom();
-  N_P = presssure_fespace->GetN_DegreesOfFreedom();
-    
-  N_Active =  velocity_fespace->GetActiveBound();
-  N_DirichletDof = N_U - N_Active;  
-  
-  FeFct[0] = Velocity->GetComponent(0);
-  FeFct[1] = Velocity->GetComponent(1); 
-  FeFct[2] = p;
-   
-  //set the discretization type
-  Disctype = disctype;
-  
-  // NSE type
-  NSEType = nsetype;
-  
-  //set the solver type
-  Solver = solver;
-=======
 TSystemMatNSE2D::TSystemMatNSE2D(TFEVectFunct2D *velocity,
                                  TFEFunction2D *pressure)
     : SystemMat2D(2, 5, 4) // 2 spaces, 5 square, 4 rectangular matrices
@@ -59,471 +28,11 @@
   // save the boundary condition
   this->BoundaryConditions[0] = fe_spaces[0]->GetBoundCondition();
   this->BoundaryConditions[1] = fe_spaces[0]->GetBoundCondition();
->>>>>>> d886ef8f
   
   // build matrices
   // first build matrix structure
   TSquareStructure2D *sqstructureA = new TSquareStructure2D(fe_spaces[0]);
   sqstructureA->Sort();  // sort column numbers: numbers are in increasing order
-<<<<<<< HEAD
-  
-  structureB = new TStructure2D(FeSpaces[1], FeSpaces[0]);
-  structureBT = new TStructure2D(FeSpaces[0], FeSpaces[1]);
-    
-    switch(NSEType)
-     {
-      case 1:
-        MatrixB1 = new TMatrix2D(structureB);
-        MatrixB2 = new TMatrix2D(structureB);
-
-        SqmatrixA11 = new TSquareMatrix2D(sqstructureA);
-        Defect = Defect_NSE1;
-      break;
-
-      case 2:
-        MatrixB1 = new TMatrix2D(structureB);
-        MatrixB2 = new TMatrix2D(structureB);
-        MatrixB1T = new TMatrix2D(structureBT);
-        MatrixB2T = new TMatrix2D(structureBT);
-
-        SqmatrixA11 = new TSquareMatrix2D(sqstructureA);
-        Defect = Defect_NSE2;
-      break;
-
-      case 3:
-        MatrixB1 = new TMatrix2D(structureB);
-        MatrixB2 = new TMatrix2D(structureB);
-
-        SqmatrixA11 = new TSquareMatrix2D(sqstructureA);
-        SqmatrixA12 = new TSquareMatrix2D(sqstructureA);
-        SqmatrixA21 = new TSquareMatrix2D(sqstructureA);
-        SqmatrixA22 = new TSquareMatrix2D(sqstructureA);
-        Defect = Defect_NSE3;
-      break;
-
-      case 4:
-        MatrixB1 = new TMatrix2D(structureB);
-        MatrixB2 = new TMatrix2D(structureB);
-        MatrixB1T = new TMatrix2D(structureBT);
-        MatrixB2T = new TMatrix2D(structureBT);
-
-        SqmatrixA11 = new TSquareMatrix2D(sqstructureA);
-        SqmatrixA12 = new TSquareMatrix2D(sqstructureA);
-        SqmatrixA21 = new TSquareMatrix2D(sqstructureA);
-        SqmatrixA22 = new TSquareMatrix2D(sqstructureA);
-        Defect = Defect_NSE4;
-      break;
-      
-      default:
-            OutPut("Unknown NSETYPE, it must be 1 to 4" << endl);
-            exit(4711);;      
-      
-     }  
- 
-   // matrices for methods
-   sqmatrices = (TSquareMatrix **)SQMATRICES;
-   matrices = (TMatrix **)MATRICES;
-   
-   NSEaux_error = NULL;
-   NSEaux = NULL;
-}
-
-TSystemMatNSE2D::~TSystemMatNSE2D()
-{
-    delete NSEaux; 
-       
-    if(NSEaux_error)
-      delete NSEaux_error;
-
-}
-
-
-void TSystemMatNSE2D::Init(CoeffFct2D *lincoeffs, BoundCondFunct2D *BoundCond, BoundValueFunct2D *U1BoundValue, BoundValueFunct2D *U2BoundValue, TAuxParam2D *aux)
-{
-  TDiscreteForm2D *DiscreteFormGalerkin, *DiscreteFormSDFEM, *DiscreteFormUpwind, *DiscreteFormSmagorinsky;
-  TDiscreteForm2D *DiscreteFormVMSProjection, *DiscreteFormNLGalerkin, *DiscreteFormNLSDFEM, *DiscreteFormNLUpwind;
-  TDiscreteForm2D *DiscreteFormNLSmagorinsky, *DiscreteFormNLVMSProjection, *DiscreteFormPressSep, *DiscreteFormAuxProbPressSep;
-  TDiscreteForm2D *DiscreteFormNSRFBRhs;
-    
-  // save the boundary condition
-  BoundaryConditions[0] = BoundCond;
-  BoundaryConditions[1] = BoundCond;  
-
-  // save the boundary values  
-  BoundaryValues[0] = U1BoundValue;
-  BoundaryValues[1] = U2BoundValue;
- 
-  // save the nse bilinear coefficient   
-  LinCoeffs[0] = lincoeffs;
-  
-  //default, i.e., velocity for nonlinear term
-  if(aux==NULL)
-   {    
-    NSEaux =  new TAuxParam2D(NSN_FESpacesVelo, NSN_FctVelo, NSN_ParamFctVelo,
-                           NSN_FEValuesVelo,
-                           FeSpaces, FeFct,
-                           NSFctVelo,
-                           NSFEFctIndexVelo, NSFEMultiIndexVelo,
-                           NSN_ParamsVelo, NSBeginParamVelo);       
-   }
-  else
-  {
-   NSEaux = aux;
-  }
-  
-  // aux for calculating the error
-   if(TDatabase::ParamDB->MEASURE_ERRORS)
-    {
-       NSEaux_error =  new TAuxParam2D(NSN_FESpacesVelo, NSN_FctVelo,
-                             NSN_ParamFctVelo,
-                             NSN_FEValuesVelo,
-                             FeSpaces, FeFct,
-                             NSFctVelo,
-                             NSFEFctIndexVelo, NSFEMultiIndexVelo,
-                             NSN_ParamsVelo, NSBeginParamVelo);      
-       
-    }
-  
-  
-  // set the Discreteforms
-  InitializeDiscreteForms(
-    DiscreteFormGalerkin, DiscreteFormSDFEM,
-    DiscreteFormUpwind, DiscreteFormSmagorinsky,
-    DiscreteFormVMSProjection,
-    DiscreteFormNLGalerkin, DiscreteFormNLSDFEM,
-    DiscreteFormNLUpwind, DiscreteFormNLSmagorinsky,
-    DiscreteFormNLVMSProjection,
-    DiscreteFormPressSep,
-    DiscreteFormAuxProbPressSep,
-    DiscreteFormNSRFBRhs,
-    LinCoeffs[0], NSEType);
-
-    // find discrete form
-    switch(Disctype)
-       {
-          case GALERKIN:
-            DiscreteFormARhs = DiscreteFormGalerkin;
-            DiscreteFormNL = DiscreteFormNLGalerkin;
-          break;
-
-          case SDFEM:
-            DiscreteFormARhs = DiscreteFormSDFEM;
-            DiscreteFormNL = DiscreteFormNLSDFEM; 
-          break;
-
-          case UPWIND:
-            DiscreteFormARhs = DiscreteFormUpwind;
-            DiscreteFormNL = DiscreteFormNLUpwind;    
-            break;
-
-          case SMAGORINSKY:
-            DiscreteFormARhs = DiscreteFormSmagorinsky;
-            DiscreteFormNL = DiscreteFormNLSmagorinsky;              
-            break;
-
-          case VMS_PROJECTION:
-	      DiscreteFormARhs = DiscreteFormVMSProjection;
-	      if (TDatabase::ParamDB->NSTYPE != 1)
-	       {
-                OutPut("VMS only for NSTYPE 1 implemented !!!"<<endl);
-		exit(4711);
-	       }
-
-            DiscreteFormNL = DiscreteFormNLVMSProjection;
-            break;
-
-          default:
-            Error("Unknown DISCTYPE" << endl);
-            exit(-1);
-        } 
-     
-     // set the discrete form for the Stokes equation
-      if (TDatabase::ParamDB->PROBLEM_TYPE==STOKES)
-       {
-        DiscreteFormARhs = DiscreteFormUpwind;     
-        DiscreteFormNL = NULL;
-       }
-} // TSystemMatNSE2D::Init
-
- 
-void TSystemMatNSE2D::Assemble(double *sol, double *rhs)
-{
-  int N_SquareMatrices, N_RectMatrices, N_Rhs, N_FESpaces;
-  
-  double *RHSs[3];
-
-  TFESpace2D *fesprhs[3];
-
-     // initialize matrices
-     switch(NSEType)
-      {
-        case 1:
-          SQMATRICES[0] = SqmatrixA11;
-          MATRICES[0] = MatrixB1;
-          MATRICES[1] = MatrixB2;
-
-          SQMATRICES[0]->Reset();
-          MATRICES[0]->Reset();
-          MATRICES[1]->Reset();
-
-          N_SquareMatrices = 1;
-          N_RectMatrices = 2;
-        break;
-
-        case 2:
-          SQMATRICES[0] = SqmatrixA11;
-          MATRICES[0] = MatrixB1;
-          MATRICES[1] = MatrixB2;
-          MATRICES[2] = MatrixB1T;
-          MATRICES[3] = MatrixB2T;
-
-          SQMATRICES[0]->Reset();
-          MATRICES[0]->Reset();
-          MATRICES[1]->Reset();
-          MATRICES[2]->Reset();
-          MATRICES[3]->Reset();
-
-          N_SquareMatrices = 1;
-          N_RectMatrices = 4;
-        break;
-
-        case 3:
-          SQMATRICES[0] = SqmatrixA11;
-          SQMATRICES[1] = SqmatrixA12;
-          SQMATRICES[2] = SqmatrixA21;
-          SQMATRICES[3] = SqmatrixA22;
-          MATRICES[0] = MatrixB1;
-          MATRICES[1] = MatrixB2;
-
-          SQMATRICES[0]->Reset();
-          SQMATRICES[1]->Reset();
-          SQMATRICES[2]->Reset();
-          SQMATRICES[3]->Reset();
-          MATRICES[0]->Reset();
-          MATRICES[1]->Reset();
-
-          N_SquareMatrices = 4;
-          N_RectMatrices = 2;
-        break;
-
-        case 4:
-          SQMATRICES[0] = SqmatrixA11;
-          SQMATRICES[1] = SqmatrixA12;
-          SQMATRICES[2] = SqmatrixA21;
-          SQMATRICES[3] = SqmatrixA22;
-          MATRICES[0] = MatrixB1;
-          MATRICES[1] = MatrixB2;
-          MATRICES[2] = MatrixB1T;
-          MATRICES[3] = MatrixB2T;
-
-          SQMATRICES[0]->Reset();
-          SQMATRICES[1]->Reset();
-          SQMATRICES[2]->Reset();
-          SQMATRICES[3]->Reset();
-          MATRICES[0]->Reset();
-          MATRICES[1]->Reset();
-          MATRICES[2]->Reset();
-          MATRICES[3]->Reset();
-
-          N_SquareMatrices = 4;
-          N_RectMatrices = 4;
-
-          break;
-      } //  switch(NSEType)
-      
-      N_Rhs = 2;
-      N_FESpaces = 2;   
-     
-      RHSs[0] = rhs;
-      RHSs[1] = rhs + N_U;
-      RHSs[2] = rhs + 2*N_U;
-      memset(rhs, 0, (2*N_U+N_P)*SizeOfDouble);
-     
-      fesprhs[0] = FeSpaces[0];
-      fesprhs[1] = FeSpaces[0];
-      fesprhs[2] = FeSpaces[1];
-      
-      // assemble
-      Assemble2D(N_FESpaces, FeSpaces,
-        N_SquareMatrices, SQMATRICES,
-        N_RectMatrices, MATRICES,
-        N_Rhs, RHSs, fesprhs,
-        DiscreteFormARhs,
-        BoundaryConditions,
-        BoundaryValues,
-        NSEaux);
- 
-     
-      if( (Disctype==UPWIND) && (!TDatabase::ParamDB->PROBLEM_TYPE == 3) )
-       {
-        switch(NSEType)
-         {
-          case 1:
-          case 2:
-            // do upwinding with one matrix
-            UpwindForNavierStokes(LinCoeffs[0], SQMATRICES[0], FeFct[0], FeFct[1]);
-            cout << "UPWINDING DONE : level " << endl;
-            break;
-
-          case 3:
-          case 4:
-            // do upwinding with two matrices
-            cout << "UPWINDING DONE : level " << endl;
-            UpwindForNavierStokes(LinCoeffs[0], SQMATRICES[0], FeFct[0], FeFct[1]);
-            UpwindForNavierStokes(LinCoeffs[0],SQMATRICES[3], FeFct[0], FeFct[1]);
-	    break;
-         }                        // endswitch
-       }                          // endif     
-            
-      // slip with boundary condition
-      if (TDatabase::ParamDB->INTERNAL_SLIP_WITH_FRICTION >= 1)
-      {
-        if(NSEType <4)
-         {
-          OutPut("For slip with friction bc NSTYPE 4 is ");
-          OutPut("necessary !!!!! " << endl);
-          exit(4711);
-         }
- 
-        N_FESpaces = 1;
-        N_SquareMatrices = 4;
-        N_RectMatrices = 2;
-        N_Rhs = 2;
-
-        SQMATRICES[0] = SqmatrixA11;
-        SQMATRICES[1] = SqmatrixA22;
-        SQMATRICES[2] = SqmatrixA12;
-        SQMATRICES[3] = SqmatrixA21;
-
-        MATRICES[0] = MatrixB1T;
-        MATRICES[1] = MatrixB2T;
-
-        Assemble2DSlipBC(N_FESpaces, FeSpaces,
-                         N_SquareMatrices, SQMATRICES,
-                         N_RectMatrices, MATRICES,
-                         N_Rhs, RHSs, fesprhs,
-                         NULL,
-                         BoundaryConditions,
-                         BoundaryValues,
-                         NSEaux,
-                         FeFct[0], FeFct[1]);
-
-      }// (TDatabase::ParamDB->INTERNAL_SLIP_WITH_FRICTION >=      
-    
-     // set rhs for Dirichlet nodes
-     memcpy(sol+N_Active, rhs+N_Active, N_DirichletDof*SizeOfDouble);
-     memcpy(sol+N_U+N_Active, rhs+N_U+N_Active, N_DirichletDof*SizeOfDouble); 
-      
-//     cout << "Test Assemble " << endl; 
-} // TSystemMatNSE2D::Assemble(T
-
-void TSystemMatNSE2D::AssembleNonLinear(double *sol, double *rhs)
-{
- int N_SquareMatrices, N_RectMatrices, N_Rhs, N_FESpaces, last_sq;
-
-     // set the nonliner matrices
-      switch(TDatabase::ParamDB->NSTYPE)
-       {
-        case 1:
-        case 2:
-          SQMATRICES[0] = SqmatrixA11;
-          SQMATRICES[0]->Reset();
-
-          N_SquareMatrices = 1;
-        break;
-
-        case 3:
-        case 4:
-          if (TDatabase::ParamDB->SC_NONLIN_ITE_TYPE_SADDLE==0)
-           {
-            SQMATRICES[0] = SqmatrixA11;
-            SQMATRICES[1] = SqmatrixA22;
-            SQMATRICES[0]->Reset();
-            SQMATRICES[1]->Reset();
-
-            N_SquareMatrices = 2;
-            last_sq = 1;
-           }
-          else
-           {
-            // Newton method
-            cout<< "Newton method not tested " <<endl;
-            exit(0);
-           }
-
-         break;
-        } // switch(TDatabase::ParamDB->NSTYPE)
-            
-      N_RectMatrices = 0;          
-      N_Rhs = 0;
-      N_FESpaces = 1;
-    
-      // assemble the nonlinear part of NSE
-      Assemble2D(N_FESpaces, FeSpaces,
-                 N_SquareMatrices, SQMATRICES,
-                 N_RectMatrices, NULL,
-                 N_Rhs, NULL, NULL,
-                 DiscreteFormNL,
-                 BoundaryConditions,
-                 BoundaryValues,
-                 NSEaux);    
-
-       // apply upwind disc
-      if( (Disctype==UPWIND) && (!TDatabase::ParamDB->PROBLEM_TYPE == 3) )
-       {
-        switch(NSEType)
-         {
-          case 1:
-          case 2:
-            // do upwinding with one matrix
-            UpwindForNavierStokes(LinCoeffs[0], SQMATRICES[0], FeFct[0], FeFct[1]);
-            cout << "UPWINDING DONE : level " << endl;
-            break;
-
-          case 3:
-          case 4:
-            // do upwinding with two matrices
-            cout << "UPWINDING DONE : level " << endl;
-            UpwindForNavierStokes(LinCoeffs[0], SQMATRICES[0], FeFct[0], FeFct[1]);
-            UpwindForNavierStokes(LinCoeffs[0],SQMATRICES[last_sq], FeFct[0], FeFct[1]);
-          break;
-         }                        // endswitch
-       }                          // endif     
-       
-       
-      // slip with boundary condition
-      if (TDatabase::ParamDB->INTERNAL_SLIP_WITH_FRICTION >= 1)
-      { 
-        N_FESpaces = 1;
-        N_SquareMatrices = 4;
-        N_RectMatrices = 0;
-        N_Rhs = 0;
-
-        SQMATRICES[0] = SqmatrixA11;
-        SQMATRICES[1] = SqmatrixA12;
-        SQMATRICES[2] = SqmatrixA21;
-        SQMATRICES[3] = SqmatrixA22;
-
-        Assemble2DSlipBC(N_FESpaces, FeSpaces,
-                         N_SquareMatrices, SQMATRICES,
-                         N_RectMatrices, NULL,
-                         N_Rhs, NULL, NULL,
-                         NULL,
-                         BoundaryConditions,
-                         BoundaryValues,
-                         NSEaux,
-                         FeFct[0], FeFct[1]);
-
-      }// (TDatabase::ParamDB->INTERNAL_SLIP_WITH_FRICTION >=         
-     
-      
-     // set rhs for Dirichlet nodes
-     memcpy(sol+N_Active, rhs+N_Active, N_DirichletDof*SizeOfDouble);
-     memcpy(sol+N_U+N_Active, rhs+N_U+N_Active, N_DirichletDof*SizeOfDouble);       
-      
-      
-      
-=======
       
   TStructure2D *structureB = new TStructure2D(fe_spaces[1], fe_spaces[0]);
   TStructure2D *structureBT = new TStructure2D(fe_spaces[0], fe_spaces[1]);
@@ -816,95 +325,16 @@
   memcpy(sol + N_Active, rhs + N_Active, N_DirichletDof * SizeOfDouble);
   memcpy(sol + N_U + N_Active, rhs + N_U + N_Active,
          N_DirichletDof * SizeOfDouble);
->>>>>>> d886ef8f
 } //TSystemMatNSE2D::AssembleNonLinear(
 
 void TSystemMatNSE2D::GetResidual(double *sol, double *rhs, double *res)
 {
-<<<<<<< HEAD
-  
-   Defect(sqmatrices, matrices, sol, rhs, res); 
-   
-=======
   this->defect((TSquareMatrix**) &sq_matrices[0], (TMatrix**) &rect_matrices[0],
                sol, rhs, res);
->>>>>>> d886ef8f
 } // TSystemMatNSE2D::GetResidual
 
 void TSystemMatNSE2D::Solve(double *sol, double *rhs)
 {
-<<<<<<< HEAD
-  
-    switch(Solver)
-     {
-      case AMG_SOLVE:
-        cout << "AMG_SOLVE not yet implemented " <<endl;
-      break;
-
-      case GMG:
-        cout << "GMG solver not yet implemented " <<endl;
-      break;
-
-      case DIRECT:
-        switch(NSEType)
-         {
-          case 1:
-            DirectSolver(SqmatrixA11, MatrixB1,  MatrixB2, rhs, sol);
-          break;
-
-          case 2:
-             DirectSolver(SqmatrixA11, MatrixB1T, MatrixB2T, MatrixB1,  MatrixB2, rhs, sol);
-          break;
-
-          case 3:
-           cout << "Solver not included for NSTYPE 3 in this version" <<endl;
-            cout << "try NSTYPE 4 " <<endl;   
-	    exit(0);
-          break;
-
-          case 4:
-             DirectSolver(SqmatrixA11, SqmatrixA12, SqmatrixA21, SqmatrixA22, 
-                          MatrixB1T, MatrixB2T, MatrixB1,  MatrixB2, rhs, sol); 
-          break;
-      } //  switch(NSEType) 
-
-      break;      
- 
-      default:
-            OutPut("Unknown Solver" << endl);
-            exit(4711);;
-     }    
-  
-}
-
-void TSystemMatNSE2D::MeasureErrors(DoubleFunct2D *ExactU1, DoubleFunct2D *ExactU2, DoubleFunct2D *ExactP,
-                                    double *u_error, double *p_error)
-{
-  double errors[4];
-  
-     // errors in first velocity component
-     FeFct[0]->GetErrors(ExactU1, 3, NSAllDerivatives, 2,
-                         L2H1Errors,
-                         NULL, NSEaux_error, 1, FeSpaces, errors);
-      u_error[0] = errors[0];
-      u_error[1] = errors[1];
-      
-     // errors in second velocity component
-     FeFct[1]->GetErrors(ExactU2, 3, NSAllDerivatives, 2,
-                         L2H1Errors,
-                         NULL, NSEaux_error, 1, FeSpaces, errors);
-     u_error[2] = errors[0];
-     u_error[3] = errors[1];      
-      
-      // errors in pressure
-     FeFct[2]->GetErrors(ExactP, 3, NSAllDerivatives, 2,
-                         L2H1Errors,
-                         NULL, NSEaux_error, 1, FeSpaces+1, errors);     
-     p_error[0] = errors[0];
-     p_error[1] = errors[1];        
-}
-    
-=======
   switch(TDatabase::ParamDB->SOLVER_TYPE)
   {
     case AMG_SOLVE:
@@ -930,8 +360,7 @@
           
         case 3:
           ErrMsg("Solver not included for NSTYPE 3 in this version. " 
-                 << "try NSTYPE 4")
-          ;
+                 << "try NSTYPE 4");
           exit(1);
           break;
           
@@ -952,4 +381,3 @@
       exit(4711);
   }
 }
->>>>>>> d886ef8f
