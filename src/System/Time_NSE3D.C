#include <Time_NSE3D.h>
#include <Database.h>
#include <Assemble3D.h>
#include <LocalAssembling3D.h>
#include <LinAlg.h>
#include <DirectSolver.h>
#include <GridTransfer.h>
#include <Upwind3D.h>
#include <Hotfixglobal_AssembleNSE.h> // a temporary hotfix - check documentation!

#include <MainUtilities.h>
#include <Multigrid.h>

<<<<<<< HEAD
#include <PrePost_Cylinder_Square.h>

#include <LocalAssembling3D.h>
#include <Variational_MultiScale3D.h>
=======
#include <BoundaryAssembling3D.h>
>>>>>>> c8a32ca0

#include <sys/stat.h>

#ifdef _MPI
#include "mpi.h"
#include <ParFEMapper3D.h>
#include <ParFECommunicator3D.h>
#endif

/* *************************************************************************** */
  //TODO  So far of this object only the nonlin it stuff is used - switch entirely!
ParameterDatabase get_default_TNSE3D_parameters()
{
  Output::print<5>("creating a default TNSE3D parameter database");
  // we use a parmoon default database because this way these parameters are
  // available in the default NSE3D database as well.
  ParameterDatabase db = ParameterDatabase::parmoon_default_database();
  db.set_name("TNSE3D parameter database");

  //NSE3D requires a nonlinear iteration, set up a nonlinit_database and merge
  ParameterDatabase nl_db = ParameterDatabase::default_nonlinit_database();
  db.merge(nl_db,true);

  // a default output database - needed here as long as there's no class handling the output
  ParameterDatabase out_db = ParameterDatabase::default_output_database();
  db.merge(out_db, true);

  // a default time database
//   ParameterDatabase time_db = ParameterDatabase::default_time_database();
//   db.merge(time_db,true);
 
  // a default solution in out database
  ParameterDatabase in_out_db = ParameterDatabase::default_solution_in_out_database();
  db.merge(in_out_db,true);

  return db;
}

/* *************************************************************************** */
Time_NSE3D::System_per_grid::System_per_grid(const Example_TimeNSE3D& example,
                  TCollection& coll, std::pair< int, int > order, 
                  Time_NSE3D::Matrix type
#ifdef _MPI
                  , int maxSubDomainPerDof
#endif
)
 : velocitySpace_(&coll, "u", "velocity space",  example.get_bc(0),
                  order.first),
   pressureSpace_(&coll, "p", "pressure space", example.get_bc(3),
                  order.second)
{
  switch(type)
  {
    case Time_NSE3D::Matrix::Type1:
      matrix_ = BlockFEMatrix::NSE3D_Type1(velocitySpace_, pressureSpace_);
      massMatrix_ = BlockFEMatrix::Mass_NSE3D_Type1(velocitySpace_, pressureSpace_);
      break;
    case Time_NSE3D::Matrix::Type2:
      matrix_ = BlockFEMatrix::NSE3D_Type2(velocitySpace_, pressureSpace_);
      massMatrix_ = BlockFEMatrix::Mass_NSE3D_Type2(velocitySpace_, pressureSpace_);
      break;
    case Time_NSE3D::Matrix::Type3:
      matrix_ = BlockFEMatrix::NSE3D_Type3(velocitySpace_, pressureSpace_);
      massMatrix_ = BlockFEMatrix::Mass_NSE3D_Type3(velocitySpace_, pressureSpace_);
      break;
    case Time_NSE3D::Matrix::Type4:
      matrix_ = BlockFEMatrix::NSE3D_Type4(velocitySpace_, pressureSpace_);
      massMatrix_ = BlockFEMatrix::Mass_NSE3D_Type4(velocitySpace_, pressureSpace_);
      break;
    case Time_NSE3D::Matrix::Type14:
      matrix_ = BlockFEMatrix::NSE3D_Type14(velocitySpace_, pressureSpace_);
      massMatrix_ = BlockFEMatrix::Mass_NSE3D_Type4(velocitySpace_,pressureSpace_);
      break;
    default:
      ErrThrow("NSTYPE: ", TDatabase::ParamDB->NSTYPE, " is not known");
  }

  rhs_ = BlockVector(matrix_, true);
  solution_ = BlockVector(matrix_, false);

  u_ = TFEVectFunct3D(&velocitySpace_, "u", "u", solution_.block(0),
                     solution_.length(0), 3);
  p_ = TFEFunction3D(&pressureSpace_, "p", "p", solution_.block(3),
                    solution_.length(3));
  //
  solution_m1_=BlockVector(matrix_, false);
  um1_ = TFEVectFunct3D(&velocitySpace_, "u", "u", solution_m1_.block(0),
                     solution_m1_.length(0), 3);
  pm1_ = TFEFunction3D(&pressureSpace_, "p", "p", solution_m1_.block(3),
                    solution_m1_.length(3));
  //
  solution_m2_=BlockVector(matrix_, false);
  um2_ = TFEVectFunct3D(&velocitySpace_, "u", "u", solution_m2_.block(0),
                     solution_m1_.length(0), 3);
  pm2_ = TFEFunction3D(&pressureSpace_, "p", "p", solution_m2_.block(3),
                    solution_m2_.length(3));
  // for extrapolation
  extrapolated_solution_=BlockVector(matrix_, false);
  extrapolated_u_ = TFEVectFunct3D(&velocitySpace_, "u", "u", extrapolated_solution_.block(0),
                     extrapolated_solution_.length(0), 3);
  extrapolated_p_ = TFEFunction3D(&pressureSpace_, "p", "p", extrapolated_solution_.block(3),
                    extrapolated_solution_.length(3));
  // used equal-order FE in the SUPG and RBVMS methods
  combined_old_solution_=BlockVector(matrix_, false);
  combined_old_u_ = TFEVectFunct3D(&velocitySpace_, "u", "u", combined_old_solution_.block(0),
                     combined_old_solution_.length(0), 3);
  // time derivative solution
  time_der_old_sol_=BlockVector(matrix_, false);
  time_der_old_u_ = TFEVectFunct3D(&velocitySpace_, "u", "u", time_der_old_sol_.block(0),
                     time_der_old_sol_.length(0), 3);
  
#ifdef _MPI
  velocitySpace_.initialize_parallel(maxSubDomainPerDof);
  pressureSpace_.initialize_parallel(maxSubDomainPerDof);
  //print some information on the parallel infrastructure
  velocitySpace_.get_communicator().print_info();
  pressureSpace_.get_communicator().print_info();
#endif
}

/**************************************************************************** */
Time_NSE3D::Time_NSE3D(std::list< TCollection* > collections_, const ParameterDatabase& param_db, 
                       const Example_TimeNSE3D& ex
#ifdef _MPI
, int maxSubDomainPerDof
#endif  
)
: db_(get_default_TNSE3D_parameters()), outputWriter(param_db),systems_(), example_(ex),
   solver_(param_db), defect_(), old_residual_(), 
   initial_residual_(1e10), errors_(), oldtau_(), 
   time_stepping_scheme(param_db), is_rhs_and_mass_matrix_nonlinear(false)
{
  db_.merge(param_db);
  this->check_and_set_parameters();
  std::pair <int,int>
      velocity_pressure_orders(TDatabase::ParamDB->VELOCITY_SPACE,
                               TDatabase::ParamDB->PRESSURE_SPACE);
  // get the velocity and pressure orders
  this->get_velocity_pressure_orders(velocity_pressure_orders);
  
  Time_NSE3D::Matrix type;
  switch(TDatabase::ParamDB->NSTYPE)
  {
    case  1: type = Matrix::Type1;  break;
    case  2: type = Matrix::Type2;  break;
    case  3: type = Matrix::Type3;  break;
    case  4: type = Matrix::Type4;  break;
    case 14: type = Matrix::Type14; break;
    default:
      ErrThrow("TDatabase::ParamDB->NSTYPE = ", TDatabase::ParamDB->NSTYPE ,
               " That NSE Block Matrix Type is unknown to class Time_NSE3D.");
  }
  bool usingMultigrid = solver_.is_using_multigrid();
  TCollection *coll = collections_.front(); // finest grid collection
  // create finite element space and function, a matrix, rhs, and solution
#ifdef _MPI
  systems_.emplace_back(example_, *coll, velocity_pressure_orders, type,
                        maxSubDomainPerDof);
#else
  systems_.emplace_back(example_, *coll, velocity_pressure_orders, type);
#endif
  // projection-based VMS, only on the finest level 
  if(db_["space_discretization_type"].is("vms_projection"))
  {
    // VMS projection order 
    int projection_order = db_["vms_projection_space_order"];
    if(projection_order < 0)
      projection_order = 0;
    
    // projection space
    projection_space_ = 
       std::make_shared<TFESpace3D>(collections_.front(), (char*)"L",  
                           (char*)"vms projection space", example_.get_bc(2), 
                           DiscP_PSpace, projection_order);
    int ndofP = projection_space_->GetN_DegreesOfFreedom();
   
    // create vector for vms projection, used if small resolved scales are needed
    this->vms_small_resolved_scales.resize(6*ndofP);
    // finite element vector function for vms projection
    this->vms_small_resolved_scales_fefct = 
       std::make_shared<TFEVectFunct3D>(projection_space_.get(), (char*)"v", (char*)"v", 
                                        &vms_small_resolved_scales[0], ndofP, 6);

 
    // create the label space, used in the adaptive method   
    int n_cells = collections_.front()->GetN_Cells();
    // initialize the piecewise constant vector
    if(projection_order == 0)
      this->label_for_local_projection.resize(n_cells, 0);
    else if(projection_order == 1)
      this->label_for_local_projection.resize(n_cells, 1);
    else
      ErrThrow("local projection space is not defined");
    
    // create fefunction for the labels such that they can be passed to the assembling routines
    label_for_local_projection_space_ = 
      std::make_shared<TFESpace3D>(collections_.front(), (char*)"label_for_local_projection", 
                                   (char*)"label_for_local_projection", example_.get_bc(2), DiscP_PSpace, 0);
    // finite element function for local projection space
    this->label_for_local_projection_fefct = 
      std::make_shared<TFEFunction3D>(label_for_local_projection_space_.get(), (char*)"vms_local_projection_space_fefct", 
                                      (char*)"vms_local_projection_space_fefct", &label_for_local_projection[0], 
                                      n_cells);
   
    // matrices for the vms method needs to assemble only on the 
    // finest grid. On the coarsest grids, the SMAGORINSKY model 
    // is used and for that matrices are available on all grids:
    switch(TDatabase::ParamDB->NSTYPE)
    {
      case 1: case 2:
        ErrThrow("VMS projection cannot be supported for NSTYPE  ", 
                 TDatabase::ParamDB->NSTYPE);
        break;
      case 3: case 4: case 14:
        const TFESpace3D& velocity_space = this->get_velocity_space();
        // matrices G_tilde
        matrices_for_turb_mod.at(0) = std::make_shared<FEMatrix>(&velocity_space, projection_space_.get());
        matrices_for_turb_mod.at(1) = std::make_shared<FEMatrix>(&velocity_space, projection_space_.get());
        matrices_for_turb_mod.at(2) = std::make_shared<FEMatrix>(&velocity_space, projection_space_.get());
        // matrices G
        matrices_for_turb_mod.at(3) = std::make_shared<FEMatrix>(projection_space_.get(), &velocity_space);
        matrices_for_turb_mod.at(4) = std::make_shared<FEMatrix>(projection_space_.get(), &velocity_space);
        matrices_for_turb_mod.at(5) = std::make_shared<FEMatrix>(projection_space_.get(), &velocity_space);
        // mass matrix 
        matrices_for_turb_mod.at(6) = std::make_shared<FEMatrix>(projection_space_.get(), projection_space_.get());
        break;
    }
  }
  if(usingMultigrid)
  {
    auto mg = this->solver_.get_multigrid();
    size_t n_multigrid_levels = mg->get_n_geometric_levels();
    size_t n_grids=collections_.size();
    if(n_multigrid_levels != n_grids)
    {
      ErrThrow("Wrong number of grids for multigrid! expecting ",
               n_multigrid_levels, " geometric grids but got", n_grids,".");
    }
    
    if(mg->is_using_mdml())
    {
      // change the discretization on the coarse grids to lowest order 
      // non-conforming(-1). The pressure space is chosen automatically(-4711).
      if(db_["space_discretization_type"].is("galerkin"))
	velocity_pressure_orders={-1, -4711};
      this->get_velocity_pressure_orders(velocity_pressure_orders);
    }
    else
    {
      // for standard multigrid, pop the finest collection - it was already
      // used to construct a space before the "if(usingMultigrid)" clause
      // and will not (as in mdml) be used a second time with a different discretization
      collections_.pop_front();
    }
    // Construct systems per grid and store them, finest level first
    std::list<BlockFEMatrix*> matrices;
    // matrix on finest grid is already constructed
    matrices.push_back(&systems_.back().matrix_);
    
    for(auto coll : collections_)
    {
#ifdef _MPI
      systems_.emplace_back(example_, *coll, velocity_pressure_orders, type, 
                            maxSubDomainPerDof);
#else
      systems_.emplace_back(example_, *coll, velocity_pressure_orders, type);
#endif
      // prepare input argument for multigrid 
      matrices.push_front(&systems_.back().matrix_);
    }
    // initialize multigrid object with matrices on all levels
    mg->initialize(matrices);
  }
  
  // initial solution on finest grid - read-in or interpolation
  if(db_["read_initial_solution"].is(true))
  {//initial solution is given
    std::string file = db_["initial_solution_file"];
    Output::root_info("Initial Solution", "Reading initial solution from file ", file);
#ifdef _MPI
    int my_rank;
    MPI_Comm_rank(MPI_COMM_WORLD, &my_rank);
    file += ".proc" + std::to_string(my_rank);
    Output::root_info("Initial Solution", "Appending .proc<RANK> to the "
        "expected initial solution file name.");
#endif
    systems_.front().solution_.read_from_file(file);
  }
  else
  {//interpolate initial condition from the example
    Output::info("Initial Solution", "Interpolating initial solution from example.");
    for(System_per_grid& s : this->systems_)
    {
      s.u_.GetComponent(0)->Interpolate(example_.get_initial_cond(0));
      s.u_.GetComponent(1)->Interpolate(example_.get_initial_cond(1));
      s.u_.GetComponent(2)->Interpolate(example_.get_initial_cond(2));
    }
  }

  this->output_problem_size_info();
  // initialize the defect of the system. It has the same structure as
  // the rhs (and as the solution)
  this->defect_.copy_structure(this->systems_.front().rhs_);
}

///**************************************************************************** */
void Time_NSE3D::check_and_set_parameters()
{
 // Check problem_type
 if(!db_["problem_type"].is(6))
 {
   if (db_["problem_type"].is(0))
   {
     db_["problem_type"] = 6;
   }
   else
   {
     Output::warn<2>("The parameter problem_type doesn't correspond to Time_NSE."
         "It is now reset to the correct value for Time_NSE (=6).");
     db_["problem_type"] = 6;
   }
 }

 if(TDatabase::TimeDB->TIME_DISC == 0)
 {
   ErrMsg("TIME_DISC: " << TDatabase::TimeDB->TIME_DISC
         << " does not supported");
   throw("TIME_DISC: 0 is not supported");
 }
 // Pressure blocks are linear for all methods except for 
 // Residual Based stabilization methods
 // set scaling number of blocks that will be scaled by the 
 // factor times the time step length for each time discretization
 // shceme, e.g., 0.5*tau in Crank-Nicolson scheme
 time_stepping_scheme.n_scale_block = 6;
 time_stepping_scheme.b_bt_linear_nl = "linear";
 // standard method
 if(db_["space_discretization_type"].is("galerkin"))
   space_disc_global = 1;
 // For the supg and residual based VMS 
 if(db_["space_discretization_type"].is("supg") 
   ||db_["space_discretization_type"].is("residual_based_vms") )
 {
   if(!db_["time_discretization"].is("bdf_two"))
   {
     ErrThrow("supg method is only implemented for BDF2 time stepping scheme");
   }
   if(db_["space_discretization_type"].is("residual_based_vms") 
     && !db_["imex_scheme_"])
   {
     ErrThrow("Space discretization: ", db_["space_discretization_type"]);
   }
   // set the global space discretizations
   if(db_["space_discretization_type"].is("supg"))
     space_disc_global = 2;
   else
     space_disc_global = 20;
   
   /// set scaling factor for B, BT's block
    // depends on how to deal the nonlinearity in the 
    // test function: fully implicit case
    time_stepping_scheme.b_bt_linear_nl = "nonlinear";
    // inf-sup stable case
    time_stepping_scheme.n_scale_block = 3;
    // equal order case
    if(TDatabase::ParamDB->NSTYPE==14)
      time_stepping_scheme.n_scale_block = 7;
 }
 // Smagorinsky
 if(db_["space_discretization_type"].is("smagorinsky"))
   space_disc_global = 4;
 
 // projection based VMS 
 if(db_["space_discretization_type"].is("vms_projection"))
   space_disc_global = 9;
 
  // Tell the user he is using IMEX
 if(db_["imex_scheme_"])
 {
   db_["extrapolate_velocity"] = true;
   
   Output::info<1>("check_and_set_parameters",
		   "The IMEX scheme has been chosen as a time discretization scheme!\n");
 }
 
 // the only case where one have to re-assemble the right hand side
  if(db_["space_discretization_type"].is("supg") && db_["time_discretization"].is("bdf_two"))
  {
    is_rhs_and_mass_matrix_nonlinear = true;
  }
}

/**************************************************************************** */
void Time_NSE3D::get_velocity_pressure_orders(std::pair< int, int > &velocity_pressure_orders)
{
  int velocity_order = velocity_pressure_orders.first;
  int pressure_order = velocity_pressure_orders.second;
  int order = 0;
  switch(velocity_order)
  {
    case 1: case 2: case 3: case 4: case 5:
    case 12: case 13: case 14: case 15:
      if(velocity_order > 10)
        order = velocity_order-10;
      else
        order = velocity_order;
      break;
    case -1: case -2: case -3: case -4: case -5:
    case -101:
      order = velocity_order;
      break;
    // conforming fe spaces with bubbles on triangles
    case 22: case 23: case 24:
      order = velocity_order;
      break;
      // discontinuous spaces
    case -11: case -12: case -13:
      order = velocity_order*10;
      break;
  }
  TDatabase::ParamDB->VELOCITY_SPACE = order;
  velocity_pressure_orders.first = order;
  switch(pressure_order)
  {
    case -4711:
      switch(velocity_order)
      {
        case -1:
        case -2:
        case -3:
        case -4:
          // nonconforming pw (bi)linear velo/ pw constant pressure
          // conforming pw (bi)linear velo/ pw constant pressure (not stable !!!)
          pressure_order = -velocity_order-1;
          break;
        case 1: // discontinuous space
          pressure_order = 0;
          Output::print<1>("Warning: The P1/P0 element pair (Q1/Q0 on hexa) is "
              " not stable. Make sure to use stabilization!");
          break;
        case 2: case 3: case 4: case 5:
        // standard conforming velocity and continuous pressure
          pressure_order = velocity_order-1;
          break;
          // discontinuous pressure spaces
          // standard conforming velo and discontinuous pressure
          // this is not stable on triangles !!!
        case 12: case 13: case 14: case 15:
          pressure_order = -(velocity_order-1)*10;
          break;
        case 22: case 23: case 24:
          pressure_order = -(velocity_order-11)*10;
          break;
      }
      break;
    // discontinuous spaces
    case 1:case 2: case 3: case 4: case 5:
      // TODO CHECK IF THIS IS CORRECT!!! IN NSE3D,pressure_order=1  ?!!
      // pressure_order = -(velocity_order-1)*10;
      break;
    // discontinuous spaces
    case -11: case -12: case -13: case -14:
      pressure_order = pressure_order*10;
      break;
  }
  TDatabase::ParamDB->PRESSURE_SPACE  = pressure_order;
  velocity_pressure_orders.second = pressure_order;

  Output::print("velocity space", setw(10), velocity_pressure_orders.first);
  Output::print("pressure space", setw(10), velocity_pressure_orders.second);
}

/**************************************************************************** */
void Time_NSE3D::assemble_initial_time()
{
  if(systems_.size() > 1)
  {
    this->restrict_function();
  }
  
  for(auto &s : this->systems_)
  {
    // assemble the initial matrices and right hand side
    call_assembling_routine(s,LocalAssembling3D_type::TNSE3D_LinGAL);
    // manage dirichlet condition by copying non-actives DoFsfrom rhs to solution
    s.solution_.copy_nonactive(s.rhs_);

    if(db_["space_discretization_type"].is("vms_projection"))
    {
      std::vector<std::shared_ptr<FEMatrix>> blocks
                      = s.matrix_.get_blocks_uniquely();
      // update mass matrix of projection
      LumpMassMatrixToDiagonalMatrix3D(matrices_for_turb_mod.at(6));
      // update stiffness matrix
      VMS_ProjectionUpdateMatrices3D(blocks, matrices_for_turb_mod);
      // reset flag for projection-based VMS method such that Smagorinsky LES method
      // is used on coarser grids
      space_disc_global = -4;      
      db_["space_discretization_type"] = "smagorinsky_coarse";
    }
  } // end for system per grid - the last system is the finer one (front)
  // reset   DISCTYPE to VMS_PROJECTION to be correct in the next assembling
  if(space_disc_global == -4)
  {
    space_disc_global = 9;
    db_["space_discretization_type"] = "vms_projection";
  }
  
  // copy solution from previous time steps
  this->systems_.front().solution_m1_ = this->systems_.front().solution_;
  this->systems_.front().solution_m2_ = this->systems_.front().solution_;
  /** After copy_nonactive, the solution vectors needs to be Comm-updated
   * in MPI-case in order to be consistently saved. It is necessary that
   * the vector is consistently saved because it is the only way to
   * ensure that its multiplication with an inconsistently saved matrix
   * (multiplication which appears in the defect and rhs computations)
   * give the correct results.
   * When we call copy_nonactive in MPI-case, we have to remember the following:
   * it can happen that some slave ACTTIVE DoFs are placed in the block of
   * NON-ACTIVE DoFs (because they are at the interface between processors).
   * Doing copy_nonactive changes then the value of these DOFs,although they are
   * actually active.
   * That's why we have to update the values so that the vector becomes consistent again.
   */
  #ifdef _MPI
    double *u1  = this->systems_.front().solution_.block(0);
    double *u2  = this->systems_.front().solution_.block(1);
    double *u3  = this->systems_.front().solution_.block(2);
    double *p   = this->systems_.front().solution_.block(3);
    this->systems_.front().velocitySpace_.get_communicator().consistency_update(u1, 3);
    this->systems_.front().velocitySpace_.get_communicator().consistency_update(u2, 3);
    this->systems_.front().velocitySpace_.get_communicator().consistency_update(u3, 3);
    this->systems_.front().pressureSpace_.get_communicator().consistency_update(p, 3);
    
    
    if(db_["time_discretization"].is("bdf_two") || db_["imex_scheme_"])
    {
      double *u1m1 = this->systems_.front().solution_m1_.block(0);
      double *u2m1 = this->systems_.front().solution_m1_.block(1);
      double *u3m1 = this->systems_.front().solution_m1_.block(2);
      double *pm1  = this->systems_.front().solution_m1_.block(3);
      this->systems_.front().velocitySpace_.get_communicator().consistency_update(u1m1, 3);
      this->systems_.front().velocitySpace_.get_communicator().consistency_update(u2m1, 3);
      this->systems_.front().velocitySpace_.get_communicator().consistency_update(u3m1, 3);
      this->systems_.front().pressureSpace_.get_communicator().consistency_update( pm1, 3);
      
      double *u1m2 = this->systems_.front().solution_m2_.block(0);
      double *u2m2 = this->systems_.front().solution_m2_.block(1);
      double *u3m2 = this->systems_.front().solution_m2_.block(2);
      double *pm2  = this->systems_.front().solution_m2_.block(3);
      this->systems_.front().velocitySpace_.get_communicator().consistency_update(u1m2, 3);
      this->systems_.front().velocitySpace_.get_communicator().consistency_update(u2m2, 3);
      this->systems_.front().velocitySpace_.get_communicator().consistency_update(u3m2, 3);
      this->systems_.front().pressureSpace_.get_communicator().consistency_update(pm2, 3);
    }
  #endif
  // copy the last right hand side and solution vectors to the old ones
  this->old_rhs_      = this->systems_.front().rhs_;
}
/**************************************************************************** */
void Time_NSE3D::restrict_function()
{
  for( int block = 0; block < 3 ;++block)
  {
    std::vector<const TFESpace3D*> spaces;
    std::vector<double*> u_entries;
    std::vector<size_t> u_ns_dofs;
    for(auto &s : systems_ )
    {
      spaces.push_back(&s.velocitySpace_);
      u_entries.push_back(s.solution_.block(block));
      u_ns_dofs.push_back(s.solution_.length(block));
    }
    GridTransfer::RestrictFunctionRepeatedly(spaces, u_entries, u_ns_dofs);
  }
  // only for the extrapolation
  if(imex_scheme(0))
  {
    for( int block = 0; block < 3 ;++block)
    {
      std::vector<const TFESpace3D*> spaces;
      std::vector<double*> u_entries;
      std::vector<size_t> u_ns_dofs;
      for(auto &s : systems_ )
      {
        spaces.push_back(&s.velocitySpace_);
        u_entries.push_back(s.extrapolated_solution_.block(block));
        u_ns_dofs.push_back(s.extrapolated_solution_.length(block));
      }
      GridTransfer::RestrictFunctionRepeatedly(spaces, u_entries, u_ns_dofs);
    }
  }
  if(TDatabase::ParamDB->NSTYPE == 14)
  {
    for( int block = 0; block < 3 ;++block)
    {
      std::vector<const TFESpace3D*> spaces;
      std::vector<double*> u_entries;
      std::vector<size_t> u_ns_dofs;
      for(auto &s : systems_ )
      {
        spaces.push_back(&s.velocitySpace_);
        u_entries.push_back(s.combined_old_solution_.block(block));
        u_ns_dofs.push_back(s.combined_old_solution_.length(block));
      }
      GridTransfer::RestrictFunctionRepeatedly(spaces, u_entries, u_ns_dofs);
    }
  }
}

/**************************************************************************** */
void Time_NSE3D::assemble_rhs(bool ass_rhs)
{
  System_per_grid& s = this->systems_.front();
  rhs_from_time_disc.copy_structure(s.rhs_);
  rhs_from_time_disc.reset();
  //TODO: remove the "bool ass_rhs", it was used for SUPG case but for now 
  //it's assembles in a different function "assemble_rhs_supg"
  if(ass_rhs)
  {
    // reset the right hand side of the grid of interest (finest)
    s.rhs_.reset();
    // preparation of the right hand side for the system solve
    // calling assembling routine
    call_assembling_routine(s, LocalAssembling3D_type::TNSE3D_Rhs);
  }
  BlockVector temp = s.rhs_;
  // copy right hand side 
  rhs_from_time_disc = s.rhs_;
  unsigned int n_sols = time_stepping_scheme.n_old_solutions();
  std::vector<BlockVector> old_sols (n_sols);
  old_sols[0] = s.solution_m1_;
  // this is needed for the BDF2 method
  if(old_sols.size() == 2)
    old_sols[1] = s.solution_m2_;
  // the right hand side vectors: old rhs is needed for the 
  // Crank-Nicolson and Fractional Step schemes
  std::vector<BlockVector> all_rhs(2);
  all_rhs[0] = s.rhs_;
  all_rhs[1] = old_rhs_;
  // this update is only done once for the Mass matrices
  // and the pressure blocks, if both are linear
  // In the nonlinearity case, the matrices are updated
  // during the nonlinear loop (special cases are SUPG
  // and RBVMS methods)
  if(TDatabase::ParamDB->INTERNAL_SLIP_WITH_FRICTION==1 && 
     time_stepping_scheme.current_step_==1)
  {
    for(System_per_grid &ss : this->systems_)
      this->modify_slip_bc(true, true, ss);
  }
  
  // prepare the right hand side vector
  time_stepping_scheme.prepare_rhs_from_time_disc(s.matrix_, s.massMatrix_, 
						  all_rhs, old_sols);
  // on the way back, the system rhs is stored in all_rhs[0], copy to the 
  // rhs_from_time_disc vector
  rhs_from_time_disc = all_rhs[0];
  if(ass_rhs)
  {
    // update the rhs for the next time step
    old_rhs_ = s.rhs_;
    
    // scaling of all B-block is Important:
    // If all B-blocks are linear, we have to scale them only once. So it's done only
    // at the first time. In the case of nonlinearity, one have to do this in 
    // each nonlinear iteration. For example, the SUPG case.
    // TODO: FIX ME 
    if(time_stepping_scheme.current_step_ <= 2)
    {
      for(System_per_grid &s : this->systems_)
	time_stepping_scheme.scale_descale_all_b_blocks(s.matrix_, "scale");
    }
    // copy the nonActive dofs for the old rhs
    old_rhs_.copy_nonactive(temp);
    // copy the non active to the solution vector
    s.solution_.copy_nonactive(s.rhs_);
  }
  // retrieve the non active from "temporary" into rhs vector
  rhs_from_time_disc.copy_nonactive(temp);

  /** After copy_nonactive, the solution vectors needs to be Comm-updated
   * in MPI-case in order to be consistently saved. It is necessary that
   * the vector is consistently saved because it is the only way to
   * ensure that its multiplication with an inconsistently saved matrix
   * (multiplication which appears in the defect and rhs computations)
   * give the correct results.
   * When we call copy_nonactive in MPI-case, we have to remember the following:
   * it can happen that some slave ACTTIVE DoFs are placed in the block of
   * NON-ACTIVE DoFs (because they are at the interface between processors).
   * Doing copy_nonactive changes then the value of these DOFs,although they are
   * actually active.
   * That's why we have to update the values so that the vector becomes consistent again.
   */
  if(ass_rhs){
  #ifdef _MPI
    double *u1 = this->systems_.front().solution_.block(0);
    double *u2 = this->systems_.front().solution_.block(1);
    double *u3 = this->systems_.front().solution_.block(2);
    double *p  = this->systems_.front().solution_.block(3);
    this->systems_.front().velocitySpace_.get_communicator().consistency_update(u1, 3);
    this->systems_.front().velocitySpace_.get_communicator().consistency_update(u2, 3);
    this->systems_.front().velocitySpace_.get_communicator().consistency_update(u3, 3);
    this->systems_.front().pressureSpace_.get_communicator().consistency_update(p, 3);
    
    
    if(db_["time_discretization"].is("bdf_two") || db_["imex_scheme_"])
    {
      double *u1m1 = this->systems_.front().solution_m1_.block(0);
      double *u2m1 = this->systems_.front().solution_m1_.block(1);
      double *u3m1 = this->systems_.front().solution_m1_.block(2);
      double *pm1  = this->systems_.front().solution_m1_.block(3);
      this->systems_.front().velocitySpace_.get_communicator().consistency_update(u1m1, 3);
      this->systems_.front().velocitySpace_.get_communicator().consistency_update(u2m1, 3);
      this->systems_.front().velocitySpace_.get_communicator().consistency_update(u3m1, 3);
      this->systems_.front().pressureSpace_.get_communicator().consistency_update( pm1, 3);
      
      double *u1m2 = this->systems_.front().solution_m2_.block(0);
      double *u2m2 = this->systems_.front().solution_m2_.block(1);
      double *u3m2 = this->systems_.front().solution_m2_.block(2);
      double *pm2  = this->systems_.front().solution_m2_.block(3);
      this->systems_.front().velocitySpace_.get_communicator().consistency_update(u1m2, 3);
      this->systems_.front().velocitySpace_.get_communicator().consistency_update(u2m2, 3);
      this->systems_.front().velocitySpace_.get_communicator().consistency_update(u3m2, 3);
      this->systems_.front().pressureSpace_.get_communicator().consistency_update(pm2, 3);
    }
  #endif
  }
}
/**************************************************************************** */
void Time_NSE3D::assemble_nonlinear_term()
{
  // extrapolated solution
  if(imex_scheme(0))
    this->construct_extrapolated_solution();
  // grid restriction
  if(systems_.size()>1)
   this->restrict_function();
  // assemble the system
  for(System_per_grid &s : this->systems_)
  {
    call_assembling_routine(s, LocalAssembling3D_type::TNSE3D_NLGAL);
    
    if(TDatabase::ParamDB->INTERNAL_SLIP_WITH_FRICTION == 1)
    {
      if(db_["space_discretization_type"].is("supg") || db_["space_discretization_type"].is("residual_based_vms") )
        this->modify_slip_bc(true, true, s);
      else
        this->modify_slip_bc(false, false, s);
    }
    if(db_["space_discretization_type"].is("vms_projection"))
    {
      std::vector<std::shared_ptr<FEMatrix>> blocks
         = s.matrix_.get_blocks_uniquely();
      // update mass matrix of projection
      LumpMassMatrixToDiagonalMatrix3D(matrices_for_turb_mod.at(6));
      // update stiffness matrix
      VMS_ProjectionUpdateMatrices3D(blocks, matrices_for_turb_mod);
      // reset flag for projection-based VMS method such that Smagorinsky LES method
      // is used on coarser grids 
      space_disc_global = -4;
      db_["space_discretization_type"].set("smagorinsky_coarse");
    }
    // case: supg, right hand side and mass matrices are nonlinear
    // needs to be assemble during nonlinear iteration
    if( db_["space_discretization_type"].is("supg") || 
        db_["space_discretization_type"].is("residual_based_vms") )
    {
      if(!db_["time_discretization"].is("bdf_two"))
      {
        ErrThrow("space discretizations, ", db_["space_discretization_type"], 
                 " only implemented for ", db_["time_discretization"]);
      }
      // pressure blocks that are nonlinear were already assembled
      // during the nonlinear asembly. We just have to scale them 
      // with the right factor
      time_stepping_scheme.scale_nl_b_blocks(s.matrix_);
      // assemble the right hand side
      bool on_finest_grid = &systems_.front() == &s;
      if(on_finest_grid)
	this->assemble_rhs_supg(s);
    }
  }
  // reset   DISCTYPE to VMS_PROJECTION to be correct in the next assembling
  if(db_["space_discretization_type"].is("smagorinsky_coarse"))
  {
    space_disc_global = 9;
    db_["space_discretization_type"].set("vms_projection");
  }
}

/**************************************************************************** */
void Time_NSE3D::assemble_system()
{
  for(System_per_grid &s : this->systems_)
    time_stepping_scheme.prepare_system_matrix(s.matrix_, s.massMatrix_);

  Output::info<5>("Assemble System", "Assembled the system matrix which"
      " will be passed to the solver");
}

/**************************************************************************** */
bool Time_NSE3D::stop_it(unsigned int iteration_counter)
{
#ifdef _MPI
  int my_rank;
  MPI_Comm_rank(MPI_COMM_WORLD, &my_rank);
#else
  int my_rank = 0;
#endif

  // compute, update and display defect and residuals
  //  compute_residuals();

  // stores current norm of the residual. They are normed per default in
  // the class Residuals
  const double normOfResidual        = this->get_full_residual();
  //  const double normOfImpulseResidual = this->get_impulse_residual();
  //  const double normOfMassResidual    = this->get_mass_residual();
  //  const double oldNormOfResidual     = this->old_residual_[1].fullR;
  // hold the residual from up to 10 iterations ago
  const double veryOldNormOfResidual  = this->old_residual_.front().fullResidual;

  //  Output::print("nonlinear step  :  " , setw(3), iteration_counter);
  //  Output::print("impulse_residual:  " , setw(3), normOfImpulseResidual);
  //  Output::print("mass_residual   :  " , setw(3), normOfMassResidual);
  //  Output::print("residual        :  " , setw(3), normOfResidual);
  System_per_grid& s = this->systems_.front();
  size_t nu=s.solution_.length(0);
  size_t np=s.solution_.length(3);
/*
  //BEGIN DEBUG
  cout <<" rhs: " << rhs_from_time_disc.norm()<<endl;
  cout <<" sol: " << s.solution_.norm() << endl;
  //END DEBUG
  */

  Output::print<5>("B " , Ddot(3*nu+np,s.solution_.get_entries(),s.solution_.get_entries()), " ",
                Ddot(3*nu,rhs_from_time_disc.get_entries(),rhs_from_time_disc.get_entries()) , " "  , 
                Ddot(np,rhs_from_time_disc.get_entries()+3*nu,rhs_from_time_disc.get_entries()+3*nu)," ",
                Ddot(3*nu+np,rhs_from_time_disc.get_entries(),rhs_from_time_disc.get_entries()));
  
  // this is the convergence ratio between actual step and last step
  // TODO : correct oldNormOfResidual to be the residual of last step
  // and print it out
  //  if ( iteration_counter > 0 )
  //  {
  //  Output::print("convergence rate:  " , setw(3), normOfResidual/oldNormOfResidual);
  //  }

  /* Some parameters have to be set up at the first nonlinear iteration */
  if(iteration_counter == 0)
  {
    initial_residual_ = normOfResidual;

    // saves the solution from previous time step with nonActive of current step
    this->systems_.front().solution_m1_ = this->systems_.front().solution_;
  }
  // check if minimum number of iterations was performed already
  size_t min_it = db_["nonlinloop_minit"];
  if(iteration_counter < min_it)
	  return false;

  /** Parameters for stopping criteria (desired precision epsilon, max number
   *  of iteration, convergence rate, IMEX_scheme : if IMEX is used, we only
   *  need to solve the nonlinear iterations for the first time step in order
   *  to obtain both initial solution and the one after. Then, the extrapolated
   *  scheme is solved just once, as a linear system. ) */
  double epsilon    = db_["nonlinloop_epsilon"];
  size_t max_It     = db_["nonlinloop_maxit"];
  double conv_speed = db_["nonlinloop_slowfactor"];
  bool slow_conv    = false;
  
  if ( db_["nonlinloop_scale_epsilon_with_size"] )
  {
    epsilon *= sqrt(this->get_size());
    if (my_rank==0)
      Output::print("stopping tolerance for nonlinear iteration ", epsilon);
  }

//   if ( normOfResidual >= conv_speed*veryOldNormOfResidual )
//   {
//     slow_conv = true;
//   }
  // Stopping criteria
  if ( (normOfResidual <= epsilon) || (iteration_counter == max_It)
      || (slow_conv) )
  {
    if(slow_conv && my_rank==0)
      Output::print<1>(" SLOW !!! ", normOfResidual/veryOldNormOfResidual);

    if(my_rank==0)
    {
      Output::print("Last nonlinear iteration : ", setw(3), iteration_counter,
                    "\t\t", "Residual: ", normOfResidual,
                    "\t\t", "Reduction: ", normOfResidual/initial_residual_);
    }
    // copy solution for the next time step: BDF2 needs two previous solutions 
    for(System_per_grid& ispg: this->systems_)
    {
      ispg.solution_m2_ = ispg.solution_m1_;
      ispg.solution_m1_ = ispg.solution_;
    }
    // descale the matrices, since only the diagonal A block will
    // be reassembled in the next time step
    if (this->imex_scheme(0) && iteration_counter>0)
      return true; // in these conditions, the matrix are already descaled
    else
    {
      for(System_per_grid &s : this->systems_)
      {
	time_stepping_scheme.reset_linear_matrices(s.matrix_, s.massMatrix_);
        // descale if it's rescaled at the next time step for bdf schemes
	time_stepping_scheme.scale_descale_all_b_blocks(s.matrix_, "descale");
      }
      return true;
    }
  }
  else
    return false;
}

/**************************************************************************** */
void Time_NSE3D::compute_residuals()
{
  System_per_grid& s = this->systems_.front();
  unsigned int number_u_Dof = s.solution_.length(0);
  unsigned int number_p_Dof = s.solution_.length(3);

#ifdef _MPI
    //MPI: put solution in consistency level 3
    auto comms = s.matrix_.get_communicators();
    for (size_t bl = 0; bl < comms.size() ;++bl)
    {
      comms[bl]->consistency_update(s.solution_.block(bl), 3);
    }
#endif

  // copy rhs to defect and compute defect
  this->defect_ = rhs_from_time_disc;
  s.matrix_.apply_scaled_add(s.solution_, defect_,-1.);

  if(s.matrix_.pressure_projection_enabled())
  {
    TFEFunction3D defect_fctn(&s.pressureSpace_,
                              "p_def","pressure defect function",
                              &defect_[3*number_u_Dof], number_p_Dof);
    defect_fctn.project_into_L20();
  }

  // This is the calculation of the residual, given the defect.
  BlockVector defect_impuls({number_u_Dof,number_u_Dof,number_u_Dof});
  BlockVector defect_mass({number_p_Dof});
  //copy the entries (BlockVector offers no functionality to do this more nicely)
  for(size_t i = 0; i<3*number_u_Dof ;++i)
    defect_impuls.get_entries()[i] = defect_.get_entries()[i];
  for(size_t i =0 ; i<number_p_Dof ; ++i)
    defect_mass.get_entries()[i] = defect_.get_entries()[3*number_u_Dof + i];

#ifdef _MPI
  double impuls_residual_square = defect_impuls.norm_global({comms[0],comms[1],comms[2]});
  impuls_residual_square *= impuls_residual_square;
  double mass_residual_square = defect_mass.norm_global({comms[3]});
  mass_residual_square *= mass_residual_square;
#else
  double impuls_residual_square = defect_impuls.norm();
  impuls_residual_square *= impuls_residual_square;
  double mass_residual_square = defect_mass.norm();
  mass_residual_square *= mass_residual_square;
#endif

  Residuals current_residual(impuls_residual_square, mass_residual_square);
  old_residual_.add(current_residual);
}

/**************************************************************************** */
void Time_NSE3D::solve()
{
  System_per_grid& s = systems_.front();
  
  // store previous solution for damping, it is a pointer so that we can avoid
  // the copy in case of no damping
  double damping = this->db_["nonlinloop_damping_factor"];
  std::shared_ptr<BlockVector> old_solution(nullptr);
  if(damping != 1.0)
    old_solution = std::make_shared<BlockVector>(s.solution_);
#ifndef _MPI
  solver_.solve(s.matrix_, rhs_from_time_disc, s.solution_);
#elif defined(_MPI)
  if(solver_.get_db()["solver_type"].is("direct"))
  {
    if(damping != 1.0)
      Output::warn("Time_NSE3D::solve", "damping in an MPI context is not tested");

    //set up a MUMPS wrapper
    MumpsWrapper mumps_wrapper(s.matrix_);
    //kick off the solving process
    mumps_wrapper.solve(rhs_from_time_disc, s.solution_);
  }
  else
    solver_.solve(s.matrix_, rhs_from_time_disc, s.solution_); // same as sequential
#endif
  // apply damping if prescribed
  if(damping != 1.0)
  {
    s.solution_.scale(damping);
    s.solution_.add_scaled(*old_solution, 1-damping);
  }

  // Important: We have to descale the matrices, since they are scaled
  // before the solving process. Only A11, A22 and A33 matrices are
  // reset and assembled again but the non-diagonal blocks are scaled, so
  // for the next iteration we have to descale, see assemble_system()
  for(System_per_grid &s : this->systems_)
    time_stepping_scheme.reset_linear_matrices(s.matrix_, s.massMatrix_);

  if(s.matrix_.pressure_projection_enabled())
     s.p_.project_into_L20();
}

/**************************************************************************** */
void Time_NSE3D::output(int m, int &image)
{
    System_per_grid& s = this->systems_.front();
#ifdef _MPI
    int my_rank;
    MPI_Comm_rank(MPI_COMM_WORLD, &my_rank);
#endif
    bool no_output = !db_["output_write_vtk"] &&
                     !db_["output_compute_errors"] &&
                     !db_["write_solution_binary"] &&
                     !db_["example"].is(6) &&
                     !db_["example"].is(8);
    if(no_output)
      return;

 // System_per_grid& s = this->systems_.front();
  
  TFEFunction3D* u1 = s.u_.GetComponent(0);
  TFEFunction3D* u2 = s.u_.GetComponent(1);
  TFEFunction3D* u3 = s.u_.GetComponent(2);

  Output::print("** COMPUTING FLUX **");
  double flux;
  s.u_.compute_flux(3, flux);
  Output::print("** FLUX ON 3 = ", flux,
		" ** Expected: ", 2*3.1415*TDatabase::TimeDB->CURRENTTIME);
  
  if((size_t)db_["verbosity"]> 1)
  {
    u1->PrintMinMax();
    u2->PrintMinMax();
    u3->PrintMinMax();
    s.p_.PrintMinMax();
  }

  // write solution to a vtk file
  outputWriter.add_fe_function(&s.p_);
  outputWriter.add_fe_vector_function(&s.u_);
  outputWriter.write(image);

  // Measure errors to known solution
  // if an exact solution is not known, it is usually set to be zero, so that
  // in such a case, here only integrals of the solution are computed.
  if(db_["output_compute_errors"])
  {
    double err_u1[4];  // FIXME? Of these arrays only the 2 first entries are
    double err_u2[4];  // used. But the evil GetErrors() will corrupt memory if
    double err_u3[4];  // these have not at least size 4.
    double err_p[4];

    TAuxParam3D aux(1, 0, 0, 0, NULL, NULL, NULL, NULL, NULL, 0, NULL);
    MultiIndex3D allderiv[4]= {D000, D100, D010, D001};
    const TFESpace3D *v_space = &this->get_velocity_space();
    const TFESpace3D *p_space = &this->get_pressure_space();

   double tau = TDatabase::TimeDB->TIMESTEPLENGTH;

    // Errors in velocity components and pressure
    u1 ->GetErrors(example_.get_exact(0), 4, allderiv, 2, L2H1Errors, nullptr,
                  &aux, 1, &v_space, err_u1);
    u2 ->GetErrors(example_.get_exact(1), 4, allderiv, 2, L2H1Errors, nullptr,
                  &aux, 1, &v_space, err_u2);
    u3 ->GetErrors(example_.get_exact(2), 4, allderiv, 2, L2H1Errors, nullptr,
                  &aux, 1, &v_space, err_u3);
    s.p_.GetErrors(example_.get_exact(3), 4, allderiv, 2, L2H1Errors, nullptr,
                  &aux, 1, &p_space, err_p);

#ifdef _MPI
    double err_red[8]; //memory for global (across all processes) error
    double err_send[8]; //fill send buffer
    err_send[0]=err_u1[0];
    err_send[1]=err_u1[1];
    err_send[2]=err_u2[0];
    err_send[3]=err_u2[1];
    err_send[4]=err_u3[0];
    err_send[5]=err_u3[1];
    err_send[6]=err_p[0];
    err_send[7]=err_p[1];

    MPI_Allreduce(err_send, err_red, 8, MPI_DOUBLE, MPI_SUM, MPI_COMM_WORLD);
    int j;
    for(j=0;j<8;j++)
    {//MPI: sqrt was skipped in GetErrors function - do it here globally!
      err_red[j] = sqrt(err_red[j]);
    }
    //fill the reduced errors back where they belong
    err_u1[0] = err_red[0];
    err_u1[1] = err_red[1];
    err_u2[0] = err_red[2];
    err_u2[1] = err_red[3];
    err_u3[0] = err_red[4];
    err_u3[1] = err_red[5];
    err_p[0] = err_red[6];
    err_p[1] = err_red[7];
#else
    int my_rank = 0;
#endif

    errors_.at(0) = err_u1[0]*err_u1[0] + err_u2[0]*err_u2[0] +
                    err_u3[0]*err_u3[0];  // (L2-norm)^2 for u
    errors_.at(1) = err_u1[1]*err_u1[1] + err_u2[1]*err_u2[1] +
                    err_u3[1]*err_u3[1];  // (H1-semi)^2 for u
    errors_.at(2) = err_p[0]*err_p[0];  // (L2-norm)^2 for p
    errors_.at(3) = err_p[1]*err_p[1];  // (H1-norm)^2 for p

    errors_.at(4) += (errors_[0] + this->errors_.at(5))*tau*0.5; //l2(0,t,l2)(u)
    errors_.at(5) = errors_.at(0);
    errors_.at(6) += (errors_.at(1) + errors_.at(7))*tau*0.5; // l2(0,t,h1)(u)
    errors_.at(7) = errors_.at(1);
    
    errors_.at(8) += (errors_.at(2)+errors_.at(9))*tau*0.5; //l2(0,t,l2) (p)
    errors_.at(9) = errors_.at(2);
    errors_.at(10) += (errors_.at(3) + errors_.at(11))*tau*0.5;//l2(0,t,h1)(p)
    errors_.at(11) = errors_.at(3);
    
    // print errors
    if (my_rank == 0 )
    {
      Output::print<1>("L2(u)         : ", setprecision(10), sqrt(errors_.at(0)));
      Output::print<1>("H1-semi(u)    : ", setprecision(10), sqrt(errors_.at(1)));
      
      Output::print<1>("L2(0,t,L2(u)) : ", setprecision(10), sqrt(errors_.at(4)));
      Output::print<1>("L2(0,t,H1-semi(u)) : ", 
                       setprecision(10), sqrt(errors_.at(6)));
      Output::print<1>("L2(p)      : ", setprecision(10), sqrt(errors_.at(2)));
      Output::print<1>("H1-semi(p)): ", setprecision(10), sqrt(errors_.at(3)));
      
      Output::print<1>("L2(0,t,L2(p)) : ", setprecision(10), sqrt(errors_.at(8)) );
      Output::print<1>("L2(0,t,H1-semi(p)) : ", setprecision(10), sqrt(errors_.at(10)) );
    }
  }
  delete u1;
  delete u2;
  delete u3;

  // do post-processing step depending on what the example implements, if needed
  //example_.do_post_processing(*this);
  if(db_["example"].is(8))
  {
    // drag lift and pressure difference computation
    Cylinder_Square::compute_drag_lift_pdiff(*this);
  }
   
  if(db_["write_solution_binary"].is(true))
  { size_t interval = db_["write_solution_binary_all_n_steps"];
    if(m % interval == 0)
    {//write solution to a binary file
      std::string file = db_["write_solution_binary_file"];
      if(!db_["overwrite_solution_binary"]) //create a new file every time
      {
        file += ".";
        file += std::to_string(TDatabase::TimeDB->CURRENTTIME);
#ifdef _MPI
        file += ".proc" + std::to_string(my_rank);
#endif
      }
      Output::info("output", "Writing current solution to file ", file);
      systems_.front().solution_.write_to_file(file);
    }
  }
}

/**************************************************************************** */
const Residuals& Time_NSE3D::get_residuals() const
{
  return old_residual_.back();
}

/**************************************************************************** */
double Time_NSE3D::get_impulse_residual() const
{
  return old_residual_.back().impulsResidual;
}

/**************************************************************************** */
double Time_NSE3D::get_mass_residual() const
{
  return old_residual_.back().massResidual;
}

/**************************************************************************** */
double Time_NSE3D::get_full_residual() const
{
  return old_residual_.back().fullResidual;
}

/**************************************************************************** */
std::array< double, int(6) > Time_NSE3D::get_errors() const
{
  std::array<double, int(6)> error_at_time_points;
  error_at_time_points[0] = sqrt(this->errors_[0]); // L2 velocity error
  error_at_time_points[1] = sqrt(this->errors_[1]); // H1 velocity error
  error_at_time_points[2] = sqrt(this->errors_[2]); // L2 pressure error
  error_at_time_points[3] = sqrt(this->errors_[3]); // H1 pressure error

  return error_at_time_points;
}

/**************************************************************************** */
void Time_NSE3D::output_problem_size_info() const
{
  // print out some information about number of DoFs and mesh size
  int n_u = this->get_velocity_space().GetN_DegreesOfFreedom();
  int n_p = this->get_pressure_space().GetN_DegreesOfFreedom();
  int n_dof = 3 * n_u + n_p; // total number of degrees of freedom
  int nActive = this->get_velocity_space().GetN_ActiveDegrees();
  double h_min, h_max;
  TCollection * coll = this->get_velocity_space().GetCollection();
  coll->GetHminHmax(&h_min, &h_max);

  Output::print("N_Cells     : ", setw(10), coll->GetN_Cells());
  Output::print("h (min,max) : ", setw(10), h_min ," ", setw(12), h_max);
  Output::print("dof Velocity: ", setw(10), 3* n_u);
  Output::print("dof Pressure: ", setw(10), n_p   );
  Output::print("dof all     : ", setw(10), n_dof );
  Output::print("active dof  : ", setw(10), 3*nActive);
}

/**************************************************************************** */
void Time_NSE3D::construct_extrapolated_solution()
{
  if(db_["extrapolate_velocity"])
  {
    if(!db_["extrapolation_type"].is("linear_extrapolate"))
    {
      ErrThrow("Only linear extrapolation is supported");
    }
    System_per_grid &s = this->systems_.front();
    // For inf-sup stable elements and SUPG method,
    // we only need the extrapolation solution 
    // However, in the case of equal-order elements, there
    // is a combination of time-derivative and pressure test
    // occurs for which we need the solution from previous two times.
    // Only BDF2 is considered so far
    if(db_["space_discretization_type"].is("residual_based_vms") && time_stepping_scheme.current_step_==1)
    {
      // constant extrapolation in the RBVMS methods for only first 
      // time step where we are using BDF1 scheme
      s.extrapolated_solution_.reset();
      s.extrapolated_solution_ = s.solution_m1_;
    }
    else
    {
      s.extrapolated_solution_.reset();
      s.extrapolated_solution_ = s.solution_m1_;
      s.extrapolated_solution_.scale(2.);
      s.extrapolated_solution_.add_scaled(s.solution_m2_,-1.);
      s.extrapolated_solution_.copy_nonactive(s.rhs_);
    }
    
    if(TDatabase::ParamDB->NSTYPE == 14 && 
      (db_["space_discretization_type"].is("supg") || 
      db_["space_discretization_type"].is("residual_based_vms")) )
    {
      s.combined_old_solution_.reset();
      s.combined_old_solution_ = s.solution_m1_;
      s.combined_old_solution_.scale(2.);
      s.combined_old_solution_.add_scaled(s.solution_m2_,-1./2.);
      s.combined_old_solution_.copy_nonactive(s.rhs_);
    }
    if(db_["space_discretization_type"].is("residual_based_vms"))
    {
      if(time_stepping_scheme.current_step_==1)
      {
	s.time_der_old_sol_.reset();
	s.time_der_old_sol_=s.solution_;
	double dt = time_stepping_scheme.get_step_length();
	dt = 1./dt;
	s.time_der_old_sol_.scaleActive(dt);
	s.time_der_old_sol_.addScaledActive(s.solution_m1_, -dt);
	s.time_der_old_sol_.copy_nonactive(s.rhs_);
      }
      else
      {
	// old residual 
	// unbdf = 2 solm1 - 0.5*solm2
	// td = 1./dt *( 1.5*usigma - unbdf) 
	s.time_der_old_sol_.reset();
	s.time_der_old_sol_ = s.extrapolated_solution_;
	s.time_der_old_sol_.scaleActive(1.5);
	s.time_der_old_sol_.addScaledActive(s.solution_m1_, -2.0);
	s.time_der_old_sol_.addScaledActive(s.solution_m2_, 0.5);
	double dt = time_stepping_scheme.get_step_length();
	s.time_der_old_sol_.scale(1./dt);
      }
    }
  }
  else
  {
    ErrThrow("Supposed to be extrapolation but something is set wrong!!!! ");
  }
}

/**************************************************************************** */
TFEFunction3D* Time_NSE3D::get_velocity_component(int i)
{
  if(i==0)
    return this->systems_.front().u_.GetComponent(0);
  else if(i==1)
    return this->systems_.front().u_.GetComponent(1);
  else  if(i==2)
    return this->systems_.front().u_.GetComponent(2);
  else
    throw std::runtime_error("There are only three velocity components!");
}

/**************************************************************************** */
bool Time_NSE3D::imex_scheme(bool print_info)
{
  // change maximum number of nonlin_iterations to 1 in IMEX case
  if(db_["imex_scheme_"] && (time_stepping_scheme.current_step_ >= 3 ||
    db_["space_discretization_type"].is("residual_based_vms") ) )
  {
    db_["nonlinloop_maxit"] = 1;
#ifdef _MPI
    int my_rank;
    MPI_Comm_rank(MPI_COMM_WORLD, &my_rank);
    if(time_stepping_scheme.current_step_ == 3 && my_rank==0)
      Output::info<1>("Nonlinear Loop MaxIteration",
                    "The parameter 'nonlinloop_maxit' was changed to 1."
                    " Only one non-linear iteration is done, because the IMEX scheme was chosen.\n");
#else
    if(print_info) // condition is here just to print it once
      Output::info<1>("Nonlinear Loop MaxIteration",
                    "The parameter 'nonlinloop_maxit' was changed to 1."
                    " Only one non-linear iteration is done, because the IMEX scheme was chosen.\n");
#endif

    return true;
  }
  else
    return false;
}

/**************************************************************************** */
void Time_NSE3D::call_assembling_routine(Time_NSE3D::System_per_grid& s, 
                          LocalAssembling3D_type type)
{
  std::vector<const TFESpace3D*> space_mat;
  std::vector<const TFESpace3D*> space_rhs;
  std::vector<TFEFunction3D*> fefunctions;
  // set the memory 
  set_arrays(s, space_mat, space_rhs, fefunctions);
  
  // prepare matrices and rhs
  std::vector<TSquareMatrix3D*> sqMat;
  std::vector<TMatrix3D*> reMat;
  std::vector<double*> rhs_array;
  
  set_matrices_rhs(s, type, sqMat, reMat, rhs_array);
  // find out if we have to do upwinding
  bool do_upwinding = false;  
  if(type != LocalAssembling3D_type::TNSE3D_Rhs && db_["space_discretization_type"].is("galerkin"))
  {
    bool mdml =  solver_.is_using_multigrid()
                 && solver_.get_multigrid()->is_using_mdml();
    bool on_finest_grid = &systems_.front() == &s;
    do_upwinding = (db_["space_discretization_type"].is("upwind")
                     || (mdml && !on_finest_grid));
    
    if(do_upwinding)  //HOTFIX: Check the documentation!
      assemble_nse = Hotfixglobal_AssembleNSE::WITHOUT_CONVECTION;
    else
      assemble_nse = Hotfixglobal_AssembleNSE::WITH_CONVECTION;
  }
  // Boundary conditions and value
  BoundCondFunct3D * boundary_conditions[4] = {
    s.velocitySpace_.getBoundCondition(), s.velocitySpace_.getBoundCondition(),
    s.velocitySpace_.getBoundCondition(), s.pressureSpace_.getBoundCondition() };

  std::array<BoundValueFunct3D*, 4> boundary_values;
  boundary_values[0] = example_.get_bd(0);
  boundary_values[1] = example_.get_bd(1);
  boundary_values[2] = example_.get_bd(2);
  boundary_values[3] = example_.get_bd(3);
  
  const LocalAssembling3D
              localAssembling(this->db_, type,
                              fefunctions.data(),this->example_.get_coeffs(),
                              this->get_space_disc_global());

  if (type == LocalAssembling3D_type::TNSE3D_Rhs) {
    Output::print(" ** START ASSEMBLE PRESSURE BC ON RHS **");

    const TFESpace3D *v_space = &s.velocitySpace_;
    const TFESpace3D *p_space = &s.pressureSpace_;
    // get all cells: this is at the moment needed for the boundary assembling
    /// @todo get only the (relevant) boundary cells
    /// e.g., bdCells = coll->get_cells_on_component(i)
    TCollection* coll = v_space->GetCollection();
    std::vector<TBaseCell*> allCells;
    for (int i=0 ; i < coll->GetN_Cells(); i++)
    {
      allCells.push_back(coll->GetCell(i));
    }
	
    BoundaryAssembling3D bi;
    for (int k=0;k<TDatabase::ParamDB->n_neumann_boundary;k++)
    {
      
      double t=TDatabase::TimeDB->CURRENTTIME;
      double PI = acos(-1.0);
      double pressure_of_t = TDatabase::ParamDB->neumann_boundary_value[k]*sin(2*PI*t);

      Output::print(" ** set value ", pressure_of_t,
		    " on boundary ",TDatabase::ParamDB->neumann_boundary_id[k]);
      
      bi.rhs_g_v_n(s.rhs_,v_space,nullptr,
		   allCells,
		   TDatabase::ParamDB->neumann_boundary_id[k],
		   pressure_of_t);
    }

  }
  
  // assemble all the matrices and right hand side 
  Assemble3D(space_mat.size(), space_mat.data(),
	     sqMat.size(), sqMat.data(), reMat.size(), reMat.data(),
             rhs_array.size(), rhs_array.data(), space_rhs.data(),
             boundary_conditions, boundary_values.data(), localAssembling);
<<<<<<< HEAD

  // do upwinding for the mdml case
 if(do_upwinding && type != LocalAssembling3D_type::TNSE3D_Rhs)
   this->do_upwinding_for_mdml(sqMat, fefunctions, type);
=======
  
  
  if(do_upwinding && type != LocalAssembling3D_type::TNSE3D_Rhs)
  {
    double one_over_nu = 1/example_.get_nu(); //the inverse of the example's diffusion coefficient
    switch(TDatabase::ParamDB->NSTYPE)
    {
      case 1:
      case 2:
        UpwindForNavierStokes3D(sqMat[0], fefunctions[0], fefunctions[1],
                                fefunctions[2], one_over_nu);
        Output::print<3>("UPWINDING DONE with 1 square matrices.");
      break;
      case 3:
      case 4:
      case 14:
        UpwindForNavierStokes3D(sqMat[0], fefunctions[0], fefunctions[1],
                                fefunctions[2], one_over_nu);
        UpwindForNavierStokes3D(sqMat[1], fefunctions[0], fefunctions[1],
                                fefunctions[2], one_over_nu);
        UpwindForNavierStokes3D(sqMat[2], fefunctions[0], fefunctions[1],
                                fefunctions[2], one_over_nu);
        Output::print<3>("UPWINDING DONE with 3 square matrices.");
        break;
    }
  }
  
>>>>>>> c8a32ca0
}
/**************************************************************************** */
void Time_NSE3D::set_arrays(Time_NSE3D::System_per_grid& s, 
        std::vector<const TFESpace3D*> &spaces, std::vector< const TFESpace3D* >& spaces_rhs,
        std::vector< TFEFunction3D*> &functions)
{
  spaces.resize(2);
  spaces[0] = &s.velocitySpace_;
  spaces[1] = &s.pressureSpace_;
  spaces_rhs.resize(3);
  spaces_rhs[0] = &s.velocitySpace_;
  spaces_rhs[1] = &s.velocitySpace_;
  spaces_rhs[2] = &s.velocitySpace_;
  
  if(TDatabase::ParamDB->NSTYPE==14)
  {
    spaces_rhs.resize(4);
    spaces_rhs[3] = &s.pressureSpace_;
  }
  functions.resize(4);
  functions[0] = s.u_.GetComponent(0);
  functions[1] = s.u_.GetComponent(1);
  functions[2] = s.u_.GetComponent(2);
  functions[3] = &s.p_;
  
  //TODO: At the moment, everything is in pieces. 
  //      Later should be combined.
  if(imex_scheme(0))
  {
    functions.resize(4);
    functions[0] = s.extrapolated_u_.GetComponent(0);
    functions[1] = s.extrapolated_u_.GetComponent(1);
    functions[2] = s.extrapolated_u_.GetComponent(2);
    functions[3] = &s.extrapolated_p_;
  }
  // extra terms that are combined with the pressure terms
  // resulted from the combination of bdf2 and supg method
  if(db_["space_discretization_type"].is("supg") && TDatabase::ParamDB->NSTYPE==14)
  {
    functions.resize(6);
    functions[3] = s.combined_old_u_.GetComponent(0);
    functions[4] = s.combined_old_u_.GetComponent(1);
    functions[5] = s.combined_old_u_.GetComponent(2);
  }
  // terms that are used for the RBVMS
  if(db_["space_discretization_type"].is("residual_based_vms"))
  {
    functions.resize(7);
    functions[4] = s.time_der_old_u_.GetComponent(0);
    functions[5] = s.time_der_old_u_.GetComponent(1);
    functions[6] = s.time_der_old_u_.GetComponent(2);
    if( TDatabase::ParamDB->NSTYPE==14)
    {
      functions.resize(10);
      functions[7] = s.combined_old_u_.GetComponent(0);
      functions[8] = s.combined_old_u_.GetComponent(1);
      functions[9] = s.combined_old_u_.GetComponent(2);
    }
  }
  if(db_["space_discretization_type"].is("vms_projection"))
  {
    spaces.resize(4);
    // projection space
    spaces[2]=projection_space_.get();
    // label space that indicates local projection space
    spaces[3]=label_for_local_projection_space_.get();
      // append function for the labels of the local projection
    functions[4] = label_for_local_projection_fefct.get();
  }
}
/**************************************************************************** */
void Time_NSE3D::set_matrices_rhs(Time_NSE3D::System_per_grid& s, LocalAssembling3D_type type,
        std::vector<TSquareMatrix3D*> &sqMat, std::vector<TMatrix3D*> &reMat,
        std::vector<double*> &rhs_array)
{
  rhs_array.resize(0);
  sqMat.resize(0);
  reMat.resize(0);
  
  std::vector<std::shared_ptr<FEMatrix>> blocks
         = s.matrix_.get_blocks_uniquely();
  std::vector<std::shared_ptr<FEMatrix>> mass_blocks
         = s.massMatrix_.get_blocks_uniquely(true);
  
  switch(type)
  {
    case LocalAssembling3D_type::TNSE3D_LinGAL:
    {
      rhs_array.resize(3);
      rhs_array[0] = s.rhs_.block(0);
      rhs_array[1] = s.rhs_.block(1);
      rhs_array[2] = s.rhs_.block(2);
      s.rhs_.reset();
      switch(TDatabase::ParamDB->NSTYPE)
      {
	case 1:
	  if(blocks.size() != 4)
	  {
	    ErrThrow("Wrong blocks.size() ", blocks.size(), " instead of 4.");
	  }
	  sqMat.resize(2);
          sqMat[0] = reinterpret_cast<TSquareMatrix3D*>(blocks.at(0).get());
          sqMat[1] = reinterpret_cast<TSquareMatrix3D*>(mass_blocks.at(0).get());
          // rectangular matrices
          reMat.resize(3);
          reMat[0] = reinterpret_cast<TMatrix3D*>(blocks.at(1).get());
          reMat[1] = reinterpret_cast<TMatrix3D*>(blocks.at(2).get());
	  reMat[2] = reinterpret_cast<TMatrix3D*>(blocks.at(3).get());
	  break;
	case 2:
	  if(blocks.size() != 7)
          {
            ErrThrow("Wrong blocks.size() ", blocks.size(), " instead of 7.");
          }
          sqMat.resize(2);
          sqMat[0] = reinterpret_cast<TSquareMatrix3D*>(blocks.at(0).get());
          // mass matrix
          sqMat[1] = reinterpret_cast<TSquareMatrix3D*>(mass_blocks.at(0).get());
          
          
          // rectangular matrices
          reMat.resize(6);
          reMat[0] = reinterpret_cast<TMatrix3D*>(blocks.at(4).get()); //first the lying B blocks
          reMat[1] = reinterpret_cast<TMatrix3D*>(blocks.at(5).get());
          reMat[2] = reinterpret_cast<TMatrix3D*>(blocks.at(6).get());
          reMat[3] = reinterpret_cast<TMatrix3D*>(blocks.at(1).get()); //then the standing B blocks
          reMat[4] = reinterpret_cast<TMatrix3D*>(blocks.at(2).get());
          reMat[5] = reinterpret_cast<TMatrix3D*>(blocks.at(3).get());
	  break;
	case 3:
	  if(blocks.size() != 12)
          {
            ErrThrow("Wrong blocks.size() ", blocks.size(), " instead of 12.");
          }
          sqMat.resize(12);
          sqMat[0] = reinterpret_cast<TSquareMatrix3D*>(blocks.at(0).get());
          sqMat[1] = reinterpret_cast<TSquareMatrix3D*>(blocks.at(1).get());
          sqMat[2] = reinterpret_cast<TSquareMatrix3D*>(blocks.at(2).get());
          sqMat[3] = reinterpret_cast<TSquareMatrix3D*>(blocks.at(4).get());
          sqMat[4] = reinterpret_cast<TSquareMatrix3D*>(blocks.at(5).get());
          sqMat[5] = reinterpret_cast<TSquareMatrix3D*>(blocks.at(6).get());
          sqMat[6] = reinterpret_cast<TSquareMatrix3D*>(blocks.at(8).get());
          sqMat[7] = reinterpret_cast<TSquareMatrix3D*>(blocks.at(9).get());
          sqMat[8] = reinterpret_cast<TSquareMatrix3D*>(blocks.at(10).get());
          // mass matrices
          sqMat[9] = reinterpret_cast<TSquareMatrix3D*>(mass_blocks.at(0).get());
	  sqMat[10] = reinterpret_cast<TSquareMatrix3D*>(mass_blocks.at(5).get());
	  sqMat[11] = reinterpret_cast<TSquareMatrix3D*>(mass_blocks.at(10).get());
          
          // rectangular matrices
          reMat.resize(3);
          reMat[0] = reinterpret_cast<TMatrix3D*>(blocks.at(3).get());  // standing B blocks
          reMat[1] = reinterpret_cast<TMatrix3D*>(blocks.at(7).get());
          reMat[2] = reinterpret_cast<TMatrix3D*>(blocks.at(11).get());
	  break;
	case 4:
	case 14:
	  if(TDatabase::ParamDB->NSTYPE==14)
	  {
	    if(blocks.size() != 16)
	      ErrThrow("Wrong blocks.size() ", blocks.size(), " instead of 16.");
	  }
	  else  
          {
	    if(blocks.size() != 15)
	      ErrThrow("Wrong blocks.size() ", blocks.size(), " instead of 15.");
          }
          sqMat.resize(12);
          sqMat[0] = reinterpret_cast<TSquareMatrix3D*>(blocks.at(0).get());
          sqMat[1] = reinterpret_cast<TSquareMatrix3D*>(blocks.at(1).get());
          sqMat[2] = reinterpret_cast<TSquareMatrix3D*>(blocks.at(2).get());
          sqMat[3] = reinterpret_cast<TSquareMatrix3D*>(blocks.at(4).get());
          sqMat[4] = reinterpret_cast<TSquareMatrix3D*>(blocks.at(5).get());
          sqMat[5] = reinterpret_cast<TSquareMatrix3D*>(blocks.at(6).get());
          sqMat[6] = reinterpret_cast<TSquareMatrix3D*>(blocks.at(8).get());
          sqMat[7] = reinterpret_cast<TSquareMatrix3D*>(blocks.at(9).get());
          sqMat[8] = reinterpret_cast<TSquareMatrix3D*>(blocks.at(10).get());
	  
	  if(db_["space_discretization_type"].is("residual_based_vms"))
	  {
	    sqMat.resize(18);
	    sqMat[9] =  reinterpret_cast<TSquareMatrix3D*>(mass_blocks.at(0).get());
	    sqMat[10] = reinterpret_cast<TSquareMatrix3D*>(mass_blocks.at(1).get());
	    sqMat[11] = reinterpret_cast<TSquareMatrix3D*>(mass_blocks.at(2).get());
	    sqMat[12] = reinterpret_cast<TSquareMatrix3D*>(mass_blocks.at(4).get());
	    sqMat[13] = reinterpret_cast<TSquareMatrix3D*>(mass_blocks.at(5).get());
	    sqMat[14] = reinterpret_cast<TSquareMatrix3D*>(mass_blocks.at(6).get());
	    sqMat[15] = reinterpret_cast<TSquareMatrix3D*>(mass_blocks.at(8).get());
	    sqMat[16] = reinterpret_cast<TSquareMatrix3D*>(mass_blocks.at(9).get());
	    sqMat[17] = reinterpret_cast<TSquareMatrix3D*>(mass_blocks.at(10).get());
	    
	    if(TDatabase::ParamDB->NSTYPE == 14)
	    {
	      sqMat.resize(19);
	      sqMat[18] = reinterpret_cast<TSquareMatrix3D*>(blocks.at(15).get());
	    }
	  }
	  else
	  {
	    // mass matrices
	    sqMat[9] = reinterpret_cast<TSquareMatrix3D*>(mass_blocks.at(0).get());
	    sqMat[10] = reinterpret_cast<TSquareMatrix3D*>(mass_blocks.at(5).get());
	    sqMat[11] = reinterpret_cast<TSquareMatrix3D*>(mass_blocks.at(10).get());
	    if(TDatabase::ParamDB->NSTYPE == 14 && db_["space_discretization_type"].is("supg"))
	    {
	      sqMat.resize(13);
	      sqMat[12] = reinterpret_cast<TSquareMatrix3D*>(blocks.at(15).get());
	    }
	  }
	  if(TDatabase::ParamDB->NSTYPE == 14)
	  {
	    rhs_array.resize(4);
	    rhs_array[3] = s.rhs_.block(3);
	  }
	  
	  if(db_["space_discretization_type"].is("vms_projection"))
	  {
	    sqMat.resize(13);
	    sqMat[12] = reinterpret_cast<TSquareMatrix3D*>(matrices_for_turb_mod.at(6).get());;
	  }
          
          // rectangular matrices
          reMat.resize(6);
          reMat[0] = reinterpret_cast<TMatrix3D*>(blocks.at(12).get()); //first the lying B blocks
          reMat[1] = reinterpret_cast<TMatrix3D*>(blocks.at(13).get());
          reMat[2] = reinterpret_cast<TMatrix3D*>(blocks.at(14).get());
          reMat[3] = reinterpret_cast<TMatrix3D*>(blocks.at(3).get());  //than the standing B blocks
          reMat[4] = reinterpret_cast<TMatrix3D*>(blocks.at(7).get());
          reMat[5] = reinterpret_cast<TMatrix3D*>(blocks.at(11).get());
	  
	  // additional matrices for the projection based VMS method
	  if(db_["space_discretization_type"].is("vms_projection"))
	  {
	    reMat.resize(12);
	    // matrices  \tilde G_11, \tilde G_24, \tilde G_36
            reMat[6]=reinterpret_cast<TMatrix3D*>(matrices_for_turb_mod.at(0).get());
            reMat[7]=reinterpret_cast<TMatrix3D*>(matrices_for_turb_mod.at(1).get());
            reMat[8]=reinterpret_cast<TMatrix3D*>(matrices_for_turb_mod.at(2).get());
            // matrices G_11, G_42, G_63
            reMat[9]=reinterpret_cast<TMatrix3D*>(matrices_for_turb_mod.at(3).get());
            reMat[10]=reinterpret_cast<TMatrix3D*>(matrices_for_turb_mod.at(4).get());
            reMat[11]=reinterpret_cast<TMatrix3D*>(matrices_for_turb_mod.at(5).get());
	  }
	  break;
	default:
	  ErrThrow("TDatabase::ParamDB->NSTYPE = ", TDatabase::ParamDB->NSTYPE ,
		   " That NSE Block Matrix Type is unknown to class Time_NSE3D.");
      }// endswitch NSTYPE
      break;// case LocalAssembling3D_type::TNSE3D_LinGAL
    }
    //===============================================
    case LocalAssembling3D_type::TNSE3D_NLGAL:
    {
      switch(TDatabase::ParamDB->NSTYPE)
      {
	case 1:
	case 2:
	  blocks = s.matrix_.get_blocks_uniquely({{0,0},{1,1},{2,2}});
	  sqMat.resize(1);
          sqMat[0] = reinterpret_cast<TSquareMatrix3D*>(blocks.at(0).get());
	  break;
	case 3:
	case 4:
	case 14:
	  if(db_["space_discretization_type"].is("smagorinsky")    ||
	     db_["space_discretization_type"].is("vms_projection") ||
	     db_["space_discretization_type"].is("supg") ||
	     db_["space_discretization_type"].is("smagorinsky_coarse") ||
	     db_["space_discretization_type"].is("residual_based_vms")
	  )
          {
            sqMat.resize(9);
	    sqMat[0] = reinterpret_cast<TSquareMatrix3D*>(blocks.at(0).get());
	    sqMat[1] = reinterpret_cast<TSquareMatrix3D*>(blocks.at(1).get());
	    sqMat[2] = reinterpret_cast<TSquareMatrix3D*>(blocks.at(2).get());
	    sqMat[3] = reinterpret_cast<TSquareMatrix3D*>(blocks.at(4).get());
	    sqMat[4] = reinterpret_cast<TSquareMatrix3D*>(blocks.at(5).get());
	    sqMat[5] = reinterpret_cast<TSquareMatrix3D*>(blocks.at(6).get());
	    sqMat[6] = reinterpret_cast<TSquareMatrix3D*>(blocks.at(8).get());
	    sqMat[7] = reinterpret_cast<TSquareMatrix3D*>(blocks.at(9).get());
	    sqMat[8] = reinterpret_cast<TSquareMatrix3D*>(blocks.at(10).get());
	    // additional nonlinear matrices for the projection based VMS method
	    if(db_["space_discretization_type"].is("vms_projection"))
	    {
	      reMat.resize(3);
	      reMat[0]=reinterpret_cast<TMatrix3D*>(matrices_for_turb_mod.at(0).get());
	      reMat[1]=reinterpret_cast<TMatrix3D*>(matrices_for_turb_mod.at(1).get());
	      reMat[2]=reinterpret_cast<TMatrix3D*>(matrices_for_turb_mod.at(2).get());
	    }
	    // residual based VMS
	    if(db_["space_discretization_type"].is("residual_based_vms"))
	    {
	      sqMat.resize(18);
	      sqMat[9] =  reinterpret_cast<TSquareMatrix3D*>(mass_blocks.at(0).get());
	      sqMat[10] = reinterpret_cast<TSquareMatrix3D*>(mass_blocks.at(1).get());
	      sqMat[11] = reinterpret_cast<TSquareMatrix3D*>(mass_blocks.at(2).get());
	      sqMat[12] = reinterpret_cast<TSquareMatrix3D*>(mass_blocks.at(4).get());
	      sqMat[13] = reinterpret_cast<TSquareMatrix3D*>(mass_blocks.at(5).get());
	      sqMat[14] = reinterpret_cast<TSquareMatrix3D*>(mass_blocks.at(6).get());
	      sqMat[15] = reinterpret_cast<TSquareMatrix3D*>(mass_blocks.at(8).get());
	      sqMat[16] = reinterpret_cast<TSquareMatrix3D*>(mass_blocks.at(9).get());
	      sqMat[17] = reinterpret_cast<TSquareMatrix3D*>(mass_blocks.at(10).get());
	      
	      if(TDatabase::ParamDB->NSTYPE == 14)
	      {
		sqMat.resize(19);
		sqMat[18] = reinterpret_cast<TSquareMatrix3D*>(blocks.at(15).get());
	      }
	    }
	    // supg matrices
	    if(db_["space_discretization_type"].is("supg"))
	    {
	      // mass matrices
	      sqMat.resize(12);
	      sqMat[9] = reinterpret_cast<TSquareMatrix3D*>(mass_blocks.at(0).get());
	      sqMat[10] = reinterpret_cast<TSquareMatrix3D*>(mass_blocks.at(5).get());
	      sqMat[11] = reinterpret_cast<TSquareMatrix3D*>(mass_blocks.at(10).get());
	      if(TDatabase::ParamDB->NSTYPE == 14)
	      {
		sqMat.resize(13);
		sqMat[12] = reinterpret_cast<TSquareMatrix3D*>(blocks.at(15).get());
	      }
	    }
	  }
	  // common nonlinear matrices and rhs for the SUPG and RBVMS methods
	  if( db_["space_discretization_type"].is("supg")
	    ||db_["space_discretization_type"].is("residual_based_vms") )
	  {
	    reMat.resize(3);
	    reMat[0] = reinterpret_cast<TMatrix3D*>(blocks.at(3).get()); //than the standing B blocks (B-Blocks)
	    reMat[1] = reinterpret_cast<TMatrix3D*>(blocks.at(7).get());
	    reMat[2] = reinterpret_cast<TMatrix3D*>(blocks.at(11).get());
	    
	    rhs_array.resize(3);
	    rhs_array[0] = s.rhs_.block(0);
	    rhs_array[1] = s.rhs_.block(1);
	    rhs_array[2] = s.rhs_.block(2);
	    if(TDatabase::ParamDB->NSTYPE == 14)
	    {
	      reMat.resize(6);
	      reMat[0] = reinterpret_cast<TMatrix3D*>(blocks.at(12).get()); //first the lying B blocks (B-Blocks)
	      reMat[1] = reinterpret_cast<TMatrix3D*>(blocks.at(13).get());
	      reMat[2] = reinterpret_cast<TMatrix3D*>(blocks.at(14).get());
	      reMat[3] = reinterpret_cast<TMatrix3D*>(blocks.at(3).get()); //than the standing B blocks (BT-Blocks)
	      reMat[4] = reinterpret_cast<TMatrix3D*>(blocks.at(7).get());
	      reMat[5] = reinterpret_cast<TMatrix3D*>(blocks.at(11).get());
	      
	      rhs_array.resize(4);
	      rhs_array[3] = s.rhs_.block(3);
	    }
	    s.rhs_.reset();
	  }
	  
          if(db_["space_discretization_type"].is("galerkin"))
          {
            sqMat.resize(3); 
            blocks = s.matrix_.get_blocks_uniquely({{0,0},{1,1},{2,2}});
            sqMat[0] = reinterpret_cast<TSquareMatrix3D*>(blocks.at(0).get());
            sqMat[1] = reinterpret_cast<TSquareMatrix3D*>(blocks.at(1).get());
            sqMat[2] = reinterpret_cast<TSquareMatrix3D*>(blocks.at(2).get());
          }
	  break;
      }// endswitch NSTYPE
    }
    break;
    //===============================================
    case LocalAssembling3D_type::TNSE3D_Rhs:
    {
      rhs_array.resize(3);
      rhs_array[0] = s.rhs_.block(0);
      rhs_array[1] = s.rhs_.block(1);
      rhs_array[2] = s.rhs_.block(2);
      if(TDatabase::ParamDB->NSTYPE==14)
      {
	rhs_array.resize(4);
	rhs_array[3] = s.rhs_.block(3);
      }
      s.rhs_.reset();
    }
    break;
    //===============================================
    default:
      ErrThrow("Local Assembling type is not supported");
  }
  
  // reset matrices
  for(auto sm : sqMat)
    sm->reset();
  for(auto rm : reMat)
    rm->reset();
}
/**************************************************************************** */
void Time_NSE3D::do_upwinding_for_mdml(std::vector<TSquareMatrix3D*> &sqMat, 
std::vector<TFEFunction3D*> fefunctions, LocalAssembling3D_type type)
{
  if(!db_["space_discretization_type"].is("galerkin"))
  {
    ErrThrow("upwinding needs only for the standard method");
  }
  double one_over_nu = 1/example_.get_nu(); //the inverse of the example's diffusion coefficient
  switch(TDatabase::ParamDB->NSTYPE)
  {
    case 1:
    case 2:
      UpwindForNavierStokes3D(sqMat[0], fefunctions[0], fefunctions[1],
			      fefunctions[2], one_over_nu);
      Output::print<5>("UPWINDING DONE with 1 square matrices.");
    break;
    case 3:
    case 4:
    case 14:
      if(type == LocalAssembling3D_type::TNSE3D_LinGAL)
      {
	UpwindForNavierStokes3D(sqMat[0], fefunctions[0], fefunctions[1],
				fefunctions[2], one_over_nu);
	UpwindForNavierStokes3D(sqMat[5], fefunctions[0], fefunctions[1],
				fefunctions[2], one_over_nu);
	UpwindForNavierStokes3D(sqMat[10], fefunctions[0], fefunctions[1],
				fefunctions[2], one_over_nu);
      }
      else if(!db_["space_discretization_type"].is("galerkin") 
	      && type == LocalAssembling3D_type::TNSE3D_NLGAL)
      {
	UpwindForNavierStokes3D(sqMat[0], fefunctions[0], fefunctions[1],
				fefunctions[2], one_over_nu);
	UpwindForNavierStokes3D(sqMat[4], fefunctions[0], fefunctions[1],
				fefunctions[2], one_over_nu);
	UpwindForNavierStokes3D(sqMat[8], fefunctions[0], fefunctions[1],
				fefunctions[2], one_over_nu);
      }
      else if(db_["space_discretization_type"].is("galerkin") 
	      && type == LocalAssembling3D_type::TNSE3D_NLGAL)
      {
	UpwindForNavierStokes3D(sqMat[0], fefunctions[0], fefunctions[1],
				fefunctions[2], one_over_nu);
	UpwindForNavierStokes3D(sqMat[1], fefunctions[0], fefunctions[1],
				fefunctions[2], one_over_nu);
	UpwindForNavierStokes3D(sqMat[2], fefunctions[0], fefunctions[1],
				fefunctions[2], one_over_nu);
      }
      else
      {
	ErrThrow("UPWINDING for the method ", db_["space_discretization_type"], " is not supported so far!!");
      }
      Output::print<5>("UPWINDING DONE with 3 square matrices.");
      break;
  }
}

/** ************************************************************************ */
void Time_NSE3D::assemble_rhs_supg(Time_NSE3D::System_per_grid& s)
{
  if(!db_["time_discretization"].is("bdf_two") && 
    (!db_["space_discretization_type"].is("supg") || !db_["space_discretization_type"].is("residual_based_vms")) )
  {
    ErrThrow("This only works for SUPG and RBVMS in combination with bdf_two");
  }
  rhs_from_time_disc.copy_structure(s.rhs_);
  rhs_from_time_disc.reset();

  BlockVector temp = s.rhs_;
  // copy right hand side 
  rhs_from_time_disc = s.rhs_;
  unsigned int n_sols = time_stepping_scheme.n_old_solutions();
  std::vector<BlockVector> old_sols (n_sols);
  old_sols[0] = s.solution_m1_;
  // this is needed for the BDF2 method
  if(old_sols.size() == 2)
    old_sols[1] = s.solution_m2_;
  // the right hand side vectors: old rhs is needed for the 
  std::vector<BlockVector> all_rhs(1);
  all_rhs[0] = s.rhs_;
  
  // prepare the right hand side vector
  time_stepping_scheme.prepare_rhs_from_time_disc(s.matrix_, s.massMatrix_, 
						  all_rhs, old_sols);
  // on the way back, the system rhs is stored in all_rhs[0], copy to the 
  // rhs_from_time_disc vector
  rhs_from_time_disc = all_rhs[0];
  // retrieve the non active from "temporary" into rhs vector
  rhs_from_time_disc.copy_nonactive(temp);
  s.solution_.copy_nonactive(temp);
}

/** ************************************************************************ */
void Time_NSE3D::modify_slip_bc(bool BT_Mass, bool slip_A_nl, 
                                Time_NSE3D::System_per_grid& s)
{
  // modification of the matrices due to the
  // slip type boundary conditions: If the mass matrices,
  // the off-diagonal A-blocks , and the BT's block,
  // are unchanged during the time iteration, then this modification
  // is done only once in the time loop. However, in the SUPG
  // and residual based VMS method these matrices are also
  // updated during the time steps, so modification of all
  // of them including the right-hand side is necessary.The
  // modification of the diagonal A-blocks are necessary
  // in any case.
  if(TDatabase::ParamDB->NSTYPE < 4)
  {
    ErrThrow("For slip with friction bc NSTYPE 4 or 14 is necessary !!!!!" );
  }
  
  std::vector<const TFESpace3D*> spaces_mat(1);
  std::vector<double*> rhs_array(3);
  std::vector<const TFESpace3D*> rhs_space(3);
  
  spaces_mat[0] = &s.velocitySpace_;
  rhs_space[0] = spaces_mat[0];
  rhs_space[1] = spaces_mat[0];
  rhs_space[2] = spaces_mat[0];

  rhs_array[0] = s.rhs_.block(0);
  rhs_array[1] = s.rhs_.block(1);
  rhs_array[2] = s.rhs_.block(2);

  std::vector<std::shared_ptr<FEMatrix>> blocks;
  blocks = s.matrix_.get_blocks_uniquely();
  std::vector<std::shared_ptr<FEMatrix>> mass_blocks;
  mass_blocks = s.massMatrix_.get_blocks_uniquely(true);
  
  BoundCondFunct3D* bc[4] = {
  s.velocitySpace_.getBoundCondition(),
  s.velocitySpace_.getBoundCondition(),
  s.velocitySpace_.getBoundCondition(),
  s.pressureSpace_.getBoundCondition()};
  // boundary values:
  std::vector<BoundValueFunct3D*>bv(4);
  bv[0]=example_.get_bd(0);
  bv[1]=example_.get_bd(1);
  bv[2]=example_.get_bd(2);
  bv[3]=example_.get_bd(3);
  
  std::vector<TSquareMatrix3D*> sqMat;
  std::vector<TMatrix3D*> reMat;
  sqMat.resize(3);
  
  // all 4 A blocks at the first time step
  //------------------
  // a11 a12 a12 b1t
  // a21 a22 a23 b2t
  // a31 a32 a33 b3t
  // b1  b2  b3  c
  // and only the first 2 within the nonlinear loop
  sqMat[0] = reinterpret_cast<TSquareMatrix3D*>(blocks.at(0).get()); //a11
  sqMat[1] = reinterpret_cast<TSquareMatrix3D*>(blocks.at(5).get()); //a22
  sqMat[2] = reinterpret_cast<TSquareMatrix3D*>(blocks.at(10).get());//a33
  
  // if the off-diagonal are not changing within the non-linear loop
  // then dont need to assemble them again
  if(slip_A_nl)
  {
    sqMat.resize(9);
    sqMat[3] = reinterpret_cast<TSquareMatrix3D*>(blocks.at(1).get());//a12
    sqMat[4] = reinterpret_cast<TSquareMatrix3D*>(blocks.at(2).get());//a13
    sqMat[5] = reinterpret_cast<TSquareMatrix3D*>(blocks.at(4).get());//a21
    sqMat[6] = reinterpret_cast<TSquareMatrix3D*>(blocks.at(6).get());//a13
    sqMat[7] = reinterpret_cast<TSquareMatrix3D*>(blocks.at(8).get());//a31
    sqMat[8] = reinterpret_cast<TSquareMatrix3D*>(blocks.at(9).get());//a32
  }
  
  // either at the first time step
  // or every time step if M and B's are changing
  reMat.resize(0);
  if(BT_Mass)
  {
    sqMat.resize(18);
    sqMat[9]  = reinterpret_cast<TSquareMatrix3D*>(mass_blocks.at(0).get()); //m11
    sqMat[10] = reinterpret_cast<TSquareMatrix3D*>(mass_blocks.at(5).get()); //m22
    sqMat[11] = reinterpret_cast<TSquareMatrix3D*>(mass_blocks.at(10).get());//m33
    
    sqMat[12] = reinterpret_cast<TSquareMatrix3D*>(mass_blocks.at(1).get());//m12
    sqMat[13] = reinterpret_cast<TSquareMatrix3D*>(mass_blocks.at(2).get());//m13
    sqMat[14] = reinterpret_cast<TSquareMatrix3D*>(mass_blocks.at(4).get());//m21
    sqMat[15] = reinterpret_cast<TSquareMatrix3D*>(mass_blocks.at(6).get());//m13
    sqMat[16] = reinterpret_cast<TSquareMatrix3D*>(mass_blocks.at(8).get());//m31
    sqMat[17] = reinterpret_cast<TSquareMatrix3D*>(mass_blocks.at(9).get());//m32
    reMat.resize(3);
    reMat[0] = reinterpret_cast<TMatrix3D*>(blocks.at(3).get()); // b1t
    reMat[1] = reinterpret_cast<TMatrix3D*>(blocks.at(7).get()); // b2t
    reMat[2] = reinterpret_cast<TMatrix3D*>(blocks.at(11).get());// b3t
  }
  // modify slip type boundary conditions, in case of supg all A, M and B blocks 
  // have to be modified
  Assemble3DSlipBC(spaces_mat.size(), spaces_mat.data(), sqMat.size(), sqMat.data(),
                   reMat.size(), reMat.data(), rhs_array.size(), rhs_array.data(), 
                   rhs_space.data(), bc, bv.data());
  
  if(time_stepping_scheme.current_step_ <= 3)
  {
    Output::print<5>("updates slip b.c, no square matrices: ", 
                     sqMat.size(), " no of rect matrices: ", reMat.size());
  }
}<|MERGE_RESOLUTION|>--- conflicted
+++ resolved
@@ -11,14 +11,11 @@
 #include <MainUtilities.h>
 #include <Multigrid.h>
 
-<<<<<<< HEAD
 #include <PrePost_Cylinder_Square.h>
+#include <BoundaryAssembling3D.h>
 
 #include <LocalAssembling3D.h>
 #include <Variational_MultiScale3D.h>
-=======
-#include <BoundaryAssembling3D.h>
->>>>>>> c8a32ca0
 
 #include <sys/stat.h>
 
@@ -481,7 +478,7 @@
       break;
     // discontinuous spaces
     case -11: case -12: case -13: case -14:
-      pressure_order = pressure_order*10;
+     // pressure_order = pressure_order*10;
       break;
   }
   TDatabase::ParamDB->PRESSURE_SPACE  = pressure_order;
@@ -849,13 +846,7 @@
   System_per_grid& s = this->systems_.front();
   size_t nu=s.solution_.length(0);
   size_t np=s.solution_.length(3);
-/*
-  //BEGIN DEBUG
-  cout <<" rhs: " << rhs_from_time_disc.norm()<<endl;
-  cout <<" sol: " << s.solution_.norm() << endl;
-  //END DEBUG
-  */
-
+  
   Output::print<5>("B " , Ddot(3*nu+np,s.solution_.get_entries(),s.solution_.get_entries()), " ",
                 Ddot(3*nu,rhs_from_time_disc.get_entries(),rhs_from_time_disc.get_entries()) , " "  , 
                 Ddot(np,rhs_from_time_disc.get_entries()+3*nu,rhs_from_time_disc.get_entries()+3*nu)," ",
@@ -998,7 +989,6 @@
 void Time_NSE3D::solve()
 {
   System_per_grid& s = systems_.front();
-  
   // store previous solution for damping, it is a pointer so that we can avoid
   // the copy in case of no damping
   double damping = this->db_["nonlinloop_damping_factor"];
@@ -1419,81 +1409,17 @@
   const LocalAssembling3D
               localAssembling(this->db_, type,
                               fefunctions.data(),this->example_.get_coeffs(),
-                              this->get_space_disc_global());
-
-  if (type == LocalAssembling3D_type::TNSE3D_Rhs) {
-    Output::print(" ** START ASSEMBLE PRESSURE BC ON RHS **");
-
-    const TFESpace3D *v_space = &s.velocitySpace_;
-    const TFESpace3D *p_space = &s.pressureSpace_;
-    // get all cells: this is at the moment needed for the boundary assembling
-    /// @todo get only the (relevant) boundary cells
-    /// e.g., bdCells = coll->get_cells_on_component(i)
-    TCollection* coll = v_space->GetCollection();
-    std::vector<TBaseCell*> allCells;
-    for (int i=0 ; i < coll->GetN_Cells(); i++)
-    {
-      allCells.push_back(coll->GetCell(i));
-    }
-	
-    BoundaryAssembling3D bi;
-    for (int k=0;k<TDatabase::ParamDB->n_neumann_boundary;k++)
-    {
-      
-      double t=TDatabase::TimeDB->CURRENTTIME;
-      double PI = acos(-1.0);
-      double pressure_of_t = TDatabase::ParamDB->neumann_boundary_value[k]*sin(2*PI*t);
-
-      Output::print(" ** set value ", pressure_of_t,
-		    " on boundary ",TDatabase::ParamDB->neumann_boundary_id[k]);
-      
-      bi.rhs_g_v_n(s.rhs_,v_space,nullptr,
-		   allCells,
-		   TDatabase::ParamDB->neumann_boundary_id[k],
-		   pressure_of_t);
-    }
-
-  }
-  
+                              this->get_space_disc_global()); 
   // assemble all the matrices and right hand side 
   Assemble3D(space_mat.size(), space_mat.data(),
 	     sqMat.size(), sqMat.data(), reMat.size(), reMat.data(),
              rhs_array.size(), rhs_array.data(), space_rhs.data(),
              boundary_conditions, boundary_values.data(), localAssembling);
-<<<<<<< HEAD
+  
 
   // do upwinding for the mdml case
  if(do_upwinding && type != LocalAssembling3D_type::TNSE3D_Rhs)
    this->do_upwinding_for_mdml(sqMat, fefunctions, type);
-=======
-  
-  
-  if(do_upwinding && type != LocalAssembling3D_type::TNSE3D_Rhs)
-  {
-    double one_over_nu = 1/example_.get_nu(); //the inverse of the example's diffusion coefficient
-    switch(TDatabase::ParamDB->NSTYPE)
-    {
-      case 1:
-      case 2:
-        UpwindForNavierStokes3D(sqMat[0], fefunctions[0], fefunctions[1],
-                                fefunctions[2], one_over_nu);
-        Output::print<3>("UPWINDING DONE with 1 square matrices.");
-      break;
-      case 3:
-      case 4:
-      case 14:
-        UpwindForNavierStokes3D(sqMat[0], fefunctions[0], fefunctions[1],
-                                fefunctions[2], one_over_nu);
-        UpwindForNavierStokes3D(sqMat[1], fefunctions[0], fefunctions[1],
-                                fefunctions[2], one_over_nu);
-        UpwindForNavierStokes3D(sqMat[2], fefunctions[0], fefunctions[1],
-                                fefunctions[2], one_over_nu);
-        Output::print<3>("UPWINDING DONE with 3 square matrices.");
-        break;
-    }
-  }
-  
->>>>>>> c8a32ca0
 }
 /**************************************************************************** */
 void Time_NSE3D::set_arrays(Time_NSE3D::System_per_grid& s, 
