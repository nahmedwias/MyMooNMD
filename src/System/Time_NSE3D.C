--- conflicted
+++ resolved
@@ -878,11 +878,7 @@
     mumps_wrapper.solve(s.rhs_, s.solution_);
   }
   else
-<<<<<<< HEAD
-    solver_.solve(s.matrix_, s.rhs_, s.solution_); // same as sequential
-=======
     this->solver_.solve(s.matrix_, s.rhs_, s.solution_);
->>>>>>> a977e662
 #endif
   // Important: We have to descale the matrices, since they are scaled
   // before the solving process. Only A11, A22 and A33 matrices are
