--- conflicted
+++ resolved
@@ -13,7 +13,6 @@
 #include <PrePost_Cylinder_Square.h>
 #include <BoundaryAssembling3D.h>
 
-#include <LocalAssembling3D.h>
 #include <Variational_MultiScale3D.h>
 
 #include <sys/stat.h>
@@ -399,21 +398,8 @@
  {
    db_["extrapolate_velocity"] = true;
    
-<<<<<<< HEAD
    Output::info<1>("check_and_set_parameters",
-		   "The IMEX scheme has been chosen as a time discretization scheme!\n");
-=======
-   time_stepping_scheme.n_scale_block = 6;
-   time_stepping_scheme.b_bt_linear_nl = "linear";
-
-   // This is a hot fix: only the Smagorinsky routines with Laplace Type=1
-   // (D(u):D(v) formulation) can be used properly. In the other case, the
-   // block matrices passed to the routine are not correct, throwing a segfault.
-   if(TDatabase::ParamDB->LAPLACETYPE==0)
-   {
-     ErrThrow("Smagorinsky works only with LAPLACETYPE = 1 so far.");
-   }
->>>>>>> d7af83ee
+      "The IMEX scheme has been chosen as a time discretization scheme!\n");
  }
  
  // the only case where one have to re-assemble the right hand side
@@ -647,7 +633,6 @@
   System_per_grid& s = this->systems_.front();
   rhs_from_time_disc.copy_structure(s.rhs_);
   rhs_from_time_disc.reset();
-<<<<<<< HEAD
   //TODO: remove the "bool ass_rhs", it was used for SUPG case but for now 
   //it's assembles in a different function "assemble_rhs_supg"
   if(ass_rhs)
@@ -656,12 +641,8 @@
     s.rhs_.reset();
     // preparation of the right hand side for the system solve
     // calling assembling routine
-    call_assembling_routine(s, LocalAssembling3D_type::TNSE3D_Rhs);
-  }
-=======
-  // calling assembling routine
-  call_assembling_routine(s, LocalAssembling_type::TNSE3D_Rhs);
->>>>>>> d7af83ee
+    call_assembling_routine(s, LocalAssembling_type::TNSE3D_Rhs);
+  }
   BlockVector temp = s.rhs_;
   // copy right hand side 
   rhs_from_time_disc = s.rhs_;
@@ -777,8 +758,7 @@
   // assemble the system
   for(System_per_grid &s : this->systems_)
   {
-<<<<<<< HEAD
-    call_assembling_routine(s, LocalAssembling3D_type::TNSE3D_NLGAL);
+    call_assembling_routine(s, LocalAssembling_type::TNSE3D_NLGAL);
     
     if(TDatabase::ParamDB->INTERNAL_SLIP_WITH_FRICTION == 1)
     {
@@ -825,9 +805,6 @@
   {
     space_disc_global = 9;
     db_["space_discretization_type"].set("vms_projection");
-=======
-    call_assembling_routine(s, LocalAssembling_type::TNSE3D_NLGAL);
->>>>>>> d7af83ee
   }
 }
 
@@ -1056,7 +1033,7 @@
 /**************************************************************************** */
 void Time_NSE3D::output(int m, int &image)
 {
-    System_per_grid& s = this->systems_.front();
+  System_per_grid& s = this->systems_.front();
 #ifdef _MPI
     int my_rank;
     MPI_Comm_rank(MPI_COMM_WORLD, &my_rank);
@@ -1405,13 +1382,8 @@
   
   set_matrices_rhs(s, type, sqMat, reMat, rhs_array);
   // find out if we have to do upwinding
-<<<<<<< HEAD
   bool do_upwinding = false;  
-  if(type != LocalAssembling3D_type::TNSE3D_Rhs && db_["space_discretization_type"].is("galerkin"))
-=======
-  bool do_upwinding = false;
   if(type != LocalAssembling_type::TNSE3D_Rhs)
->>>>>>> d7af83ee
   {
     bool mdml =  solver_.is_using_multigrid()
                  && solver_.get_multigrid()->is_using_mdml();
@@ -1435,90 +1407,19 @@
   boundary_values[2] = example_.get_bd(2);
   boundary_values[3] = example_.get_bd(3);
   
-<<<<<<< HEAD
-  const LocalAssembling3D
-              localAssembling(this->db_, type,
-                              fefunctions.data(),this->example_.get_coeffs(),
-                              this->get_space_disc_global()); 
-=======
   LocalAssembling3D localAssembling(this->db_, type, fefunctions.data(),
                                     this->example_.get_coeffs(),
                                     this->get_space_disc_global());
-
-  if (type == LocalAssembling_type::TNSE3D_Rhs) {
-    Output::print(" ** START ASSEMBLE PRESSURE BC ON RHS **");
-
-    const TFESpace3D *v_space = &s.velocitySpace_;
-    const TFESpace3D *p_space = &s.pressureSpace_;
-    // get all cells: this is at the moment needed for the boundary assembling
-    /// @todo get only the (relevant) boundary cells
-    /// e.g., bdCells = coll->get_cells_on_component(i)
-    TCollection* coll = v_space->GetCollection();
-    std::vector<TBaseCell*> allCells;
-    for (int i=0 ; i < coll->GetN_Cells(); i++)
-    {
-      allCells.push_back(coll->GetCell(i));
-    }
-	
-    BoundaryAssembling3D bi;
-    for (int k=0;k<TDatabase::ParamDB->n_neumann_boundary;k++)
-    {
-      
-      double t=TDatabase::TimeDB->CURRENTTIME;
-      double PI = acos(-1.0);
-      double pressure_of_t = TDatabase::ParamDB->neumann_boundary_value[k]*sin(2*PI*t);
-
-      Output::print(" ** set value ", pressure_of_t,
-		    " on boundary ",TDatabase::ParamDB->neumann_boundary_id[k]);
-      
-      bi.rhs_g_v_n(s.rhs_,v_space,nullptr,
-		   allCells,
-		   TDatabase::ParamDB->neumann_boundary_id[k],
-		   pressure_of_t);
-    }
-
-  }
-  
->>>>>>> d7af83ee
   // assemble all the matrices and right hand side 
   Assemble3D(space_mat.size(), space_mat.data(),
 	     sqMat.size(), sqMat.data(), reMat.size(), reMat.data(),
              rhs_array.size(), rhs_array.data(), space_rhs.data(),
              boundary_conditions, boundary_values.data(), localAssembling);
   
-<<<<<<< HEAD
-
+
+  if(do_upwinding && type != LocalAssembling_type::TNSE3D_Rhs)
   // do upwinding for the mdml case
- if(do_upwinding && type != LocalAssembling3D_type::TNSE3D_Rhs)
    this->do_upwinding_for_mdml(sqMat, fefunctions, type);
-=======
-  
-  if(do_upwinding && type != LocalAssembling_type::TNSE3D_Rhs)
-  {
-    double one_over_nu = 1/example_.get_nu(); //the inverse of the example's diffusion coefficient
-    switch(TDatabase::ParamDB->NSTYPE)
-    {
-      case 1:
-      case 2:
-        UpwindForNavierStokes3D(sqMat[0], fefunctions[0], fefunctions[1],
-                                fefunctions[2], one_over_nu);
-        Output::print<3>("UPWINDING DONE with 1 square matrices.");
-      break;
-      case 3:
-      case 4:
-      case 14:
-        UpwindForNavierStokes3D(sqMat[0], fefunctions[0], fefunctions[1],
-                                fefunctions[2], one_over_nu);
-        UpwindForNavierStokes3D(sqMat[1], fefunctions[0], fefunctions[1],
-                                fefunctions[2], one_over_nu);
-        UpwindForNavierStokes3D(sqMat[2], fefunctions[0], fefunctions[1],
-                                fefunctions[2], one_over_nu);
-        Output::print<3>("UPWINDING DONE with 3 square matrices.");
-        break;
-    }
-  }
-  
->>>>>>> d7af83ee
 }
 /**************************************************************************** */
 void Time_NSE3D::set_arrays(Time_NSE3D::System_per_grid& s, 
@@ -1767,7 +1668,7 @@
 	  ErrThrow("TDatabase::ParamDB->NSTYPE = ", TDatabase::ParamDB->NSTYPE ,
 		   " That NSE Block Matrix Type is unknown to class Time_NSE3D.");
       }// endswitch NSTYPE
-      break;// case LocalAssembling3D_type::TNSE3D_LinGAL
+      break;// case LocalAssembling_type::TNSE3D_LinGAL
     }
     //===============================================
     case LocalAssembling_type::TNSE3D_NLGAL:
@@ -1912,7 +1813,7 @@
 }
 /**************************************************************************** */
 void Time_NSE3D::do_upwinding_for_mdml(std::vector<TSquareMatrix3D*> &sqMat, 
-std::vector<TFEFunction3D*> fefunctions, LocalAssembling3D_type type)
+std::vector<TFEFunction3D*> fefunctions, LocalAssembling_type type)
 {
   if(!db_["space_discretization_type"].is("galerkin"))
   {
@@ -1930,7 +1831,7 @@
     case 3:
     case 4:
     case 14:
-      if(type == LocalAssembling3D_type::TNSE3D_LinGAL)
+      if(type == LocalAssembling_type::TNSE3D_LinGAL)
       {
 	UpwindForNavierStokes3D(sqMat[0], fefunctions[0], fefunctions[1],
 				fefunctions[2], one_over_nu);
@@ -1940,7 +1841,7 @@
 				fefunctions[2], one_over_nu);
       }
       else if(!db_["space_discretization_type"].is("galerkin") 
-	      && type == LocalAssembling3D_type::TNSE3D_NLGAL)
+	      && type == LocalAssembling_type::TNSE3D_NLGAL)
       {
 	UpwindForNavierStokes3D(sqMat[0], fefunctions[0], fefunctions[1],
 				fefunctions[2], one_over_nu);
@@ -1950,7 +1851,7 @@
 				fefunctions[2], one_over_nu);
       }
       else if(db_["space_discretization_type"].is("galerkin") 
-	      && type == LocalAssembling3D_type::TNSE3D_NLGAL)
+	      && type == LocalAssembling_type::TNSE3D_NLGAL)
       {
 	UpwindForNavierStokes3D(sqMat[0], fefunctions[0], fefunctions[1],
 				fefunctions[2], one_over_nu);
