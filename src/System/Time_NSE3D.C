#include <Time_NSE3D.h>
#include <Database.h>
#include <Assemble3D.h>
#include <LocalAssembling3D.h>
#include <LinAlg.h>
#include <Output3D.h>
#include <DirectSolver.h>
#include <MainUtilities.h>
#include <Multigrid.h>

#include <sys/stat.h>

#ifdef _MPI
#include "mpi.h"
#include <ParFEMapper3D.h>
#include <ParFECommunicator3D.h>
#endif

/* *************************************************************************** */
  //TODO  So far of this object only the nonlin it stuff is used - switch entirely!
ParameterDatabase get_default_TNSE3D_parameters()
{
  Output::print<5>("creating a default TNSE3D parameter database");
  // we use a parmoon default database because this way these parameters are
  // available in the default NSE3D database as well.
  ParameterDatabase db = ParameterDatabase::parmoon_default_database();
  db.set_name("TNSE3D parameter database");

  //NSE3D requires a nonlinear iteration, set up a nonlinit_database and merge
  ParameterDatabase nl_db = ParameterDatabase::default_nonlinit_database();
  db.merge(nl_db,true);

  // a default output database - needed here as long as there's no class handling the output
  ParameterDatabase out_db = ParameterDatabase::default_output_database();
  db.merge(out_db, true);

  // a default time database
  ParameterDatabase time_db = ParameterDatabase::default_time_database();
  db.merge(time_db,true);

  return db;
}

/* *************************************************************************** */
Time_NSE3D::System_per_grid::System_per_grid(const Example_TimeNSE3D& example,
                  TCollection& coll, std::pair< int, int > order, 
                  Time_NSE3D::Matrix type
#ifdef _MPI
                  , int maxSubDomainPerDof
#endif
)
 : velocitySpace_(&coll, (char*)"u", (char*)"velocity space",  example.get_bc(0),
                  order.first),
   pressureSpace_(&coll, (char*)"p", (char*)"pressure space", example.get_bc(3),
                  order.second),
   matrix_({&velocitySpace_, &velocitySpace_, &velocitySpace_, &pressureSpace_}),
   massMatrix_({&velocitySpace_, &velocitySpace_, &velocitySpace_}),
   rhs_(matrix_, true),
   solution_(matrix_, false),
   u_(&velocitySpace_, (char*)"u", (char*)"u", solution_.block(0),
     solution_.length(0), 3),
   p_(&pressureSpace_, (char*)"p", (char*)"p", solution_.block(3),
     solution_.length(3))
{
  // Mass Matrix
  // Output::increaseVerbosity(5);

  massMatrix_ = BlockFEMatrix::Mass_NSE3D(velocitySpace_);
      
  switch(type)
  {
    case Time_NSE3D::Matrix::Type1:
      matrix_ = BlockFEMatrix::NSE3D_Type1(velocitySpace_, pressureSpace_);
      break;
    case Time_NSE3D::Matrix::Type2:
      matrix_ = BlockFEMatrix::NSE3D_Type2(velocitySpace_, pressureSpace_);
      break;
    case Time_NSE3D::Matrix::Type3:
      matrix_ = BlockFEMatrix::NSE3D_Type3(velocitySpace_, pressureSpace_);
      break;
    case Time_NSE3D::Matrix::Type4:
      matrix_ = BlockFEMatrix::NSE3D_Type4(velocitySpace_, pressureSpace_);
      break;
    case Time_NSE3D::Matrix::Type14:
      matrix_ = BlockFEMatrix::NSE3D_Type14(velocitySpace_, pressureSpace_);
      break;
    default:
      ErrThrow("NSTYPE: ", TDatabase::ParamDB->NSTYPE, " is not known");
  }
#ifdef _MPI
  velocitySpace_.initialize_parallel(maxSubDomainPerDof);
  pressureSpace_.initialize_parallel(maxSubDomainPerDof);
  //print some information on the parallel infrastructure
  velocitySpace_.get_communicator().print_info();
  pressureSpace_.get_communicator().print_info();
#endif
}

/**************************************************************************** */
Time_NSE3D::Time_NSE3D(std::list< TCollection* > collections_, const ParameterDatabase& param_db, 
                       const Example_TimeNSE3D& ex
#ifdef _MPI
, int maxSubDomainPerDof
#endif  
)
<<<<<<< HEAD
 : db_(get_default_TNSE3D_parameters()), systems_(), example_(ex),
=======
: db_(get_default_TNSE3D_parameters()), systems_(), example_(ex),
>>>>>>> ced707f4
   solver_(param_db), defect_(), old_residual_(), 
   initial_residual_(1e10), errors_(), oldtau_()
{
  db_.merge(param_db, false);
  this->check_parameters();
  std::pair <int,int>
      velocity_pressure_orders(TDatabase::ParamDB->VELOCITY_SPACE,
                               TDatabase::ParamDB->PRESSURE_SPACE);
  // get the velocity and pressure orders
  this->get_velocity_pressure_orders(velocity_pressure_orders);
  
  Time_NSE3D::Matrix type;
  switch(TDatabase::ParamDB->NSTYPE)
  {
    case  1: type = Matrix::Type1;  break;
    case  2: type = Matrix::Type2;  break;
    case  3: type = Matrix::Type3;  break;
    case  4: type = Matrix::Type4;  break;
    case 14: type = Matrix::Type14; break;
    default:
      ErrThrow("TDatabase::ParamDB->NSTYPE = ", TDatabase::ParamDB->NSTYPE ,
               " That NSE Block Matrix Type is unknown to class Time_NSE3D.");
  }
<<<<<<< HEAD

  // create the collection of cells from the domain (finest grid)
  TCollection *coll = domain.GetCollection(It_Finest, 0, -4711);   
#ifdef _MPI
=======
  bool usingMultigrid = solver_.is_using_multigrid();
  TCollection *coll = collections_.front(); // finest grid collection
>>>>>>> ced707f4
  // create finite element space and function, a matrix, rhs, and solution
#ifdef _MPI
  systems_.emplace_back(example_, *coll, velocity_pressure_orders, type,
                        maxSubDomainPerDof);
#else
  systems_.emplace_back(example_, *coll, velocity_pressure_orders, type);
#endif
<<<<<<< HEAD
  bool usingMultigrid = solver_.is_using_multigrid();
=======
>>>>>>> ced707f4
  if(usingMultigrid)
  {
    auto mg = this->solver_.get_multigrid();
    size_t n_multigrid_levels = mg->get_n_geometric_levels();
    size_t n_grids=collections_.size();
    if(n_multigrid_levels != n_grids)
    {
      ErrThrow("Wrong number of grids for multigrid! expecting ",
               n_multigrid_levels, " geometric grids but got", n_grids,".");
    }
    
    if(mg->is_using_mdml())
    {
      // change the discretization on the coarse grids to lowest order 
      // non-conforming(-1). The pressure space is chosen automatically(-4711).
      velocity_pressure_orders={-1, -4711};
      this->get_velocity_pressure_orders(velocity_pressure_orders);
    }
    else
    {
      // for standard multigrid, pop the finest collection - it was already
      // used to construct a space before the "if(usingMultigrid)" clause
      // and will not (as in mdml) be used a second time with a different discretization
      collections_.pop_front();
    }
    // Construct systems per grid and store them, finest level first
    std::list<BlockFEMatrix*> matrices;
    // matrix on finest grid is already constructed
    matrices.push_back(&systems_.back().matrix_);
    
    for(auto coll : collections_)
    {
#ifdef _MPI
      systems_.emplace_back(example_, *coll, velocity_pressure_orders, type, 
                            maxSubDomainPerDof);
#else
      systems_.emplace_back(example_, *coll, velocity_pressure_orders, type);
#endif
<<<<<<< HEAD
      //prepare input argument for multigrid object
      matrices.push_front(&this->systems_.back().matrix_);
      // interpolate the initial condition to get initial velocity
      // this->interpolate();
=======
      // prepare input argument for multigrid 
      matrices.push_front(&systems_.back().matrix_);
>>>>>>> ced707f4
    }
    // initialize multigrid object with matrices on all levels
    mg->initialize(matrices);
  }
  
  this->output_problem_size_info();
  // initialize the defect of the system. It has the same structure as
  // the rhs (and as the solution)
  this->defect_.copy_structure(this->systems_.front().rhs_);
  for(System_per_grid& s : this->systems_)
  {
    s.u_.GetComponent(0)->Interpolate(example_.get_initial_cond(0));
    s.u_.GetComponent(1)->Interpolate(example_.get_initial_cond(1));
    s.u_.GetComponent(2)->Interpolate(example_.get_initial_cond(2));
<<<<<<< HEAD
    // s.solution_.print("s");
  }
}

Time_NSE3D::Time_NSE3D(std::list< TCollection* > collections_, const ParameterDatabase& param_db, 
                       const Example_TimeNSE3D& ex
#ifdef _MPI
, int maxSubDomainPerDof
#endif  
)
: db_(get_default_TNSE3D_parameters()), systems_(), example_(ex),
   solver_(param_db), defect_(), old_residual_(), 
   initial_residual_(1e10), errors_(), oldtau_()
{
  db_.merge(param_db, false);
  this->check_parameters();
  std::pair <int,int>
      velocity_pressure_orders(TDatabase::ParamDB->VELOCITY_SPACE,
                               TDatabase::ParamDB->PRESSURE_SPACE);
  // get the velocity and pressure orders
  this->get_velocity_pressure_orders(velocity_pressure_orders);
  
  Time_NSE3D::Matrix type;
  switch(TDatabase::ParamDB->NSTYPE)
  {
    case  1: type = Matrix::Type1;  break;
    case  2: type = Matrix::Type2;  break;
    case  3: type = Matrix::Type3;  break;
    case  4: type = Matrix::Type4;  break;
    case 14: type = Matrix::Type14; break;
    default:
      ErrThrow("TDatabase::ParamDB->NSTYPE = ", TDatabase::ParamDB->NSTYPE ,
               " That NSE Block Matrix Type is unknown to class Time_NSE3D.");
  }
  bool usingMultigrid = solver_.is_using_multigrid();
  TCollection *coll = collections_.front(); // finest grid collection
  // create finite element space and function, a matrix, rhs, and solution
#ifdef _MPI
  systems_.emplace_back(example_, *coll, velocity_pressure_orders, type,
                        maxSubDomainPerDof);
#else
  systems_.emplace_back(example_, *coll, velocity_pressure_orders, type);
#endif
  if(usingMultigrid)
  {
    auto mg = this->solver_.get_multigrid();
    size_t n_multigrid_levels = mg->get_n_geometric_levels();
    size_t n_grids=collections_.size();
    if(n_multigrid_levels != n_grids)
    {
      ErrThrow("Wrong number of grids for multigrid! expecting ",
               n_multigrid_levels, " geometric grids but got", n_grids,".");
    }
    
    if(mg->is_using_mdml())
    {
      // change the discretization on the coarse grids to lowest order 
      // non-conforming(-1). The pressure space is chosen automatically(-4711).
      velocity_pressure_orders={-1, -4711};
      this->get_velocity_pressure_orders(velocity_pressure_orders);
    }
    else
    {
      // for standard multigrid, pop the finest collection - it was already
      // used to construct a space before the "if(usingMultigrid)" clause
      // and will not (as in mdml) be used a second time with a different discretization
      collections_.pop_front();
    }
    // Construct systems per grid and store them, finest level first
    std::list<BlockFEMatrix*> matrices;
    // matrix on finest grid is already constructed
    matrices.push_back(&systems_.back().matrix_);
    
    for(auto coll : collections_)
    {
#ifdef _MPI
      systems_.emplace_back(example_, *coll, velocity_pressure_orders, type, 
                            maxSubDomainPerDof)
#else
      systems_.emplace_back(example_, *coll, velocity_pressure_orders, type);
#endif
      // prepare input argument for multigrid 
      matrices.push_front(&systems_.back().matrix_);
    }
    // initialize multigrid object with matrices on all levels
    mg->initialize(matrices);
  }
  
  this->output_problem_size_info();
  // initialize the defect of the system. It has the same structure as
  // the rhs (and as the solution)
  this->defect_.copy_structure(this->systems_.front().rhs_);
  for(System_per_grid& s : this->systems_)
  {
    s.u_.GetComponent(0)->Interpolate(example_.get_initial_cond(0));
    s.u_.GetComponent(1)->Interpolate(example_.get_initial_cond(1));
    s.u_.GetComponent(2)->Interpolate(example_.get_initial_cond(2));
=======
>>>>>>> ced707f4
  }
}

///**************************************************************************** */
void Time_NSE3D::interpolate()
{
//   TFEFunction3D *u1 = this->systems_.front().u_.GetComponent(0);
//   TFEFunction3D *u2 = this->systems_.front().u_.GetComponent(1);
//   TFEFunction3D *u3 = this->systems_.front().u_.GetComponent(2);
//   
//   u1->Interpolate(example_.get_initial_cond(0));
//   u2->Interpolate(example_.get_initial_cond(1));
//   u3->Interpolate(example_.get_initial_cond(2));  
}

///**************************************************************************** */
void Time_NSE3D::check_parameters()
{
 // Check problem_type
 if(!db_["problem_type"].is(6))
 {
   if (db_["problem_type"].is(0))
   {
     db_["problem_type"] = 6;
   }
   else
   {
     Output::warn<2>("The parameter problem_type doesn't correspond to Time_NSE."
         "It is now reset to the correct value for Time_NSE (=6).");
     db_["problem_type"] = 6;
   }
 }

 // Tell the user he is using IMEX
 if(db_["time_discretization"].is(4))
 {
   if(solver_.is_using_multigrid())
   {
     ErrThrow("Multigrid with IMEX-scheme is not implemented yet");
   }
   else
   {
     Output::info<1>("check_parameters",
                     "The IMEX scheme has been chosen as a time discretization scheme!\n");
   }
 }

 if(TDatabase::TimeDB->TIME_DISC == 0)
 {
   ErrMsg("TIME_DISC: " << TDatabase::TimeDB->TIME_DISC
         << " does not supported");
   throw("TIME_DISC: 0 is not supported");
 }
}

/**************************************************************************** */
void Time_NSE3D::get_velocity_pressure_orders(std::pair< int, int > &velocity_pressure_orders)
{
  int velocity_order = velocity_pressure_orders.first;
  int pressure_order = velocity_pressure_orders.second;
  int order = 0;
  switch(velocity_order)
  {
    case 1: case 2: case 3: case 4: case 5:
    case 12: case 13: case 14: case 15:
      if(velocity_order > 10)
        order = velocity_order-10;
      else
        order = velocity_order;
      break;
    case -1: case -2: case -3: case -4: case -5:
    case -101:
      order = velocity_order;
      break;
    // conforming fe spaces with bubbles on triangles
    case 22: case 23: case 24:
      order = velocity_order;
      break;
      // discontinuous spaces
    case -11: case -12: case -13:
      order = velocity_order*10;
      break;
  }
  TDatabase::ParamDB->VELOCITY_SPACE = order;
  velocity_pressure_orders.first = order;
  switch(pressure_order)
  {
    case -4711:
      switch(velocity_order)
      {
        case -1:
        case -2:
        case -3:
        case -4:
          // nonconforming pw (bi)linear velo/ pw constant pressure
          // conforming pw (bi)linear velo/ pw constant pressure (not stable !!!)
          pressure_order = -velocity_order-1;
          break;
        case 1: // discontinuous space
          pressure_order = 0;
          Output::print<1>("Warning: The P1/P0 element pair (Q1/Q0 on hexa) is "
              " not stable. Make sure to use stabilization!");
          break;
        case 2: case 3: case 4: case 5:
        // standard conforming velocity and continuous pressure
          pressure_order = velocity_order-1;
          break;
          // discontinuous pressure spaces
          // standard conforming velo and discontinuous pressure
          // this is not stable on triangles !!!
        case 12: case 13: case 14: case 15:
          pressure_order = -(velocity_order-1)*10;
          break;
        case 22: case 23: case 24:
          pressure_order = -(velocity_order-11)*10;
          break;
      }
      break;
    // discontinuous spaces
    case 1:case 2: case 3: case 4: case 5:
      // TODO CHECK IF THIS IS CORRECT!!! IN NSE3D,pressure_order=1  ?!!
      pressure_order = -(velocity_order-1)*10;
      break;
    // discontinuous spaces
    case -11: case -12: case -13: case -14:
      pressure_order = pressure_order*10;
      break;
  }
  TDatabase::ParamDB->PRESSURE_SPACE  = pressure_order;
  velocity_pressure_orders.second = pressure_order;

  Output::print("velocity space", setw(10), velocity_pressure_orders.first);
  Output::print("pressure space", setw(10), velocity_pressure_orders.second);
}

/**************************************************************************** */
void Time_NSE3D::assemble_initial_time()
{
  size_t nFESpace = 2;         // number of spaces for assembling matrices
  size_t nSquareMatrices = 10; // maximum number of square matrices (type 14)
  size_t nRectMatrices   = 6;  // maximum number of rectangular matrices (type 14)
  size_t nRhs     = 4;         // maximum number of right hand sides (type 14)

  std::vector<TSquareMatrix3D*> sqMatrices(nSquareMatrices);
  std::vector<TMatrix3D*>       rectMatrices(nRectMatrices);
  std::vector<double*>          rhsArray(nRhs);

  for(System_per_grid& s : this->systems_) // from back to front (coarse to fine)
  {
    const TFESpace3D *v_space = &s.velocitySpace_;
    const TFESpace3D *p_space = &s.pressureSpace_;

    // spaces for matrices
    const TFESpace3D *spaces[2] = {v_space, p_space};
    const TFESpace3D *rhsSpaces[4] = {v_space, v_space, v_space, p_space}; // NSTYPE 4 or 14

    // spaces for right hand sides
    s.rhs_.reset();
    rhsArray[0] = s.rhs_.block(0);
    rhsArray[1] = s.rhs_.block(1);
    rhsArray[2] = s.rhs_.block(2);
    rhsArray[3] = nullptr; //will be reset for type 4 and 14

    std::vector<std::shared_ptr<FEMatrix>> blocks
         = s.matrix_.get_blocks_uniquely();
    std::vector<std::shared_ptr<FEMatrix>> mass_blocks
         = s.massMatrix_.get_blocks_uniquely();

    switch(TDatabase::ParamDB->NSTYPE)
    {
      case 1:
        if(blocks.size() != 4)
        {
          ErrThrow("Wrong blocks.size() ", blocks.size(), " instead of 4.");
        }
        nSquareMatrices = 2;
        sqMatrices[0] = reinterpret_cast<TSquareMatrix3D*>(blocks.at(0).get());
        // mass matrix
        sqMatrices[1] = reinterpret_cast<TSquareMatrix3D*>(mass_blocks.at(0).get());

        // rectangular matrices
        nRectMatrices = 3;
        rectMatrices[0] = reinterpret_cast<TMatrix3D*>(blocks.at(1).get());
        rectMatrices[1] = reinterpret_cast<TMatrix3D*>(blocks.at(2).get());
        rectMatrices[2] = reinterpret_cast<TMatrix3D*>(blocks.at(3).get());

        nRhs = 3;
        break;
      case 2:
        if(blocks.size() != 7)
        {
          ErrThrow("Wrong blocks.size() ", blocks.size(), " instead of 7.");
        }
        nSquareMatrices = 2;
        sqMatrices[0] = reinterpret_cast<TSquareMatrix3D*>(blocks.at(0).get());
        // mass matrix
        sqMatrices[1] = reinterpret_cast<TSquareMatrix3D*>(mass_blocks.at(0).get());

        // rectangular matrices
        nRectMatrices = 6;
        rectMatrices[0] = reinterpret_cast<TMatrix3D*>(blocks.at(4).get()); //first the lying B blocks
        rectMatrices[1] = reinterpret_cast<TMatrix3D*>(blocks.at(5).get());
        rectMatrices[2] = reinterpret_cast<TMatrix3D*>(blocks.at(6).get());
        rectMatrices[3] = reinterpret_cast<TMatrix3D*>(blocks.at(1).get()); //then the standing B blocks
        rectMatrices[4] = reinterpret_cast<TMatrix3D*>(blocks.at(2).get());
        rectMatrices[5] = reinterpret_cast<TMatrix3D*>(blocks.at(3).get());

        nRhs = 3;
        break;
      case 3:
        if(blocks.size() != 12)
        {
          ErrThrow("Wrong blocks.size() ", blocks.size(), " instead of 12.");
        }
        nSquareMatrices = 10;
        sqMatrices[0] = reinterpret_cast<TSquareMatrix3D*>(blocks.at(0).get());
        sqMatrices[1] = reinterpret_cast<TSquareMatrix3D*>(blocks.at(1).get());
        sqMatrices[2] = reinterpret_cast<TSquareMatrix3D*>(blocks.at(2).get());
        sqMatrices[3] = reinterpret_cast<TSquareMatrix3D*>(blocks.at(4).get());
        sqMatrices[4] = reinterpret_cast<TSquareMatrix3D*>(blocks.at(5).get());
        sqMatrices[5] = reinterpret_cast<TSquareMatrix3D*>(blocks.at(6).get());
        sqMatrices[6] = reinterpret_cast<TSquareMatrix3D*>(blocks.at(8).get());
        sqMatrices[7] = reinterpret_cast<TSquareMatrix3D*>(blocks.at(9).get());
        sqMatrices[8] = reinterpret_cast<TSquareMatrix3D*>(blocks.at(10).get());
        // mass matrices
        sqMatrices[9] = reinterpret_cast<TSquareMatrix3D*>(mass_blocks.at(0).get());

        // rectangular matrices
        nRectMatrices = 3;
        rectMatrices[0] = reinterpret_cast<TMatrix3D*>(blocks.at(3).get());  // standing B blocks
        rectMatrices[1] = reinterpret_cast<TMatrix3D*>(blocks.at(7).get());
        rectMatrices[2] = reinterpret_cast<TMatrix3D*>(blocks.at(11).get());

        nRhs = 3;
        break;
      case 4:
        if(blocks.size() != 15)
        {
          ErrThrow("Wrong blocks.size() ", blocks.size(), " instead of 15.");
        }
        nSquareMatrices = 10;
        sqMatrices[0] = reinterpret_cast<TSquareMatrix3D*>(blocks.at(0).get());
        sqMatrices[1] = reinterpret_cast<TSquareMatrix3D*>(blocks.at(1).get());
        sqMatrices[2] = reinterpret_cast<TSquareMatrix3D*>(blocks.at(2).get());
        sqMatrices[3] = reinterpret_cast<TSquareMatrix3D*>(blocks.at(4).get());
        sqMatrices[4] = reinterpret_cast<TSquareMatrix3D*>(blocks.at(5).get());
        sqMatrices[5] = reinterpret_cast<TSquareMatrix3D*>(blocks.at(6).get());
        sqMatrices[6] = reinterpret_cast<TSquareMatrix3D*>(blocks.at(8).get());
        sqMatrices[7] = reinterpret_cast<TSquareMatrix3D*>(blocks.at(9).get());
        sqMatrices[8] = reinterpret_cast<TSquareMatrix3D*>(blocks.at(10).get());
        // mass matrices
        sqMatrices[9] = reinterpret_cast<TSquareMatrix3D*>(mass_blocks.at(0).get());

        // rectangular matrices
        nRectMatrices = 6;
        rectMatrices[0] = reinterpret_cast<TMatrix3D*>(blocks.at(12).get()); //first the lying B blocks
        rectMatrices[1] = reinterpret_cast<TMatrix3D*>(blocks.at(13).get());
        rectMatrices[2] = reinterpret_cast<TMatrix3D*>(blocks.at(14).get());
        rectMatrices[3] = reinterpret_cast<TMatrix3D*>(blocks.at(3).get());  //than the standing B blocks
        rectMatrices[4] = reinterpret_cast<TMatrix3D*>(blocks.at(7).get());
        rectMatrices[5] = reinterpret_cast<TMatrix3D*>(blocks.at(11).get());

        // right hand side must be adapted
        rhsArray[3] = s.rhs_.block(3); // NSE type 4 includes pressure rhs_
        rhsSpaces[3] = p_space;
        nRhs = 4;
        break;
      case 14: // TODO: NSType14 has still to be implemented
        if(blocks.size() != 16)
        {
          ErrThrow("Wrong blocks.size() ", blocks.size(), " instead of 16.");
        }
        nSquareMatrices = 11;
        sqMatrices[0] = reinterpret_cast<TSquareMatrix3D*>(blocks.at(0).get());
        sqMatrices[1] = reinterpret_cast<TSquareMatrix3D*>(blocks.at(1).get());
        sqMatrices[2] = reinterpret_cast<TSquareMatrix3D*>(blocks.at(2).get());
        sqMatrices[3] = reinterpret_cast<TSquareMatrix3D*>(blocks.at(4).get());
        sqMatrices[4] = reinterpret_cast<TSquareMatrix3D*>(blocks.at(5).get());
        sqMatrices[5] = reinterpret_cast<TSquareMatrix3D*>(blocks.at(6).get());
        sqMatrices[6] = reinterpret_cast<TSquareMatrix3D*>(blocks.at(8).get());
        sqMatrices[7] = reinterpret_cast<TSquareMatrix3D*>(blocks.at(9).get());
        sqMatrices[8] = reinterpret_cast<TSquareMatrix3D*>(blocks.at(10).get());
        // mass matrices
        sqMatrices[9] = reinterpret_cast<TSquareMatrix3D*>(mass_blocks.at(0).get());
        // C block pressure pressure
        sqMatrices[10] = reinterpret_cast<TSquareMatrix3D*>(blocks.at(15).get());

        // rectangular matrices
        nRectMatrices = 6;
        rectMatrices[0] = reinterpret_cast<TMatrix3D*>(blocks.at(12).get()); //first the lying B blocks
        rectMatrices[1] = reinterpret_cast<TMatrix3D*>(blocks.at(13).get());
        rectMatrices[2] = reinterpret_cast<TMatrix3D*>(blocks.at(14).get());
        rectMatrices[3] = reinterpret_cast<TMatrix3D*>(blocks.at(3).get());  //than the standing B blocks
        rectMatrices[4] = reinterpret_cast<TMatrix3D*>(blocks.at(7).get());
        rectMatrices[5] = reinterpret_cast<TMatrix3D*>(blocks.at(11).get());

        // right hand side must be adapted
        rhsArray[3] = s.rhs_.block(3); // NSE type 14 includes pressure rhs_
        rhsSpaces[3]  = p_space;
        nRhs = 4;
        break;
      default:
        ErrThrow("TDatabase::ParamDB->NSTYPE = ", TDatabase::ParamDB->NSTYPE ,
               " That NSE Block Matrix Type is unknown to class Time_NSE3D.");
    } // end switch NSType

    for(unsigned int i=0; i<nSquareMatrices; i++)
      sqMatrices[i]->reset();
    for(unsigned int i=0; i<nRectMatrices;i++)
      rectMatrices[i]->reset();

    // Boundary conditions and value
    BoundCondFunct3D * boundary_conditions[4] = {
      v_space->getBoundCondition(), v_space->getBoundCondition(),
      v_space->getBoundCondition(), p_space->getBoundCondition() };

    std::array<BoundValueFunct3D*, 4> boundary_values;
    boundary_values[0] = example_.get_bd(0);
    boundary_values[1] = example_.get_bd(1);
    boundary_values[2] = example_.get_bd(2);
    boundary_values[3] = example_.get_bd(3);

    // Finite element functions for non-linear terms
    // for initial assembling, they correspond to the initial conditions
    TFEFunction3D *fe_functions[4] =
      { s.u_.GetComponent(0),
        s.u_.GetComponent(1),
        s.u_.GetComponent(2),
        &s.p_ };

    // local assembling object - used in Assemble3D
    const LocalAssembling3D
              localAssembling(LocalAssembling3D_type::TNSE3D_LinGAL,
                              fe_functions,this->example_.get_coeffs());

    // assemble all the matrices and right hand side
    Assemble3D(nFESpace, spaces,
               nSquareMatrices, sqMatrices.data(),
               nRectMatrices, rectMatrices.data(),
               nRhs, rhsArray.data(), rhsSpaces,
               boundary_conditions, boundary_values.data(), localAssembling);
    /** manage dirichlet condition by copying non-actives DoFs
     * from rhs to solution of front grid (=finest grid)
     * Note: this operation can also be done inside the loop, so that
     * the s.solution is corrected on every grid. This is the case in
     * TNSE2D.
     * TODO: CHECK WHAT IS THE DIFFERENCE BETWEEN doing this on every grid
     * and doing it only on the finest grid!
     **/
    s.solution_.copy_nonactive(s.rhs_);
  }// end for system per grid - the last system is the finer one (front)

  /** manage dirichlet condition by copying non-actives DoFs
  * from rhs to solution of front grid (=finest grid)
  * Note: this operation can also be done inside the loop, so that
  * the s.solution is corrected on every grid. This is the case in
  * TNSE2D.
  * TODO: CHECK WHAT IS THE DIFFERENCE BETWEEN doing this on every grid
  * and doing it only on the finest grid!
  * **/
  // this->systems_.front().solution_.copy_nonactive(this->systems_.front().rhs_);

  /** After copy_nonactive, the solution vectors needs to be Comm-updated
   * in MPI-case in order to be consistently saved. It is necessary that
   * the vector is consistently saved because it is the only way to
   * ensure that its multiplication with an inconsistently saved matrix
   * (multiplication which appears in the defect and rhs computations)
   * give the correct results.
   * When we call copy_nonactive in MPI-case, we have to remember the following:
   * it can happen that some slave ACTTIVE DoFs are placed in the block of
   * NON-ACTIVE DoFs (because they are at the interface between processors).
   * Doing copy_nonactive changes then the value of these DOFs,although they are
   * actually active.
   * That's why we have to update the values so that the vector becomes consistent again.
   */
  #ifdef _MPI
    double *u1  = this->systems_.front().solution_.block(0);
    double *u2  = this->systems_.front().solution_.block(1);
    double *u3  = this->systems_.front().solution_.block(2);
    double *p   = this->systems_.front().solution_.block(3);
    this->systems_.front().velocitySpace_.get_communicator().consistency_update(u1, 3);
    this->systems_.front().velocitySpace_.get_communicator().consistency_update(u2, 3);
    this->systems_.front().velocitySpace_.get_communicator().consistency_update(u3, 3);
    this->systems_.front().pressureSpace_.get_communicator().consistency_update(p, 3);
  #endif
  // copy the last right hand side and solution vectors to the old ones
  this->old_rhs_      = this->systems_.front().rhs_;
  this->old_solution_ = this->systems_.front().solution_;
}

/**************************************************************************** */
void Time_NSE3D::assemble_rhs()
{
  System_per_grid& s = this->systems_.front();

  // TODO Should it be timesteplength or currenttimesteplength
  double tau = TDatabase::TimeDB->TIMESTEPLENGTH;
//  const double theta1 = TDatabase::TimeDB->THETA1;
  const double theta2 = TDatabase::TimeDB->THETA2;
  const double theta3 = TDatabase::TimeDB->THETA3;
  const double theta4 = TDatabase::TimeDB->THETA4;

  // reset the right hand side of the grid of interest (finest)
  s.rhs_.reset();

  // some definitions necessary for assembling
  TFEFunction3D *fe_functions[4] =
  { s.u_.GetComponent(0),
    s.u_.GetComponent(1),
    s.u_.GetComponent(2),
    &s.p_ };

  int nRhs = 4;  // number of rhs blocks - TODO for NSType 4 and 14, it is 4
  const TFESpace3D *v_space = &this->get_velocity_space();
  const TFESpace3D *p_space = &this->get_pressure_space();

  // TODO Implement the case NSType 4 and 14 where there's a 4th rhs block
  std::vector<double*> rhsArray(nRhs);
  rhsArray[0] = s.rhs_.block(0);
  rhsArray[1] = s.rhs_.block(1);
  rhsArray[2] = s.rhs_.block(2);
  rhsArray[3] = s.rhs_.block(3);

  const TFESpace3D *spaces[2] = {v_space, p_space};
  const TFESpace3D *rhsSpaces[4] = {v_space, v_space, v_space, p_space};

  BoundCondFunct3D *boundary_conditions[4] = {
             v_space->getBoundCondition(), v_space->getBoundCondition(),
             v_space->getBoundCondition(), p_space->getBoundCondition() };

   std::array<BoundValueFunct3D*, 4> boundary_values;
   boundary_values[0] = this->example_.get_bd(0);
   boundary_values[1] = this->example_.get_bd(1);
   boundary_values[2] = this->example_.get_bd(2);
   boundary_values[3] = this->example_.get_bd(3);

   // Assembling the right hand side
  LocalAssembling3D
      localAssembling(LocalAssembling3D_type::TNSE3D_Rhs,
                      fe_functions,this->example_.get_coeffs());

  Assemble3D(1, spaces,
             0, nullptr,
             0, nullptr,
             nRhs, rhsArray.data(), rhsSpaces,
             boundary_conditions, boundary_values.data(), localAssembling);

  /* just a temporary vector which is going to be used at the end to
   * retrieve the nonActive of rhs_. If we dont do it, the nonActive of rhs
   * will be changed during the following matrix.vector operations and we'll
   * loose the values of the Dirichlet nodes. */
  BlockVector temporary = s.rhs_;

  // now it is this->systems[i].rhs = f^k
  // scale by time step length and theta4 (only active dofs)
  s.rhs_.scaleActive(tau*theta4);

  // add rhs from previous time step
  if(theta3 != 0)
  {
    s.rhs_.addScaledActive((this->old_rhs_), tau*theta3);

    // now it is this->systems[i].rhs = tau*theta3*f^{k-1} + tau*theta4*f^k
    // next we want to set old_rhs to f^k (to be used in the next time step)
    this->old_rhs_.addScaledActive(s.rhs_, -1./(tau*theta3));
    this->old_rhs_.scaleActive(-theta3/theta4);
    this->old_rhs_.copy_nonactive(s.rhs_);
  }

  // FIXME Find other solution than this submatrix method.
  // M u^{k-1} NOTE : here s.solution_ is exactly u^{k-1}
  s.massMatrix_.apply_scaled_submatrix(s.solution_, s.rhs_, 3, 3, 1.0);
  // -tau*theta2 * A u^{k-1} NOTE : here, s.solution_ is u^{k-1}
  double factor = -tau*theta2;
  s.matrix_.apply_scaled_submatrix(s.solution_, s.rhs_, 3, 3, factor);

  // scale the BT blocks with time step length
  for(System_per_grid& s : this->systems_)
  {
    if(tau != oldtau_)
    {
      // TODO: change the factor to be THETA1*tau; why??
      factor = /*theta1*/tau;
      if(this->oldtau_ != 0.0)
      {
        factor /= this->oldtau_;
        Output::print<1>("change in tau", this->oldtau_, "->", tau);
      }
      // scale the BT transposed blocks with the current time step
      const std::vector<std::vector<size_t>> cell_positions = {{0,3},
                                                               {1,3},
                                                               {2,3}};
      s.matrix_.scale_blocks(factor, cell_positions);
      if(TDatabase::TimeDB->SCALE_DIVERGENCE_CONSTRAINT > 0)
      {
        const std::vector<std::vector<size_t>> cell_positions_t = {{3,0},
                                                                   {3,1},
                                                                   {3,2}};
        s.matrix_.scale_blocks(factor, cell_positions_t);
      }
    }
  }

  this->oldtau_ = tau;

  // retrieve the non active from "temporary" into rhs vector
  s.rhs_.copy_nonactive(temporary);

  // copy the non active to the solution vector
  s.solution_.copy_nonactive(s.rhs_);

  /** After copy_nonactive, the solution vectors needs to be Comm-updated
     * in MPI-case in order to be consistently saved. It is necessary that
     * the vector is consistently saved because it is the only way to
     * ensure that its multiplication with an inconsistently saved matrix
     * (multiplication which appears in the defect and rhs computations)
     * give the correct results.
     * When we call copy_nonactive in MPI-case, we have to remember the following:
     * it can happen that some slave ACTTIVE DoFs are placed in the block of
     * NON-ACTIVE DoFs (because they are at the interface between processors).
     * Doing copy_nonactive changes then the value of these DOFs,although they are
     * actually active.
     * That's why we have to update the values so that the vector becomes consistent again.
     */
  #ifdef _MPI
    double *u1 = this->systems_.front().solution_.block(0);
    double *u2 = this->systems_.front().solution_.block(1);
    double *u3 = this->systems_.front().solution_.block(2);
    double *p  = this->systems_.front().solution_.block(3);
    this->systems_.front().velocitySpace_.get_communicator().consistency_update(u1, 3);
    this->systems_.front().velocitySpace_.get_communicator().consistency_update(u2, 3);
    this->systems_.front().velocitySpace_.get_communicator().consistency_update(u3, 3);
    this->systems_.front().pressureSpace_.get_communicator().consistency_update(p, 3);
  #endif

  /* Reset old_residual_ for this time step iteration
  * otherwise, ones compares with the old_residual_ from
  * the previous time iteration, which is not correct. */
  this->old_residual_ = FixedSizeQueue<10,Residuals>();

  Output::info<5>("Assemble_rhs()", "End of the assembling of right hand side.");
}

/**************************************************************************** */
void Time_NSE3D::assemble_nonlinear_term()
{
  size_t nFESpace = 1; // space needed to assemble matrices
  size_t nSquareMatrices = 3;  // maximum 3 square matrices to be assembled
  size_t nRectMatrices = 0;
  size_t nRhs = 0; // no right hand side to be assembled here

  std::vector<TSquareMatrix3D*> sqMatrices(nSquareMatrices);
  std::vector<TMatrix3D*>       rectMatrices{nullptr};
  std::vector<double*>          rhsArray{nullptr};

  const TFESpace3D **rhsSpaces{nullptr};

  for(System_per_grid& s : this->systems_)
  {
    // spaces for matrices
    const TFESpace3D *spaces[1]={ &s.velocitySpace_ };

    std::vector<std::shared_ptr<FEMatrix>> blocks;
    
    switch(TDatabase::ParamDB->NSTYPE)
    {
      case 1:
      case 2:
        blocks = s.matrix_.get_blocks_uniquely({{0,0},{1,1},{2,2}});
        nSquareMatrices = 1;
        sqMatrices.resize(nSquareMatrices);
        sqMatrices.at(0) = reinterpret_cast<TSquareMatrix3D*>(blocks.at(0).get());
        break;
      case 3:
      case 4:
      case 14:
        if(TDatabase::ParamDB->DISCTYPE == SMAGORINSKY)
        {
          nSquareMatrices = 9;
          blocks = s.matrix_.get_blocks_uniquely({{0,0}, {0,1}, {0,2}, 
                                                  {1,0}, {1,1}, {1,2},
                                                  {2,0}, {2,1}, {2,2}});
          sqMatrices.resize(nSquareMatrices);
          sqMatrices.at(0) = reinterpret_cast<TSquareMatrix3D*>(blocks.at(0).get());
          sqMatrices.at(1) = reinterpret_cast<TSquareMatrix3D*>(blocks.at(1).get());
          sqMatrices.at(2) = reinterpret_cast<TSquareMatrix3D*>(blocks.at(2).get());
          sqMatrices.at(3) = reinterpret_cast<TSquareMatrix3D*>(blocks.at(3).get());
          sqMatrices.at(4) = reinterpret_cast<TSquareMatrix3D*>(blocks.at(4).get());
          sqMatrices.at(5) = reinterpret_cast<TSquareMatrix3D*>(blocks.at(5).get());
          sqMatrices.at(6) = reinterpret_cast<TSquareMatrix3D*>(blocks.at(6).get());
          sqMatrices.at(7) = reinterpret_cast<TSquareMatrix3D*>(blocks.at(7).get());
          sqMatrices.at(8) = reinterpret_cast<TSquareMatrix3D*>(blocks.at(8).get());
        }
        else
        {
          nSquareMatrices = 3;
          blocks = s.matrix_.get_blocks_uniquely({{0,0},{1,1},{2,2}});
          sqMatrices.at(0) = reinterpret_cast<TSquareMatrix3D*>(blocks.at(0).get());
          sqMatrices.at(1) = reinterpret_cast<TSquareMatrix3D*>(blocks.at(1).get());
          sqMatrices.at(2) = reinterpret_cast<TSquareMatrix3D*>(blocks.at(2).get());
        }
        break;
      default:
        ErrThrow("TDatabase::ParamDB->NSTYPE = ", TDatabase::ParamDB->NSTYPE ,
               " That NSE Block Matrix Type is unknown to class Time_NSE3D.");
    } // end switch nstypes

    // reset matrices to zero
    for(auto mat : sqMatrices)
    {
      mat->reset();
    }

    // Prepare info about boundary condition for assembling routines
    BoundCondFunct3D *boundary_conditions[1] = {spaces[0]->getBoundCondition()};

    std::array<BoundValueFunct3D*, 3> boundary_values;
    boundary_values[0] = this->example_.get_bd(0);
    boundary_values[1] = this->example_.get_bd(1);
    boundary_values[2] = this->example_.get_bd(2);

    TFEFunction3D *fe_functions[3] = {nullptr, nullptr,nullptr};

    // The assembly with the extrapolated velocity of IMEX_scheme begins
    // at step 3
    bool is_imex = this->imex_scheme(0);

    // General case, no IMEX-scheme (=4) or IMEX but first steps => business as usual
    if(!is_imex)
    {
      fe_functions[0] = s.u_.GetComponent(0);
      fe_functions[1] = s.u_.GetComponent(1);
      fe_functions[2] = s.u_.GetComponent(2);
    }
    else
    {
      // construct the extrapolated solution 2*u(t-1)-u(t-2) in case of IMEX-scheme
      // Note : in this function, the non active Dofs are taken care of.
      // Namely, extrapolated_solution takes the nonActive of the current Rhs.
      this->construct_extrapolated_solution();
      TFEVectFunct3D extrapolated_velocity_vector(&this->systems_.front().velocitySpace_,
                                                  (char*)"", (char*)"",
                                                  extrapolated_solution_.block(0),
                                                  extrapolated_solution_.length(0), 3);

      // Construct now the corresponding fe_functions for local assembling
      fe_functions[0] = extrapolated_velocity_vector.GetComponent(0);
      fe_functions[1] = extrapolated_velocity_vector.GetComponent(1);
      fe_functions[2] = extrapolated_velocity_vector.GetComponent(2);

    }

    // assemble nonlinear matrices
    LocalAssembling3D
        localAssembling(LocalAssembling3D_type::TNSE3D_NLGAL,
                        fe_functions, this->example_.get_coeffs());

    Assemble3D(nFESpace, spaces,
               nSquareMatrices, sqMatrices.data(),
               nRectMatrices, rectMatrices.data(),
               nRhs, rhsArray.data(), rhsSpaces,
               boundary_conditions, boundary_values.data(), localAssembling);
  }

  Output::info<5>("Assemble non linear terms", "End of the assembling of the nonlinear matrix.");
}

/**************************************************************************** */
void Time_NSE3D::assemble_system()
{
  double tau = TDatabase::TimeDB->TIMESTEPLENGTH;
  double factor = tau*TDatabase::TimeDB->THETA1;

  for(System_per_grid& s : this->systems_)
  {
    const std::vector<std::vector<size_t>>
      cell_positions = {{0,0}, {0,1}, {0,2},
                        {1,0}, {1,1}, {1,2},
                        {2,0}, {2,1}, {2,2}};

    // note: declaring the auxiliary cell_positions is needed by the compiler
    // to sort out the overriding of the function scale_blocks_actives(...,...)
    s.matrix_.scale_blocks_actives(factor, cell_positions);

    const FEMatrix& mass_blocks =
        *s.massMatrix_.get_blocks().at(0).get();

    s.matrix_.add_matrix_actives(mass_blocks, 1.0,
                                 {{0,0}, {1,1}, {2,2}},
                                 {false, false, false});
  }

  Output::info<5>("Assemble System", "Assembled the system matrix which"
      " will be passed to the solver");
}

/**************************************************************************** */
bool Time_NSE3D::stop_it(unsigned int iteration_counter)
{
#ifdef _MPI
  int my_rank;
  MPI_Comm_rank(MPI_COMM_WORLD, &my_rank);
#else
  int my_rank = 0;
#endif

  // compute, update and display defect and residuals
  //  compute_residuals();

  // stores current norm of the residual. They are normed per default in
  // the class Residuals
  const double normOfResidual        = this->get_full_residual();
  //  const double normOfImpulseResidual = this->get_impulse_residual();
  //  const double normOfMassResidual    = this->get_mass_residual();
  //  const double oldNormOfResidual     = this->old_residual_[1].fullR;
  // hold the residual from up to 10 iterations ago
  const double veryOldNormOfResidual  = this->old_residual_.front().fullResidual;

  //  Output::print("nonlinear step  :  " , setw(3), iteration_counter);
  //  Output::print("impulse_residual:  " , setw(3), normOfImpulseResidual);
  //  Output::print("mass_residual   :  " , setw(3), normOfMassResidual);
  //  Output::print("residual        :  " , setw(3), normOfResidual);
  System_per_grid& s = this->systems_.front();
  size_t nu=s.solution_.length(0);
  size_t np=s.solution_.length(3);
  Output::print("B " , Ddot(3*nu+np,s.solution_.get_entries(),s.solution_.get_entries()), " ",
                Ddot(3*nu,s.rhs_.get_entries(),s.rhs_.get_entries()) , " "  , 
                Ddot(np,s.rhs_.get_entries()+3*nu,s.rhs_.get_entries()+3*nu)," ",
                Ddot(3*nu+np,s.rhs_.get_entries(),s.rhs_.get_entries()));
  
  // this is the convergence ratio between actual step and last step
  // TODO : correct oldNormOfResidual to be the residual of last step
  // and print it out
  //  if ( iteration_counter > 0 )
  //  {
  //  Output::print("convergence rate:  " , setw(3), normOfResidual/oldNormOfResidual);
  //  }

  /* Some parameters have to be set up at the first nonlinear iteration */
  if(iteration_counter == 0)
  {
    initial_residual_ = normOfResidual;

    // saves the solution from previous time step with nonActive of current step
    this->old_solution_ = this->systems_.front().solution_;
  }

  /** Parameters for stopping criteria (desired precision epsilon, max number
   *  of iteration, convergence rate, IMEX_scheme : if IMEX is used, we only
   *  need to solve the nonlinear iterations for the first time step in order
   *  to obtain both initial solution and the one after. Then, the extrapolated
   *  scheme is solved just once, as a linear system. ) */
  double epsilon    = db_["nonlinloop_epsilon"];
  size_t max_It     = db_["nonlinloop_maxit"];
  double conv_speed = db_["nonlinloop_slowfactor"];
  bool slow_conv    = false;

  if ( db_["nonlinloop_scale_epsilon_with_size"] )
  {
    epsilon *= sqrt(this->get_size());
    if (my_rank==0)
      Output::print("stopping tolerance for nonlinear iteration ", epsilon);
  }

  if ( normOfResidual >= conv_speed*veryOldNormOfResidual )
  {
    slow_conv = true;
  }

  // Stopping criteria
  if ( (normOfResidual <= epsilon) || (iteration_counter == max_It)
      || (slow_conv) )
  {
    if(slow_conv && my_rank==0)
      Output::print<1>(" SLOW !!! ", normOfResidual/veryOldNormOfResidual);

    if(my_rank==0)
    {
      Output::print("Last nonlinear iteration : ", setw(3), iteration_counter,
                    "\t\t", "Residual: ", normOfResidual,
                    "\t\t", "Reduction: ", normOfResidual/initial_residual_);
    }
    // descale the matrices, since only the diagonal A block will
    // be reassembled in the next time step
    if (this->imex_scheme(0) && iteration_counter>0)
      return true; // in these conditions, the matrix are already descaled
    else
    {
      this->descale_matrices();
      return true;
    }
  }
  else
    return false;
}

/**************************************************************************** */
void Time_NSE3D::compute_residuals()
{
  System_per_grid& s = this->systems_.front();
  unsigned int number_u_Dof = s.solution_.length(0);
  unsigned int number_p_Dof = s.solution_.length(3);

#ifdef _MPI
    //MPI: solution in consistency level 3 (TODO: maybe this is superfluous here
    // (because solution might be in level 3 consistency already)!)
    auto comms = s.matrix_.get_communicators();
    for (size_t bl = 0; bl < comms.size() ;++bl)
    {
      comms[bl]->consistency_update(s.solution_.block(bl), 3);
    }
#endif

  // copy rhs to defect and compute defect
  this->defect_ = s.rhs_;
  s.matrix_.apply_scaled_add(s.solution_, defect_,-1.);

  if(TDatabase::ParamDB->INTERNAL_PROJECT_PRESSURE)
  {
    IntoL20Vector3D(&defect_[3*number_u_Dof], number_p_Dof,
                      TDatabase::ParamDB->PRESSURE_SPACE);
  }

  // This is the calculation of the residual, given the defect.
  BlockVector defect_impuls({number_u_Dof,number_u_Dof,number_u_Dof});
  BlockVector defect_mass({number_p_Dof});
  //copy the entries (BlockVector offers no functionality to do this more nicely)
  for(size_t i = 0; i<3*number_u_Dof ;++i)
    defect_impuls.get_entries()[i] = defect_.get_entries()[i];
  for(size_t i =0 ; i<number_p_Dof ; ++i)
    defect_mass.get_entries()[i] = defect_.get_entries()[3*number_u_Dof + i];

#ifdef _MPI
  double impuls_residual_square = defect_impuls.norm_global({comms[0],comms[1],comms[2]});
  impuls_residual_square *= impuls_residual_square;
  double mass_residual_square = defect_mass.norm_global({comms[3]});
  mass_residual_square *= mass_residual_square;
#else
  double impuls_residual_square = defect_impuls.norm();
  impuls_residual_square *= impuls_residual_square;
  double mass_residual_square = defect_mass.norm();
  mass_residual_square *= mass_residual_square;
#endif

  Residuals current_residual(impuls_residual_square, mass_residual_square);
  old_residual_.add(current_residual);
}

/**************************************************************************** */
void Time_NSE3D::solve()
{
  System_per_grid& s = systems_.front();
  
#ifndef _MPI
  solver_.solve(s.matrix_, s.rhs_, s.solution_);
#endif
  
#ifdef _MPI
  if(solver_.get_db()["solver_type"].is("direct"))
  {
    //set up a MUMPS wrapper
    MumpsWrapper mumps_wrapper(s.matrix_);
    //kick off the solving process
    mumps_wrapper.solve(s.rhs_, s.solution_);
  }
#endif
  // Important: We have to descale the matrices, since they are scaled
  // before the solving process. Only A11, A22 and A33 matrices are
  // reset and assembled again but the non-diagonal blocks are scaled, so
  // for the next iteration we have to descale, see assemble_system()
  this->descale_matrices();

  if(TDatabase::ParamDB->INTERNAL_PROJECT_PRESSURE)
       s.p_.project_into_L20();
}

/**************************************************************************** */
void Time_NSE3D::descale_matrices()
{
  double tau = TDatabase::TimeDB->TIMESTEPLENGTH;
  double factor = tau*TDatabase::TimeDB->THETA1;
  for(System_per_grid& s : this->systems_)
  {
    const FEMatrix& mass_blocks = *s.massMatrix_.get_blocks().at(0).get();
    s.matrix_.add_matrix_actives(mass_blocks, -1.0,
                                 {{0,0}, {1,1}, {2,2}},
                                 {false, false, false});
    const std::vector<std::vector<size_t>>
      cell_positions = {{0,0}, {0,1}, {0,2},
                        {1,0}, {1,1}, {1,2},
                        {2,0}, {2,1}, {2,2}};
    // note: declaring the auxiliary cell_positions is needed by the compiler
    // to sort out the overriding of the function scale_blocks_actives(...,...)
    s.matrix_.scale_blocks_actives(1./factor, cell_positions);
  }
}

/**************************************************************************** */
void Time_NSE3D::output(int m, int &image)
{
#ifdef _MPI
    int my_rank;
    MPI_Comm_rank(MPI_COMM_WORLD, &my_rank);
#endif
    bool no_output = !db_["output_write_vtk"] && !db_["output_compute_errors"];
    if(no_output)
      return;

  System_per_grid& s = this->systems_.front();
  TFEFunction3D* u1 = s.u_.GetComponent(0);
  TFEFunction3D* u2 = s.u_.GetComponent(1);
  TFEFunction3D* u3 = s.u_.GetComponent(2);

  if((size_t)db_["verbosity"]> 1)
  {
    u1->PrintMinMax();
    u2->PrintMinMax();
    u3->PrintMinMax();
    s.p_.PrintMinMax();
  }

  if((m==0) || (m/TDatabase::TimeDB->STEPS_PER_IMAGE) )
  {
    if(db_["output_write_vtk"])
    {
      // last argument in the following is domain but is never used in this class
      TOutput3D output(5, 5, 2, 1, NULL);
      output.AddFEFunction(&s.p_);
      output.AddFEVectFunct(&s.u_);
#ifdef _MPI
      char SubID[] = "";
      if(my_rank == 0)
        mkdir(db_["output_vtk_directory"], 0777);
      std::string dir = db_["output_vtk_directory"];
      std::string base = db_["output_basename"];
      output.Write_ParVTK(MPI_COMM_WORLD, image, SubID, dir, base);
      image++;
#else
    // Create output directory, if not already existing.
    mkdir(db_["output_vtk_directory"], 0777);
    std::string filename = db_["output_vtk_directory"];
    filename += "/" + db_["output_basename"].value_as_string();

      if(image<10) filename += ".0000";
      else if(image<100) filename += ".000";
      else if(image<1000) filename += ".00";
      else if(image<10000) filename += ".0";
      else filename += ".";
      filename += std::to_string(image) + ".vtk";
      output.WriteVtk(filename.c_str());
      image++;
#endif
    }
  }

  // Measure errors to known solution
  // if an exact solution is not known, it is usually set to be zero, so that
  // in such a case, here only integrals of the solution are computed.
  if(db_["output_compute_errors"])
  {
    double err_u1[4];  // FIXME? Of these arrays only the 2 first entries are
    double err_u2[4];  // used. But the evil GetErrors() will corrupt memory if
    double err_u3[4];  // these have not at least size 4.
    double err_p[4];

    TAuxParam3D aux(1, 0, 0, 0, NULL, NULL, NULL, NULL, NULL, 0, NULL);
    MultiIndex3D allderiv[4]= {D000, D100, D010, D001};
    const TFESpace3D *v_space = &this->get_velocity_space();
    const TFESpace3D *p_space = &this->get_pressure_space();

   double tau = TDatabase::TimeDB->TIMESTEPLENGTH;

    // Errors in velocity components and pressure
    u1 ->GetErrors(example_.get_exact(0), 4, allderiv, 2, L2H1Errors, nullptr,
                  &aux, 1, &v_space, err_u1);
    u2 ->GetErrors(example_.get_exact(1), 4, allderiv, 2, L2H1Errors, nullptr,
                  &aux, 1, &v_space, err_u2);
    u3 ->GetErrors(example_.get_exact(2), 4, allderiv, 2, L2H1Errors, nullptr,
                  &aux, 1, &v_space, err_u3);
    s.p_.GetErrors(example_.get_exact(3), 4, allderiv, 2, L2H1Errors, nullptr,
                  &aux, 1, &p_space, err_p);

#ifdef _MPI
    double err_red[8]; //memory for global (across all processes) error
    double err_send[8]; //fill send buffer
    err_send[0]=err_u1[0];
    err_send[1]=err_u1[1];
    err_send[2]=err_u2[0];
    err_send[3]=err_u2[1];
    err_send[4]=err_u3[0];
    err_send[5]=err_u3[1];
    err_send[6]=err_p[0];
    err_send[7]=err_p[1];

    MPI_Allreduce(err_send, err_red, 8, MPI_DOUBLE, MPI_SUM, MPI_COMM_WORLD);
    int j;
    for(j=0;j<8;j++)
    {//MPI: sqrt was skipped in GetErrors function - do it here globally!
      err_red[j] = sqrt(err_red[j]);
    }
    //fill the reduced errors back where they belong
    err_u1[0] = err_red[0];
    err_u1[1] = err_red[1];
    err_u2[0] = err_red[2];
    err_u2[1] = err_red[3];
    err_u3[0] = err_red[4];
    err_u3[1] = err_red[5];
    err_p[0] = err_red[6];
    err_p[1] = err_red[7];
#else
    int my_rank = 0;
#endif

    errors_.at(0) = err_u1[0]*err_u1[0] + err_u2[0]*err_u2[0] +
                    err_u3[0]*err_u3[0];  // (L2-norm)^2 for u
    errors_.at(1) = err_u1[1]*err_u1[1] + err_u2[1]*err_u2[1] +
                    err_u3[1]*err_u3[1];  // (H1-semi)^2 for u
    errors_.at(2) = err_p[0]*err_p[0];  // (L2-norm)^2 for p
    errors_.at(3) = err_p[1]*err_p[1];  // (H1-norm)^2 for p

    errors_.at(4) += (errors_[0] + this->errors_.at(5))*tau*0.5; //l2(0,t,l2)(u)
    errors_.at(5) = errors_.at(0);
    errors_.at(6) += (errors_.at(1) + errors_.at(7))*tau*0.5; // l2(0,t,h1)(u)
    errors_.at(7) = errors_.at(1);
    
    errors_.at(8) += (errors_.at(2)+errors_.at(9))*tau*0.5; //l2(0,t,l2) (p)
    errors_.at(9) = errors_.at(2);
    errors_.at(10) += (errors_.at(3) + errors_.at(11))*tau*0.5;//l2(0,t,h1)(p)
    errors_.at(11) = errors_.at(3);
    
    // print errors
    if (my_rank == 0 )
    {
      Output::print<1>("L2(u)         : ", setprecision(10), sqrt(errors_.at(0)));
      Output::print<1>("H1-semi(u)    : ", setprecision(10), sqrt(errors_.at(1)));
      
      Output::print<1>("L2(0,t,L2(u)) : ", setprecision(10), sqrt(errors_.at(4)));
      Output::print<1>("L2(0,t,H1-semi(u)) : ", 
                       setprecision(10), sqrt(errors_.at(6)));
      Output::print<1>("L2(p)      : ", setprecision(10), sqrt(errors_.at(2)));
      Output::print<1>("H1-semi(p)): ", setprecision(10), sqrt(errors_.at(3)));
      
      Output::print<1>("L2(0,t,L2(p)) : ", setprecision(10), sqrt(errors_.at(8)) );
      Output::print<1>("L2(0,t,H1-semi(p)) : ", setprecision(10), sqrt(errors_.at(10)) );
    }
  }
   delete u1;
   delete u2;
   delete u3;

   // do post-processing step depending on what the example implements, if needed
   example_.do_post_processing(*this);

}

/**************************************************************************** */
const Residuals& Time_NSE3D::get_residuals() const
{
  return old_residual_.back();
}

/**************************************************************************** */
double Time_NSE3D::get_impulse_residual() const
{
  return old_residual_.back().impulsResidual;
}

/**************************************************************************** */
double Time_NSE3D::get_mass_residual() const
{
  return old_residual_.back().massResidual;
}

/**************************************************************************** */
double Time_NSE3D::get_full_residual() const
{
  return old_residual_.back().fullResidual;
}

/**************************************************************************** */
std::array< double, int(6) > Time_NSE3D::get_errors() const
{
  std::array<double, int(6)> error_at_time_points;
  error_at_time_points[0] = sqrt(this->errors_[0]); // L2 velocity error
  error_at_time_points[1] = sqrt(this->errors_[1]); // H1 velocity error
  error_at_time_points[2] = sqrt(this->errors_[2]); // L2 pressure error
  error_at_time_points[3] = sqrt(this->errors_[3]); // H1 pressure error

  return error_at_time_points;
}

/**************************************************************************** */
void Time_NSE3D::output_problem_size_info() const
{
  // print out some information about number of DoFs and mesh size
  int n_u = this->get_velocity_space().GetN_DegreesOfFreedom();
  int n_p = this->get_pressure_space().GetN_DegreesOfFreedom();
  int n_dof = 3 * n_u + n_p; // total number of degrees of freedom
  int nActive = this->get_velocity_space().GetN_ActiveDegrees();
  double h_min, h_max;
  TCollection * coll = this->get_velocity_space().GetCollection();
  coll->GetHminHmax(&h_min, &h_max);

  Output::print("N_Cells     : ", setw(10), coll->GetN_Cells());
  Output::print("h (min,max) : ", setw(10), h_min ," ", setw(12), h_max);
  Output::print("dof Velocity: ", setw(10), 3* n_u);
  Output::print("dof Pressure: ", setw(10), n_p   );
  Output::print("dof all     : ", setw(10), n_dof );
  Output::print("active dof  : ", setw(10), 3*nActive);
}

/**************************************************************************** */
void Time_NSE3D::construct_extrapolated_solution()
{
  this->extrapolated_solution_.reset();
  this->extrapolated_solution_ = this->old_solution_;
  this->extrapolated_solution_.scale(-1.);
  this->extrapolated_solution_.add_scaled(this->systems_.front().solution_,2.);
  this->extrapolated_solution_.copy_nonactive(this->systems_.front().rhs_);
  // Now extrapolated_solution_ = 2*u(t-1)-u(t-2), only on the finest mesh
}

/**************************************************************************** */
TFEFunction3D* Time_NSE3D::get_velocity_component(int i)
{
  if(i==0)
    return this->systems_.front().u_.GetComponent(0);
  else if(i==1)
    return this->systems_.front().u_.GetComponent(1);
  else  if(i==2)
    return this->systems_.front().u_.GetComponent(2);
  else
    throw std::runtime_error("There are only three velocity components!");
}

/**************************************************************************** */
bool Time_NSE3D::imex_scheme(bool print_info)
{
  //IMEX-scheme needs to get out of the iteration directly after the 1st solve()
  bool interruption_condition  = (db_["time_discretization"].is(4))*
                      (this->current_step_>=3);

  // change maximum number of nonlin_iterations to 1 in IMEX case
  if (interruption_condition)
  {
    db_["nonlinloop_maxit"] = 1;
    if(print_info) // condition is here just to print it once
      Output::info<1>("Nonlinear Loop MaxIteration",
                    "The parameter 'nonlinloop_maxit' was changed to 1."
                    " Only one non-linear iteration is done, because the IMEX scheme was chosen.\n");
  }
  return interruption_condition;
}
<|MERGE_RESOLUTION|>--- conflicted
+++ resolved
@@ -103,11 +103,7 @@
 , int maxSubDomainPerDof
 #endif  
 )
-<<<<<<< HEAD
- : db_(get_default_TNSE3D_parameters()), systems_(), example_(ex),
-=======
 : db_(get_default_TNSE3D_parameters()), systems_(), example_(ex),
->>>>>>> ced707f4
    solver_(param_db), defect_(), old_residual_(), 
    initial_residual_(1e10), errors_(), oldtau_()
 {
@@ -131,15 +127,8 @@
       ErrThrow("TDatabase::ParamDB->NSTYPE = ", TDatabase::ParamDB->NSTYPE ,
                " That NSE Block Matrix Type is unknown to class Time_NSE3D.");
   }
-<<<<<<< HEAD
-
-  // create the collection of cells from the domain (finest grid)
-  TCollection *coll = domain.GetCollection(It_Finest, 0, -4711);   
-#ifdef _MPI
-=======
   bool usingMultigrid = solver_.is_using_multigrid();
   TCollection *coll = collections_.front(); // finest grid collection
->>>>>>> ced707f4
   // create finite element space and function, a matrix, rhs, and solution
 #ifdef _MPI
   systems_.emplace_back(example_, *coll, velocity_pressure_orders, type,
@@ -147,10 +136,6 @@
 #else
   systems_.emplace_back(example_, *coll, velocity_pressure_orders, type);
 #endif
-<<<<<<< HEAD
-  bool usingMultigrid = solver_.is_using_multigrid();
-=======
->>>>>>> ced707f4
   if(usingMultigrid)
   {
     auto mg = this->solver_.get_multigrid();
@@ -189,15 +174,8 @@
 #else
       systems_.emplace_back(example_, *coll, velocity_pressure_orders, type);
 #endif
-<<<<<<< HEAD
-      //prepare input argument for multigrid object
-      matrices.push_front(&this->systems_.back().matrix_);
-      // interpolate the initial condition to get initial velocity
-      // this->interpolate();
-=======
       // prepare input argument for multigrid 
       matrices.push_front(&systems_.back().matrix_);
->>>>>>> ced707f4
     }
     // initialize multigrid object with matrices on all levels
     mg->initialize(matrices);
@@ -212,106 +190,6 @@
     s.u_.GetComponent(0)->Interpolate(example_.get_initial_cond(0));
     s.u_.GetComponent(1)->Interpolate(example_.get_initial_cond(1));
     s.u_.GetComponent(2)->Interpolate(example_.get_initial_cond(2));
-<<<<<<< HEAD
-    // s.solution_.print("s");
-  }
-}
-
-Time_NSE3D::Time_NSE3D(std::list< TCollection* > collections_, const ParameterDatabase& param_db, 
-                       const Example_TimeNSE3D& ex
-#ifdef _MPI
-, int maxSubDomainPerDof
-#endif  
-)
-: db_(get_default_TNSE3D_parameters()), systems_(), example_(ex),
-   solver_(param_db), defect_(), old_residual_(), 
-   initial_residual_(1e10), errors_(), oldtau_()
-{
-  db_.merge(param_db, false);
-  this->check_parameters();
-  std::pair <int,int>
-      velocity_pressure_orders(TDatabase::ParamDB->VELOCITY_SPACE,
-                               TDatabase::ParamDB->PRESSURE_SPACE);
-  // get the velocity and pressure orders
-  this->get_velocity_pressure_orders(velocity_pressure_orders);
-  
-  Time_NSE3D::Matrix type;
-  switch(TDatabase::ParamDB->NSTYPE)
-  {
-    case  1: type = Matrix::Type1;  break;
-    case  2: type = Matrix::Type2;  break;
-    case  3: type = Matrix::Type3;  break;
-    case  4: type = Matrix::Type4;  break;
-    case 14: type = Matrix::Type14; break;
-    default:
-      ErrThrow("TDatabase::ParamDB->NSTYPE = ", TDatabase::ParamDB->NSTYPE ,
-               " That NSE Block Matrix Type is unknown to class Time_NSE3D.");
-  }
-  bool usingMultigrid = solver_.is_using_multigrid();
-  TCollection *coll = collections_.front(); // finest grid collection
-  // create finite element space and function, a matrix, rhs, and solution
-#ifdef _MPI
-  systems_.emplace_back(example_, *coll, velocity_pressure_orders, type,
-                        maxSubDomainPerDof);
-#else
-  systems_.emplace_back(example_, *coll, velocity_pressure_orders, type);
-#endif
-  if(usingMultigrid)
-  {
-    auto mg = this->solver_.get_multigrid();
-    size_t n_multigrid_levels = mg->get_n_geometric_levels();
-    size_t n_grids=collections_.size();
-    if(n_multigrid_levels != n_grids)
-    {
-      ErrThrow("Wrong number of grids for multigrid! expecting ",
-               n_multigrid_levels, " geometric grids but got", n_grids,".");
-    }
-    
-    if(mg->is_using_mdml())
-    {
-      // change the discretization on the coarse grids to lowest order 
-      // non-conforming(-1). The pressure space is chosen automatically(-4711).
-      velocity_pressure_orders={-1, -4711};
-      this->get_velocity_pressure_orders(velocity_pressure_orders);
-    }
-    else
-    {
-      // for standard multigrid, pop the finest collection - it was already
-      // used to construct a space before the "if(usingMultigrid)" clause
-      // and will not (as in mdml) be used a second time with a different discretization
-      collections_.pop_front();
-    }
-    // Construct systems per grid and store them, finest level first
-    std::list<BlockFEMatrix*> matrices;
-    // matrix on finest grid is already constructed
-    matrices.push_back(&systems_.back().matrix_);
-    
-    for(auto coll : collections_)
-    {
-#ifdef _MPI
-      systems_.emplace_back(example_, *coll, velocity_pressure_orders, type, 
-                            maxSubDomainPerDof)
-#else
-      systems_.emplace_back(example_, *coll, velocity_pressure_orders, type);
-#endif
-      // prepare input argument for multigrid 
-      matrices.push_front(&systems_.back().matrix_);
-    }
-    // initialize multigrid object with matrices on all levels
-    mg->initialize(matrices);
-  }
-  
-  this->output_problem_size_info();
-  // initialize the defect of the system. It has the same structure as
-  // the rhs (and as the solution)
-  this->defect_.copy_structure(this->systems_.front().rhs_);
-  for(System_per_grid& s : this->systems_)
-  {
-    s.u_.GetComponent(0)->Interpolate(example_.get_initial_cond(0));
-    s.u_.GetComponent(1)->Interpolate(example_.get_initial_cond(1));
-    s.u_.GetComponent(2)->Interpolate(example_.get_initial_cond(2));
-=======
->>>>>>> ced707f4
   }
 }
 
