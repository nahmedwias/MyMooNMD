#include <Time_NSE3D.h>
#include <Database.h>
#include <Assemble3D.h>
#include <LocalAssembling3D.h>
#include <LinAlg.h>
#include <Output3D.h>
#include <DirectSolver.h>
#include <GridTransfer.h>
#include <Upwind3D.h>
#include <Hotfixglobal_AssembleNSE.h> // a temporary hotfix - check documentation!

#include <MainUtilities.h>
#include <Multigrid.h>

#include <sys/stat.h>

#ifdef _MPI
#include "mpi.h"
#include <ParFEMapper3D.h>
#include <ParFECommunicator3D.h>
#endif

/* *************************************************************************** */
  //TODO  So far of this object only the nonlin it stuff is used - switch entirely!
ParameterDatabase get_default_TNSE3D_parameters()
{
  Output::print<5>("creating a default TNSE3D parameter database");
  // we use a parmoon default database because this way these parameters are
  // available in the default NSE3D database as well.
  ParameterDatabase db = ParameterDatabase::parmoon_default_database();
  db.set_name("TNSE3D parameter database");

  //NSE3D requires a nonlinear iteration, set up a nonlinit_database and merge
  ParameterDatabase nl_db = ParameterDatabase::default_nonlinit_database();
  db.merge(nl_db,true);

  // a default output database - needed here as long as there's no class handling the output
  ParameterDatabase out_db = ParameterDatabase::default_output_database();
  db.merge(out_db, true);

  // a default time database
  ParameterDatabase time_db = ParameterDatabase::default_time_database();
  db.merge(time_db,true);
 
  // a default solution in out database
  ParameterDatabase in_out_db = ParameterDatabase::default_solution_in_out_database();
  db.merge(in_out_db,true);

  return db;
}

/* *************************************************************************** */
Time_NSE3D::System_per_grid::System_per_grid(const Example_TimeNSE3D& example,
                  TCollection& coll, std::pair< int, int > order, 
                  Time_NSE3D::Matrix type
#ifdef _MPI
                  , int maxSubDomainPerDof
#endif
)
 : velocitySpace_(&coll, (char*)"u", (char*)"velocity space",  example.get_bc(0),
                  order.first),
   pressureSpace_(&coll, (char*)"p", (char*)"pressure space", example.get_bc(3),
                  order.second),
   matrix_({&velocitySpace_, &velocitySpace_, &velocitySpace_, &pressureSpace_}),
   massMatrix_({&velocitySpace_, &velocitySpace_, &velocitySpace_}),
   rhs_(matrix_, true),
   solution_(matrix_, false),
   u_(&velocitySpace_, (char*)"u", (char*)"u", solution_.block(0),
     solution_.length(0), 3),
   p_(&pressureSpace_, (char*)"p", (char*)"p", solution_.block(3),
     solution_.length(3))
{
  // Mass Matrix
  // Output::increaseVerbosity(5);

  massMatrix_ = BlockFEMatrix::Mass_NSE3D(velocitySpace_);
      
  switch(type)
  {
    case Time_NSE3D::Matrix::Type1:
      matrix_ = BlockFEMatrix::NSE3D_Type1(velocitySpace_, pressureSpace_);
      break;
    case Time_NSE3D::Matrix::Type2:
      matrix_ = BlockFEMatrix::NSE3D_Type2(velocitySpace_, pressureSpace_);
      break;
    case Time_NSE3D::Matrix::Type3:
      matrix_ = BlockFEMatrix::NSE3D_Type3(velocitySpace_, pressureSpace_);
      break;
    case Time_NSE3D::Matrix::Type4:
      matrix_ = BlockFEMatrix::NSE3D_Type4(velocitySpace_, pressureSpace_);
      break;
    case Time_NSE3D::Matrix::Type14:
      matrix_ = BlockFEMatrix::NSE3D_Type14(velocitySpace_, pressureSpace_);
      break;
    default:
      ErrThrow("NSTYPE: ", TDatabase::ParamDB->NSTYPE, " is not known");
  }
#ifdef _MPI
  velocitySpace_.initialize_parallel(maxSubDomainPerDof);
  pressureSpace_.initialize_parallel(maxSubDomainPerDof);
  //print some information on the parallel infrastructure
  velocitySpace_.get_communicator().print_info();
  pressureSpace_.get_communicator().print_info();
#endif
}

/**************************************************************************** */
Time_NSE3D::Time_NSE3D(std::list< TCollection* > collections_, const ParameterDatabase& param_db, 
                       const Example_TimeNSE3D& ex
#ifdef _MPI
, int maxSubDomainPerDof
#endif  
)
: db_(get_default_TNSE3D_parameters()), systems_(), example_(ex),
   solver_(param_db), defect_(), old_residual_(), 
   initial_residual_(1e10), errors_(), oldtau_()
{
  db_.merge(param_db, false);
  this->check_parameters();
  std::pair <int,int>
      velocity_pressure_orders(TDatabase::ParamDB->VELOCITY_SPACE,
                               TDatabase::ParamDB->PRESSURE_SPACE);
  // get the velocity and pressure orders
  this->get_velocity_pressure_orders(velocity_pressure_orders);
  
  Time_NSE3D::Matrix type;
  switch(TDatabase::ParamDB->NSTYPE)
  {
    case  1: type = Matrix::Type1;  break;
    case  2: type = Matrix::Type2;  break;
    case  3: type = Matrix::Type3;  break;
    case  4: type = Matrix::Type4;  break;
    case 14: type = Matrix::Type14; break;
    default:
      ErrThrow("TDatabase::ParamDB->NSTYPE = ", TDatabase::ParamDB->NSTYPE ,
               " That NSE Block Matrix Type is unknown to class Time_NSE3D.");
  }
  bool usingMultigrid = solver_.is_using_multigrid();
  TCollection *coll = collections_.front(); // finest grid collection
  // create finite element space and function, a matrix, rhs, and solution
#ifdef _MPI
  systems_.emplace_back(example_, *coll, velocity_pressure_orders, type,
                        maxSubDomainPerDof);
#else
  systems_.emplace_back(example_, *coll, velocity_pressure_orders, type);
#endif
  if(usingMultigrid)
  {
    auto mg = this->solver_.get_multigrid();
    size_t n_multigrid_levels = mg->get_n_geometric_levels();
    size_t n_grids=collections_.size();
    if(n_multigrid_levels != n_grids)
    {
      ErrThrow("Wrong number of grids for multigrid! expecting ",
               n_multigrid_levels, " geometric grids but got", n_grids,".");
    }
    
    if(mg->is_using_mdml())
    {
      // change the discretization on the coarse grids to lowest order 
      // non-conforming(-1). The pressure space is chosen automatically(-4711).
      velocity_pressure_orders={-1, -4711};
      this->get_velocity_pressure_orders(velocity_pressure_orders);
    }
    else
    {
      // for standard multigrid, pop the finest collection - it was already
      // used to construct a space before the "if(usingMultigrid)" clause
      // and will not (as in mdml) be used a second time with a different discretization
      collections_.pop_front();
    }
    // Construct systems per grid and store them, finest level first
    std::list<BlockFEMatrix*> matrices;
    // matrix on finest grid is already constructed
    matrices.push_back(&systems_.back().matrix_);
    
    for(auto coll : collections_)
    {
#ifdef _MPI
      systems_.emplace_back(example_, *coll, velocity_pressure_orders, type, 
                            maxSubDomainPerDof);
#else
      systems_.emplace_back(example_, *coll, velocity_pressure_orders, type);
#endif
      // prepare input argument for multigrid 
      matrices.push_front(&systems_.back().matrix_);
    }
    // initialize multigrid object with matrices on all levels
    mg->initialize(matrices);
  }
  
  // initial solution on finest grid - read-in or interpolation
  if(db_["read_initial_solution"].is(true))
  {//initial solution is given
    std::string file = db_["initial_solution_file"];
    Output::info("Initial Solution", "Reading initial solution from file ", file);
    systems_.front().solution_.read_from_file(file);
  }
  else
  {//interpolate initial condition from the example
    Output::info("Initial Solution", "Interpolating initial solution from example.");
    for(System_per_grid& s : this->systems_)
    {
      s.u_.GetComponent(0)->Interpolate(example_.get_initial_cond(0));
      s.u_.GetComponent(1)->Interpolate(example_.get_initial_cond(1));
      s.u_.GetComponent(2)->Interpolate(example_.get_initial_cond(2));
    }
  }

  this->output_problem_size_info();
  // initialize the defect of the system. It has the same structure as
  // the rhs (and as the solution)
  this->defect_.copy_structure(this->systems_.front().rhs_);
}

///**************************************************************************** */
void Time_NSE3D::check_parameters()
{
 // Check problem_type
 if(!db_["problem_type"].is(6))
 {
   if (db_["problem_type"].is(0))
   {
     db_["problem_type"] = 6;
   }
   else
   {
     Output::warn<2>("The parameter problem_type doesn't correspond to Time_NSE."
         "It is now reset to the correct value for Time_NSE (=6).");
     db_["problem_type"] = 6;
   }
 }

 // Tell the user he is using IMEX
 if(db_["time_discretization"].is(4))
 {
   if(solver_.is_using_multigrid())
   {
     ErrThrow("Multigrid with IMEX-scheme is not implemented yet");
   }
   else
   {
     Output::info<1>("check_parameters",
                     "The IMEX scheme has been chosen as a time discretization scheme!\n");
   }
 }

 if(TDatabase::TimeDB->TIME_DISC == 0)
 {
   ErrMsg("TIME_DISC: " << TDatabase::TimeDB->TIME_DISC
         << " does not supported");
   throw("TIME_DISC: 0 is not supported");
 }

 // Set the DISCTYPE into an int
  if (db_["space_discretization_type"].is("galerkin"))
    this->disctype = GALERKIN;       // = 1
  else if (db_["space_discretization_type"].is("supg")
      || db_["space_discretization_type"].is("sdfem"))
    this->disctype = SUPG;           // = 2 = SDFEM
  else if (db_["space_discretization_type"].is("smagorinsky"))
    this->disctype = SMAGORINSKY;    // = 4
  else if (db_["space_discretization_type"].is("vms_projection"))
    this->disctype = VMS_PROJECTION; // = 9
}

/**************************************************************************** */
void Time_NSE3D::get_velocity_pressure_orders(std::pair< int, int > &velocity_pressure_orders)
{
  int velocity_order = velocity_pressure_orders.first;
  int pressure_order = velocity_pressure_orders.second;
  int order = 0;
  switch(velocity_order)
  {
    case 1: case 2: case 3: case 4: case 5:
    case 12: case 13: case 14: case 15:
      if(velocity_order > 10)
        order = velocity_order-10;
      else
        order = velocity_order;
      break;
    case -1: case -2: case -3: case -4: case -5:
    case -101:
      order = velocity_order;
      break;
    // conforming fe spaces with bubbles on triangles
    case 22: case 23: case 24:
      order = velocity_order;
      break;
      // discontinuous spaces
    case -11: case -12: case -13:
      order = velocity_order*10;
      break;
  }
  TDatabase::ParamDB->VELOCITY_SPACE = order;
  velocity_pressure_orders.first = order;
  switch(pressure_order)
  {
    case -4711:
      switch(velocity_order)
      {
        case -1:
        case -2:
        case -3:
        case -4:
          // nonconforming pw (bi)linear velo/ pw constant pressure
          // conforming pw (bi)linear velo/ pw constant pressure (not stable !!!)
          pressure_order = -velocity_order-1;
          break;
        case 1: // discontinuous space
          pressure_order = 0;
          Output::print<1>("Warning: The P1/P0 element pair (Q1/Q0 on hexa) is "
              " not stable. Make sure to use stabilization!");
          break;
        case 2: case 3: case 4: case 5:
        // standard conforming velocity and continuous pressure
          pressure_order = velocity_order-1;
          break;
          // discontinuous pressure spaces
          // standard conforming velo and discontinuous pressure
          // this is not stable on triangles !!!
        case 12: case 13: case 14: case 15:
          pressure_order = -(velocity_order-1)*10;
          break;
        case 22: case 23: case 24:
          pressure_order = -(velocity_order-11)*10;
          break;
      }
      break;
    // discontinuous spaces
    case 1:case 2: case 3: case 4: case 5:
      // TODO CHECK IF THIS IS CORRECT!!! IN NSE3D,pressure_order=1  ?!!
      pressure_order = -(velocity_order-1)*10;
      break;
    // discontinuous spaces
    case -11: case -12: case -13: case -14:
      pressure_order = pressure_order*10;
      break;
  }
  TDatabase::ParamDB->PRESSURE_SPACE  = pressure_order;
  velocity_pressure_orders.second = pressure_order;

  Output::print("velocity space", setw(10), velocity_pressure_orders.first);
  Output::print("pressure space", setw(10), velocity_pressure_orders.second);
}

/**************************************************************************** */
void Time_NSE3D::assemble_initial_time()
{
<<<<<<< HEAD
  for(System_per_grid& s : this->systems_) // from back to front (coarse to fine)
  {
    // Prepare FeFunctions and construct LocalAssembling object
    std::vector<TFEFunction3D*> fe_functions;
    prepare_fefunc_for_localassembling(s, fe_functions);
    const LocalAssembling3D
             localAssembling(LocalAssembling3D_type::TNSE3D_LinGAL,
                              fe_functions.data(),this->example_.get_coeffs(),
                              this->disctype, this->with_variable_fluid_properties);

    // prepare spaces, matrices and rhs for assembling
    std::vector<const TFESpace3D*> spaces_mat;
    std::vector<const TFESpace3D*> spaces_rhs;
    std::vector<TSquareMatrix3D*> sqMatrices;
    std::vector<TMatrix3D*> rectMatrices;
    std::vector<double*> rhs_array;
    prepare_spaces_and_matrices_for_assemble(s,LocalAssembling3D_type::TNSE3D_LinGAL,
                                             spaces_mat, spaces_rhs,sqMatrices,
                                             rectMatrices,rhs_array);
=======
  size_t nFESpace = 2;         // number of spaces for assembling matrices
  size_t nSquareMatrices = 11; // maximum number of square matrices (type 14)
  size_t nRectMatrices   = 6;  // maximum number of rectangular matrices (type 14)
  size_t nRhs     = 4;         // maximum number of right hand sides (type 14)

  std::vector<TSquareMatrix3D*> sqMatrices(nSquareMatrices);
  std::vector<TMatrix3D*>       rectMatrices(nRectMatrices);
  std::vector<double*>          rhsArray(nRhs);

  if(systems_.size() > 1) //using  multigrid
  {//assembling requires an approximate velocity solution on every grid
    for( int block = 0; block < 3 ;++block)
    {
      std::vector<const TFESpace3D*> spaces;
      std::vector<double*> u_entries;
      std::vector<size_t> u_ns_dofs;
      for(auto &s : systems_ )
      {
        spaces.push_back(&s.velocitySpace_);
        u_entries.push_back(s.solution_.block(block));
        u_ns_dofs.push_back(s.solution_.length(block));
      }
      GridTransfer::RestrictFunctionRepeatedly(spaces, u_entries, u_ns_dofs);
    }
  }

  for(System_per_grid& s : this->systems_) // from back to front (coarse to fine)
  {
    const TFESpace3D *v_space = &s.velocitySpace_;
    const TFESpace3D *p_space = &s.pressureSpace_;

    // spaces for matrices
    const TFESpace3D *spaces[2] = {v_space, p_space};
    const TFESpace3D *rhsSpaces[4] = {v_space, v_space, v_space, p_space}; // NSTYPE 4 or 14

    // spaces for right hand sides
    s.rhs_.reset();
    rhsArray[0] = s.rhs_.block(0);
    rhsArray[1] = s.rhs_.block(1);
    rhsArray[2] = s.rhs_.block(2);
    rhsArray[3] = nullptr; //will be reset for type 4 and 14

    std::vector<std::shared_ptr<FEMatrix>> blocks
         = s.matrix_.get_blocks_uniquely();
    std::vector<std::shared_ptr<FEMatrix>> mass_blocks
         = s.massMatrix_.get_blocks_uniquely();

    switch(TDatabase::ParamDB->NSTYPE)
    {
      case 1:
        if(blocks.size() != 4)
        {
          ErrThrow("Wrong blocks.size() ", blocks.size(), " instead of 4.");
        }
        nSquareMatrices = 2;
        sqMatrices[0] = reinterpret_cast<TSquareMatrix3D*>(blocks.at(0).get());
        // mass matrix
        sqMatrices[1] = reinterpret_cast<TSquareMatrix3D*>(mass_blocks.at(0).get());


        // rectangular matrices
        nRectMatrices = 3;
        rectMatrices[0] = reinterpret_cast<TMatrix3D*>(blocks.at(1).get());
        rectMatrices[1] = reinterpret_cast<TMatrix3D*>(blocks.at(2).get());
        rectMatrices[2] = reinterpret_cast<TMatrix3D*>(blocks.at(3).get());

        nRhs = 3;
        break;
      case 2:
        if(blocks.size() != 7)
        {
          ErrThrow("Wrong blocks.size() ", blocks.size(), " instead of 7.");
        }
        nSquareMatrices = 2;
        sqMatrices[0] = reinterpret_cast<TSquareMatrix3D*>(blocks.at(0).get());
        // mass matrix
        sqMatrices[1] = reinterpret_cast<TSquareMatrix3D*>(mass_blocks.at(0).get());


        // rectangular matrices
        nRectMatrices = 6;
        rectMatrices[0] = reinterpret_cast<TMatrix3D*>(blocks.at(4).get()); //first the lying B blocks
        rectMatrices[1] = reinterpret_cast<TMatrix3D*>(blocks.at(5).get());
        rectMatrices[2] = reinterpret_cast<TMatrix3D*>(blocks.at(6).get());
        rectMatrices[3] = reinterpret_cast<TMatrix3D*>(blocks.at(1).get()); //then the standing B blocks
        rectMatrices[4] = reinterpret_cast<TMatrix3D*>(blocks.at(2).get());
        rectMatrices[5] = reinterpret_cast<TMatrix3D*>(blocks.at(3).get());

        nRhs = 3;
        break;
      case 3:
        if(blocks.size() != 12)
        {
          ErrThrow("Wrong blocks.size() ", blocks.size(), " instead of 12.");
        }
        nSquareMatrices = 10;
        sqMatrices[0] = reinterpret_cast<TSquareMatrix3D*>(blocks.at(0).get());
        sqMatrices[1] = reinterpret_cast<TSquareMatrix3D*>(blocks.at(1).get());
        sqMatrices[2] = reinterpret_cast<TSquareMatrix3D*>(blocks.at(2).get());
        sqMatrices[3] = reinterpret_cast<TSquareMatrix3D*>(blocks.at(4).get());
        sqMatrices[4] = reinterpret_cast<TSquareMatrix3D*>(blocks.at(5).get());
        sqMatrices[5] = reinterpret_cast<TSquareMatrix3D*>(blocks.at(6).get());
        sqMatrices[6] = reinterpret_cast<TSquareMatrix3D*>(blocks.at(8).get());
        sqMatrices[7] = reinterpret_cast<TSquareMatrix3D*>(blocks.at(9).get());
        sqMatrices[8] = reinterpret_cast<TSquareMatrix3D*>(blocks.at(10).get());
        // mass matrices
        sqMatrices[9] = reinterpret_cast<TSquareMatrix3D*>(mass_blocks.at(0).get());

        // rectangular matrices
        nRectMatrices = 3;
        rectMatrices[0] = reinterpret_cast<TMatrix3D*>(blocks.at(3).get());  // standing B blocks
        rectMatrices[1] = reinterpret_cast<TMatrix3D*>(blocks.at(7).get());
        rectMatrices[2] = reinterpret_cast<TMatrix3D*>(blocks.at(11).get());

        nRhs = 3;
        break;
      case 4:
        if(blocks.size() != 15)
        {
          ErrThrow("Wrong blocks.size() ", blocks.size(), " instead of 15.");
        }
        nSquareMatrices = 10;
        sqMatrices[0] = reinterpret_cast<TSquareMatrix3D*>(blocks.at(0).get());
        sqMatrices[1] = reinterpret_cast<TSquareMatrix3D*>(blocks.at(1).get());
        sqMatrices[2] = reinterpret_cast<TSquareMatrix3D*>(blocks.at(2).get());
        sqMatrices[3] = reinterpret_cast<TSquareMatrix3D*>(blocks.at(4).get());
        sqMatrices[4] = reinterpret_cast<TSquareMatrix3D*>(blocks.at(5).get());
        sqMatrices[5] = reinterpret_cast<TSquareMatrix3D*>(blocks.at(6).get());
        sqMatrices[6] = reinterpret_cast<TSquareMatrix3D*>(blocks.at(8).get());
        sqMatrices[7] = reinterpret_cast<TSquareMatrix3D*>(blocks.at(9).get());
        sqMatrices[8] = reinterpret_cast<TSquareMatrix3D*>(blocks.at(10).get());
        // mass matrices
        sqMatrices[9] = reinterpret_cast<TSquareMatrix3D*>(mass_blocks.at(0).get());

        // rectangular matrices
        nRectMatrices = 6;
        rectMatrices[0] = reinterpret_cast<TMatrix3D*>(blocks.at(12).get()); //first the lying B blocks
        rectMatrices[1] = reinterpret_cast<TMatrix3D*>(blocks.at(13).get());
        rectMatrices[2] = reinterpret_cast<TMatrix3D*>(blocks.at(14).get());
        rectMatrices[3] = reinterpret_cast<TMatrix3D*>(blocks.at(3).get());  //than the standing B blocks
        rectMatrices[4] = reinterpret_cast<TMatrix3D*>(blocks.at(7).get());
        rectMatrices[5] = reinterpret_cast<TMatrix3D*>(blocks.at(11).get());

        // right hand side must be adapted
        rhsArray[3] = s.rhs_.block(3); // NSE type 4 includes pressure rhs_
        rhsSpaces[3] = p_space;
        nRhs = 4;
        break;
      case 14: // TODO: NSType14 has still to be implemented
        if(blocks.size() != 16)
        {
          ErrThrow("Wrong blocks.size() ", blocks.size(), " instead of 16.");
        }
        nSquareMatrices = 11;
        sqMatrices[0] = reinterpret_cast<TSquareMatrix3D*>(blocks.at(0).get());
        sqMatrices[1] = reinterpret_cast<TSquareMatrix3D*>(blocks.at(1).get());
        sqMatrices[2] = reinterpret_cast<TSquareMatrix3D*>(blocks.at(2).get());
        sqMatrices[3] = reinterpret_cast<TSquareMatrix3D*>(blocks.at(4).get());
        sqMatrices[4] = reinterpret_cast<TSquareMatrix3D*>(blocks.at(5).get());
        sqMatrices[5] = reinterpret_cast<TSquareMatrix3D*>(blocks.at(6).get());
        sqMatrices[6] = reinterpret_cast<TSquareMatrix3D*>(blocks.at(8).get());
        sqMatrices[7] = reinterpret_cast<TSquareMatrix3D*>(blocks.at(9).get());
        sqMatrices[8] = reinterpret_cast<TSquareMatrix3D*>(blocks.at(10).get());
        // mass matrices
        sqMatrices[9] = reinterpret_cast<TSquareMatrix3D*>(mass_blocks.at(0).get());
        // C block pressure pressure
        sqMatrices[10] = reinterpret_cast<TSquareMatrix3D*>(blocks.at(15).get());

        // rectangular matrices
        nRectMatrices = 6;
        rectMatrices[0] = reinterpret_cast<TMatrix3D*>(blocks.at(12).get()); //first the lying B blocks
        rectMatrices[1] = reinterpret_cast<TMatrix3D*>(blocks.at(13).get());
        rectMatrices[2] = reinterpret_cast<TMatrix3D*>(blocks.at(14).get());
        rectMatrices[3] = reinterpret_cast<TMatrix3D*>(blocks.at(3).get());  //than the standing B blocks
        rectMatrices[4] = reinterpret_cast<TMatrix3D*>(blocks.at(7).get());
        rectMatrices[5] = reinterpret_cast<TMatrix3D*>(blocks.at(11).get());

        // right hand side must be adapted
        rhsArray[3] = s.rhs_.block(3); // NSE type 14 includes pressure rhs_
        rhsSpaces[3]  = p_space;
        nRhs = 4;
        break;
      default:
        ErrThrow("TDatabase::ParamDB->NSTYPE = ", TDatabase::ParamDB->NSTYPE ,
               " That NSE Block Matrix Type is unknown to class Time_NSE3D.");
    } // end switch NSType
    sqMatrices.resize(nSquareMatrices);
    rectMatrices.resize(nRectMatrices);


    for(auto mat : sqMatrices)
      mat->reset();
    for(unsigned int i=0; i<nRectMatrices;i++)
      rectMatrices[i]->reset();
>>>>>>> 24baa78e

    // Boundary conditions and value
    std::vector<const BoundCondFunct3D*> boundary_conditions(4);
    boundary_conditions[0] = s.velocitySpace_.getBoundCondition();
    boundary_conditions[1] = s.velocitySpace_.getBoundCondition();
    boundary_conditions[2] = s.velocitySpace_.getBoundCondition();
    boundary_conditions[3] = s.pressureSpace_.getBoundCondition();

    std::vector<BoundValueFunct3D*> boundary_values(4);
    boundary_values[0] = example_.get_bd(0);
    boundary_values[1] = example_.get_bd(1);
    boundary_values[2] = example_.get_bd(2);
    boundary_values[3] = example_.get_bd(3);

<<<<<<< HEAD
    // assemble all the matrices and right hand side
    Assemble3D(spaces_mat.size(), spaces_mat.data(),
               sqMatrices.size(), sqMatrices.data(),
               rectMatrices.size(), rectMatrices.data(),
               rhs_array.size(), rhs_array.data(), spaces_rhs.data(),
               boundary_conditions.data(), boundary_values.data(),
               localAssembling);
=======
    // Finite element functions for non-linear terms
    // for initial assembling, they correspond to the initial conditions
    TFEFunction3D *fe_functions[4] =
      { s.u_.GetComponent(0),
        s.u_.GetComponent(1),
        s.u_.GetComponent(2),
        &s.p_ };

    // find out if we have to do upwinding
    bool do_upwinding = false;
    {
      bool mdml =  this->solver_.is_using_multigrid()
                  && this->solver_.get_multigrid()->is_using_mdml();
      bool on_finest_grid = &systems_.front() == &s;
      do_upwinding = (db_["space_discretization_type"].is("upwind")
                     || (mdml && !on_finest_grid));
    }

    if(do_upwinding)  //HOTFIX: Check the documentation!
      assemble_nse = Hotfixglobal_AssembleNSE::WITHOUT_CONVECTION;
    else
      assemble_nse = Hotfixglobal_AssembleNSE::WITH_CONVECTION;

    // local assembling object - used in Assemble3D
    const LocalAssembling3D
              localAssembling(LocalAssembling3D_type::TNSE3D_LinGAL,
                              fe_functions,this->example_.get_coeffs());

    // assemble all the matrices and right hand side
    Assemble3D(nFESpace, spaces,
               nSquareMatrices, sqMatrices.data(),
               nRectMatrices, rectMatrices.data(),
               nRhs, rhsArray.data(), rhsSpaces,
               boundary_conditions, boundary_values.data(), localAssembling);

    if(do_upwinding)
    {
      double one_over_nu = 1/example_.get_nu(); //the inverse of the example's diffusion coefficient
      switch(TDatabase::ParamDB->NSTYPE)
      {
        case 1:
        case 2:
          UpwindForNavierStokes3D(sqMatrices[0], fe_functions[0], fe_functions[1],
                                  fe_functions[2], one_over_nu);
          Output::print<3>("UPWINDING DONE with 1 square matrices.");
        break;
        case 3:
        case 4:
        case 14:
          UpwindForNavierStokes3D(sqMatrices[0], fe_functions[0], fe_functions[1],
                                  fe_functions[2], one_over_nu);
          UpwindForNavierStokes3D(sqMatrices[1], fe_functions[0], fe_functions[1],
                                  fe_functions[2], one_over_nu);
          UpwindForNavierStokes3D(sqMatrices[2], fe_functions[0], fe_functions[1],
                                  fe_functions[2], one_over_nu);
          Output::print<3>("UPWINDING DONE with 3 square matrices.");
          break;
      }
    }

    //delete the temporary feFunctions gained by GetComponent
    for(int i = 0; i<3; ++i)
      delete fe_functions[i];
>>>>>>> 24baa78e

    /** manage dirichlet condition by copying non-actives DoFs
     * from rhs to solution of front grid (=finest grid)
     * Note: this operation can also be done inside the loop, so that
     * the s.solution is corrected on every grid. This is the case in
     * TNSE2D.
     * TODO: CHECK WHAT IS THE DIFFERENCE BETWEEN doing this on every grid
     * and doing it only on the finest grid!
     **/
    s.solution_.copy_nonactive(s.rhs_);
  }// end for system per grid - the last system is the finer one (front)

  /** manage dirichlet condition by copying non-actives DoFs
  * from rhs to solution of front grid (=finest grid)
  * Note: this operation can also be done inside the loop, so that
  * the s.solution is corrected on every grid. This is the case in
  * TNSE2D.
  * TODO: CHECK WHAT IS THE DIFFERENCE BETWEEN doing this on every grid
  * and doing it only on the finest grid!
  * **/
  // this->systems_.front().solution_.copy_nonactive(this->systems_.front().rhs_);

  /** After copy_nonactive, the solution vectors needs to be Comm-updated
   * in MPI-case in order to be consistently saved. It is necessary that
   * the vector is consistently saved because it is the only way to
   * ensure that its multiplication with an inconsistently saved matrix
   * (multiplication which appears in the defect and rhs computations)
   * give the correct results.
   * When we call copy_nonactive in MPI-case, we have to remember the following:
   * it can happen that some slave ACTTIVE DoFs are placed in the block of
   * NON-ACTIVE DoFs (because they are at the interface between processors).
   * Doing copy_nonactive changes then the value of these DOFs,although they are
   * actually active.
   * That's why we have to update the values so that the vector becomes consistent again.
   */
  #ifdef _MPI
    double *u1  = this->systems_.front().solution_.block(0);
    double *u2  = this->systems_.front().solution_.block(1);
    double *u3  = this->systems_.front().solution_.block(2);
    double *p   = this->systems_.front().solution_.block(3);
    this->systems_.front().velocitySpace_.get_communicator().consistency_update(u1, 3);
    this->systems_.front().velocitySpace_.get_communicator().consistency_update(u2, 3);
    this->systems_.front().velocitySpace_.get_communicator().consistency_update(u3, 3);
    this->systems_.front().pressureSpace_.get_communicator().consistency_update(p, 3);
  #endif
  // copy the last right hand side and solution vectors to the old ones
  this->old_rhs_      = this->systems_.front().rhs_;
  this->old_solution_ = this->systems_.front().solution_;
}

/**************************************************************************** */
void Time_NSE3D::assemble_rhs()
{
  // TODO Should it be timesteplength or currenttimesteplength
  double tau = TDatabase::TimeDB->TIMESTEPLENGTH;
//  const double theta1 = TDatabase::TimeDB->THETA1;
  const double theta2 = TDatabase::TimeDB->THETA2;
  const double theta3 = TDatabase::TimeDB->THETA3;
  const double theta4 = TDatabase::TimeDB->THETA4;

  System_per_grid& s = this->systems_.front();

  // Prepare FeFunctions and construct LocalAssembling object
  std::vector<TFEFunction3D*> fe_functions;
  prepare_fefunc_for_localassembling(s, fe_functions);
  const LocalAssembling3D
           localAssembling(LocalAssembling3D_type::TNSE3D_Rhs,
                            fe_functions.data(),this->example_.get_coeffs(),
                            this->disctype, this->with_variable_fluid_properties);

  // prepare spaces, matrices and rhs for assembling
  std::vector<const TFESpace3D*> spaces_mat;
  std::vector<const TFESpace3D*> spaces_rhs;
  std::vector<TSquareMatrix3D*> sqMatrices;
  std::vector<TMatrix3D*> rectMatrices;
  std::vector<double*> rhs_array;
  prepare_spaces_and_matrices_for_assemble(s,LocalAssembling3D_type::TNSE3D_Rhs,
                                           spaces_mat, spaces_rhs,sqMatrices,
                                           rectMatrices,rhs_array);

  // Boundary conditions and value
  std::vector<const BoundCondFunct3D*> boundary_conditions(4);
  boundary_conditions[0] = s.velocitySpace_.getBoundCondition();
  boundary_conditions[1] = s.velocitySpace_.getBoundCondition();
  boundary_conditions[2] = s.velocitySpace_.getBoundCondition();
  boundary_conditions[3] = s.pressureSpace_.getBoundCondition();

  std::vector<BoundValueFunct3D*> boundary_values(4);
  boundary_values[0] = example_.get_bd(0);
  boundary_values[1] = example_.get_bd(1);
  boundary_values[2] = example_.get_bd(2);
  boundary_values[3] = example_.get_bd(3);

  Assemble3D(spaces_mat.size(), spaces_mat.data(),
             sqMatrices.size(), sqMatrices.data(),
             rectMatrices.size(), rectMatrices.data(),
             rhs_array.size(), rhs_array.data(), spaces_rhs.data(),
             boundary_conditions.data(), boundary_values.data(),
             localAssembling);

  /* just a temporary vector which is going to be used at the end to
   * retrieve the nonActive of rhs_. If we dont do it, the nonActive of rhs
   * will be changed during the following matrix.vector operations and we'll
   * loose the values of the Dirichlet nodes. */
  BlockVector temporary = s.rhs_;

  // now it is this->systems[i].rhs = f^k
  // scale by time step length and theta4 (only active dofs)
  s.rhs_.scaleActive(tau*theta4);

  // add rhs from previous time step
  if(theta3 != 0)
  {
    s.rhs_.addScaledActive((this->old_rhs_), tau*theta3);

    // now it is this->systems[i].rhs = tau*theta3*f^{k-1} + tau*theta4*f^k
    // next we want to set old_rhs to f^k (to be used in the next time step)
    this->old_rhs_.addScaledActive(s.rhs_, -1./(tau*theta3));
    this->old_rhs_.scaleActive(-theta3/theta4);
    this->old_rhs_.copy_nonactive(s.rhs_);
  }

  // FIXME Find other solution than this submatrix method.
  // M u^{k-1} NOTE : here s.solution_ is exactly u^{k-1}
  s.massMatrix_.apply_scaled_submatrix(s.solution_, s.rhs_, 3, 3, 1.0);
  // -tau*theta2 * A u^{k-1} NOTE : here, s.solution_ is u^{k-1}
  double factor = -tau*theta2;
  s.matrix_.apply_scaled_submatrix(s.solution_, s.rhs_, 3, 3, factor);

  // scale the BT blocks with time step length
  for(System_per_grid& s : this->systems_)
  {
    if(tau != oldtau_)
    {
      // TODO: change the factor to be THETA1*tau; why??
      factor = /*theta1*/tau;
      if(this->oldtau_ != 0.0)
      {
        factor /= this->oldtau_;
        Output::print<1>("change in tau", this->oldtau_, "->", tau);
      }
      // scale the BT transposed blocks with the current time step
      const std::vector<std::vector<size_t>> cell_positions = {{0,3},
                                                               {1,3},
                                                               {2,3}};
      s.matrix_.scale_blocks(factor, cell_positions);
      if(TDatabase::TimeDB->SCALE_DIVERGENCE_CONSTRAINT > 0)
      {
        const std::vector<std::vector<size_t>> cell_positions_t = {{3,0},
                                                                   {3,1},
                                                                   {3,2}};
        s.matrix_.scale_blocks(factor, cell_positions_t);
      }
    }
  }

  this->oldtau_ = tau;

  // retrieve the non active from "temporary" into rhs vector
  s.rhs_.copy_nonactive(temporary);

  // copy the non active to the solution vector
  s.solution_.copy_nonactive(s.rhs_);

  /** After copy_nonactive, the solution vectors needs to be Comm-updated
     * in MPI-case in order to be consistently saved. It is necessary that
     * the vector is consistently saved because it is the only way to
     * ensure that its multiplication with an inconsistently saved matrix
     * (multiplication which appears in the defect and rhs computations)
     * give the correct results.
     * When we call copy_nonactive in MPI-case, we have to remember the following:
     * it can happen that some slave ACTTIVE DoFs are placed in the block of
     * NON-ACTIVE DoFs (because they are at the interface between processors).
     * Doing copy_nonactive changes then the value of these DOFs,although they are
     * actually active.
     * That's why we have to update the values so that the vector becomes consistent again.
     */
  #ifdef _MPI
    double *u1 = this->systems_.front().solution_.block(0);
    double *u2 = this->systems_.front().solution_.block(1);
    double *u3 = this->systems_.front().solution_.block(2);
    double *p  = this->systems_.front().solution_.block(3);
    this->systems_.front().velocitySpace_.get_communicator().consistency_update(u1, 3);
    this->systems_.front().velocitySpace_.get_communicator().consistency_update(u2, 3);
    this->systems_.front().velocitySpace_.get_communicator().consistency_update(u3, 3);
    this->systems_.front().pressureSpace_.get_communicator().consistency_update(p, 3);
  #endif

  /* Reset old_residual_ for this time step iteration
  * otherwise, ones compares with the old_residual_ from
  * the previous time iteration, which is not correct. */
  this->old_residual_ = FixedSizeQueue<10,Residuals>();

  Output::info<5>("Assemble_rhs()", "End of the assembling of right hand side.");
}

/**************************************************************************** */
void Time_NSE3D::assemble_nonlinear_term()
{
<<<<<<< HEAD
  for(System_per_grid& s : this->systems_)
  {
    // Prepare FeFunctions and construct LocalAssembling object
    std::vector<TFEFunction3D*> fe_functions;
    prepare_fefunc_for_localassembling(s, fe_functions);
    const LocalAssembling3D
             localAssembling(LocalAssembling3D_type::TNSE3D_NLGAL,
                              fe_functions.data(),this->example_.get_coeffs(),
                              this->disctype, this->with_variable_fluid_properties);

    // prepare spaces, matrices and rhs for assembling
    std::vector<const TFESpace3D*> spaces_mat;
    std::vector<const TFESpace3D*> spaces_rhs;
    std::vector<TSquareMatrix3D*> sqMatrices;
    std::vector<TMatrix3D*> rectMatrices;
    std::vector<double*> rhs_array;
    prepare_spaces_and_matrices_for_assemble(s,LocalAssembling3D_type::TNSE3D_NLGAL,
                                             spaces_mat, spaces_rhs,sqMatrices,
                                             rectMatrices,rhs_array);
=======
  size_t nFESpace = 1; // space needed to assemble matrices
  size_t nSquareMatrices = 3;  // maximum 3 square matrices to be assembled
  size_t nRectMatrices = 0;
  size_t nRhs = 0; // no right hand side to be assembled here

  std::vector<TSquareMatrix3D*> sqMatrices(nSquareMatrices);
  std::vector<TMatrix3D*>       rectMatrices{nullptr};
  std::vector<double*>          rhsArray{nullptr};

  const TFESpace3D **rhsSpaces{nullptr};

  if(systems_.size() > 1) //using  multigrid
  {//assembling requires an approximate velocity solution on every grid
    for( int block = 0; block < 3 ;++block)
    {
      std::vector<const TFESpace3D*> spaces;
      std::vector<double*> u_entries;
      std::vector<size_t> u_ns_dofs;
      for(auto &s : systems_ )
      {
        spaces.push_back(&s.velocitySpace_);
        u_entries.push_back(s.solution_.block(block));
        u_ns_dofs.push_back(s.solution_.length(block));
      }
      GridTransfer::RestrictFunctionRepeatedly(spaces, u_entries, u_ns_dofs);
    }
  }

  for(System_per_grid& s : this->systems_)
  {
    // spaces for matrices
    const TFESpace3D *spaces[1]={ &s.velocitySpace_ };

    std::vector<std::shared_ptr<FEMatrix>> blocks;
    
    switch(TDatabase::ParamDB->NSTYPE)
    {
      case 1:
      case 2:
        blocks = s.matrix_.get_blocks_uniquely({{0,0},{1,1},{2,2}});
        nSquareMatrices = 1;
        sqMatrices.at(0) = reinterpret_cast<TSquareMatrix3D*>(blocks.at(0).get());
        break;
      case 3:
      case 4:
      case 14:
        if(db_["space_discretization_type"].is("smagorinsky"))
        {
          nSquareMatrices = 9;
          blocks = s.matrix_.get_blocks_uniquely({{0,0}, {0,1}, {0,2}, 
                                                  {1,0}, {1,1}, {1,2},
                                                  {2,0}, {2,1}, {2,2}});
          sqMatrices.resize(nSquareMatrices);
          sqMatrices.at(0) = reinterpret_cast<TSquareMatrix3D*>(blocks.at(0).get());
          sqMatrices.at(1) = reinterpret_cast<TSquareMatrix3D*>(blocks.at(1).get());
          sqMatrices.at(2) = reinterpret_cast<TSquareMatrix3D*>(blocks.at(2).get());
          sqMatrices.at(3) = reinterpret_cast<TSquareMatrix3D*>(blocks.at(3).get());
          sqMatrices.at(4) = reinterpret_cast<TSquareMatrix3D*>(blocks.at(4).get());
          sqMatrices.at(5) = reinterpret_cast<TSquareMatrix3D*>(blocks.at(5).get());
          sqMatrices.at(6) = reinterpret_cast<TSquareMatrix3D*>(blocks.at(6).get());
          sqMatrices.at(7) = reinterpret_cast<TSquareMatrix3D*>(blocks.at(7).get());
          sqMatrices.at(8) = reinterpret_cast<TSquareMatrix3D*>(blocks.at(8).get());
        }
        else
        {
          nSquareMatrices = 3;
          blocks = s.matrix_.get_blocks_uniquely({{0,0},{1,1},{2,2}});
          sqMatrices.at(0) = reinterpret_cast<TSquareMatrix3D*>(blocks.at(0).get());
          sqMatrices.at(1) = reinterpret_cast<TSquareMatrix3D*>(blocks.at(1).get());
          sqMatrices.at(2) = reinterpret_cast<TSquareMatrix3D*>(blocks.at(2).get());
        }
        break;
      default:
        ErrThrow("TDatabase::ParamDB->NSTYPE = ", TDatabase::ParamDB->NSTYPE ,
               " That NSE Block Matrix Type is unknown to class Time_NSE3D.");
    } // end switch nstypes
    sqMatrices.resize(nSquareMatrices);

    // reset matrices to zero
    for(auto mat : sqMatrices)
      mat->reset();

    // find out if we have to do upwinding
    bool do_upwinding = false;
    {
      bool mdml =  solver_.is_using_multigrid()
                  && solver_.get_multigrid()->is_using_mdml();
      bool on_finest_grid = &systems_.front() == &s;
      do_upwinding = (db_["space_discretization_type"].is("upwind")
                     || (mdml && !on_finest_grid));
    }

    if(do_upwinding)  //HOTFIX: Check the documentation!
      assemble_nse = Hotfixglobal_AssembleNSE::WITHOUT_CONVECTION;
    else
      assemble_nse = Hotfixglobal_AssembleNSE::WITH_CONVECTION;

    // Prepare info about boundary condition for assembling routines
    BoundCondFunct3D *boundary_conditions[1] = {spaces[0]->getBoundCondition()};

    std::array<BoundValueFunct3D*, 3> boundary_values;
    boundary_values[0] = this->example_.get_bd(0);
    boundary_values[1] = this->example_.get_bd(1);
    boundary_values[2] = this->example_.get_bd(2);

    TFEFunction3D *fe_functions[3] = {nullptr, nullptr,nullptr};

    // The assembly with the extrapolated velocity of IMEX_scheme begins
    // at step 3
    bool is_imex = this->imex_scheme(0);

    // General case, no IMEX-scheme (=4) or IMEX but first steps => business as usual
    if(!is_imex)
    {
      fe_functions[0] = s.u_.GetComponent(0);
      fe_functions[1] = s.u_.GetComponent(1);
      fe_functions[2] = s.u_.GetComponent(2);
    }
    else
    {
      // construct the extrapolated solution 2*u(t-1)-u(t-2) in case of IMEX-scheme
      // Note : in this function, the non active Dofs are taken care of.
      // Namely, extrapolated_solution takes the nonActive of the current Rhs.
      this->construct_extrapolated_solution();
      TFEVectFunct3D extrapolated_velocity_vector(&this->systems_.front().velocitySpace_,
                                                  (char*)"", (char*)"",
                                                  extrapolated_solution_.block(0),
                                                  extrapolated_solution_.length(0), 3);

      // Construct now the corresponding fe_functions for local assembling
      fe_functions[0] = extrapolated_velocity_vector.GetComponent(0);
      fe_functions[1] = extrapolated_velocity_vector.GetComponent(1);
      fe_functions[2] = extrapolated_velocity_vector.GetComponent(2);

    }
>>>>>>> 24baa78e

    // Boundary conditions and value
    std::vector<const BoundCondFunct3D*> boundary_conditions(1);
    boundary_conditions[0] = s.velocitySpace_.getBoundCondition();
//    boundary_conditions[1] = s.velocitySpace_.getBoundCondition();
//    boundary_conditions[2] = s.velocitySpace_.getBoundCondition();
//    boundary_conditions[3] = s.pressureSpace_.getBoundCondition();

<<<<<<< HEAD
    std::vector<BoundValueFunct3D*> boundary_values(3);
    boundary_values[0] = example_.get_bd(0);
    boundary_values[1] = example_.get_bd(1);
    boundary_values[2] = example_.get_bd(2);
//    boundary_values[3] = example_.get_bd(3);

    Assemble3D(spaces_mat.size(), spaces_mat.data(),
               sqMatrices.size(), sqMatrices.data(),
               rectMatrices.size(), rectMatrices.data(),
               rhs_array.size(), rhs_array.data(), spaces_rhs.data(),
               boundary_conditions.data(), boundary_values.data(),
               localAssembling);
=======
    Assemble3D(nFESpace, spaces,
               nSquareMatrices, sqMatrices.data(),
               nRectMatrices, rectMatrices.data(),
               nRhs, rhsArray.data(), rhsSpaces,
               boundary_conditions, boundary_values.data(), localAssembling);
    if(do_upwinding)
    {
      double one_over_nu = 1/example_.get_nu(); //the inverse of the example's diffusion coefficient
      switch(TDatabase::ParamDB->NSTYPE)
      {
        case 1:
        case 2:
          UpwindForNavierStokes3D(sqMatrices[0], fe_functions[0], fe_functions[1],
                                  fe_functions[2], one_over_nu);
          Output::print<3>("UPWINDING DONE with 1 square matrices.");
        break;
        case 3:
        case 4:
        case 14:
          UpwindForNavierStokes3D(sqMatrices[0], fe_functions[0], fe_functions[1],
                                  fe_functions[2], one_over_nu);
          UpwindForNavierStokes3D(sqMatrices[1], fe_functions[0], fe_functions[1],
                                  fe_functions[2], one_over_nu);
          UpwindForNavierStokes3D(sqMatrices[2], fe_functions[0], fe_functions[1],
                                  fe_functions[2], one_over_nu);
          Output::print<3>("UPWINDING DONE with 3 square matrices.");
          break;
      }
    }

    //delete the temporary feFunctions gained by GetComponent
    for(int i = 0; i<3; ++i)
      delete fe_functions[i];

>>>>>>> 24baa78e
  }

  Output::info<5>("Assemble non linear terms", "End of the assembling of the nonlinear matrix.");
}

/**************************************************************************** */
void Time_NSE3D::assemble_system()
{
  double tau = TDatabase::TimeDB->TIMESTEPLENGTH;
  double factor = tau*TDatabase::TimeDB->THETA1;

  for(System_per_grid& s : this->systems_)
  {
    const std::vector<std::vector<size_t>>
      cell_positions = {{0,0}, {0,1}, {0,2},
                        {1,0}, {1,1}, {1,2},
                        {2,0}, {2,1}, {2,2}};

    // note: declaring the auxiliary cell_positions is needed by the compiler
    // to sort out the overriding of the function scale_blocks_actives(...,...)
    s.matrix_.scale_blocks_actives(factor, cell_positions);

    const FEMatrix& mass_blocks =
        *s.massMatrix_.get_blocks().at(0).get();

    s.matrix_.add_matrix_actives(mass_blocks, 1.0,
                                 {{0,0}, {1,1}, {2,2}},
                                 {false, false, false});
  }

  Output::info<5>("Assemble System", "Assembled the system matrix which"
      " will be passed to the solver");
}

/**************************************************************************** */
bool Time_NSE3D::stop_it(unsigned int iteration_counter)
{
#ifdef _MPI
  int my_rank;
  MPI_Comm_rank(MPI_COMM_WORLD, &my_rank);
#else
  int my_rank = 0;
#endif

  // compute, update and display defect and residuals
  //  compute_residuals();

  // stores current norm of the residual. They are normed per default in
  // the class Residuals
  const double normOfResidual        = this->get_full_residual();
  //  const double normOfImpulseResidual = this->get_impulse_residual();
  //  const double normOfMassResidual    = this->get_mass_residual();
  //  const double oldNormOfResidual     = this->old_residual_[1].fullR;
  // hold the residual from up to 10 iterations ago
  const double veryOldNormOfResidual  = this->old_residual_.front().fullResidual;

  //  Output::print("nonlinear step  :  " , setw(3), iteration_counter);
  //  Output::print("impulse_residual:  " , setw(3), normOfImpulseResidual);
  //  Output::print("mass_residual   :  " , setw(3), normOfMassResidual);
  //  Output::print("residual        :  " , setw(3), normOfResidual);
  System_per_grid& s = this->systems_.front();
  size_t nu=s.solution_.length(0);
  size_t np=s.solution_.length(3);
  Output::print<5>("B " , Ddot(3*nu+np,s.solution_.get_entries(),s.solution_.get_entries()), " ",
                Ddot(3*nu,s.rhs_.get_entries(),s.rhs_.get_entries()) , " "  , 
                Ddot(np,s.rhs_.get_entries()+3*nu,s.rhs_.get_entries()+3*nu)," ",
                Ddot(3*nu+np,s.rhs_.get_entries(),s.rhs_.get_entries()));
  
  // this is the convergence ratio between actual step and last step
  // TODO : correct oldNormOfResidual to be the residual of last step
  // and print it out
  //  if ( iteration_counter > 0 )
  //  {
  //  Output::print("convergence rate:  " , setw(3), normOfResidual/oldNormOfResidual);
  //  }

  /* Some parameters have to be set up at the first nonlinear iteration */
  if(iteration_counter == 0)
  {
    initial_residual_ = normOfResidual;

    // saves the solution from previous time step with nonActive of current step
    this->old_solution_ = this->systems_.front().solution_;
  }

  /** Parameters for stopping criteria (desired precision epsilon, max number
   *  of iteration, convergence rate, IMEX_scheme : if IMEX is used, we only
   *  need to solve the nonlinear iterations for the first time step in order
   *  to obtain both initial solution and the one after. Then, the extrapolated
   *  scheme is solved just once, as a linear system. ) */
  double epsilon    = db_["nonlinloop_epsilon"];
  size_t max_It     = db_["nonlinloop_maxit"];
  double conv_speed = db_["nonlinloop_slowfactor"];
  bool slow_conv    = false;

  if ( db_["nonlinloop_scale_epsilon_with_size"] )
  {
    epsilon *= sqrt(this->get_size());
    if (my_rank==0)
      Output::print("stopping tolerance for nonlinear iteration ", epsilon);
  }

  if ( normOfResidual >= conv_speed*veryOldNormOfResidual )
  {
    slow_conv = true;
  }

  // Stopping criteria
  if ( (normOfResidual <= epsilon) || (iteration_counter == max_It)
      || (slow_conv) )
  {
    if(slow_conv && my_rank==0)
      Output::print<1>(" SLOW !!! ", normOfResidual/veryOldNormOfResidual);

    if(my_rank==0)
    {
      Output::print("Last nonlinear iteration : ", setw(3), iteration_counter,
                    "\t\t", "Residual: ", normOfResidual,
                    "\t\t", "Reduction: ", normOfResidual/initial_residual_);
    }
    // descale the matrices, since only the diagonal A block will
    // be reassembled in the next time step
    if (this->imex_scheme(0) && iteration_counter>0)
      return true; // in these conditions, the matrix are already descaled
    else
    {
      this->descale_matrices();
      return true;
    }
  }
  else
    return false;
}

/**************************************************************************** */
void Time_NSE3D::compute_residuals()
{
  System_per_grid& s = this->systems_.front();
  unsigned int number_u_Dof = s.solution_.length(0);
  unsigned int number_p_Dof = s.solution_.length(3);

#ifdef _MPI
    //MPI: solution in consistency level 3 (TODO: maybe this is superfluous here
    // (because solution might be in level 3 consistency already)!)
    auto comms = s.matrix_.get_communicators();
    for (size_t bl = 0; bl < comms.size() ;++bl)
    {
      comms[bl]->consistency_update(s.solution_.block(bl), 3);
    }
#endif

  // copy rhs to defect and compute defect
  this->defect_ = s.rhs_;
  s.matrix_.apply_scaled_add(s.solution_, defect_,-1.);

  if(TDatabase::ParamDB->INTERNAL_PROJECT_PRESSURE)
  {
    IntoL20Vector3D(&defect_[3*number_u_Dof], number_p_Dof,
                      TDatabase::ParamDB->PRESSURE_SPACE);
  }

  // This is the calculation of the residual, given the defect.
  BlockVector defect_impuls({number_u_Dof,number_u_Dof,number_u_Dof});
  BlockVector defect_mass({number_p_Dof});
  //copy the entries (BlockVector offers no functionality to do this more nicely)
  for(size_t i = 0; i<3*number_u_Dof ;++i)
    defect_impuls.get_entries()[i] = defect_.get_entries()[i];
  for(size_t i =0 ; i<number_p_Dof ; ++i)
    defect_mass.get_entries()[i] = defect_.get_entries()[3*number_u_Dof + i];

#ifdef _MPI
  double impuls_residual_square = defect_impuls.norm_global({comms[0],comms[1],comms[2]});
  impuls_residual_square *= impuls_residual_square;
  double mass_residual_square = defect_mass.norm_global({comms[3]});
  mass_residual_square *= mass_residual_square;
#else
  double impuls_residual_square = defect_impuls.norm();
  impuls_residual_square *= impuls_residual_square;
  double mass_residual_square = defect_mass.norm();
  mass_residual_square *= mass_residual_square;
#endif

  Residuals current_residual(impuls_residual_square, mass_residual_square);
  old_residual_.add(current_residual);
}

/**************************************************************************** */
void Time_NSE3D::solve()
{
  System_per_grid& s = systems_.front();
  
#ifndef _MPI
  solver_.solve(s.matrix_, s.rhs_, s.solution_);
#endif
  
#ifdef _MPI
  if(solver_.get_db()["solver_type"].is("direct"))
  {
    //set up a MUMPS wrapper
    MumpsWrapper mumps_wrapper(s.matrix_);
    //kick off the solving process
    mumps_wrapper.solve(s.rhs_, s.solution_);
  }
  else
    solver_.solve(s.matrix_, s.rhs_, s.solution_); // same as sequential
#endif
  // Important: We have to descale the matrices, since they are scaled
  // before the solving process. Only A11, A22 and A33 matrices are
  // reset and assembled again but the non-diagonal blocks are scaled, so
  // for the next iteration we have to descale, see assemble_system()
  this->descale_matrices();

  if(TDatabase::ParamDB->INTERNAL_PROJECT_PRESSURE)
       s.p_.project_into_L20();
}

/**************************************************************************** */
void Time_NSE3D::descale_matrices()
{
  double tau = TDatabase::TimeDB->TIMESTEPLENGTH;
  double factor = tau*TDatabase::TimeDB->THETA1;
  for(System_per_grid& s : this->systems_)
  {
    const FEMatrix& mass_blocks = *s.massMatrix_.get_blocks().at(0).get();
    s.matrix_.add_matrix_actives(mass_blocks, -1.0,
                                 {{0,0}, {1,1}, {2,2}},
                                 {false, false, false});
    const std::vector<std::vector<size_t>>
      cell_positions = {{0,0}, {0,1}, {0,2},
                        {1,0}, {1,1}, {1,2},
                        {2,0}, {2,1}, {2,2}};
    // note: declaring the auxiliary cell_positions is needed by the compiler
    // to sort out the overriding of the function scale_blocks_actives(...,...)
    s.matrix_.scale_blocks_actives(1./factor, cell_positions);
  }
}

/**************************************************************************** */
void Time_NSE3D::output(int m, int &image)
{
#ifdef _MPI
    int my_rank;
    MPI_Comm_rank(MPI_COMM_WORLD, &my_rank);
#endif
  	bool no_output = !db_["output_write_vtk"] &&
 	                 !db_["output_compute_errors"] &&
 	                 !db_["write_solution_binary"];
	if(no_output)
		return;

  System_per_grid& s = this->systems_.front();
  TFEFunction3D* u1 = s.u_.GetComponent(0);
  TFEFunction3D* u2 = s.u_.GetComponent(1);
  TFEFunction3D* u3 = s.u_.GetComponent(2);

  if((size_t)db_["verbosity"]> 1)
  {
    u1->PrintMinMax();
    u2->PrintMinMax();
    u3->PrintMinMax();
    s.p_.PrintMinMax();
  }

  if((m==0) || (m/TDatabase::TimeDB->STEPS_PER_IMAGE) )
  {
    if(db_["output_write_vtk"])
    {
      // last argument in the following is domain but is never used in this class
      TOutput3D output(5, 5, 2, 1, NULL);
      output.AddFEFunction(&s.p_);
      output.AddFEVectFunct(&s.u_);
#ifdef _MPI
      char SubID[] = "";
      if(my_rank == 0)
        mkdir(db_["output_vtk_directory"], 0777);
      std::string dir = db_["output_vtk_directory"];
      std::string base = db_["output_basename"];
      output.Write_ParVTK(MPI_COMM_WORLD, image, SubID, dir, base);
      image++;
#else
    // Create output directory, if not already existing.
    mkdir(db_["output_vtk_directory"], 0777);
    std::string filename = db_["output_vtk_directory"];
    filename += "/" + db_["output_basename"].value_as_string();

      if(image<10) filename += ".0000";
      else if(image<100) filename += ".000";
      else if(image<1000) filename += ".00";
      else if(image<10000) filename += ".0";
      else filename += ".";
      filename += std::to_string(image) + ".vtk";
      output.WriteVtk(filename.c_str());
      image++;
#endif
    }
  }

  // Measure errors to known solution
  // if an exact solution is not known, it is usually set to be zero, so that
  // in such a case, here only integrals of the solution are computed.
  if(db_["output_compute_errors"])
  {
    double err_u1[4];  // FIXME? Of these arrays only the 2 first entries are
    double err_u2[4];  // used. But the evil GetErrors() will corrupt memory if
    double err_u3[4];  // these have not at least size 4.
    double err_p[4];

    TAuxParam3D aux(1, 0, 0, 0, NULL, NULL, NULL, NULL, NULL, 0, NULL);
    MultiIndex3D allderiv[4]= {D000, D100, D010, D001};
    const TFESpace3D *v_space = &this->get_velocity_space();
    const TFESpace3D *p_space = &this->get_pressure_space();

   double tau = TDatabase::TimeDB->TIMESTEPLENGTH;

    // Errors in velocity components and pressure
    u1 ->GetErrors(example_.get_exact(0), 4, allderiv, 2, L2H1Errors, nullptr,
                  &aux, 1, &v_space, err_u1);
    u2 ->GetErrors(example_.get_exact(1), 4, allderiv, 2, L2H1Errors, nullptr,
                  &aux, 1, &v_space, err_u2);
    u3 ->GetErrors(example_.get_exact(2), 4, allderiv, 2, L2H1Errors, nullptr,
                  &aux, 1, &v_space, err_u3);
    s.p_.GetErrors(example_.get_exact(3), 4, allderiv, 2, L2H1Errors, nullptr,
                  &aux, 1, &p_space, err_p);

#ifdef _MPI
    double err_red[8]; //memory for global (across all processes) error
    double err_send[8]; //fill send buffer
    err_send[0]=err_u1[0];
    err_send[1]=err_u1[1];
    err_send[2]=err_u2[0];
    err_send[3]=err_u2[1];
    err_send[4]=err_u3[0];
    err_send[5]=err_u3[1];
    err_send[6]=err_p[0];
    err_send[7]=err_p[1];

    MPI_Allreduce(err_send, err_red, 8, MPI_DOUBLE, MPI_SUM, MPI_COMM_WORLD);
    int j;
    for(j=0;j<8;j++)
    {//MPI: sqrt was skipped in GetErrors function - do it here globally!
      err_red[j] = sqrt(err_red[j]);
    }
    //fill the reduced errors back where they belong
    err_u1[0] = err_red[0];
    err_u1[1] = err_red[1];
    err_u2[0] = err_red[2];
    err_u2[1] = err_red[3];
    err_u3[0] = err_red[4];
    err_u3[1] = err_red[5];
    err_p[0] = err_red[6];
    err_p[1] = err_red[7];
#else
    int my_rank = 0;
#endif

    errors_.at(0) = err_u1[0]*err_u1[0] + err_u2[0]*err_u2[0] +
                    err_u3[0]*err_u3[0];  // (L2-norm)^2 for u
    errors_.at(1) = err_u1[1]*err_u1[1] + err_u2[1]*err_u2[1] +
                    err_u3[1]*err_u3[1];  // (H1-semi)^2 for u
    errors_.at(2) = err_p[0]*err_p[0];  // (L2-norm)^2 for p
    errors_.at(3) = err_p[1]*err_p[1];  // (H1-norm)^2 for p

    errors_.at(4) += (errors_[0] + this->errors_.at(5))*tau*0.5; //l2(0,t,l2)(u)
    errors_.at(5) = errors_.at(0);
    errors_.at(6) += (errors_.at(1) + errors_.at(7))*tau*0.5; // l2(0,t,h1)(u)
    errors_.at(7) = errors_.at(1);
    
    errors_.at(8) += (errors_.at(2)+errors_.at(9))*tau*0.5; //l2(0,t,l2) (p)
    errors_.at(9) = errors_.at(2);
    errors_.at(10) += (errors_.at(3) + errors_.at(11))*tau*0.5;//l2(0,t,h1)(p)
    errors_.at(11) = errors_.at(3);
    
    // print errors
    if (my_rank == 0 )
    {
      Output::print<1>("L2(u)         : ", setprecision(10), sqrt(errors_.at(0)));
      Output::print<1>("H1-semi(u)    : ", setprecision(10), sqrt(errors_.at(1)));
      
      Output::print<1>("L2(0,t,L2(u)) : ", setprecision(10), sqrt(errors_.at(4)));
      Output::print<1>("L2(0,t,H1-semi(u)) : ", 
                       setprecision(10), sqrt(errors_.at(6)));
      Output::print<1>("L2(p)      : ", setprecision(10), sqrt(errors_.at(2)));
      Output::print<1>("H1-semi(p)): ", setprecision(10), sqrt(errors_.at(3)));
      
      Output::print<1>("L2(0,t,L2(p)) : ", setprecision(10), sqrt(errors_.at(8)) );
      Output::print<1>("L2(0,t,H1-semi(p)) : ", setprecision(10), sqrt(errors_.at(10)) );
    }
  }
   delete u1;
   delete u2;
   delete u3;

   // do post-processing step depending on what the example implements, if needed
   example_.do_post_processing(*this);
   
   if(db_["write_solution_binary"].is(true))
   { size_t interval = db_["write_solution_binary_all_n_steps"];
    if(m % interval == 0)
    {//write solution to a binary file
      std::string file = db_["write_solution_binary_file"];
      Output::info("output", "Writing current solution to file ", file);
      systems_.front().solution_.write_to_file(file);
    }
  }
}

/**************************************************************************** */
const Residuals& Time_NSE3D::get_residuals() const
{
  return old_residual_.back();
}

/**************************************************************************** */
double Time_NSE3D::get_impulse_residual() const
{
  return old_residual_.back().impulsResidual;
}

/**************************************************************************** */
double Time_NSE3D::get_mass_residual() const
{
  return old_residual_.back().massResidual;
}

/**************************************************************************** */
double Time_NSE3D::get_full_residual() const
{
  return old_residual_.back().fullResidual;
}

/**************************************************************************** */
std::array< double, int(6) > Time_NSE3D::get_errors() const
{
  std::array<double, int(6)> error_at_time_points;
  error_at_time_points[0] = sqrt(this->errors_[0]); // L2 velocity error
  error_at_time_points[1] = sqrt(this->errors_[1]); // H1 velocity error
  error_at_time_points[2] = sqrt(this->errors_[2]); // L2 pressure error
  error_at_time_points[3] = sqrt(this->errors_[3]); // H1 pressure error

  return error_at_time_points;
}

/**************************************************************************** */
void Time_NSE3D::output_problem_size_info() const
{
  // print out some information about number of DoFs and mesh size
  int n_u = this->get_velocity_space().GetN_DegreesOfFreedom();
  int n_p = this->get_pressure_space().GetN_DegreesOfFreedom();
  int n_dof = 3 * n_u + n_p; // total number of degrees of freedom
  int nActive = this->get_velocity_space().GetN_ActiveDegrees();
  double h_min, h_max;
  TCollection * coll = this->get_velocity_space().GetCollection();
  coll->GetHminHmax(&h_min, &h_max);

  Output::print("N_Cells     : ", setw(10), coll->GetN_Cells());
  Output::print("h (min,max) : ", setw(10), h_min ," ", setw(12), h_max);
  Output::print("dof Velocity: ", setw(10), 3* n_u);
  Output::print("dof Pressure: ", setw(10), n_p   );
  Output::print("dof all     : ", setw(10), n_dof );
  Output::print("active dof  : ", setw(10), 3*nActive);
}

/**************************************************************************** */
void Time_NSE3D::construct_extrapolated_solution()
{
  this->extrapolated_solution_.reset();
  this->extrapolated_solution_ = this->old_solution_;
  this->extrapolated_solution_.scale(-1.);
  this->extrapolated_solution_.add_scaled(this->systems_.front().solution_,2.);
  this->extrapolated_solution_.copy_nonactive(this->systems_.front().rhs_);
  // Now extrapolated_solution_ = 2*u(t-1)-u(t-2), only on the finest mesh
}

/**************************************************************************** */
TFEFunction3D* Time_NSE3D::get_velocity_component(int i)
{
  if(i==0)
    return this->systems_.front().u_.GetComponent(0);
  else if(i==1)
    return this->systems_.front().u_.GetComponent(1);
  else  if(i==2)
    return this->systems_.front().u_.GetComponent(2);
  else
    throw std::runtime_error("There are only three velocity components!");
}

/**************************************************************************** */
bool Time_NSE3D::imex_scheme(bool print_info)
{
  //IMEX-scheme needs to get out of the iteration directly after the 1st solve()
  bool interruption_condition  = (db_["time_discretization"].is(4))*
                      (this->current_step_>=3);

  // change maximum number of nonlin_iterations to 1 in IMEX case
  if (interruption_condition)
  {
    db_["nonlinloop_maxit"] = 1;
    if(print_info) // condition is here just to print it once
      Output::info<1>("Nonlinear Loop MaxIteration",
                    "The parameter 'nonlinloop_maxit' was changed to 1."
                    " Only one non-linear iteration is done, because the IMEX scheme was chosen.\n");
  }
  return interruption_condition;
}

<<<<<<< HEAD





/* *********** BELOW THIS LINE USER SPECIFIC CODE **************/
/** ************************************************************************ */



/**************************************************************************** */
void Time_NSE3D::prepare_fefunc_for_localassembling(Time_NSE3D::System_per_grid& s,
      std::vector<TFEFunction3D*> &fe_functions)
{
  // Standard FE_Functions for Galerkin TNSE2D
  fe_functions.resize(3);
  fe_functions[0] = s.u_.GetComponent(0);
  fe_functions[1] = s.u_.GetComponent(1);
  fe_functions[2] = s.u_.GetComponent(2);
//  fe_functions[3] = &s.p_;

  if (this->with_variable_fluid_properties) //then use rho and mu
  {
    if (this->rho_fefunct == nullptr || this->mu_fefunct == nullptr )
      {ErrThrow("Time_NSE2D : variable fluid properties is activated,"
          "but the given rho and mu fe functions are nullptr.");}
    else
    {
      fe_functions.resize(6);
      fe_functions[3] = this->rho_fefunct;
      fe_functions[4] = this->mu_fefunct;
      fe_functions[5] = this->phase_field;
    }
  }

  // The assembly with the extrapolated velocity of IMEX_scheme begins
  // at step 3
  bool is_imex = this->imex_scheme(0);

  // General case, no IMEX-scheme (=4) or IMEX but first steps => business as usual
  if(!is_imex)
  {
    // do nothing, fe_functions is already set above
  }
  else
  {
    // construct the extrapolated solution 2*u(t-1)-u(t-2) in case of IMEX-scheme
    // Note : in this function, the non active Dofs are taken care of.
    // Namely, extrapolated_solution takes the nonActive of the current Rhs.
    this->construct_extrapolated_solution();
    TFEVectFunct3D extrapolated_velocity_vector(&this->systems_.front().velocitySpace_,
                                                (char*)"", (char*)"",
                                                extrapolated_solution_.block(0),
                                                extrapolated_solution_.length(0), 3);

    // Construct now the corresponding fe_functions for local assembling
    fe_functions[0] = extrapolated_velocity_vector.GetComponent(0);
    fe_functions[1] = extrapolated_velocity_vector.GetComponent(1);
    fe_functions[2] = extrapolated_velocity_vector.GetComponent(2);
  }
}

/**************************************************************************** */
void Time_NSE3D::prepare_spaces_and_matrices_for_assemble(Time_NSE3D::System_per_grid& s,
      LocalAssembling3D_type type, std::vector<const TFESpace3D*> &spaces,
      std::vector<const TFESpace3D*> &spaces_rhs,std::vector<TSquareMatrix3D*> &sqMatrices,
      std::vector<TMatrix3D*> &rectMatrices,std::vector<double*> &rhs_array)
{
  const TFESpace3D * velo_space = &s.velocitySpace_;
  const TFESpace3D * pres_space = &s.pressureSpace_;
  // First, set the spaces valid for TNSE3D and TNSE3D_NL
  spaces.resize(2);
  spaces_rhs.resize(3);
  spaces[0] = velo_space;
  spaces[1] = pres_space;
  spaces_rhs[0] = velo_space;
  spaces_rhs[1] = velo_space;
  spaces_rhs[2] = velo_space;

  if(this->with_variable_fluid_properties)
  {
    spaces.resize(4);
    spaces[2] = this->rho_fefunct->GetFESpace3D();
    spaces[3] = this->mu_fefunct->GetFESpace3D();
  }

  // Second, set the matrices and rhs
  sqMatrices.resize(0);
  rectMatrices.resize(0);
  rhs_array.resize(0);

  std::vector<std::shared_ptr<FEMatrix>> blocks
          = s.matrix_.get_blocks_uniquely();

  switch(type)
  {
    case LocalAssembling3D_type::TNSE3D_LinGAL:
    {
      // spaces for right hand sides
      s.rhs_.reset();
      rhs_array.resize(3);
      rhs_array[0] = s.rhs_.block(0);
      rhs_array[1] = s.rhs_.block(1);
      rhs_array[2] = s.rhs_.block(2);

      std::vector<std::shared_ptr<FEMatrix>> mass_blocks
           = s.massMatrix_.get_blocks_uniquely();

      switch(TDatabase::ParamDB->NSTYPE)
      {
        case 1:
          if(blocks.size() != 4)
          {
            ErrThrow("Wrong blocks.size() ", blocks.size(), " instead of 4.");
          }
          sqMatrices.resize(2);
          sqMatrices[0] = reinterpret_cast<TSquareMatrix3D*>(blocks.at(0).get());
          // mass matrix
          sqMatrices[1] = reinterpret_cast<TSquareMatrix3D*>(mass_blocks.at(0).get());
          // rectangular matrices
          rectMatrices.resize(3);
          rectMatrices[0] = reinterpret_cast<TMatrix3D*>(blocks.at(1).get());
          rectMatrices[1] = reinterpret_cast<TMatrix3D*>(blocks.at(2).get());
          rectMatrices[2] = reinterpret_cast<TMatrix3D*>(blocks.at(3).get());
          break;
        case 2:
          if(blocks.size() != 7)
          {
            ErrThrow("Wrong blocks.size() ", blocks.size(), " instead of 7.");
          }
          sqMatrices.resize(2);
          sqMatrices[0] = reinterpret_cast<TSquareMatrix3D*>(blocks.at(0).get());
          // mass matrix
          sqMatrices[1] = reinterpret_cast<TSquareMatrix3D*>(mass_blocks.at(0).get());

          // rectangular matrices
          rectMatrices.resize(6);
          rectMatrices[0] = reinterpret_cast<TMatrix3D*>(blocks.at(4).get()); //first the lying B blocks
          rectMatrices[1] = reinterpret_cast<TMatrix3D*>(blocks.at(5).get());
          rectMatrices[2] = reinterpret_cast<TMatrix3D*>(blocks.at(6).get());
          rectMatrices[3] = reinterpret_cast<TMatrix3D*>(blocks.at(1).get()); //then the standing B blocks
          rectMatrices[4] = reinterpret_cast<TMatrix3D*>(blocks.at(2).get());
          rectMatrices[5] = reinterpret_cast<TMatrix3D*>(blocks.at(3).get());
          break;
        case 3:
          if(blocks.size() != 12)
          {
            ErrThrow("Wrong blocks.size() ", blocks.size(), " instead of 12.");
          }
          sqMatrices.resize(10);
          sqMatrices[0] = reinterpret_cast<TSquareMatrix3D*>(blocks.at(0).get());
          sqMatrices[1] = reinterpret_cast<TSquareMatrix3D*>(blocks.at(1).get());
          sqMatrices[2] = reinterpret_cast<TSquareMatrix3D*>(blocks.at(2).get());
          sqMatrices[3] = reinterpret_cast<TSquareMatrix3D*>(blocks.at(4).get());
          sqMatrices[4] = reinterpret_cast<TSquareMatrix3D*>(blocks.at(5).get());
          sqMatrices[5] = reinterpret_cast<TSquareMatrix3D*>(blocks.at(6).get());
          sqMatrices[6] = reinterpret_cast<TSquareMatrix3D*>(blocks.at(8).get());
          sqMatrices[7] = reinterpret_cast<TSquareMatrix3D*>(blocks.at(9).get());
          sqMatrices[8] = reinterpret_cast<TSquareMatrix3D*>(blocks.at(10).get());
          // mass matrices
          sqMatrices[9] = reinterpret_cast<TSquareMatrix3D*>(mass_blocks.at(0).get());

          // rectangular matrices
          rectMatrices.resize(3);
          rectMatrices[0] = reinterpret_cast<TMatrix3D*>(blocks.at(3).get());  // standing B blocks
          rectMatrices[1] = reinterpret_cast<TMatrix3D*>(blocks.at(7).get());
          rectMatrices[2] = reinterpret_cast<TMatrix3D*>(blocks.at(11).get());
          break;
        case 4:
          if(blocks.size() != 15)
          {
            ErrThrow("Wrong blocks.size() ", blocks.size(), " instead of 15.");
          }
          sqMatrices.resize(10);
          sqMatrices[0] = reinterpret_cast<TSquareMatrix3D*>(blocks.at(0).get());
          sqMatrices[1] = reinterpret_cast<TSquareMatrix3D*>(blocks.at(1).get());
          sqMatrices[2] = reinterpret_cast<TSquareMatrix3D*>(blocks.at(2).get());
          sqMatrices[3] = reinterpret_cast<TSquareMatrix3D*>(blocks.at(4).get());
          sqMatrices[4] = reinterpret_cast<TSquareMatrix3D*>(blocks.at(5).get());
          sqMatrices[5] = reinterpret_cast<TSquareMatrix3D*>(blocks.at(6).get());
          sqMatrices[6] = reinterpret_cast<TSquareMatrix3D*>(blocks.at(8).get());
          sqMatrices[7] = reinterpret_cast<TSquareMatrix3D*>(blocks.at(9).get());
          sqMatrices[8] = reinterpret_cast<TSquareMatrix3D*>(blocks.at(10).get());
          // mass matrices
          sqMatrices[9] = reinterpret_cast<TSquareMatrix3D*>(mass_blocks.at(0).get());

          // rectangular matrices
          rectMatrices.resize(6);
          rectMatrices[0] = reinterpret_cast<TMatrix3D*>(blocks.at(12).get()); //first the lying B blocks
          rectMatrices[1] = reinterpret_cast<TMatrix3D*>(blocks.at(13).get());
          rectMatrices[2] = reinterpret_cast<TMatrix3D*>(blocks.at(14).get());
          rectMatrices[3] = reinterpret_cast<TMatrix3D*>(blocks.at(3).get());  //than the standing B blocks
          rectMatrices[4] = reinterpret_cast<TMatrix3D*>(blocks.at(7).get());
          rectMatrices[5] = reinterpret_cast<TMatrix3D*>(blocks.at(11).get());

//          // right hand side must be adapted
//          rhsArray[3] = s.rhs_.block(3); // NSE type 4 includes pressure rhs_
//          rhsSpaces[3] = p_space;
//          nRhs = 4;
          break;
        case 14: // TODO: NSType14 has still to be implemented
          if(blocks.size() != 16)
          {
            ErrThrow("Wrong blocks.size() ", blocks.size(), " instead of 16.");
          }
          sqMatrices.resize(11);
          sqMatrices[0] = reinterpret_cast<TSquareMatrix3D*>(blocks.at(0).get());
          sqMatrices[1] = reinterpret_cast<TSquareMatrix3D*>(blocks.at(1).get());
          sqMatrices[2] = reinterpret_cast<TSquareMatrix3D*>(blocks.at(2).get());
          sqMatrices[3] = reinterpret_cast<TSquareMatrix3D*>(blocks.at(4).get());
          sqMatrices[4] = reinterpret_cast<TSquareMatrix3D*>(blocks.at(5).get());
          sqMatrices[5] = reinterpret_cast<TSquareMatrix3D*>(blocks.at(6).get());
          sqMatrices[6] = reinterpret_cast<TSquareMatrix3D*>(blocks.at(8).get());
          sqMatrices[7] = reinterpret_cast<TSquareMatrix3D*>(blocks.at(9).get());
          sqMatrices[8] = reinterpret_cast<TSquareMatrix3D*>(blocks.at(10).get());
          // mass matrices
          sqMatrices[9] = reinterpret_cast<TSquareMatrix3D*>(mass_blocks.at(0).get());
          // C block pressure pressure
          sqMatrices[10] = reinterpret_cast<TSquareMatrix3D*>(blocks.at(15).get());

          // rectangular matrices
          rectMatrices.resize(6);
          rectMatrices[0] = reinterpret_cast<TMatrix3D*>(blocks.at(12).get()); //first the lying B blocks
          rectMatrices[1] = reinterpret_cast<TMatrix3D*>(blocks.at(13).get());
          rectMatrices[2] = reinterpret_cast<TMatrix3D*>(blocks.at(14).get());
          rectMatrices[3] = reinterpret_cast<TMatrix3D*>(blocks.at(3).get());  //than the standing B blocks
          rectMatrices[4] = reinterpret_cast<TMatrix3D*>(blocks.at(7).get());
          rectMatrices[5] = reinterpret_cast<TMatrix3D*>(blocks.at(11).get());

          // right hand side must be adapted
          rhs_array.resize(4);
          rhs_array[3] = s.rhs_.block(3); // NSE type 14 includes pressure rhs_
          spaces_rhs.resize(4);
          spaces_rhs[3] = pres_space;
          break;
        default:
          ErrThrow("TDatabase::ParamDB->NSTYPE = ", TDatabase::ParamDB->NSTYPE ,
                 " That NSE Block Matrix Type is unknown to class Time_NSE3D.");
      } // end switch NSType

    break; // END LocalAssemblingType=TNSE3D_LinGAL
    }
    case LocalAssembling3D_type::TNSE3D_Rhs:
    {
      s.rhs_.reset();
      sqMatrices.resize(0);
      rectMatrices.resize(0);
      rhs_array.resize(3);
      rhs_array[0] = s.rhs_.block(0);
      rhs_array[1] = s.rhs_.block(1);
      rhs_array[2] = s.rhs_.block(2);

      if (TDatabase::ParamDB->NSTYPE ==14) // TODO WHAT ABOUT NSTYPE 4??
      {
        rhs_array.resize(4);
        rhs_array[3] = s.rhs_.block(3);
        spaces_rhs.resize(4);
        spaces_rhs[3] = pres_space;
      }
      break; // END LocalAssemblingType=TNSE3D_Rhs
    }
    case LocalAssembling3D_type::TNSE3D_NLGAL:
    {
      switch(TDatabase::ParamDB->NSTYPE)
      {
        case 1:
        case 2:
          blocks = s.matrix_.get_blocks_uniquely({{0,0},{1,1},{2,2}});
          sqMatrices.resize(1);
          sqMatrices[0] = reinterpret_cast<TSquareMatrix3D*>(blocks.at(0).get());
          break;
        case 3:
        case 4:
        case 14:
          switch(this->disctype)
          {
            case GALERKIN:
              blocks = s.matrix_.get_blocks_uniquely({{0,0},{1,1},{2,2}});
              sqMatrices.resize(3);
              sqMatrices.at(0) = reinterpret_cast<TSquareMatrix3D*>(blocks.at(0).get());
              sqMatrices.at(1) = reinterpret_cast<TSquareMatrix3D*>(blocks.at(1).get());
              sqMatrices.at(2) = reinterpret_cast<TSquareMatrix3D*>(blocks.at(2).get());
              break;
            case SMAGORINSKY:
              blocks = s.matrix_.get_blocks_uniquely({{0,0}, {0,1}, {0,2},
                                                      {1,0}, {1,1}, {1,2},
                                                      {2,0}, {2,1}, {2,2}});
              sqMatrices.resize(9);
              sqMatrices.at(0) = reinterpret_cast<TSquareMatrix3D*>(blocks.at(0).get());
              sqMatrices.at(1) = reinterpret_cast<TSquareMatrix3D*>(blocks.at(1).get());
              sqMatrices.at(2) = reinterpret_cast<TSquareMatrix3D*>(blocks.at(2).get());
              sqMatrices.at(3) = reinterpret_cast<TSquareMatrix3D*>(blocks.at(3).get());
              sqMatrices.at(4) = reinterpret_cast<TSquareMatrix3D*>(blocks.at(4).get());
              sqMatrices.at(5) = reinterpret_cast<TSquareMatrix3D*>(blocks.at(5).get());
              sqMatrices.at(6) = reinterpret_cast<TSquareMatrix3D*>(blocks.at(6).get());
              sqMatrices.at(7) = reinterpret_cast<TSquareMatrix3D*>(blocks.at(7).get());
              sqMatrices.at(8) = reinterpret_cast<TSquareMatrix3D*>(blocks.at(8).get());
              break;
            default:
              ErrThrow("Unknown disc type inside LocalAssembling TNSE3D_NLGAL", this->disctype);
              break;
          }
          break;
      }
      break;  // END LocalAssembleType TNSE3D_NLGAL
    }
    case LocalAssembling3D_type::TNSE3D_Mass:
    {
      std::vector<std::shared_ptr<FEMatrix>> mass_blocks
               = s.massMatrix_.get_blocks_uniquely();
      sqMatrices.resize(1);
      sqMatrices[0] = reinterpret_cast<TSquareMatrix3D*>(mass_blocks.at(0).get());

      spaces.resize(2);
      spaces[0] = velo_space;
      spaces[1] = this->rho_fefunct->GetFESpace3D();

      break;
    }         // END LocalAssembletype TNSE3D_Mass
    default: // SWITCH over LocalAssembling type
      ErrThrow("This LocalAssembling type is unknown");
      break;
  }

  // reset matrices
  for(auto mat : sqMatrices)
    mat->reset();
  for(auto remat : rectMatrices)
    remat->reset();
}

/**************************************************************************** */
void Time_NSE3D::assemble_massmatrix_withfields()
{
  for(System_per_grid& s : this->systems_)
  {
    // Prepare FeFunctions and construct LocalAssembling object
    std::vector<TFEFunction3D*> fe_functions;
    prepare_fefunc_for_localassembling(s, fe_functions);
    const LocalAssembling3D
             localAssembling(LocalAssembling3D_type::TNSE3D_Mass,
                              fe_functions.data(),this->example_.get_coeffs(),
                              this->disctype, this->with_variable_fluid_properties);

    // prepare spaces, matrices and rhs for assembling
    std::vector<const TFESpace3D*> spaces_mat;
    std::vector<const TFESpace3D*> spaces_rhs;
    std::vector<TSquareMatrix3D*> sqMatrices;
    std::vector<TMatrix3D*> rectMatrices;
    std::vector<double*> rhs_array;
    prepare_spaces_and_matrices_for_assemble(s,LocalAssembling3D_type::TNSE3D_Mass,
                                             spaces_mat, spaces_rhs,sqMatrices,
                                             rectMatrices,rhs_array);

    // Boundary conditions and value
    std::vector<const BoundCondFunct3D*> boundary_conditions(1);
    boundary_conditions[0] = s.velocitySpace_.getBoundCondition();
  //    boundary_conditions[1] = s.velocitySpace_.getBoundCondition();
  //    boundary_conditions[2] = s.velocitySpace_.getBoundCondition();
  //    boundary_conditions[3] = s.pressureSpace_.getBoundCondition();

    std::vector<BoundValueFunct3D*> boundary_values(3);
    boundary_values[0] = example_.get_bd(0);
    boundary_values[1] = example_.get_bd(1);
    boundary_values[2] = example_.get_bd(2);
  //    boundary_values[3] = example_.get_bd(3);

    Assemble3D(spaces_mat.size(), spaces_mat.data(),
               sqMatrices.size(), sqMatrices.data(),
               rectMatrices.size(), rectMatrices.data(),
               rhs_array.size(), rhs_array.data(), spaces_rhs.data(),
               boundary_conditions.data(), boundary_values.data(),
               localAssembling);
  }

  Output::info<5>("Assemble mass matrix", "End of the assembling of the mass matrix.");
}



=======
/**************************************************************************** */
/** ************************************************************************ */
>>>>>>> 24baa78e
<|MERGE_RESOLUTION|>--- conflicted
+++ resolved
@@ -347,36 +347,6 @@
 /**************************************************************************** */
 void Time_NSE3D::assemble_initial_time()
 {
-<<<<<<< HEAD
-  for(System_per_grid& s : this->systems_) // from back to front (coarse to fine)
-  {
-    // Prepare FeFunctions and construct LocalAssembling object
-    std::vector<TFEFunction3D*> fe_functions;
-    prepare_fefunc_for_localassembling(s, fe_functions);
-    const LocalAssembling3D
-             localAssembling(LocalAssembling3D_type::TNSE3D_LinGAL,
-                              fe_functions.data(),this->example_.get_coeffs(),
-                              this->disctype, this->with_variable_fluid_properties);
-
-    // prepare spaces, matrices and rhs for assembling
-    std::vector<const TFESpace3D*> spaces_mat;
-    std::vector<const TFESpace3D*> spaces_rhs;
-    std::vector<TSquareMatrix3D*> sqMatrices;
-    std::vector<TMatrix3D*> rectMatrices;
-    std::vector<double*> rhs_array;
-    prepare_spaces_and_matrices_for_assemble(s,LocalAssembling3D_type::TNSE3D_LinGAL,
-                                             spaces_mat, spaces_rhs,sqMatrices,
-                                             rectMatrices,rhs_array);
-=======
-  size_t nFESpace = 2;         // number of spaces for assembling matrices
-  size_t nSquareMatrices = 11; // maximum number of square matrices (type 14)
-  size_t nRectMatrices   = 6;  // maximum number of rectangular matrices (type 14)
-  size_t nRhs     = 4;         // maximum number of right hand sides (type 14)
-
-  std::vector<TSquareMatrix3D*> sqMatrices(nSquareMatrices);
-  std::vector<TMatrix3D*>       rectMatrices(nRectMatrices);
-  std::vector<double*>          rhsArray(nRhs);
-
   if(systems_.size() > 1) //using  multigrid
   {//assembling requires an approximate velocity solution on every grid
     for( int block = 0; block < 3 ;++block)
@@ -396,173 +366,23 @@
 
   for(System_per_grid& s : this->systems_) // from back to front (coarse to fine)
   {
-    const TFESpace3D *v_space = &s.velocitySpace_;
-    const TFESpace3D *p_space = &s.pressureSpace_;
-
-    // spaces for matrices
-    const TFESpace3D *spaces[2] = {v_space, p_space};
-    const TFESpace3D *rhsSpaces[4] = {v_space, v_space, v_space, p_space}; // NSTYPE 4 or 14
-
-    // spaces for right hand sides
-    s.rhs_.reset();
-    rhsArray[0] = s.rhs_.block(0);
-    rhsArray[1] = s.rhs_.block(1);
-    rhsArray[2] = s.rhs_.block(2);
-    rhsArray[3] = nullptr; //will be reset for type 4 and 14
-
-    std::vector<std::shared_ptr<FEMatrix>> blocks
-         = s.matrix_.get_blocks_uniquely();
-    std::vector<std::shared_ptr<FEMatrix>> mass_blocks
-         = s.massMatrix_.get_blocks_uniquely();
-
-    switch(TDatabase::ParamDB->NSTYPE)
-    {
-      case 1:
-        if(blocks.size() != 4)
-        {
-          ErrThrow("Wrong blocks.size() ", blocks.size(), " instead of 4.");
-        }
-        nSquareMatrices = 2;
-        sqMatrices[0] = reinterpret_cast<TSquareMatrix3D*>(blocks.at(0).get());
-        // mass matrix
-        sqMatrices[1] = reinterpret_cast<TSquareMatrix3D*>(mass_blocks.at(0).get());
-
-
-        // rectangular matrices
-        nRectMatrices = 3;
-        rectMatrices[0] = reinterpret_cast<TMatrix3D*>(blocks.at(1).get());
-        rectMatrices[1] = reinterpret_cast<TMatrix3D*>(blocks.at(2).get());
-        rectMatrices[2] = reinterpret_cast<TMatrix3D*>(blocks.at(3).get());
-
-        nRhs = 3;
-        break;
-      case 2:
-        if(blocks.size() != 7)
-        {
-          ErrThrow("Wrong blocks.size() ", blocks.size(), " instead of 7.");
-        }
-        nSquareMatrices = 2;
-        sqMatrices[0] = reinterpret_cast<TSquareMatrix3D*>(blocks.at(0).get());
-        // mass matrix
-        sqMatrices[1] = reinterpret_cast<TSquareMatrix3D*>(mass_blocks.at(0).get());
-
-
-        // rectangular matrices
-        nRectMatrices = 6;
-        rectMatrices[0] = reinterpret_cast<TMatrix3D*>(blocks.at(4).get()); //first the lying B blocks
-        rectMatrices[1] = reinterpret_cast<TMatrix3D*>(blocks.at(5).get());
-        rectMatrices[2] = reinterpret_cast<TMatrix3D*>(blocks.at(6).get());
-        rectMatrices[3] = reinterpret_cast<TMatrix3D*>(blocks.at(1).get()); //then the standing B blocks
-        rectMatrices[4] = reinterpret_cast<TMatrix3D*>(blocks.at(2).get());
-        rectMatrices[5] = reinterpret_cast<TMatrix3D*>(blocks.at(3).get());
-
-        nRhs = 3;
-        break;
-      case 3:
-        if(blocks.size() != 12)
-        {
-          ErrThrow("Wrong blocks.size() ", blocks.size(), " instead of 12.");
-        }
-        nSquareMatrices = 10;
-        sqMatrices[0] = reinterpret_cast<TSquareMatrix3D*>(blocks.at(0).get());
-        sqMatrices[1] = reinterpret_cast<TSquareMatrix3D*>(blocks.at(1).get());
-        sqMatrices[2] = reinterpret_cast<TSquareMatrix3D*>(blocks.at(2).get());
-        sqMatrices[3] = reinterpret_cast<TSquareMatrix3D*>(blocks.at(4).get());
-        sqMatrices[4] = reinterpret_cast<TSquareMatrix3D*>(blocks.at(5).get());
-        sqMatrices[5] = reinterpret_cast<TSquareMatrix3D*>(blocks.at(6).get());
-        sqMatrices[6] = reinterpret_cast<TSquareMatrix3D*>(blocks.at(8).get());
-        sqMatrices[7] = reinterpret_cast<TSquareMatrix3D*>(blocks.at(9).get());
-        sqMatrices[8] = reinterpret_cast<TSquareMatrix3D*>(blocks.at(10).get());
-        // mass matrices
-        sqMatrices[9] = reinterpret_cast<TSquareMatrix3D*>(mass_blocks.at(0).get());
-
-        // rectangular matrices
-        nRectMatrices = 3;
-        rectMatrices[0] = reinterpret_cast<TMatrix3D*>(blocks.at(3).get());  // standing B blocks
-        rectMatrices[1] = reinterpret_cast<TMatrix3D*>(blocks.at(7).get());
-        rectMatrices[2] = reinterpret_cast<TMatrix3D*>(blocks.at(11).get());
-
-        nRhs = 3;
-        break;
-      case 4:
-        if(blocks.size() != 15)
-        {
-          ErrThrow("Wrong blocks.size() ", blocks.size(), " instead of 15.");
-        }
-        nSquareMatrices = 10;
-        sqMatrices[0] = reinterpret_cast<TSquareMatrix3D*>(blocks.at(0).get());
-        sqMatrices[1] = reinterpret_cast<TSquareMatrix3D*>(blocks.at(1).get());
-        sqMatrices[2] = reinterpret_cast<TSquareMatrix3D*>(blocks.at(2).get());
-        sqMatrices[3] = reinterpret_cast<TSquareMatrix3D*>(blocks.at(4).get());
-        sqMatrices[4] = reinterpret_cast<TSquareMatrix3D*>(blocks.at(5).get());
-        sqMatrices[5] = reinterpret_cast<TSquareMatrix3D*>(blocks.at(6).get());
-        sqMatrices[6] = reinterpret_cast<TSquareMatrix3D*>(blocks.at(8).get());
-        sqMatrices[7] = reinterpret_cast<TSquareMatrix3D*>(blocks.at(9).get());
-        sqMatrices[8] = reinterpret_cast<TSquareMatrix3D*>(blocks.at(10).get());
-        // mass matrices
-        sqMatrices[9] = reinterpret_cast<TSquareMatrix3D*>(mass_blocks.at(0).get());
-
-        // rectangular matrices
-        nRectMatrices = 6;
-        rectMatrices[0] = reinterpret_cast<TMatrix3D*>(blocks.at(12).get()); //first the lying B blocks
-        rectMatrices[1] = reinterpret_cast<TMatrix3D*>(blocks.at(13).get());
-        rectMatrices[2] = reinterpret_cast<TMatrix3D*>(blocks.at(14).get());
-        rectMatrices[3] = reinterpret_cast<TMatrix3D*>(blocks.at(3).get());  //than the standing B blocks
-        rectMatrices[4] = reinterpret_cast<TMatrix3D*>(blocks.at(7).get());
-        rectMatrices[5] = reinterpret_cast<TMatrix3D*>(blocks.at(11).get());
-
-        // right hand side must be adapted
-        rhsArray[3] = s.rhs_.block(3); // NSE type 4 includes pressure rhs_
-        rhsSpaces[3] = p_space;
-        nRhs = 4;
-        break;
-      case 14: // TODO: NSType14 has still to be implemented
-        if(blocks.size() != 16)
-        {
-          ErrThrow("Wrong blocks.size() ", blocks.size(), " instead of 16.");
-        }
-        nSquareMatrices = 11;
-        sqMatrices[0] = reinterpret_cast<TSquareMatrix3D*>(blocks.at(0).get());
-        sqMatrices[1] = reinterpret_cast<TSquareMatrix3D*>(blocks.at(1).get());
-        sqMatrices[2] = reinterpret_cast<TSquareMatrix3D*>(blocks.at(2).get());
-        sqMatrices[3] = reinterpret_cast<TSquareMatrix3D*>(blocks.at(4).get());
-        sqMatrices[4] = reinterpret_cast<TSquareMatrix3D*>(blocks.at(5).get());
-        sqMatrices[5] = reinterpret_cast<TSquareMatrix3D*>(blocks.at(6).get());
-        sqMatrices[6] = reinterpret_cast<TSquareMatrix3D*>(blocks.at(8).get());
-        sqMatrices[7] = reinterpret_cast<TSquareMatrix3D*>(blocks.at(9).get());
-        sqMatrices[8] = reinterpret_cast<TSquareMatrix3D*>(blocks.at(10).get());
-        // mass matrices
-        sqMatrices[9] = reinterpret_cast<TSquareMatrix3D*>(mass_blocks.at(0).get());
-        // C block pressure pressure
-        sqMatrices[10] = reinterpret_cast<TSquareMatrix3D*>(blocks.at(15).get());
-
-        // rectangular matrices
-        nRectMatrices = 6;
-        rectMatrices[0] = reinterpret_cast<TMatrix3D*>(blocks.at(12).get()); //first the lying B blocks
-        rectMatrices[1] = reinterpret_cast<TMatrix3D*>(blocks.at(13).get());
-        rectMatrices[2] = reinterpret_cast<TMatrix3D*>(blocks.at(14).get());
-        rectMatrices[3] = reinterpret_cast<TMatrix3D*>(blocks.at(3).get());  //than the standing B blocks
-        rectMatrices[4] = reinterpret_cast<TMatrix3D*>(blocks.at(7).get());
-        rectMatrices[5] = reinterpret_cast<TMatrix3D*>(blocks.at(11).get());
-
-        // right hand side must be adapted
-        rhsArray[3] = s.rhs_.block(3); // NSE type 14 includes pressure rhs_
-        rhsSpaces[3]  = p_space;
-        nRhs = 4;
-        break;
-      default:
-        ErrThrow("TDatabase::ParamDB->NSTYPE = ", TDatabase::ParamDB->NSTYPE ,
-               " That NSE Block Matrix Type is unknown to class Time_NSE3D.");
-    } // end switch NSType
-    sqMatrices.resize(nSquareMatrices);
-    rectMatrices.resize(nRectMatrices);
-
-
-    for(auto mat : sqMatrices)
-      mat->reset();
-    for(unsigned int i=0; i<nRectMatrices;i++)
-      rectMatrices[i]->reset();
->>>>>>> 24baa78e
+    // Prepare FeFunctions and construct LocalAssembling object
+    std::vector<TFEFunction3D*> fe_functions;
+    prepare_fefunc_for_localassembling(s, fe_functions);
+    const LocalAssembling3D
+             localAssembling(LocalAssembling3D_type::TNSE3D_LinGAL,
+                              fe_functions.data(),this->example_.get_coeffs(),
+                              this->disctype, this->with_variable_fluid_properties);
+
+    // prepare spaces, matrices and rhs for assembling
+    std::vector<const TFESpace3D*> spaces_mat;
+    std::vector<const TFESpace3D*> spaces_rhs;
+    std::vector<TSquareMatrix3D*> sqMatrices;
+    std::vector<TMatrix3D*> rectMatrices;
+    std::vector<double*> rhs_array;
+    prepare_spaces_and_matrices_for_assemble(s,LocalAssembling3D_type::TNSE3D_LinGAL,
+                                             spaces_mat, spaces_rhs,sqMatrices,
+                                             rectMatrices,rhs_array);
 
     // Boundary conditions and value
     std::vector<const BoundCondFunct3D*> boundary_conditions(4);
@@ -577,7 +397,29 @@
     boundary_values[2] = example_.get_bd(2);
     boundary_values[3] = example_.get_bd(3);
 
-<<<<<<< HEAD
+
+
+
+
+
+
+
+
+    // find out if we have to do upwinding
+    bool do_upwinding = false;
+    {
+      bool mdml =  this->solver_.is_using_multigrid()
+                  && this->solver_.get_multigrid()->is_using_mdml();
+      bool on_finest_grid = &systems_.front() == &s;
+      do_upwinding = (db_["space_discretization_type"].is("upwind")
+                     || (mdml && !on_finest_grid));
+    }
+
+    if(do_upwinding)  //HOTFIX: Check the documentation!
+      assemble_nse = Hotfixglobal_AssembleNSE::WITHOUT_CONVECTION;
+    else
+      assemble_nse = Hotfixglobal_AssembleNSE::WITH_CONVECTION;
+
     // assemble all the matrices and right hand side
     Assemble3D(spaces_mat.size(), spaces_mat.data(),
                sqMatrices.size(), sqMatrices.data(),
@@ -585,41 +427,7 @@
                rhs_array.size(), rhs_array.data(), spaces_rhs.data(),
                boundary_conditions.data(), boundary_values.data(),
                localAssembling);
-=======
-    // Finite element functions for non-linear terms
-    // for initial assembling, they correspond to the initial conditions
-    TFEFunction3D *fe_functions[4] =
-      { s.u_.GetComponent(0),
-        s.u_.GetComponent(1),
-        s.u_.GetComponent(2),
-        &s.p_ };
-
-    // find out if we have to do upwinding
-    bool do_upwinding = false;
-    {
-      bool mdml =  this->solver_.is_using_multigrid()
-                  && this->solver_.get_multigrid()->is_using_mdml();
-      bool on_finest_grid = &systems_.front() == &s;
-      do_upwinding = (db_["space_discretization_type"].is("upwind")
-                     || (mdml && !on_finest_grid));
-    }
-
-    if(do_upwinding)  //HOTFIX: Check the documentation!
-      assemble_nse = Hotfixglobal_AssembleNSE::WITHOUT_CONVECTION;
-    else
-      assemble_nse = Hotfixglobal_AssembleNSE::WITH_CONVECTION;
-
-    // local assembling object - used in Assemble3D
-    const LocalAssembling3D
-              localAssembling(LocalAssembling3D_type::TNSE3D_LinGAL,
-                              fe_functions,this->example_.get_coeffs());
-
-    // assemble all the matrices and right hand side
-    Assemble3D(nFESpace, spaces,
-               nSquareMatrices, sqMatrices.data(),
-               nRectMatrices, rectMatrices.data(),
-               nRhs, rhsArray.data(), rhsSpaces,
-               boundary_conditions, boundary_values.data(), localAssembling);
+
 
     if(do_upwinding)
     {
@@ -649,7 +457,6 @@
     //delete the temporary feFunctions gained by GetComponent
     for(int i = 0; i<3; ++i)
       delete fe_functions[i];
->>>>>>> 24baa78e
 
     /** manage dirichlet condition by copying non-actives DoFs
      * from rhs to solution of front grid (=finest grid)
@@ -849,38 +656,6 @@
 /**************************************************************************** */
 void Time_NSE3D::assemble_nonlinear_term()
 {
-<<<<<<< HEAD
-  for(System_per_grid& s : this->systems_)
-  {
-    // Prepare FeFunctions and construct LocalAssembling object
-    std::vector<TFEFunction3D*> fe_functions;
-    prepare_fefunc_for_localassembling(s, fe_functions);
-    const LocalAssembling3D
-             localAssembling(LocalAssembling3D_type::TNSE3D_NLGAL,
-                              fe_functions.data(),this->example_.get_coeffs(),
-                              this->disctype, this->with_variable_fluid_properties);
-
-    // prepare spaces, matrices and rhs for assembling
-    std::vector<const TFESpace3D*> spaces_mat;
-    std::vector<const TFESpace3D*> spaces_rhs;
-    std::vector<TSquareMatrix3D*> sqMatrices;
-    std::vector<TMatrix3D*> rectMatrices;
-    std::vector<double*> rhs_array;
-    prepare_spaces_and_matrices_for_assemble(s,LocalAssembling3D_type::TNSE3D_NLGAL,
-                                             spaces_mat, spaces_rhs,sqMatrices,
-                                             rectMatrices,rhs_array);
-=======
-  size_t nFESpace = 1; // space needed to assemble matrices
-  size_t nSquareMatrices = 3;  // maximum 3 square matrices to be assembled
-  size_t nRectMatrices = 0;
-  size_t nRhs = 0; // no right hand side to be assembled here
-
-  std::vector<TSquareMatrix3D*> sqMatrices(nSquareMatrices);
-  std::vector<TMatrix3D*>       rectMatrices{nullptr};
-  std::vector<double*>          rhsArray{nullptr};
-
-  const TFESpace3D **rhsSpaces{nullptr};
-
   if(systems_.size() > 1) //using  multigrid
   {//assembling requires an approximate velocity solution on every grid
     for( int block = 0; block < 3 ;++block)
@@ -900,112 +675,23 @@
 
   for(System_per_grid& s : this->systems_)
   {
-    // spaces for matrices
-    const TFESpace3D *spaces[1]={ &s.velocitySpace_ };
-
-    std::vector<std::shared_ptr<FEMatrix>> blocks;
-    
-    switch(TDatabase::ParamDB->NSTYPE)
-    {
-      case 1:
-      case 2:
-        blocks = s.matrix_.get_blocks_uniquely({{0,0},{1,1},{2,2}});
-        nSquareMatrices = 1;
-        sqMatrices.at(0) = reinterpret_cast<TSquareMatrix3D*>(blocks.at(0).get());
-        break;
-      case 3:
-      case 4:
-      case 14:
-        if(db_["space_discretization_type"].is("smagorinsky"))
-        {
-          nSquareMatrices = 9;
-          blocks = s.matrix_.get_blocks_uniquely({{0,0}, {0,1}, {0,2}, 
-                                                  {1,0}, {1,1}, {1,2},
-                                                  {2,0}, {2,1}, {2,2}});
-          sqMatrices.resize(nSquareMatrices);
-          sqMatrices.at(0) = reinterpret_cast<TSquareMatrix3D*>(blocks.at(0).get());
-          sqMatrices.at(1) = reinterpret_cast<TSquareMatrix3D*>(blocks.at(1).get());
-          sqMatrices.at(2) = reinterpret_cast<TSquareMatrix3D*>(blocks.at(2).get());
-          sqMatrices.at(3) = reinterpret_cast<TSquareMatrix3D*>(blocks.at(3).get());
-          sqMatrices.at(4) = reinterpret_cast<TSquareMatrix3D*>(blocks.at(4).get());
-          sqMatrices.at(5) = reinterpret_cast<TSquareMatrix3D*>(blocks.at(5).get());
-          sqMatrices.at(6) = reinterpret_cast<TSquareMatrix3D*>(blocks.at(6).get());
-          sqMatrices.at(7) = reinterpret_cast<TSquareMatrix3D*>(blocks.at(7).get());
-          sqMatrices.at(8) = reinterpret_cast<TSquareMatrix3D*>(blocks.at(8).get());
-        }
-        else
-        {
-          nSquareMatrices = 3;
-          blocks = s.matrix_.get_blocks_uniquely({{0,0},{1,1},{2,2}});
-          sqMatrices.at(0) = reinterpret_cast<TSquareMatrix3D*>(blocks.at(0).get());
-          sqMatrices.at(1) = reinterpret_cast<TSquareMatrix3D*>(blocks.at(1).get());
-          sqMatrices.at(2) = reinterpret_cast<TSquareMatrix3D*>(blocks.at(2).get());
-        }
-        break;
-      default:
-        ErrThrow("TDatabase::ParamDB->NSTYPE = ", TDatabase::ParamDB->NSTYPE ,
-               " That NSE Block Matrix Type is unknown to class Time_NSE3D.");
-    } // end switch nstypes
-    sqMatrices.resize(nSquareMatrices);
-
-    // reset matrices to zero
-    for(auto mat : sqMatrices)
-      mat->reset();
-
-    // find out if we have to do upwinding
-    bool do_upwinding = false;
-    {
-      bool mdml =  solver_.is_using_multigrid()
-                  && solver_.get_multigrid()->is_using_mdml();
-      bool on_finest_grid = &systems_.front() == &s;
-      do_upwinding = (db_["space_discretization_type"].is("upwind")
-                     || (mdml && !on_finest_grid));
-    }
-
-    if(do_upwinding)  //HOTFIX: Check the documentation!
-      assemble_nse = Hotfixglobal_AssembleNSE::WITHOUT_CONVECTION;
-    else
-      assemble_nse = Hotfixglobal_AssembleNSE::WITH_CONVECTION;
-
-    // Prepare info about boundary condition for assembling routines
-    BoundCondFunct3D *boundary_conditions[1] = {spaces[0]->getBoundCondition()};
-
-    std::array<BoundValueFunct3D*, 3> boundary_values;
-    boundary_values[0] = this->example_.get_bd(0);
-    boundary_values[1] = this->example_.get_bd(1);
-    boundary_values[2] = this->example_.get_bd(2);
-
-    TFEFunction3D *fe_functions[3] = {nullptr, nullptr,nullptr};
-
-    // The assembly with the extrapolated velocity of IMEX_scheme begins
-    // at step 3
-    bool is_imex = this->imex_scheme(0);
-
-    // General case, no IMEX-scheme (=4) or IMEX but first steps => business as usual
-    if(!is_imex)
-    {
-      fe_functions[0] = s.u_.GetComponent(0);
-      fe_functions[1] = s.u_.GetComponent(1);
-      fe_functions[2] = s.u_.GetComponent(2);
-    }
-    else
-    {
-      // construct the extrapolated solution 2*u(t-1)-u(t-2) in case of IMEX-scheme
-      // Note : in this function, the non active Dofs are taken care of.
-      // Namely, extrapolated_solution takes the nonActive of the current Rhs.
-      this->construct_extrapolated_solution();
-      TFEVectFunct3D extrapolated_velocity_vector(&this->systems_.front().velocitySpace_,
-                                                  (char*)"", (char*)"",
-                                                  extrapolated_solution_.block(0),
-                                                  extrapolated_solution_.length(0), 3);
-
-      // Construct now the corresponding fe_functions for local assembling
-      fe_functions[0] = extrapolated_velocity_vector.GetComponent(0);
-      fe_functions[1] = extrapolated_velocity_vector.GetComponent(1);
-      fe_functions[2] = extrapolated_velocity_vector.GetComponent(2);
-
-    }
->>>>>>> 24baa78e
+    // Prepare FeFunctions and construct LocalAssembling object
+    std::vector<TFEFunction3D*> fe_functions;
+    prepare_fefunc_for_localassembling(s, fe_functions);
+    const LocalAssembling3D
+             localAssembling(LocalAssembling3D_type::TNSE3D_NLGAL,
+                              fe_functions.data(),this->example_.get_coeffs(),
+                              this->disctype, this->with_variable_fluid_properties);
+
+    // prepare spaces, matrices and rhs for assembling
+    std::vector<const TFESpace3D*> spaces_mat;
+    std::vector<const TFESpace3D*> spaces_rhs;
+    std::vector<TSquareMatrix3D*> sqMatrices;
+    std::vector<TMatrix3D*> rectMatrices;
+    std::vector<double*> rhs_array;
+    prepare_spaces_and_matrices_for_assemble(s,LocalAssembling3D_type::TNSE3D_NLGAL,
+                                             spaces_mat, spaces_rhs,sqMatrices,
+                                             rectMatrices,rhs_array);
 
     // Boundary conditions and value
     std::vector<const BoundCondFunct3D*> boundary_conditions(1);
@@ -1014,12 +700,27 @@
 //    boundary_conditions[2] = s.velocitySpace_.getBoundCondition();
 //    boundary_conditions[3] = s.pressureSpace_.getBoundCondition();
 
-<<<<<<< HEAD
     std::vector<BoundValueFunct3D*> boundary_values(3);
     boundary_values[0] = example_.get_bd(0);
     boundary_values[1] = example_.get_bd(1);
     boundary_values[2] = example_.get_bd(2);
 //    boundary_values[3] = example_.get_bd(3);
+    // find out if we have to do upwinding
+    bool do_upwinding = false;
+    {
+      bool mdml =  solver_.is_using_multigrid()
+                  && solver_.get_multigrid()->is_using_mdml();
+      bool on_finest_grid = &systems_.front() == &s;
+      do_upwinding = (db_["space_discretization_type"].is("upwind")
+                     || (mdml && !on_finest_grid));
+    }
+
+    if(do_upwinding)  //HOTFIX: Check the documentation!
+      assemble_nse = Hotfixglobal_AssembleNSE::WITHOUT_CONVECTION;
+    else
+      assemble_nse = Hotfixglobal_AssembleNSE::WITH_CONVECTION;
+
+
 
     Assemble3D(spaces_mat.size(), spaces_mat.data(),
                sqMatrices.size(), sqMatrices.data(),
@@ -1027,12 +728,8 @@
                rhs_array.size(), rhs_array.data(), spaces_rhs.data(),
                boundary_conditions.data(), boundary_values.data(),
                localAssembling);
-=======
-    Assemble3D(nFESpace, spaces,
-               nSquareMatrices, sqMatrices.data(),
-               nRectMatrices, rectMatrices.data(),
-               nRhs, rhsArray.data(), rhsSpaces,
-               boundary_conditions, boundary_values.data(), localAssembling);
+
+
     if(do_upwinding)
     {
       double one_over_nu = 1/example_.get_nu(); //the inverse of the example's diffusion coefficient
@@ -1062,7 +759,7 @@
     for(int i = 0; i<3; ++i)
       delete fe_functions[i];
 
->>>>>>> 24baa78e
+
   }
 
   Output::info<5>("Assemble non linear terms", "End of the assembling of the nonlinear matrix.");
@@ -1457,7 +1154,7 @@
 
    // do post-processing step depending on what the example implements, if needed
    example_.do_post_processing(*this);
-   
+
    if(db_["write_solution_binary"].is(true))
    { size_t interval = db_["write_solution_binary_all_n_steps"];
     if(m % interval == 0)
@@ -1568,7 +1265,6 @@
   return interruption_condition;
 }
 
-<<<<<<< HEAD
 
 
 
@@ -1949,7 +1645,3 @@
 
 
 
-=======
-/**************************************************************************** */
-/** ************************************************************************ */
->>>>>>> 24baa78e
