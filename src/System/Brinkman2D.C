--- conflicted
+++ resolved
@@ -447,222 +447,6 @@
 }
 
 /** ************************************************************************ */
-<<<<<<< HEAD
-TNSE_MGLevel* Brinkman2D::mg_levels(int i, System_per_grid& s)
-{
-  TNSE_MGLevel *mg_l = nullptr;
-  int n_aux;
-  double alpha[2];
-
-  int v_space_code = TDatabase::ParamDB->VELOCITY_SPACE;
-  int p_space_code = TDatabase::ParamDB->PRESSURE_SPACE;  
-  
-  if ((TDatabase::ParamDB->SC_STEP_LENGTH_CONTROL_ALL_SADDLE)
-        || (TDatabase::ParamDB->SC_STEP_LENGTH_CONTROL_FINE_SADDLE))
-     n_aux=4;
-  else
-     n_aux=2;
-  
-  if (i==0)
-  {
-    alpha[0] = TDatabase::ParamDB->SC_SMOOTH_DAMP_FACTOR_COARSE_SADDLE;
-    alpha[1] = TDatabase::ParamDB->SC_GMG_DAMP_FACTOR_SADDLE;
-  }
-  else
-  {
-    alpha[0] = TDatabase::ParamDB->SC_SMOOTH_DAMP_FACTOR_SADDLE;
-    alpha[1] = TDatabase::ParamDB->SC_GMG_DAMP_FACTOR_SADDLE;
-  }
-  
-  //get all blocks for the solver - here blocks may appear more than once
-  // we must make use of non-const get_blocks_TERRIBLY_UNSAFE, because the
-  // entire multigrid apparatus expects non-const TMatrix pointers
-  std::vector<std::shared_ptr<FEMatrix>> blocks = s.matrix.get_blocks_TERRIBLY_UNSAFE();
-
-  TSquareMatrix2D* A11 =  reinterpret_cast<TSquareMatrix2D*>(blocks.at(0).get());
-  TSquareMatrix2D* A12 =  reinterpret_cast<TSquareMatrix2D*>(blocks.at(1).get());
-  TMatrix2D* B1T =        reinterpret_cast<TMatrix2D*>( blocks.at(2).get());
-  TSquareMatrix2D* A21 =  reinterpret_cast<TSquareMatrix2D*>( blocks.at(3).get());
-  TSquareMatrix2D* A22 =  reinterpret_cast<TSquareMatrix2D*>(blocks.at(4).get());
-  TMatrix2D* B2T =        reinterpret_cast<TMatrix2D*>(blocks.at(5).get());
-  TMatrix2D* B1 =         reinterpret_cast<TMatrix2D*>(blocks.at(6).get());
-  TMatrix2D* B2 =         reinterpret_cast<TMatrix2D*>(blocks.at(7).get());
-  TSquareMatrix2D* C = (TSquareMatrix2D*) blocks.at(8).get();
-
-  std::shared_ptr<TStructure> structure = B1T->GetStructure().GetTransposed();
-  switch(TDatabase::ParamDB->BrinkmanTYPE)
-  {
-    case 1:
-      mg_l = new TNSE_MGLevel1(i, A11, B1, B2, structure.get(),
-                               s.rhs.get_entries(), s.solution.get_entries(),
-                               n_aux, alpha, v_space_code, p_space_code,
-                               nullptr, nullptr);
-      break;    
-    case 2:
-      mg_l = new TNSE_MGLevel2(i, A11, B1, B2, B1T, B2T,
-                               s.rhs.get_entries(), 
-                               s.solution.get_entries(), 
-                               n_aux, alpha, v_space_code, p_space_code, 
-                               nullptr, nullptr);
-      break;      
-    case 3:
-      mg_l = new TNSE_MGLevel3(i, A11, A12, A21, A22, B1, B2, structure.get(),
-                               s.rhs.get_entries(), s.solution.get_entries(),
-                               n_aux, alpha, v_space_code, p_space_code,
-                               nullptr, nullptr);
-      break;      
-    case 4:
-       mg_l = new TNSE_MGLevel4(i, A11, A12, A21, A22, B1, B2, B1T, B2T,
-                                s.rhs.get_entries(), 
-                                s.solution.get_entries(), 
-                                n_aux, alpha, v_space_code, p_space_code, 
-                                nullptr, nullptr);
-       break;
-    case 14:
-       mg_l = new TNSE_MGLevel14(i, A11, A12, A21, A22, C, B1, B2, B1T, B2T,
-                                s.rhs.get_entries(), 
-                                s.solution.get_entries(), 
-                                n_aux, alpha, v_space_code, p_space_code, 
-                                nullptr, nullptr);
-    break;
-  }
-  return mg_l;
-}
-
-
-/** ************************************************************************ */
-void Brinkman2D :: mg_solver()
-{
-  System_per_grid& s = this->systems.front();
-  double *itmethod_rhs, *itmethod_sol;
-  TItMethod *itmethod, *prec;
-  int zero_start;  
-  TSquareMatrix2D *sqMat[5];
-  TSquareMatrix **sqmatrices = (TSquareMatrix **)sqMat;
-  TMatrix2D *recMat[4];
-  TMatrix **matrices = (TMatrix **)recMat;
-  MatVecProc *MatVect;
-  DefectProc *Defect;
-
-  int n_dof = this->get_size();
-  
-  //get all blocks for the solver - here blocks may appear more than once
-  // we must make use of non-const get_blocks_TERRIBLY_UNSAFE, because the
-  // entire multigrid apparatus expects non-const TMatrix pointers
-  std::vector<std::shared_ptr<FEMatrix>> blocks = s.matrix.get_blocks_TERRIBLY_UNSAFE();
-
-  TSquareMatrix2D* A11 = reinterpret_cast<TSquareMatrix2D*>(blocks.at(0).get());
-  TSquareMatrix2D* A12 = reinterpret_cast<TSquareMatrix2D*>(blocks.at(1).get());
-  TMatrix2D* B1T =  reinterpret_cast<TMatrix2D*>(blocks.at(2).get());
-  TSquareMatrix2D* A21 = reinterpret_cast< TSquareMatrix2D*>(blocks.at(3).get());
-  TSquareMatrix2D* A22 = reinterpret_cast< TSquareMatrix2D*>(blocks.at(4).get());
-  TMatrix2D* B2T = reinterpret_cast< TMatrix2D*>(blocks.at(5).get());
-  TMatrix2D* B1 = reinterpret_cast< TMatrix2D*>(blocks.at(6).get());
-  TMatrix2D* B2 = reinterpret_cast< TMatrix2D*>(blocks.at(7).get());
-//  TSquareMatrix2D* C = reinterpret_cast< TSquareMatrix2D*>(blocks.at(8).get());
-
-  switch(TDatabase::ParamDB->BrinkmanTYPE)
-  {
-    case 1:
-          sqMat[0] = A11;
-          sqMat[1] = A12;
-          sqMat[2] = A21;
-          sqMat[3] = A22;
-          recMat[0] = B1;
-          recMat[1] = B2;
-          recMat[2] = B1T;
-          recMat[3] = B2T;
-          
-          MatVect = MatVect_NSE4;
-          Defect = Defect_NSE4;
-          break;
-    case 2:
-          sqMat[0] = A11;
-          sqMat[1] = A12;
-          sqMat[2] = A21;
-          sqMat[3] = A22;
-          recMat[0] = B1;
-          recMat[1] = B2;
-          recMat[2] = B1T;
-          recMat[3] = B2T;
-          
-          MatVect = MatVect_NSE4;
-          Defect = Defect_NSE4;
-          break;
-  }
-
-
-  if(TDatabase::ParamDB->SOLVER_TYPE ==1)
-  {
-    switch(TDatabase::ParamDB->SC_SOLVER_SADDLE)
-    {
-      case 11:
-        zero_start = 1;
-        break; 
-      case 16:
-        zero_start = 0;
-        break;
-    }
-    switch(TDatabase::ParamDB->SC_PRECONDITIONER_SADDLE)
-    {
-      case 5:
-        prec = new TMultiGridIte(MatVect, Defect, nullptr, 0, n_dof, 
-                                 this->multigrid.get(), zero_start);
-        break;
-      default:
-        ErrThrow("Unknown preconditioner !!!");
-    }
-    
-    if(TDatabase::ParamDB->SC_PRECONDITIONER_SADDLE == 5)
-    {
-      itmethod_sol = new double[n_dof];
-      itmethod_rhs = new double[n_dof];
-      
-      memcpy(itmethod_sol, s.solution.get_entries(), n_dof*SizeOfDouble);
-      memcpy(itmethod_rhs, s.rhs.get_entries(), n_dof*SizeOfDouble);
-    }
-    else
-    {
-      itmethod_sol = s.solution.get_entries();
-      itmethod_rhs = s.rhs.get_entries();
-    }
-
-    switch(TDatabase::ParamDB->SC_SOLVER_SADDLE)
-    {
-      case 11:
-        itmethod = new TFixedPointIte(MatVect, Defect, prec, 0, n_dof, 0);
-        break;
-      case 16:
-        itmethod = new TFgmresIte(MatVect, Defect, prec, 0, n_dof, 0);
-        break;
-      default:
-        ErrThrow("Unknown preconditioner !!!");
-    }
-  }
-    
-  switch(TDatabase::ParamDB->SOLVER_TYPE)
-  {
-    case 1:
-      itmethod->Iterate(sqmatrices,matrices,itmethod_sol,itmethod_rhs);
-      break;
-    case 2:
-      break;
-  }
-  
-  if(TDatabase::ParamDB->SC_PRECONDITIONER_SADDLE == 5)
-  {
-    memcpy(s.solution.get_entries(), itmethod_sol, n_dof*SizeOfDouble);
-    memcpy(s.rhs.get_entries(), itmethod_rhs, n_dof*SizeOfDouble);
-    
-    delete itmethod; delete prec;
-    delete [] itmethod_rhs;
-    delete [] itmethod_sol;
-  }
-}
-
-/** ************************************************************************ */
-=======
->>>>>>> 200c1e7c
 const Brinkman2D::Residuals& Brinkman2D::getResiduals() const
 {
   return this->oldResiduals.back();
