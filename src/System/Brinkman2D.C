#include <Brinkman2D.h>
#include <MainUtilities.h> // get velocity and pressure space
#include <LinAlg.h> // DDot
#include <DirectSolver.h>
#include <Assembler4.h>
#include <Assemble2D.h>
#include <BoundaryAssembling2D.h>
#include <Database.h>
#include <ParameterDatabase.h>
#include <memory>
#include <BlockFEMatrix.h>

// Create a Brinkman specific database
ParameterDatabase Brinkman2D::get_default_Brinkman2D_parameters()
{
    Output::print<5>("creating a default Brinkman2D parameter database");

    ParameterDatabase db = ParameterDatabase::parmoon_default_database();
    db.set_name("Brinkman2D parameter database");

    db.add("Galerkin_type", "symmetric Galerkin formulation", 
           "This string enables to choose between symmetry and non-symmetry of the standard Galerkin scheme."
           "This might be irrelevant for direct solvers as long as no addiditional terms (stabilization) are apparent.",
           {"symmetric Galerkin formulation", "nonsymmetric Galerkin formulation"});

    db.add("PkPk_stab", false,
           "Use a Brinkman specific assembling routine corresponding to a "
           "residual-based equal-order stabilization for the Brinkman problem."
           "This only works in two space dimensions and is currently only " 
           "meaningfull for the finite element pair P1/P1."
           "Usually this is used in the main program.",
           {true,false});

     db.add("EqualOrder_PressureStab_type", "symmetric GLS", 
           "This string sets the type of residual-based momentum stabilization," 
           "usually used for the stabilization of P_k/P_k finite elements, for the" 
           "Brinkman problem in 2D. For stability of the method, the chosen "
           "equal-order stabilization has to fit the other chosen stabilizations and "
           "variants of the standard Galerkin scheme (symmetry or non-symmetry).",
           {"symmetric GLS", "nonsymmetric GLS"});

     db.add("GradDiv_stab", false,
            "Use an assembling routine for the stabilization of the "
            "divergence constraint.This only works in two space dimensions and"
            " is meaningfull for the finite elemnt space P1/P1 only."
            "Usually this is used in the main program.",
            {true,false});
    db.add("equal_order_stab_scaling", "by h_T",
           "This string enables to switch between the prefactor h_T^2/(mueff + sigma h_T^2) and h_T^2/(mueff + sigma L_0^2) for some characteristic length of the domain.",
            {"by h_T", "by L_0"});
<<<<<<< HEAD
    
    db.add("equal_order_stab_weight_PkPk", (double) 0., "", (double) -1000, (double) 1000 );

    db.add("refinement_n_initial_steps", (size_t) 2.0 , "", (size_t) 0, (size_t) 10000);

    db.add("corner_stab_weight", (double)  0.0, "This quantity is the weight of the corner stabilization used for Nitsche corners of the domain", (double) -1000.0 , (double) 1000.0 );

=======
      db.add("equal_order_stab_weight_PkPk", 0., "", -1000., 1000. );

      db.add("refinement_n_initial_steps", 2u , "", 0u, 10000u);
>>>>>>> 999dfe49


/* // Possible candidates for own database (maybe also a boundary assembling database, or into the assembling 2d database)
    db.add("s1", 0.0,
           "Use an assembling routine corresponding to a residual-based "
           "equal-order stabilization for the Brinkman problem."
           "This only works in two space "
           "dimensions and is meaningfull for the finite elemnt spaces P1/P1 and P2/P2 only."
           "Usually this is used in the main program.",
           {-1.0, 0.0, 1.0});

    db.add("s2", 0.0,
           "Use an assembling routine corresponding to a residual-based "
           "equal-order stabilization for the Brinkman problem."
           "This only works in two space "
           "dimensions and is meaningfull for the finite elemnt spaces P1/P1 and P2/P2 only."
           "Usually this is used in the main program.",
           {-1.0, 0.0, 1.0});

    db.add("equal_order_stab_weight_PkPk", 0.0,
           "Use an assembling routine corresponding to a residual-based "
           "equal-order stabilization for the Brinkman problem."
           "This only works in two space "
           "dimensions and is meaningfull for the finite elemnt spaces P1/P1 and P2/P2 only."
           "Usually this is used in the main program.",-1000.0,1000.0);
*/
    ParameterDatabase out_db = ParameterDatabase::default_output_database();
    db.merge(out_db, true); // merge the database 'db' with the database out_db
   
   //Output::print("!!!!!!!!!!Solver type: ", db["solver_type"]);
   
   return db;
}



/** ************************************************************************ */
// Constructor of a Brinkman2D::System_per_grid object
Brinkman2D::System_per_grid::System_per_grid (const Example_Brinkman2D& example,
                                              TCollection& coll, std::pair<int,int> velocity_pressure_orders,
                                              Brinkman2D::Matrix type)
: velocity_space(&coll, "u", "Brinkman velocity", example.get_bc(0),
                       velocity_pressure_orders.first, nullptr),
  pressure_space(&coll, "p", "Brinkman pressure", example.get_bc(2),
                       velocity_pressure_orders.second, nullptr)
{
    // Note that at the moment only Matrix::Type14 is allowed
    // (see the constructor the of a Brinkman2D object below)
    switch (type)
    {
        case Brinkman2D::Matrix::Type1:
            matrix = BlockFEMatrix::NSE2D_Type1(velocity_space, pressure_space);
            break;
        case Brinkman2D::Matrix::Type2:
            matrix = BlockFEMatrix::NSE2D_Type2(velocity_space, pressure_space);
            break;
        case Brinkman2D::Matrix::Type3:
            matrix = BlockFEMatrix::NSE2D_Type3(velocity_space, pressure_space);
            break;
        case Brinkman2D::Matrix::Type4:
            matrix = BlockFEMatrix::NSE2D_Type4(velocity_space, pressure_space);
            break;
        case Brinkman2D::Matrix::Type14:
            matrix = BlockFEMatrix::NSE2D_Type14(velocity_space, pressure_space);
            break;
        default:
            ErrThrow("Unknown Brinkman type given to constructor of Brinkman2D::System_per_grid.");
    }

    rhs = BlockVector(matrix, true);
    solution = BlockVector(matrix, false);

    u = TFEVectFunct2D(&velocity_space, "u", "u", solution.block(0),
        solution.length(0), 2);
    p = TFEFunction2D(&pressure_space, "p", "p", solution.block(2),
        solution.length(2));
}

/** ************************************************************************ */
Brinkman2D::Brinkman2D(const TDomain& domain, const ParameterDatabase& param_db,
                       int reference_id)
: Brinkman2D(domain, param_db, Example_Brinkman2D(param_db),reference_id)
{
    // note that the way we construct the example above will produce a memory
    // leak, but that class is small.
    // FIXME Find a workaround - we do not like memory leaks at all,
    // because they pollute our valgrind tests.
}

/** ************************************************************************ */
Brinkman2D::Brinkman2D(const TDomain & domain, const ParameterDatabase& param_db,
                       const Example_Brinkman2D & e,
                       unsigned int reference_id)
: db(Brinkman2D::get_default_Brinkman2D_parameters()), solver(param_db),
  outputWriter(param_db),
  systems(), example(e), defect(), oldResiduals(), 
  initial_residual(1e10), errors()
{
    this->db.merge(param_db,true);   
   // db.info(true); 

// TODO LB 13.11.17    check_and_set_assemble_type(db["EqualOrder_PressureStab_type"], db["brinkman_assemble_option"]);

   // set the velocity and preesure spaces
   std::pair <int,int> velocity_pressure_orders(TDatabase::ParamDB->VELOCITY_SPACE,
                                                TDatabase::ParamDB->PRESSURE_SPACE);

    // this function outputs the velocity and pressure order
    this->get_velocity_pressure_orders(velocity_pressure_orders);
    
    // create the collection of cells from the domain (finest grid)
    TCollection *coll = domain.GetCollection(It_Finest, 0, reference_id);
    
    // Here the constructor of Brinkman2D::System_per_grid is hidden in the so-called double-ended queue 'systems'. This reduces e.g. the amount of copies.
    // We always use Matrix Type 14 such that we can handle pressure stabilizations (Matrix C).
    // TODO LB: implement case distiction for diffrerent matrix types according to input parameters.
    //if (PkPk_stab)
    this->systems.emplace_back(example, *coll, velocity_pressure_orders, Brinkman2D::Matrix::Type14);
    //else 
    //this->systems.emplace_back(example, *coll, velocity_pressure_orders, Brinkman2D::Matrix::Type4);

    // the defect has the same structure as the rhs (and as the solution)
    this->defect.copy_structure(this->systems.front().rhs);
    
    outputWriter.add_fe_vector_function(&this->get_velocity());
    outputWriter.add_fe_function(&this->get_pressure());
    
    // print out some information
    int n_u = this->get_velocity_space().GetN_DegreesOfFreedom();
    int n_u_active = this->get_velocity_space().GetN_ActiveDegrees();
    int n_p = this->get_pressure_space().GetN_DegreesOfFreedom();
    int n_dof = 2 * n_u + n_p; // total number of degrees of freedom
    
    double h_min, h_max;
    coll->GetHminHmax(&h_min, &h_max);
    Output::print("------------------------------------------------------");
    Output::print<1>("N_Cells            : ", setw(10), coll->GetN_Cells());
    Output::print<1>("h (min,max)        : ", setw(10), h_min, " ", setw(12), h_max);
    Output::print<1>("dof velocity       : ", setw(10), 2* n_u);
    Output::print<1>("dof velocity active: ", setw(10), 2* n_u_active);
    Output::print<1>("dof pressure       : ", setw(10), n_p);
    Output::print<1>("dof all            : ", setw(10), n_dof);
    Output::print("------------------------------------------------------");
}

/** ************************************************************************ */
Brinkman2D::~Brinkman2D()
{
}

/** ************************************************************************ */
void Brinkman2D::get_velocity_pressure_orders(std::pair <int,int>
                                              &velocity_pressure_orders)
{
    Output::print<1>("velocity space", setw(10), TDatabase::ParamDB->VELOCITY_SPACE);
    Output::print<1>("pressure space", setw(10), TDatabase::ParamDB->PRESSURE_SPACE);
}

/** ************************************************************************ */
void Brinkman2D::set_parameters()
{
}

/** ************************************************************************ */
void Brinkman2D::check_input_parameters()
{
 // if (db["EqualOrder_PressureStab_type"].is("symmetric GLS") && db["Galerkin_type"].is("nonsymmetric Galerkin formulation") || db["EqualOrder_PressureStab_type"].is("nonsymmetric GLS") && db["Galerkin_type"].is("symmetric Galerkin formulation")  )
 // { 
 //   Output::print("Warning, the stabilization type does not fit perfectly to the sign of the divergence constraint. This might cause instability.");
 //   //getch();
 //   //system("pause");
 // }
}

/** ************************************************************************ */
void Brinkman2D::assemble()
{
  //Valgrind test start
  //std::vector<int> testvector(5,1);
  //Output::print("testvector.size()", testvector.size());
  //Output::print("testvector[4]", testvector[4]);
  //Output::print("testvector[7]", testvector[7]);
  //Output::print("testvector.at(4)", testvector.at(4));
  //Output::print("testvector.at(7)", testvector.at(7));
  //Valgrind test end

  for(System_per_grid& s : this->systems)
  {
    s.rhs.reset(); //right hand side reset (TODO: is that necessary?)

    const TFESpace2D * v_space = &s.velocity_space;
    const TFESpace2D * p_space = &s.pressure_space;
    std::array<BoundValueFunct2D*, 3> non_const_bound_values;
    non_const_bound_values[0] = example.get_bd()[0];
    non_const_bound_values[1] = example.get_bd()[1];
    non_const_bound_values[2] = example.get_bd()[2];

    //same for all: the local asembling object
    TFEFunction2D *fe_functions[3] =
    { s.u.GetComponent(0), s.u.GetComponent(1), &s.p };

    if ( db["PkPk_stab"].is(false) && db["Galerkin_type"].is("nonsymmetric Galerkin formulation") )
    {
      TDatabase::ParamDB->SIGN_MATRIX_BI = 1;
    }
    else if ( db["PkPk_stab"].is(false) && db["Galerkin_type"].is("symmetric Galerkin formulation") )
    {
      TDatabase::ParamDB->SIGN_MATRIX_BI = -1;
    }
    else if ( db["PkPk_stab"].is(true) )
    {
      if ( db["Galerkin_type"].is("nonsymmetric Galerkin formulation") && db["EqualOrder_PressureStab_type"].is("nonsymmetric GLS") )
      {
        TDatabase::ParamDB->SIGN_MATRIX_BI = 1;
      }
      else if ( db["PkPk_stab"].is(true)  && db["Galerkin_type"].is("symmetric Galerkin formulation")  && db["EqualOrder_PressureStab_type"].is("symmetric GLS") )
      {
        TDatabase::ParamDB->SIGN_MATRIX_BI = -1;
      }
      else if (db["EqualOrder_PressureStab_type"].is("symmetric GLS") && db["Galerkin_type"].is("nonsymmetric Galerkin formulation"))
      {
        Output::print("WARNING, the stabilization type does not fit perfectly to the sign of the divergence constraint. This might cause instability. Therefore, both were set to be symmetric. Are you sure you want to continue?");
        TDatabase::ParamDB->SIGN_MATRIX_BI = -1;
        //double tmp;
        //std::cin>>tmp;
      }
      else if (db["EqualOrder_PressureStab_type"].is("nonsymmetric GLS") && db["Galerkin_type"].is("symmetric Galerkin formulation"))
      {
        Output::print("WARNING, the stabilization type does not fit perfectly to the sign of the divergence constraint. This might cause instability. Therefore, both were set to be nonsymmetric. Are you sure you want to continue?");
        TDatabase::ParamDB->SIGN_MATRIX_BI = 1;
      }
      else
      { 
        Output::print("WARNING: Please specify the discrete formulation you wish to use via the" 
            " parameters EqualOrder_PressureStab_type and Galerkin_type. ");
      }
    } 

    LocalAssembling2D_type type;
    // use a list of LocalAssembling2D objects
    std::vector< std::shared_ptr <LocalAssembling2D >> la_list;

    type = Brinkman2D_Galerkin1;
    std::shared_ptr <LocalAssembling2D> la(new LocalAssembling2D(type, fe_functions,
          this->example.get_coeffs()));
    la_list.push_back(la);
    Output::print<>("The ", db["Galerkin_type"].value_as_string(), " has been used.");


    if (db["PkPk_stab"].is(true) && TDatabase::ParamDB->VELOCITY_SPACE >= 1)
    {
      if (db["equal_order_stab_scaling"].is("by h_T"))
      {
        TDatabase::ParamDB->l_T = 1;
      }
      else if (db["equal_order_stab_scaling"].is("by L_0"))
      {
        TDatabase::ParamDB->l_T = -1;
      }
      type = Brinkman2D_Galerkin1ResidualStabP1;
      std::shared_ptr <LocalAssembling2D> la_P1P1stab(new LocalAssembling2D(type, fe_functions,
            this->example.get_coeffs()));
      la_list.push_back(la_P1P1stab);
      Output::print<>("The ", db["EqualOrder_PressureStab_type"].value_as_string(), " stabilization for P1/P1 has been applied.");
    }
    if(db["PkPk_stab"].is(true) && TDatabase::ParamDB->VELOCITY_SPACE > 1)
    {
      if (db["equal_order_stab_scaling"].is("by h_T"))
      {
        TDatabase::ParamDB->l_T = 1;
      }
      else if (db["equal_order_stab_scaling"].is("by L_0"))
      {
        TDatabase::ParamDB->l_T = -1;
      }
      type = Brinkman2D_Galerkin1ResidualStabP2;
      std::shared_ptr <LocalAssembling2D> la_P2P2stab(new LocalAssembling2D(type, fe_functions,
            this->example.get_coeffs()));
      la_list.push_back(la_P2P2stab);
      Output::print<>("The ", db["EqualOrder_PressureStab_type"].value_as_string(), " stabilization for Pk/Pk, k>=2,  has been applied.");

    }

    if (db["GradDiv_stab"].is(true))
    {
      Output::print("Grad-Div stabilization has been applied.");
      type = Brinkman2D_GradDivStabilization;
      std::shared_ptr <LocalAssembling2D> la_graddiv(new LocalAssembling2D(type, fe_functions,
            this->example.get_coeffs()));
      la_list.push_back(la_graddiv);
    }

    /* //--------------------------------------------------------------------------------------------------
    //Old Assemble routine
    declare the variables which Assemble2D needs and each brinkman type has to fill
    size_t N_FESpaces = 2;

    const TFESpace2D *fespmat[2] = {v_space, p_space};
    TSquareMatrix2D *sq_matrices[5]{nullptr}; // it's five pointers maximum (Type14)

    TMatrix2D *rect_matrices[4]{nullptr}; // it's four pointers maximum (Types 2, 4, 14)

    BoundCondFunct2D * boundary_conditions[3] = {
    v_space->GetBoundCondition(), v_space->GetBoundCondition(),
    p_space->GetBoundCondition() };

    std::vector<std::shared_ptr<FEMatrix>> blocks = s.matrix.get_blocks_uniquely();
    // Note: We use only Type 14 for Brinkman (for now)
    // call the assemble method with the information that has been patched together
    // //old Assemble2D.C function
    size_t n_sq_mat = 5;
    sq_matrices[0] = reinterpret_cast<TSquareMatrix2D*>(blocks.at(0).get());
    sq_matrices[1] = reinterpret_cast<TSquareMatrix2D*>(blocks.at(1).get());
    sq_matrices[2] = reinterpret_cast<TSquareMatrix2D*>(blocks.at(3).get());
    sq_matrices[3] = reinterpret_cast<TSquareMatrix2D*>(blocks.at(4).get());
    sq_matrices[4] = reinterpret_cast<TSquareMatrix2D*>(blocks.at(8).get());

    size_t n_rect_mat = 4;
    rect_matrices[0] = reinterpret_cast<TMatrix2D*>(blocks.at(6).get()); // first the lying B blocks
    rect_matrices[1] = reinterpret_cast<TMatrix2D*>(blocks.at(7).get());
    rect_matrices[2] = reinterpret_cast<TMatrix2D*>(blocks.at(2).get()); // than the standing B blocks
    rect_matrices[3] = reinterpret_cast<TMatrix2D*>(blocks.at(5).get());

    double *RHSs[3] = {s.rhs.block(0), s.rhs.block(1), nullptr}; // third place gets only filled
    RHSs[2] = s.rhs.block(2); // NSE type 14 includes pressure rhs
    const TFESpace2D *fesprhs[3] = {v_space, v_space, nullptr};  // if NSE type is 4 or 14
    fesprhs[2]  = p_space;
    size_t N_Rhs = 3; // is 3 if NSE type is 4 or 14 (else it is 2)

    Assemble2D(N_FESpaces, fespmat, n_sq_mat, sq_matrices,
    n_rect_mat, rect_matrices, N_Rhs, RHSs, fesprhs,
    boundary_conditions, non_const_bound_values.data(), la);

    //--------------------------------------------------------------------------------------------------
     */

    // Brinkmann-specific choices
    std::vector<const TFESpace2D*> spaces_for_matrix;
    spaces_for_matrix.resize(2);
    spaces_for_matrix[0] = v_space;
    spaces_for_matrix[1] = p_space;

    std::vector<const TFESpace2D*> spaces_for_rhs;
    spaces_for_rhs.resize(3);
    spaces_for_rhs[0] = v_space;
    spaces_for_rhs[1] = v_space;
    spaces_for_rhs[2] = p_space;

    Assembler4 Ass;
    Ass.Assemble2D(s.matrix,s.rhs,
        spaces_for_matrix,spaces_for_rhs,
        example,la_list);

    //===========================================================================//
    // Weakly Imposing Essential Boundary Conditions - Boundary Integrals

    BoundaryAssembling2D bi;

    for (int k = 0; k < TDatabase::ParamDB->n_neumann_boundary; k++)
    {
      bi.rhs_g_v_n(s.rhs, v_space,
          nullptr,                                                  // g = 1
          TDatabase::ParamDB->neumann_boundary_id[k],            // boundary component
          -1.*TDatabase::ParamDB->neumann_boundary_value[k]);       // mult
    }

    for (int k = 0; k < TDatabase::ParamDB->n_g_v_boundary; k++)
    {
      bi.rhs_uD_v(s.rhs, v_space,
          this->example.get_bd(0),                                 // access to U1BoundValue in the current example
          this->example.get_bd(1),                                 // access to U2BoundValue in the current example
          TDatabase::ParamDB->g_v_boundary_id[k],                  // boundary component
          TDatabase::ParamDB->g_v_boundary_value[k],               // mult
          false);                                                  // rescale local integral by edge values
    }

    // test: (in the true case, this function should be assembled on "DIRICHLET" boundaries
    // bi.matrix_v_n_v_n(s.matrix,v_space,1,1.);

    for (int k = 0; k < TDatabase::ParamDB->n_unvn_boundary; k++)
    {
      bi.matrix_u_n_v_n(s.matrix, v_space,
          TDatabase::ParamDB->unvn_boundary_id[k],          // boundary component
          TDatabase::ParamDB->unvn_boundary_value[k],      // mult
          false);
    }

    for (int k = 0; k < TDatabase::ParamDB->n_gradunv_boundary; k++)
    {
      bi.matrix_gradu_n_v(s.matrix, v_space,
          TDatabase::ParamDB->gradunv_boundary_id[k],     // boundary component
          TDatabase::ParamDB->gradunv_boundary_value[k]); // mult
    }

    for (int k = 0; k < TDatabase::ParamDB->n_u_v_boundary; k++)
    {
      bi.matrix_u_v(s.matrix, v_space,
          TDatabase::ParamDB->u_v_boundary_id[k],               // boundary component
          TDatabase::ParamDB->u_v_boundary_value[k],            // mult
          false);                                               // rescale local integral by edge values
    }

    for (int k = 0; k < TDatabase::ParamDB->n_p_v_n_boundary; k++)
    {
      bi.matrix_p_v_n(s.matrix, v_space, p_space,
          TDatabase::ParamDB->p_v_n_boundary_id[k],           // boundary component
          TDatabase::ParamDB->p_v_n_boundary_value[k]);       // mult
    }


    //===========================================================================//
    // Nitsche Combination - Weak Essential Boundary Conditions
    for (int k = 0; k < TDatabase::ParamDB->n_nitsche_boundary; k++)
    {
      if (Output::getVerbosity() == 5)
      {   std::string Nitsche_variant;
        std::string Penalty;
        if (TDatabase::ParamDB->s1 == 1 && TDatabase::ParamDB->s2 == 1 )
          Nitsche_variant = "Symmetric";
        else if (TDatabase::ParamDB->s1 == -1 && TDatabase::ParamDB->s2 == -1 )
          Nitsche_variant = "Non-symmetric";
        else if (TDatabase::ParamDB->s1 != TDatabase::ParamDB->s2)
          Nitsche_variant = "Unbalanced";
        else if (TDatabase::ParamDB->nitsche_penalty[k] == 0)
          Penalty = "Penalty-free, ";
        Output::print<5>(Penalty, Nitsche_variant ," Nitsche approach on boundary with ID ", TDatabase::ParamDB->nitsche_boundary_id[k],
            " with Nitsche parameter: ", TDatabase::ParamDB->nitsche_penalty[k], " .");
      }

      bi.matrix_gradu_n_v(s.matrix, v_space,
          TDatabase::ParamDB->nitsche_boundary_id[k],           // boundary component
          -1. * TDatabase::ParamDB->EFFECTIVE_VISCOSITY);      // mult  ; if all is in t^2, then mult = -1.*t*t is appropriate with t^2 matches TDatabase::ReadParam->EFFECTIVE_VISCOSITY

      bi.matrix_gradv_n_u(s.matrix, v_space,
          TDatabase::ParamDB->nitsche_boundary_id[k],           // boundary component
          -1. * TDatabase::ParamDB->s1 * TDatabase::ParamDB->EFFECTIVE_VISCOSITY);                   // mult ; if all is in t^2, then mult =-1.*TDatabase::ParamDB->s1*t*t is appropriate

      bi.rhs_gradv_n_uD(s.rhs, v_space,
          this->example.get_bd(0),                                 // access to U1BoundValue in the example,
          this->example.get_bd(1),                                 // access to U2BoundValue in the example,
          TDatabase::ParamDB->nitsche_boundary_id[k],    // boundary component
          -1. * TDatabase::ParamDB->s1 * TDatabase::ParamDB->EFFECTIVE_VISCOSITY);   // mult ; if all is in t^2, then mult =-1.*TDatabase::ParamDB->s1*t*t is appropriate

      bi.matrix_p_v_n(s.matrix, v_space, p_space,
          TDatabase::ParamDB->nitsche_boundary_id[k],         // boundary component
          1.);                                                // mult

      bi.matrix_q_u_n(s.matrix, v_space, p_space,
          TDatabase::ParamDB->nitsche_boundary_id[k],         // boundary component
          1. * TDatabase::ParamDB->s2);

      bi.rhs_q_uD_n(s.rhs, v_space, p_space,
          this->example.get_bd(0),                                 // access to U1BoundValue in the example,
          this->example.get_bd(1),                                 // access to U2BoundValue in the example,
          TDatabase::ParamDB->nitsche_boundary_id[k],         // boundary component
          1. * TDatabase::ParamDB->s2);

      bi.matrix_u_v(s.matrix, v_space,
          TDatabase::ParamDB->nitsche_boundary_id[k],           // boundary component
          //t*t*TDatabase::ParamDB->nitsche_penalty[k],   //t*TDatabase::ParamDB->nitsche_penalty[k],             // mult
          TDatabase::ParamDB->nitsche_penalty[k]* TDatabase::ParamDB->EFFECTIVE_VISCOSITY,   //mueff*TDatabase::ParamDB->nitsche_penalty[k],             // mult
          true);                                                // rescale local integral by edge values

      bi.rhs_uD_v(s.rhs, v_space,
          this->example.get_bd(0),                                 // access to U1BoundValue in the example,
          this->example.get_bd(1),                                 // access to U2BoundValue in the example,
          TDatabase::ParamDB->nitsche_boundary_id[k],              // boundary component
          //t*t*TDatabase::ParamDB->nitsche_penalty[k],                // mult
          TDatabase::ParamDB->nitsche_penalty[k]* TDatabase::ParamDB->EFFECTIVE_VISCOSITY,                // mult
          true);            // rescale local integral by edge values 

      // LB TEST 19.01.18
      bi.matrix_u_n_v_n(s.matrix, v_space, 
                        TDatabase::ParamDB->nitsche_boundary_id[k],           // boundary component↲
                        TDatabase::ParamDB->nitsche_penalty[k]* (TDatabase::ParamDB->VISCOSITY/TDatabase::ParamDB->PERMEABILITY) * TDatabase::ParamDB->L_0 * TDatabase::ParamDB->L_0, true);
      //LB TEST 19.01.18^
    }
    //New LB 15.01.18
    bi.matrix_cornerjump_u_n_cornerjump_v_n(s.matrix, v_space, // TDatabase::ParamDB->nitsche_boundary_id[k], 
        1, // nBoundaryParts
        (double) db["corner_stab_weight"] * (TDatabase::ParamDB->EFFECTIVE_VISCOSITY + (TDatabase::ParamDB->VISCOSITY/TDatabase::ParamDB->PERMEABILITY) * ( TDatabase::ParamDB->L_0 * TDatabase::ParamDB->L_0 )));
    //NewLB 15.01.18^

    //--------------------------------------------------------------------------------------------------

    // copy Dirichlet values from right hand side into solution
    s.solution.copy_nonactive(s.rhs);

    // create an output file containing the whole FE matrix. This can be read into Matlab using the Matlab function mmread.m
    s.matrix.get_combined_matrix()->write("Brinkman2D_Matrix_mmread_output");
    Output::print("Creating output file with FE Matrix");

    // TODO Maybe we have to explicitely set non-actives in non-diagonal blocks
    // to zero here, that was done in former code, but maybe we can move it to the solver part

    // tidy up; This is necessary since GetComponent() is used for the first two entries and this function creates new memory ('new') which has to be deleted manually.
    delete fe_functions[0];
    delete fe_functions[1];
  }
}

/** ************************************************************************ */
bool Brinkman2D::stopIt(unsigned int iteration_counter)
{
    // compute the residuals with the current matrix and solution
    this->computeNormsOfResiduals();
    // the current norm of the residual
    const double normOfResidual = this->getFullResidual();
    // store initial residual, so later we can print the overall reduction
    if(iteration_counter == 0)
    {
        initial_residual = normOfResidual;
    }
    // the residual from 10 iterations ago
    const double oldNormOfResidual = this->oldResiduals.front().fullResidual;
    
    const unsigned int Max_It = db["nonlinloop_maxit"];
    const double convergence_speed = db["nonlinloop_slowfactor"];
    bool slow_conv = false;
    
    if( normOfResidual >= convergence_speed*oldNormOfResidual )
    {
        slow_conv = true;
    }
    
    double limit = db["nonlinloop_epsilon"];
    if ( db["nonlinloop_scale_epsilon_with_size"] )
    {
        limit *= sqrt(this->get_size());
        Output::print<1>("stopping tolerance for nonlinear iteration ", limit);
    }
    
    // check if the iteration has converged, or reached the maximum number of
    // iterations or if convergence is too slow. Then return true otherwise false
    if( ( normOfResidual<=limit) || (iteration_counter==Max_It ) || ( slow_conv ) )
    {
        if( slow_conv )
            Output::print<1>(" SLOW !!! ", normOfResidual/oldNormOfResidual);
        // stop iteration
        Output::print<1>(" ITE : ", setw(4), iteration_counter, setprecision(8),
                         " RES : ", normOfResidual, " Reduction : ",
                         normOfResidual/initial_residual);
        return true;
    }
    else
        return false;
}


/** ************************************************************************ */
void Brinkman2D::computeNormsOfResiduals()
{
    System_per_grid& s = this->systems.front();
    unsigned int n_u_dof = s.solution.length(0);
    unsigned int n_p_dof = s.solution.length(2);
    
    // copy rhs to defect
    this->defect = s.rhs;
    s.matrix.apply_scaled_add(s.solution, defect,-1.);
    
    if( s.matrix.pressure_projection_enabled() )
    {
        IntoL20FEFunction(&defect[2*n_u_dof], n_p_dof, &this->get_pressure_space(),
                          TDatabase::ParamDB->VELOCITY_SPACE,
                          TDatabase::ParamDB->PRESSURE_SPACE);
    }
    
    // square of the norms of the residual components
    double impuls_Residual = Ddot(2*n_u_dof, &this->defect[0],&this->defect[0]);
    double mass_residual = Ddot(n_p_dof, &this->defect[2*n_u_dof],
                                &this->defect[2*n_u_dof]);
    
    Residuals currentResiduals(impuls_Residual, mass_residual);
    oldResiduals.add(currentResiduals);
}

/** ************************************************************************ */
void Brinkman2D::solve()
{
    System_per_grid& s = this->systems.front();
   this->solver.solve(s.matrix, s.rhs, s.solution);

   // /// @todo consider storing an object of DirectSolver in this class
   //DirectSolver direct_solver(s.matrix,
	//		       DirectSolver::DirectSolverTypes::umfpack);
   // direct_solver.solve(s.rhs, s.solution);
   // 
   // //Output::print("coefficients of solution for basis", s.solution);
    
    if(s.matrix.pressure_projection_enabled())
      s.p.project_into_L20();
}

/** ************************************************************************ */
void Brinkman2D::output(int level, int i)
{
  bool no_output = !db["output_write_vtk"] && !db["output_compute_errors"];
  if( no_output )
    return;

  System_per_grid& s = this->systems.front();
  TFEFunction2D* u1 = s.u.GetComponent(0);
  TFEFunction2D* u2 = s.u.GetComponent(1);

  //----------------------------------------------------------------------------------
  // The following output is made for the geometry channel.mesh or channel_simple.mesh
  if (Output::getVerbosity() == 5)
  {Output::print("The values the solution u1, u2 takes at the line y=1 are saved in u_values_atline.txt.");
    std::ostringstream oss;
    oss << "u_values_LineCut_2Neumann2NSPFNitsche_ExponentialFlow_Perm_" << TDatabase::ParamDB->PERMEABILITY << "EffVisc" << TDatabase::ParamDB->EFFECTIVE_VISCOSITY << "Visc" << TDatabase::ParamDB->VISCOSITY << "_level_" << level << "scaling_by_L0.txt";
    std::string var = oss.str();
    std::ofstream velfile(var);

    ///   std::ofstream velfile("u_values_atline.txt");
    double values_u1[3];
    double values_u2[3];
    for ( int k=0; k<(4*20)+1; k++ )
    {
      //double x = k*(0.05/4);
      //double y = 0.25; //1.;
      double y = k*(0.05/4);
      double x = 0.25; //1.;

      u1->FindGradient(x, y, values_u1);
      u2->FindGradient(x, y, values_u2);
      velfile << x << " " << y << " " << values_u1[0] << " " << values_u2[0] << endl;
    }
    velfile.close();
  }
  //----------------------------------------------------------------------------------

  //u1->Interpolate(example.exact_solution.GetComponent(0));

  // print the value of the largest and smallest entry in the finite element
  // vector
  if( (size_t)db["verbosity"]> 1 )
  {
    u1->PrintMinMax();
    u2->PrintMinMax();
    s.p.PrintMinMax();
  }

  outputWriter.add_fe_function(&s.p);
  outputWriter.add_fe_vector_function(&s.u);
  outputWriter.write();

  // measure errors to known solution
  // If an exact solution is not known, it is usually set to be zero, so that
  // in such a case here only integrals of the solution are computed.
  if(db["output_compute_errors"])
  {
    std::array<double, 6> errors_temporary;
    errors_temporary.fill(0);
    errors_temporary[1] = s.u.GetL2NormDivergenceError(example.get_exact(0), example.get_exact(1));

    TAuxParam2D aux_error;
    MultiIndex2D AllDerivatives[3] = {D00, D10, D01};

    double err[5];
    const TFESpace2D *velocity_space = &this->get_velocity_space();

    // errors in first velocity component
    auto newfunction = [](TBaseCell* cell, int ID){return cell->IsBoundaryCell(ID);};

    u1->GetErrors(example.get_exact(0), 3, AllDerivatives, 2, L2H1Errors,
        nullptr, &aux_error, 1, &velocity_space, err, newfunction);
    // errors in second velocity component
    u2->GetErrors(example.get_exact(1), 3, AllDerivatives, 2, L2H1Errors,
        nullptr, &aux_error, 1, &velocity_space, err + 2, newfunction);

    errors_temporary.at(0) = sqrt(err[0]*err[0] + err[2]*err[2]);     // err[0]=L2-Error in u1, err[2]=L2-Error in u2
    errors_temporary.at(2) = sqrt(err[1]*err[1] + err[3]*err[3]);     // err[1]=H1-Error in u1, err[3]=H1-Error in u2

    TAuxParam2D aux;
    const TFESpace2D * pointer_to_p_space = &s.pressure_space;
    s.p.GetErrors(example.get_exact(2), 3, AllDerivatives, 2, L2H1Errors,
        example.get_coeffs(), &aux, 1, &pointer_to_p_space,
        errors_temporary.data() + 3);

    /* LB 14.11. OLD  (alternative computation of the pressure errors)
       TAuxParam2D aux_error;
    // errors in pressure
    const TFESpace2D *pressure_space = &this->get_pressure_space();
    s.p.GetErrors(example.get_exact(2), 3, AllDerivatives, 2, L2H1Errors,
    nullptr, &aux_error, 1, &pressure_space, err, newfunction);

    errors_temporary.at(2) = err[0];    // L2(p): errors[2]
    errors_temporary.at(3) = err[1];    // H1-semi(p):  errors[3]
    //        double tsquare=(TDatabase::ParamDB->VISCOSITY/TDatabase::ParamDB->EFFECTIVE_VISCOSITY)*TDatabase::ParamDB->PERMEABILITY;
    //        errors_temporary.at(4) = sqrt(tsquare * errors_temporary[1]*errors_temporary[1] + errors_temporary[0]*errors_temporary[0]);
    //        Output::print<1>("t^2 * H1-semi(u) + L2(u): ", setprecision(14),  errors_temporary[4]);
    // Output::print<1>( setprecision(5),  "$",errors_temporary[0], "$ & $", errors_temporary[1], "$ & $", errors_temporary[2], "$ & $", errors_temporary[3], "$"& $", errors_temporary[4], "$");
     */ //LB 14.11.17 OLD ^


//New LB Start 05.02.18
// Here, the error in the L^2-norm at the boundary is computed.
//Therefore, a FEMatrix containing the necessary terms and the approximate xolution Blockvector have to be used
    BoundaryAssembling2D bi2;
    const TFESpace2D * v_space = &s.velocity_space;
    BlockFEMatrix Boundary_matrix_u, Boundary_matrix_u_n;
    Boundary_matrix_u = BlockFEMatrix::NSE2D_Type14(s.velocity_space, s.pressure_space);
    Boundary_matrix_u_n = BlockFEMatrix::NSE2D_Type14(s.velocity_space, s.pressure_space);

    for (int k = 0; k < TDatabase::ParamDB->n_nitsche_boundary; k++)
    {
      Output::print("k = ", k);
      bi2.matrix_u_v(Boundary_matrix_u, v_space,
          TDatabase::ParamDB->nitsche_boundary_id[k],           // boundary component
          //t*t*TDatabase::ParamDB->nitsche_penalty[k],   //t*TDatabase::ParamDB->nitsche_penalty[k],             // mult
          TDatabase::ParamDB->nitsche_penalty[k]* TDatabase::ParamDB->EFFECTIVE_VISCOSITY,   //mueff*TDatabase::ParamDB->nitsche_penalty[k],             // mult
          true);                                                // rescale local integral by edge values

      bi2.matrix_u_n_v_n(Boundary_matrix_u_n, v_space, 
          TDatabase::ParamDB->nitsche_boundary_id[k],           // boundary component↲
          TDatabase::ParamDB->nitsche_penalty[k]* (TDatabase::ParamDB->VISCOSITY/TDatabase::ParamDB->PERMEABILITY) * TDatabase::ParamDB->L_0 * TDatabase::ParamDB->L_0,
          true);

    }

    std::vector< double > boundary_errors;
    boundary_errors.resize(2,0);
    // boundary_errors[0]=u^T*A*u;
    BlockVector Au, Au_n;
    Au = BlockVector(Boundary_matrix_u, true);
    Au_n = BlockVector(Boundary_matrix_u_n, true);

    Boundary_matrix_u.print_matrix_info("Boundary_matrix_u Infos");
    Boundary_matrix_u.apply(s.solution, Au);
    boundary_errors[0]=dot(s.solution, Au);
    Boundary_matrix_u_n.print_matrix_info("Boundary_matrix_u_n Infos");
    Boundary_matrix_u_n.apply(s.solution, Au_n);
    boundary_errors[1]=dot(s.solution, Au_n);

    Output::print("The value of the boundary norm \sum \gamma* 1/h_E* || u ||_E^2 is: ", boundary_errors[0]);
    Output::print("The value of the boundary norm \sum \gamma* 1/h_E* || u.n ||_E^2", boundary_errors[1]);
    //New LB END 05.02.18^

    Output::print("------------------------------------------------------");
    Output::print<1>(" L2(u):      ", setprecision(14), errors_temporary[0]);
    Output::print<1>(" L2(div(u)): ", setprecision(14), errors_temporary[1]);
    Output::print<1>(" H1-semi(u): ", setprecision(14), errors_temporary[2]);
    Output::print<1>(" L2(p):      ", setprecision(14), errors_temporary[3]);
    Output::print<1>(" H1-semi(p): ", setprecision(14), errors_temporary[4]);
    Output::print("------------------------------------------------------");

    // copy: This is necessary to save the calculated errors (errors_temporary) in the member variable errors.
    //       The vector errors_temporary is deleted with the end of the current scope and cannot be accessed from outside.
    std::copy(errors_temporary.begin(), errors_temporary.end()-1, this->errors.begin());
  }
  delete u1;
  delete u2;
}

  /** ************************************************************************ */
double Brinkman2D::getL2VelocityError() const
{
    return this->errors[0];
}

/** ************************************************************************ */
double Brinkman2D::getL2DivergenceError() const
{
  return this->errors[1];
}

/** ************************************************************************ */
double Brinkman2D::getH1SemiVelocityError() const
{
    return this->errors[2];
}

/** ************************************************************************ */
double Brinkman2D::getL2PressureError() const
{
    return this->errors[3];
}

/** ************************************************************************ */
double Brinkman2D::getH1SemiPressureError() const
{
    return this->errors[4];
}


/** ************************************************************************ */
std::array< double, int(6) > Brinkman2D::get_errors()
{
    return errors;
}

/** ************************************************************************ */
const Brinkman2D::Residuals& Brinkman2D::getResiduals() const
{
    return this->oldResiduals.back();
}

/** ************************************************************************ */
double Brinkman2D::getImpulsResidual() const
{
    return this->oldResiduals.back().impulsResidual;
}

/** ************************************************************************ */
double Brinkman2D::getMassResidual() const
{
    return this->oldResiduals.back().massResidual;
}

/** ************************************************************************ */
double Brinkman2D::getFullResidual() const
{
    return this->oldResiduals.back().fullResidual;
}

/** ************************************************************************ */
Brinkman2D::Residuals::Residuals()
: impulsResidual(1e10), massResidual(1e10), fullResidual(1e10)
{}

/** ************************************************************************ */
Brinkman2D::Residuals::Residuals(double imR, double maR)
: impulsResidual(sqrt(imR)), massResidual(sqrt(maR)),
fullResidual(sqrt(imR + maR))
{}

/** ************************************************************************ */
std::ostream& operator<<(std::ostream& s, const Brinkman2D::Residuals& n)
{
    s << setw(14) << n.impulsResidual << "\t" << setw(14)
    << n.massResidual << "\t" << setw(14) << n.fullResidual;
    return s;
}
<|MERGE_RESOLUTION|>--- conflicted
+++ resolved
@@ -48,19 +48,12 @@
     db.add("equal_order_stab_scaling", "by h_T",
            "This string enables to switch between the prefactor h_T^2/(mueff + sigma h_T^2) and h_T^2/(mueff + sigma L_0^2) for some characteristic length of the domain.",
             {"by h_T", "by L_0"});
-<<<<<<< HEAD
-    
-    db.add("equal_order_stab_weight_PkPk", (double) 0., "", (double) -1000, (double) 1000 );
-
-    db.add("refinement_n_initial_steps", (size_t) 2.0 , "", (size_t) 0, (size_t) 10000);
+      db.add("equal_order_stab_weight_PkPk", 0., "", -1000., 1000. );
+
+      db.add("refinement_n_initial_steps", 2u , "", 0u, 10000u);
 
     db.add("corner_stab_weight", (double)  0.0, "This quantity is the weight of the corner stabilization used for Nitsche corners of the domain", (double) -1000.0 , (double) 1000.0 );
 
-=======
-      db.add("equal_order_stab_weight_PkPk", 0., "", -1000., 1000. );
-
-      db.add("refinement_n_initial_steps", 2u , "", 0u, 10000u);
->>>>>>> 999dfe49
 
 
 /* // Possible candidates for own database (maybe also a boundary assembling database, or into the assembling 2d database)
