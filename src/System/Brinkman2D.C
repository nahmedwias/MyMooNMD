#include <Brinkman2D.h>
#include <MainUtilities.h> // get velocity and pressure space
#include <LinAlg.h> // DDot
#include <DirectSolver.h>
#include <Assembler4.h>
#include <Assemble2D.h>
#include <BoundaryAssembling2D.h>
#include <Database.h>
#include <ParameterDatabase.h>
#include <memory>


// Create a Brinkman specific database
ParameterDatabase Brinkman2D::get_default_Brinkman2D_parameters()
{
    Output::print<5>("creating a default Brinkman2D parameter database");

    ParameterDatabase db = ParameterDatabase::parmoon_default_database();
    db.set_name("Brinkman2D parameter database");

    db.add("Galerkin_type", "symmetric Galerkin formulation", 
           "This string enables to choose between symmetry and non-symmetry of the standard Galerkin scheme."
           "This might be irrelevant for direct solvers as long as no addiditional terms (stabilization) are apparent.",
           {"symmetric Galerkin formulation", "nonsymmetric Galerkin formulation"});

    db.add("PkPk_stab", false,
           "Use a Brinkman specific assembling routine corresponding to a "
           "residual-based equal-order stabilization for the Brinkman problem."
           "This only works in two space dimensions and is currently only " 
           "meaningfull for the finite element pair P1/P1."
           "Usually this is used in the main program.",
           {true,false});

     db.add("EqualOrder_PressureStab_type", "symmetric GLS", 
           "This string sets the type of residual-based momentum stabilization," 
           "usually used for the stabilization of P_k/P_k finite elements, for the" 
           "Brinkman problem in 2D. For stability of the method, the chosen "
           "equal-order stabilization has to fit the other chosen stabilizations and "
           "variants of the standard Galerkin scheme (symmetry or non-symmetry).",
           {"symmetric GLS", "nonsymmetric GLS"});

     db.add("GradDiv_stab", false,
            "Use an assembling routine for the stabilization of the "
            "divergence constraint.This only works in two space dimensions and"
            " is meaningfull for the finite elemnt space P1/P1 only."
            "Usually this is used in the main program.",
            {true,false});
    db.add("equal_order_stab_scaling", "by h_T",
           "This string enables to switch between the prefactor h_T^2/(mueff + sigma h_T^2) and h_T^2/(mueff + sigma L_0^2) for some characteristic length of the domain.",
            {"by h_T", "by L_0"});
      db.add("equal_order_stab_weight_PkPk", (double) 0., "", (double) -1000, (double) 1000 );

      db.add("refinement_n_initial_steps", (size_t) 2.0 , "", (size_t) 0, (size_t) 10000);


/* // Possible candidates for own database (maybe also a boundary assembling database, or into the assembling 2d database)
    db.add("s1", 0.0,
           "Use an assembling routine corresponding to a residual-based "
           "equal-order stabilization for the Brinkman problem."
           "This only works in two space "
           "dimensions and is meaningfull for the finite elemnt spaces P1/P1 and P2/P2 only."
           "Usually this is used in the main program.",
           {-1.0, 0.0, 1.0});

    db.add("s2", 0.0,
           "Use an assembling routine corresponding to a residual-based "
           "equal-order stabilization for the Brinkman problem."
           "This only works in two space "
           "dimensions and is meaningfull for the finite elemnt spaces P1/P1 and P2/P2 only."
           "Usually this is used in the main program.",
           {-1.0, 0.0, 1.0});

    db.add("equal_order_stab_weight_PkPk", 0.0,
           "Use an assembling routine corresponding to a residual-based "
           "equal-order stabilization for the Brinkman problem."
           "This only works in two space "
           "dimensions and is meaningfull for the finite elemnt spaces P1/P1 and P2/P2 only."
           "Usually this is used in the main program.",-1000.0,1000.0);
*/
    ParameterDatabase out_db = ParameterDatabase::default_output_database();
    db.merge(out_db, true); // merge the database 'db' with the database out_db
    
    return db;
}



/** ************************************************************************ */
// Constructor of a Brinkman2D::System_per_grid object
Brinkman2D::System_per_grid::System_per_grid (const Example_Brinkman2D& example,
                                              TCollection& coll, std::pair<int,int> velocity_pressure_orders,
                                              Brinkman2D::Matrix type)
<<<<<<< HEAD
      : velocity_space(&coll, (char*)"u", (char*)"Brinkman velocity", example.get_bc(0),
                       velocity_pressure_orders.first, nullptr),
        pressure_space(&coll, (char*)"p", (char*)"Brinkman pressure", example.get_bc(2),
                       velocity_pressure_orders.second, nullptr),
// TODO CB: Building the matrix here and rebuilding later is due to the
// highly non-functional class TFEVectFunction2D (and TFEFunction2D,
// which do neither provide default constructors nor working copy assignments.)
        matrix({&velocity_space, &velocity_space, &pressure_space}),
        rhs(matrix, true),
        solution(matrix, false),
        u(&velocity_space, (char*)"u", (char*)"u", solution.block(0),
          solution.length(0), 2),
        p(&pressure_space, (char*)"p", (char*)"p", solution.block(2),
        solution.length(2))
=======
: velocity_space(&coll, "u", "Brinkman velocity", example.get_bc(0),
                 velocity_pressure_orders.first, nullptr),
pressure_space(&coll, "p", "Brinkman pressure", example.get_bc(2),
               velocity_pressure_orders.second, nullptr)
// TODO CB: Building the matrix here and rebuilding later is due to the
// highly non-functional class TFEVectFunction2D (and TFEFunction2D,
// which do neither provide default constructors nor working copy assignments.)
,matrix({&velocity_space, &velocity_space, &pressure_space}),
rhs(matrix, true),
solution(matrix, false),
u(&velocity_space, "u", "u", solution.block(0),
  solution.length(0), 2),
p(&pressure_space, "p", "p", solution.block(2),
  solution.length(2))
>>>>>>> 946a41f7
{
    // rebuild the matrix due to NSE type. We must be sure, that the rhs and solution
    // vector which we built above do fit the new matrix, too!
    // Note that at the moment only Matrix::Type14 is allowed (see the constructor the of a Brinkman2D object below)
    switch (type)
    {
        case Brinkman2D::Matrix::Type1:
            matrix = BlockFEMatrix::NSE2D_Type1(velocity_space, pressure_space);
            break;
        case Brinkman2D::Matrix::Type2:
            matrix = BlockFEMatrix::NSE2D_Type2(velocity_space, pressure_space);
            break;
        case Brinkman2D::Matrix::Type3:
            matrix = BlockFEMatrix::NSE2D_Type3(velocity_space, pressure_space);
            break;
        case Brinkman2D::Matrix::Type4:
            matrix = BlockFEMatrix::NSE2D_Type4(velocity_space, pressure_space);
            break;
        case Brinkman2D::Matrix::Type14:
            matrix = BlockFEMatrix::NSE2D_Type14(velocity_space, pressure_space);
            break;
        default:
            ErrThrow("Unknown Brinkman type given to constructor of Brinkman2D::System_per_grid.");
    }
}

/** ************************************************************************ */
Brinkman2D::Brinkman2D(const TDomain& domain, const ParameterDatabase& param_db,
                       int reference_id)
: Brinkman2D(domain, param_db, Example_Brinkman2D(param_db),reference_id)
{
    // note that the way we construct the example above will produce a memory
    // leak, but that class is small.
    // FIXME Find a workaround - we do not like memory leaks at all,
    // because they pollute our valgrind tests.
}

/** ************************************************************************ */
Brinkman2D::Brinkman2D(const TDomain & domain, const ParameterDatabase& param_db,
                       const Example_Brinkman2D & e,
                       unsigned int reference_id)
: db(Brinkman2D::get_default_Brinkman2D_parameters()), solver(param_db),
  outputWriter(param_db),
  systems(), example(e), defect(), oldResiduals(), 
  initial_residual(1e10), errors()
{
    this->db.merge(param_db,true);   
   // db.info(true); 

// TODO LB 13.11.17    check_and_set_assemble_type(db["EqualOrder_PressureStab_type"], db["brinkman_assemble_option"]);

   // set the velocity and preesure spaces
   std::pair <int,int> velocity_pressure_orders(TDatabase::ParamDB->VELOCITY_SPACE,
                                                TDatabase::ParamDB->PRESSURE_SPACE);

    // this function outputs the velocity and pressure order
    this->get_velocity_pressure_orders(velocity_pressure_orders);
    
    // create the collection of cells from the domain (finest grid)
    TCollection *coll = domain.GetCollection(It_Finest, 0, reference_id);
    
    // Here the constructor of Brinkman2D::System_per_grid is hidden in the so-called double-ended queue 'systems'. This reduces e.g. the amount of copies.
    // We always use Matrix Type 14 such that we can handle pressure stabilizations (Matrix C).
    // TODO LB: implement case distiction for diffrerent matrix types according to input parameters.
    //if (PkPk_stab)
    this->systems.emplace_back(example, *coll, velocity_pressure_orders, Brinkman2D::Matrix::Type14);
    //else 
    //this->systems.emplace_back(example, *coll, velocity_pressure_orders, Brinkman2D::Matrix::Type4);

    // the defect has the same structure as the rhs (and as the solution)
    this->defect.copy_structure(this->systems.front().rhs);
    
    outputWriter.add_fe_vector_function(&this->get_velocity());
    outputWriter.add_fe_function(&this->get_pressure());
    
    // print out some information
    int n_u = this->get_velocity_space().GetN_DegreesOfFreedom();
    int n_u_active = this->get_velocity_space().GetN_ActiveDegrees();
    int n_p = this->get_pressure_space().GetN_DegreesOfFreedom();
    int n_dof = 2 * n_u + n_p; // total number of degrees of freedom
    
    double h_min, h_max;
    coll->GetHminHmax(&h_min, &h_max);
    Output::print("------------------------------------------------------");
    Output::print<1>("N_Cells            : ", setw(10), coll->GetN_Cells());
    Output::print<1>("h (min,max)        : ", setw(10), h_min, " ", setw(12), h_max);
    Output::print<1>("dof velocity       : ", setw(10), 2* n_u);
    Output::print<1>("dof velocity active: ", setw(10), 2* n_u_active);
    Output::print<1>("dof pressure       : ", setw(10), n_p);
    Output::print<1>("dof all            : ", setw(10), n_dof);
    Output::print("------------------------------------------------------");
}

/** ************************************************************************ */
Brinkman2D::~Brinkman2D()
{
}

/** ************************************************************************ */
void Brinkman2D::get_velocity_pressure_orders(std::pair <int,int>
                                              &velocity_pressure_orders)
{
    Output::print<1>("velocity space", setw(10), TDatabase::ParamDB->VELOCITY_SPACE);
    Output::print<1>("pressure space", setw(10), TDatabase::ParamDB->PRESSURE_SPACE);
}

/** ************************************************************************ */
void Brinkman2D::set_parameters()
{
}

/** ************************************************************************ */
void Brinkman2D::check_input_parameters()
{
 // if (db["EqualOrder_PressureStab_type"].is("symmetric GLS") && db["Galerkin_type"].is("nonsymmetric Galerkin formulation") || db["EqualOrder_PressureStab_type"].is("nonsymmetric GLS") && db["Galerkin_type"].is("symmetric Galerkin formulation")  )
 // { 
 //   Output::print("Warning, the stabilization type does not fit perfectly to the sign of the divergence constraint. This might cause instability.");
 //   //getch();
 //   //system("pause");
 // }
}

/** ************************************************************************ */
void Brinkman2D::assemble()
{
  //Valgrind test start
  //std::vector<int> testvector(5,1);
  //Output::print("testvector.size()", testvector.size());
  //Output::print("testvector[4]", testvector[4]);
  //Output::print("testvector[7]", testvector[7]);
  //Output::print("testvector.at(4)", testvector.at(4));
  //Output::print("testvector.at(7)", testvector.at(7));
  //Valgrind test end

  for(System_per_grid& s : this->systems)
  {
    s.rhs.reset(); //right hand side reset (TODO: is that necessary?)

    const TFESpace2D * v_space = &s.velocity_space;
    const TFESpace2D * p_space = &s.pressure_space;
    std::array<BoundValueFunct2D*, 3> non_const_bound_values;
    non_const_bound_values[0] = example.get_bd()[0];
    non_const_bound_values[1] = example.get_bd()[1];
    non_const_bound_values[2] = example.get_bd()[2];

    //same for all: the local asembling object
    TFEFunction2D *fe_functions[3] =
    { s.u.GetComponent(0), s.u.GetComponent(1), &s.p };

    if ( db["PkPk_stab"].is(false) && db["Galerkin_type"].is("nonsymmetric Galerkin formulation") )
    {
      TDatabase::ParamDB->SIGN_MATRIX_BI = 1;
    }
    else if ( db["PkPk_stab"].is(false) && db["Galerkin_type"].is("symmetric Galerkin formulation") )
    {
      TDatabase::ParamDB->SIGN_MATRIX_BI = -1;
    }
    else if ( db["PkPk_stab"].is(true) )
    {
      if ( db["Galerkin_type"].is("nonsymmetric Galerkin formulation") && db["EqualOrder_PressureStab_type"].is("nonsymmetric GLS") )
      {
        TDatabase::ParamDB->SIGN_MATRIX_BI = 1;
      }
      else if ( db["PkPk_stab"].is(true)  && db["Galerkin_type"].is("symmetric Galerkin formulation")  && db["EqualOrder_PressureStab_type"].is("symmetric GLS") )
      {
        TDatabase::ParamDB->SIGN_MATRIX_BI = -1;
      }
      else if (db["EqualOrder_PressureStab_type"].is("symmetric GLS") && db["Galerkin_type"].is("nonsymmetric Galerkin formulation"))
      {
        Output::print("WARNING, the stabilization type does not fit perfectly to the sign of the divergence constraint. This might cause instability. Therefore, both were set to be symmetric. Are you sure you want to continue?");
         TDatabase::ParamDB->SIGN_MATRIX_BI = -1;
       //double tmp;
        //std::cin>>tmp;
      }
      else if (db["EqualOrder_PressureStab_type"].is("nonsymmetric GLS") && db["Galerkin_type"].is("symmetric Galerkin formulation"))
      {
        Output::print("WARNING, the stabilization type does not fit perfectly to the sign of the divergence constraint. This might cause instability. Therefore, both were set to be nonsymmetric. Are you sure you want to continue?");
       TDatabase::ParamDB->SIGN_MATRIX_BI = 1;
       }
      else
      { 
        Output::print("WARNING: Please specify the discrete formulation you wish to use via the" 
            " parameters EqualOrder_PressureStab_type and Galerkin_type. ");
      }
    } 

    LocalAssembling2D_type type;
    // use a list of LocalAssembling2D objects
    std::vector< std::shared_ptr <LocalAssembling2D >> la_list;

    type = Brinkman2D_Galerkin1;
    std::shared_ptr <LocalAssembling2D> la(new LocalAssembling2D(type, fe_functions,
          this->example.get_coeffs()));
    la_list.push_back(la);
    Output::print<>("The ", db["Galerkin_type"].value_as_string(), " has been used.");


    if (db["PkPk_stab"].is(true) && TDatabase::ParamDB->VELOCITY_SPACE == 1)
    {
      if (db["equal_order_stab_scaling"].is("by h_T"))
        {
        TDatabase::ParamDB->l_T = 1;
        }
      else if (db["equal_order_stab_scaling"].is("by L_0"))
        {
        TDatabase::ParamDB->l_T = -1;
        }
      type = Brinkman2D_Galerkin1ResidualStabP1;
      std::shared_ptr <LocalAssembling2D> la_P1P1stab(new LocalAssembling2D(type, fe_functions,
            this->example.get_coeffs()));
      la_list.push_back(la_P1P1stab);
      Output::print<>("The ", db["EqualOrder_PressureStab_type"].value_as_string(), " stabilization for P1/P1 has been applied.");
    }
    else if(db["PkPk_stab"].is(true) && TDatabase::ParamDB->VELOCITY_SPACE != 1)
    {
      Output::print<>("Up to now, the GLS stabilization is only implemented correctly for P1/P1, this does not fit the input data.");
    }

    if (db["GradDiv_stab"].is(true))
    {
      Output::print("Grad-Div stabilization has been applied.");
      type = Brinkman2D_GradDivStabilization;
      std::shared_ptr <LocalAssembling2D> la_graddiv(new LocalAssembling2D(type, fe_functions,
            this->example.get_coeffs()));
      la_list.push_back(la_graddiv);
    }

/* //--------------------------------------------------------------------------------------------------
  //Old Assemble routine
     declare the variables which Assemble2D needs and each brinkman type has to fill
      size_t N_FESpaces = 2;

      const TFESpace2D *fespmat[2] = {v_space, p_space};
      TSquareMatrix2D *sq_matrices[5]{nullptr}; // it's five pointers maximum (Type14)

      TMatrix2D *rect_matrices[4]{nullptr}; // it's four pointers maximum (Types 2, 4, 14)

      BoundCondFunct2D * boundary_conditions[3] = {
      v_space->GetBoundCondition(), v_space->GetBoundCondition(),
      p_space->GetBoundCondition() };

      std::vector<std::shared_ptr<FEMatrix>> blocks = s.matrix.get_blocks_uniquely();
    // Note: We use only Type 14 for Brinkman (for now)
    // call the assemble method with the information that has been patched together
    // //old Assemble2D.C function
    size_t n_sq_mat = 5;
    sq_matrices[0] = reinterpret_cast<TSquareMatrix2D*>(blocks.at(0).get());
    sq_matrices[1] = reinterpret_cast<TSquareMatrix2D*>(blocks.at(1).get());
    sq_matrices[2] = reinterpret_cast<TSquareMatrix2D*>(blocks.at(3).get());
    sq_matrices[3] = reinterpret_cast<TSquareMatrix2D*>(blocks.at(4).get());
    sq_matrices[4] = reinterpret_cast<TSquareMatrix2D*>(blocks.at(8).get());

    size_t n_rect_mat = 4;
    rect_matrices[0] = reinterpret_cast<TMatrix2D*>(blocks.at(6).get()); // first the lying B blocks
    rect_matrices[1] = reinterpret_cast<TMatrix2D*>(blocks.at(7).get());
    rect_matrices[2] = reinterpret_cast<TMatrix2D*>(blocks.at(2).get()); // than the standing B blocks
    rect_matrices[3] = reinterpret_cast<TMatrix2D*>(blocks.at(5).get());

    double *RHSs[3] = {s.rhs.block(0), s.rhs.block(1), nullptr}; // third place gets only filled
    RHSs[2] = s.rhs.block(2); // NSE type 14 includes pressure rhs
    const TFESpace2D *fesprhs[3] = {v_space, v_space, nullptr};  // if NSE type is 4 or 14
    fesprhs[2]  = p_space;
    size_t N_Rhs = 3; // is 3 if NSE type is 4 or 14 (else it is 2)

    Assemble2D(N_FESpaces, fespmat, n_sq_mat, sq_matrices,
    n_rect_mat, rect_matrices, N_Rhs, RHSs, fesprhs,
    boundary_conditions, non_const_bound_values.data(), la);

//--------------------------------------------------------------------------------------------------
*/

    // Brinkmann-specific choices
    std::vector<const TFESpace2D*> spaces_for_matrix;
    spaces_for_matrix.resize(2);
    spaces_for_matrix[0] = v_space;
    spaces_for_matrix[1] = p_space;

    std::vector<const TFESpace2D*> spaces_for_rhs;
    spaces_for_rhs.resize(3);
    spaces_for_rhs[0] = v_space;
    spaces_for_rhs[1] = v_space;
    spaces_for_rhs[2] = p_space;

    Assembler4 Ass;
    Ass.Assemble2D(s.matrix,s.rhs,
                   spaces_for_matrix,spaces_for_rhs,
                   example,la_list);

//===========================================================================//
 // Weakly Imposing Essential Boundary Conditions - Boundary Integrals

    BoundaryAssembling2D bi;

    for (int k = 0; k < TDatabase::ParamDB->n_neumann_boundary; k++)
    {
      bi.rhs_g_v_n(s.rhs, v_space,
          NULL,                                                  // g = 1
          TDatabase::ParamDB->neumann_boundary_id[k],            // boundary component
          -1.*TDatabase::ParamDB->neumann_boundary_value[k]);       // mult
    }

    for (int k = 0; k < TDatabase::ParamDB->n_g_v_boundary; k++)
    {
      bi.rhs_uD_v(s.rhs, v_space,
          this->example.get_bd(0),                                 // access to U1BoundValue in the current example
          this->example.get_bd(1),                                 // access to U2BoundValue in the current example
          TDatabase::ParamDB->g_v_boundary_id[k],                  // boundary component
          TDatabase::ParamDB->g_v_boundary_value[k],               // mult
          false);                                                  // rescale local integral by edge values
    }

    // test: (in the true case, this function should be assembled on "DIRICHLET" boundaries
    // bi.matrix_v_n_v_n(s.matrix,v_space,1,1.);

    for (int k = 0; k < TDatabase::ParamDB->n_unvn_boundary; k++)
    {
      bi.matrix_u_n_v_n(s.matrix, v_space,
          TDatabase::ParamDB->unvn_boundary_id[k],          // boundary component
          TDatabase::ParamDB->unvn_boundary_value[k]);      // mult
    }

    for (int k = 0; k < TDatabase::ParamDB->n_gradunv_boundary; k++)
    {
      bi.matrix_gradu_n_v(s.matrix, v_space,
          TDatabase::ParamDB->gradunv_boundary_id[k],     // boundary component
          TDatabase::ParamDB->gradunv_boundary_value[k]); // mult
    }

    for (int k = 0; k < TDatabase::ParamDB->n_u_v_boundary; k++)
    {
      bi.matrix_u_v(s.matrix, v_space,
          TDatabase::ParamDB->u_v_boundary_id[k],               // boundary component
          TDatabase::ParamDB->u_v_boundary_value[k],            // mult
          false);                                               // rescale local integral by edge values
    }

    for (int k = 0; k < TDatabase::ParamDB->n_p_v_n_boundary; k++)
    {
      bi.matrix_p_v_n(s.matrix, v_space, p_space,
          TDatabase::ParamDB->p_v_n_boundary_id[k],           // boundary component
          TDatabase::ParamDB->p_v_n_boundary_value[k]);       // mult
    }


    //===========================================================================//
    // Nitsche Combination - Weak Essential Boundary Conditions
    for (int k = 0; k < TDatabase::ParamDB->n_nitsche_boundary; k++)
    {
      if (Output::getVerbosity() == 5)
      {   std::string Nitsche_variant;
        std::string Penalty;
        if (TDatabase::ParamDB->s1 == 1 && TDatabase::ParamDB->s2 == 1 )
          Nitsche_variant = "Symmetric";
        else if (TDatabase::ParamDB->s1 == -1 && TDatabase::ParamDB->s2 == -1 )
          Nitsche_variant = "Non-symmetric";
        else if (TDatabase::ParamDB->s1 != TDatabase::ParamDB->s2)
          Nitsche_variant = "Unbalanced";
        else if (TDatabase::ParamDB->nitsche_penalty[k] == 0)
          Penalty = "Penalty-free, ";
        Output::print<5>(Penalty, Nitsche_variant ," Nitsche approach on boundary with ID ", TDatabase::ParamDB->nitsche_boundary_id[k],
            " with Nitsche parameter: ", TDatabase::ParamDB->nitsche_penalty[k], " .");
      }

      bi.matrix_gradu_n_v(s.matrix, v_space,
          TDatabase::ParamDB->nitsche_boundary_id[k],           // boundary component
          -1. * TDatabase::ParamDB->EFFECTIVE_VISCOSITY);      // mult  ; if all is in t^2, then mult = -1.*t*t is appropriate with t^2 matches TDatabase::ReadParam->EFFECTIVE_VISCOSITY

      bi.matrix_gradv_n_u(s.matrix, v_space,
          TDatabase::ParamDB->nitsche_boundary_id[k],           // boundary component
          -1. * TDatabase::ParamDB->s1 * TDatabase::ParamDB->EFFECTIVE_VISCOSITY);                   // mult ; if all is in t^2, then mult =-1.*TDatabase::ParamDB->s1*t*t is appropriate

      bi.rhs_gradv_n_uD(s.rhs, v_space,
          this->example.get_bd(0),                                 // access to U1BoundValue in the example,
          this->example.get_bd(1),                                 // access to U2BoundValue in the example,
          TDatabase::ParamDB->nitsche_boundary_id[k],    // boundary component
          -1. * TDatabase::ParamDB->s1 * TDatabase::ParamDB->EFFECTIVE_VISCOSITY);   // mult ; if all is in t^2, then mult =-1.*TDatabase::ParamDB->s1*t*t is appropriate

      bi.matrix_p_v_n(s.matrix, v_space, p_space,
          TDatabase::ParamDB->nitsche_boundary_id[k],         // boundary component
          1.);                                                // mult

      bi.matrix_q_u_n(s.matrix, v_space, p_space,
          TDatabase::ParamDB->nitsche_boundary_id[k],         // boundary component
          1. * TDatabase::ParamDB->s2);

      bi.rhs_q_uD_n(s.rhs, v_space, p_space,
          this->example.get_bd(0),                                 // access to U1BoundValue in the example,
          this->example.get_bd(1),                                 // access to U2BoundValue in the example,
          TDatabase::ParamDB->nitsche_boundary_id[k],         // boundary component
          1. * TDatabase::ParamDB->s2);

      bi.matrix_u_v(s.matrix, v_space,
          TDatabase::ParamDB->nitsche_boundary_id[k],           // boundary component
          //t*t*TDatabase::ParamDB->nitsche_penalty[k],   //t*TDatabase::ParamDB->nitsche_penalty[k],             // mult
          TDatabase::ParamDB->nitsche_penalty[k],   //t*TDatabase::ParamDB->nitsche_penalty[k],             // mult
          true);                                                // rescale local integral by edge values

      bi.rhs_uD_v(s.rhs, v_space,
          this->example.get_bd(0),                                 // access to U1BoundValue in the example,
          this->example.get_bd(1),                                 // access to U2BoundValue in the example,
          TDatabase::ParamDB->nitsche_boundary_id[k],              // boundary component
          //t*t*TDatabase::ParamDB->nitsche_penalty[k],                // mult
          TDatabase::ParamDB->nitsche_penalty[k],                // mult
          true);            // rescale local integral by edge values
    }


    //--------------------------------------------------------------------------------------------------

    // copy Dirichlet values from right hand side into solution
    s.solution.copy_nonactive(s.rhs);

    // TODO Maybe we have to explicitely set non-actives in non-diagonal blocks
    // to zero here, that was done in former code, but maybe we can move it to the solver part

    // tidy up; This is necessary since GetComponent() is used for the first two entries and this function creates new memory ('new') which has to be deleted manually.
    delete fe_functions[0];
    delete fe_functions[1];
    }
}

/** ************************************************************************ */
bool Brinkman2D::stopIt(unsigned int iteration_counter)
{
    // compute the residuals with the current matrix and solution
    this->computeNormsOfResiduals();
    // the current norm of the residual
    const double normOfResidual = this->getFullResidual();
    // store initial residual, so later we can print the overall reduction
    if(iteration_counter == 0)
    {
        initial_residual = normOfResidual;
    }
    // the residual from 10 iterations ago
    const double oldNormOfResidual = this->oldResiduals.front().fullResidual;
    
    const unsigned int Max_It = db["nonlinloop_maxit"];
    const double convergence_speed = db["nonlinloop_slowfactor"];
    bool slow_conv = false;
    
    if( normOfResidual >= convergence_speed*oldNormOfResidual )
    {
        slow_conv = true;
    }
    
    double limit = db["nonlinloop_epsilon"];
    if ( db["nonlinloop_scale_epsilon_with_size"] )
    {
        limit *= sqrt(this->get_size());
        Output::print<1>("stopping tolerance for nonlinear iteration ", limit);
    }
    
    // check if the iteration has converged, or reached the maximum number of
    // iterations or if convergence is too slow. Then return true otherwise false
    if( ( normOfResidual<=limit) || (iteration_counter==Max_It ) || ( slow_conv ) )
    {
        if( slow_conv )
            Output::print<1>(" SLOW !!! ", normOfResidual/oldNormOfResidual);
        // stop iteration
        Output::print<1>(" ITE : ", setw(4), iteration_counter, setprecision(8),
                         " RES : ", normOfResidual, " Reduction : ",
                         normOfResidual/initial_residual);
        return true;
    }
    else
        return false;
}


/** ************************************************************************ */
void Brinkman2D::computeNormsOfResiduals()
{
    System_per_grid& s = this->systems.front();
    unsigned int n_u_dof = s.solution.length(0);
    unsigned int n_p_dof = s.solution.length(2);
    
    // copy rhs to defect
    this->defect = s.rhs;
    s.matrix.apply_scaled_add(s.solution, defect,-1.);
    
    if( TDatabase::ParamDB->INTERNAL_PROJECT_PRESSURE )
    {
        IntoL20FEFunction(&defect[2*n_u_dof], n_p_dof, &this->get_pressure_space(),
                          TDatabase::ParamDB->VELOCITY_SPACE,
                          TDatabase::ParamDB->PRESSURE_SPACE);
    }
    
    // square of the norms of the residual components
    double impuls_Residual = Ddot(2*n_u_dof, &this->defect[0],&this->defect[0]);
    double mass_residual = Ddot(n_p_dof, &this->defect[2*n_u_dof],
                                &this->defect[2*n_u_dof]);
    
    Residuals currentResiduals(impuls_Residual, mass_residual);
    oldResiduals.add(currentResiduals);
}

/** ************************************************************************ */
void Brinkman2D::solve()
{
    System_per_grid& s = this->systems.front();
   this->solver.solve(s.matrix, s.rhs, s.solution);

   // /// @todo consider storing an object of DirectSolver in this class
   //DirectSolver direct_solver(s.matrix,
	//		       DirectSolver::DirectSolverTypes::umfpack);
   // direct_solver.solve(s.rhs, s.solution);
   // 
   // //Output::print("coefficients of solution for basis", s.solution);
    
    if(TDatabase::ParamDB->INTERNAL_PROJECT_PRESSURE)
      s.p.project_into_L20();
}

/** ************************************************************************ */
void Brinkman2D::output(int i)
{
  bool no_output = !db["output_write_vtk"] && !db["output_compute_errors"];
  if( no_output )
    return;

  System_per_grid& s = this->systems.front();
  TFEFunction2D* u1 = s.u.GetComponent(0);
  TFEFunction2D* u2 = s.u.GetComponent(1);

  //----------------------------------------------------------------------------------
  // The following output is made for the geometry channel.mesh or channel_simple.mesh
  if (Output::getVerbosity() == 5)
  {Output::print("The values the solution u1, u2 takes at the line y=1 are saved in u_values_atline.txt.");
    std::ofstream velfile("u_values_atline.txt");
    double values_u1[3];
    double values_u2[3];
    for ( int k=0; k<(4*20)+1; k++ )
    {
      double x = k*(0.05/4);
      double y=1.;
      u1->FindGradient(x, y, values_u1);
      u2->FindGradient(x, y, values_u2);
      velfile << x << " " << y << " " << values_u1[0] << " " << values_u2[0] << endl;
    }
    velfile.close();
  }
  //----------------------------------------------------------------------------------

  //u1->Interpolate(example.exact_solution.GetComponent(0));

  // print the value of the largest and smallest entry in the finite element
  // vector
  if( (size_t)db["verbosity"]> 1 )
  {
    u1->PrintMinMax();
    u2->PrintMinMax();
    s.p.PrintMinMax();
  }

  outputWriter.add_fe_function(&s.p);
  outputWriter.add_fe_vector_function(&s.u);
  outputWriter.write();

  // measure errors to known solution
  // If an exact solution is not known, it is usually set to be zero, so that
  // in such a case here only integrals of the solution are computed.
  if(db["output_compute_errors"])
  {
    std::array<double, 6> errors_temporary;
    errors_temporary.fill(0);
    errors_temporary[1] = s.u.GetL2NormDivergence();

    TAuxParam2D aux_error;
    MultiIndex2D AllDerivatives[3] = {D00, D10, D01};

    double err[4];
    const TFESpace2D *velocity_space = &this->get_velocity_space();

    // errors in first velocity component
    auto newfunction = [](TBaseCell* cell, int ID){return cell->IsBoundaryCell(ID);};

    u1->GetErrors(example.get_exact(0), 3, AllDerivatives, 2, L2H1Errors,
        nullptr, &aux_error, 1, &velocity_space, err, newfunction);
    // errors in second velocity component
    u2->GetErrors(example.get_exact(1), 3, AllDerivatives, 2, L2H1Errors,
        nullptr, &aux_error, 1, &velocity_space, err + 2, newfunction);

    errors_temporary.at(0) = sqrt(err[0]*err[0] + err[2]*err[2]);     // err[0]=L2-Error in u1, err[2]=L2-Error in u2
    errors_temporary.at(2) = sqrt(err[1]*err[1] + err[3]*err[3]);     // err[1]=H1-Error in u1, err[3]=H1-Error in u2

    TAuxParam2D aux;
    const TFESpace2D * pointer_to_p_space = &s.pressure_space;
    s.p.GetErrors(example.get_exact(2), 3, AllDerivatives, 2, L2H1Errors,
        example.get_coeffs(), &aux, 1, &pointer_to_p_space,
        errors_temporary.data() + 3);

    /* LB 14.11. OLD  (alternative computation of the pressure errors)
       TAuxParam2D aux_error;
    // errors in pressure
    const TFESpace2D *pressure_space = &this->get_pressure_space();
    s.p.GetErrors(example.get_exact(2), 3, AllDerivatives, 2, L2H1Errors,
    nullptr, &aux_error, 1, &pressure_space, err, newfunction);

    errors_temporary.at(2) = err[0];    // L2(p): errors[2]
    errors_temporary.at(3) = err[1];    // H1-semi(p):  errors[3]
    //        double tsquare=(TDatabase::ParamDB->VISCOSITY/TDatabase::ParamDB->EFFECTIVE_VISCOSITY)*TDatabase::ParamDB->PERMEABILITY;
    //        errors_temporary.at(4) = sqrt(tsquare * errors_temporary[1]*errors_temporary[1] + errors_temporary[0]*errors_temporary[0]);
    //        Output::print<1>("t^2 * H1-semi(u) + L2(u): ", setprecision(14),  errors_temporary[4]);
    // Output::print<1>( setprecision(5),  "$",errors_temporary[0], "$ & $", errors_temporary[1], "$ & $", errors_temporary[2], "$ & $", errors_temporary[3], "$"& $", errors_temporary[4], "$");
     */ //LB 14.11.17 OLD ^


    Output::print("------------------------------------------------------");
    Output::print<1>(" L2(u):      ", setprecision(14), errors_temporary[0]);
    Output::print<1>(" L2(div(u)): ", setprecision(14), errors_temporary[1]);
    Output::print<1>(" H1-semi(u): ", setprecision(14), errors_temporary[2]);
    Output::print<1>(" L2(p):      ", setprecision(14), errors_temporary[3]);
    Output::print<1>(" H1-semi(p): ", setprecision(14), errors_temporary[4]);
    Output::print("------------------------------------------------------");

    // copy: This is necessary to save the calculated errors (errors_temporary) in the member variable errors.
    //       The vector errors_temporary is deleted with the end of the current scope and cannot be accessed from outside.
    std::copy(errors_temporary.begin(), errors_temporary.end()-1, this->errors.begin());
  }
  delete u1;
  delete u2;
}

  /** ************************************************************************ */
double Brinkman2D::getL2VelocityError() const
{
    return this->errors[0];
}

/** ************************************************************************ */
double Brinkman2D::getL2DivergenceError() const
{
  return this->errors[1];
}

/** ************************************************************************ */
double Brinkman2D::getH1SemiVelocityError() const
{
    return this->errors[2];
}

/** ************************************************************************ */
double Brinkman2D::getL2PressureError() const
{
    return this->errors[3];
}

/** ************************************************************************ */
double Brinkman2D::getH1SemiPressureError() const
{
    return this->errors[4];
}


/** ************************************************************************ */
std::array< double, int(6) > Brinkman2D::get_errors()
{
    return errors;
}

/** ************************************************************************ */
const Brinkman2D::Residuals& Brinkman2D::getResiduals() const
{
    return this->oldResiduals.back();
}

/** ************************************************************************ */
double Brinkman2D::getImpulsResidual() const
{
    return this->oldResiduals.back().impulsResidual;
}

/** ************************************************************************ */
double Brinkman2D::getMassResidual() const
{
    return this->oldResiduals.back().massResidual;
}

/** ************************************************************************ */
double Brinkman2D::getFullResidual() const
{
    return this->oldResiduals.back().fullResidual;
}

/** ************************************************************************ */
Brinkman2D::Residuals::Residuals()
: impulsResidual(1e10), massResidual(1e10), fullResidual(1e10)
{}

/** ************************************************************************ */
Brinkman2D::Residuals::Residuals(double imR, double maR)
: impulsResidual(sqrt(imR)), massResidual(sqrt(maR)),
fullResidual(sqrt(imR + maR))
{}

/** ************************************************************************ */
std::ostream& operator<<(std::ostream& s, const Brinkman2D::Residuals& n)
{
    s << setw(14) << n.impulsResidual << "\t" << setw(14)
    << n.massResidual << "\t" << setw(14) << n.fullResidual;
    return s;
}
<|MERGE_RESOLUTION|>--- conflicted
+++ resolved
@@ -90,10 +90,9 @@
 Brinkman2D::System_per_grid::System_per_grid (const Example_Brinkman2D& example,
                                               TCollection& coll, std::pair<int,int> velocity_pressure_orders,
                                               Brinkman2D::Matrix type)
-<<<<<<< HEAD
-      : velocity_space(&coll, (char*)"u", (char*)"Brinkman velocity", example.get_bc(0),
+: velocity_space(&coll, "u", "Brinkman velocity", example.get_bc(0),
                        velocity_pressure_orders.first, nullptr),
-        pressure_space(&coll, (char*)"p", (char*)"Brinkman pressure", example.get_bc(2),
+pressure_space(&coll, "p", "Brinkman pressure", example.get_bc(2),
                        velocity_pressure_orders.second, nullptr),
 // TODO CB: Building the matrix here and rebuilding later is due to the
 // highly non-functional class TFEVectFunction2D (and TFEFunction2D,
@@ -101,26 +100,10 @@
         matrix({&velocity_space, &velocity_space, &pressure_space}),
         rhs(matrix, true),
         solution(matrix, false),
-        u(&velocity_space, (char*)"u", (char*)"u", solution.block(0),
+u(&velocity_space, "u", "u", solution.block(0),
           solution.length(0), 2),
-        p(&pressure_space, (char*)"p", (char*)"p", solution.block(2),
+p(&pressure_space, "p", "p", solution.block(2),
         solution.length(2))
-=======
-: velocity_space(&coll, "u", "Brinkman velocity", example.get_bc(0),
-                 velocity_pressure_orders.first, nullptr),
-pressure_space(&coll, "p", "Brinkman pressure", example.get_bc(2),
-               velocity_pressure_orders.second, nullptr)
-// TODO CB: Building the matrix here and rebuilding later is due to the
-// highly non-functional class TFEVectFunction2D (and TFEFunction2D,
-// which do neither provide default constructors nor working copy assignments.)
-,matrix({&velocity_space, &velocity_space, &pressure_space}),
-rhs(matrix, true),
-solution(matrix, false),
-u(&velocity_space, "u", "u", solution.block(0),
-  solution.length(0), 2),
-p(&pressure_space, "p", "p", solution.block(2),
-  solution.length(2))
->>>>>>> 946a41f7
 {
     // rebuild the matrix due to NSE type. We must be sure, that the rhs and solution
     // vector which we built above do fit the new matrix, too!
