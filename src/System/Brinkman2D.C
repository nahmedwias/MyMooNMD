--- conflicted
+++ resolved
@@ -213,19 +213,10 @@
         std::vector<std::shared_ptr<FEMatrix>> blocks = s.matrix.get_blocks_uniquely();
         
         // Note: We use only Type 14 for Brinkman (for now)
-<<<<<<< HEAD
-        if(blocks.size() != 9)
-        {
-            ErrThrow("Wrong blocks.size() ", blocks.size());
-        }
-
         //--------------------------------------------------------------------------------------------------
         // call the assemble method with the information that has been patched together
         // //old Assemble2D.C function
         size_t n_sq_mat = 5;
-=======
-        n_sq_mat = 5;
->>>>>>> 96ae0024
         sq_matrices[0] = reinterpret_cast<TSquareMatrix2D*>(blocks.at(0).get());
         sq_matrices[1] = reinterpret_cast<TSquareMatrix2D*>(blocks.at(1).get());
         sq_matrices[2] = reinterpret_cast<TSquareMatrix2D*>(blocks.at(3).get());
