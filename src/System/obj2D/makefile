--- conflicted
+++ resolved
@@ -24,26 +24,18 @@
 
 LIBRARY = $(LIBPATH)lib_System.a
    MEMBERS = \
-<<<<<<< HEAD
-	$(SRCPATH)SystemNSE2D.o \
-	$(SRCPATH)SystemCD2D.o \
+	$(SRCPATH)CD2D.o \
+	$(SRCPATH)SystemMat2D.o \
 	$(SRCPATH)SystemDarcy2D.o \
 	$(SRCPATH)SystemTCD2D.o \
 	$(SRCPATH)SystemTCD2D_ALE.o \
-	$(SRCPATH)SystemTNSE2D.o \
-	$(SRCPATH)SystemTNSE2D_ALE.o 
-=======
-	$(SRCPATH)CD2D.o \
-	$(SRCPATH)SystemMat2D.o \
 	$(SRCPATH)SystemMatNSE2D.o \
 	$(SRCPATH)SystemMatScalar2D.o \
 	$(SRCPATH)SystemMatDarcy2D.o \
 	$(SRCPATH)NSE2D.o \
+	$(SRCPATH)SystemTNSE2D.o \
 	$(SRCPATH)SystemMatTimeScalar2D.o \
-	$(SRCPATH)SystemMatTimeScalar2D_ALE.o \
 	$(SRCPATH)SystemMatTNSE2D.o \
-	$(SRCPATH)SystemMatTNSE2D_ALE.o 
->>>>>>> 7a1fd1be
 ###############
 
 $(LIBRARY) : $(MEMBERS)
