#include <CD3D.h>
#include <Example_CD3D.h>
#include <Database.h>
#include <MooNMD_Io.h>
<<<<<<< HEAD
#include <LinAlg.h>
#include <LocalAssembling3D.h>
#include <Assemble3D.h>
#include <PostProcessing3D.h>
=======
#include <Output3D.h>
#include <AlgebraicFluxCorrection.h>
#include <LinAlg.h>
#include <LocalAssembling3D.h>
#include <Assemble3D.h>
#include <LocalProjection.h>
#include <Upwind3D.h>
#include <Multigrid.h>
#include <MainUtilities.h>
//#include <PostProcessing3D.h>
>>>>>>> 8293540b

#include <DirectSolver.h>

#include <MainUtilities.h> // L2H1Errors

#include <Multigrid.h>

#include <sys/stat.h>

#ifdef _MPI
#include <MumpsWrapper.h>
#include "mpi.h"
#include <ParFEMapper3D.h>
#include <ParFECommunicator3D.h>
#endif

ParameterDatabase get_default_CD3D_parameters()
{
  Output::print<5>("creating a default CD3D parameter database");
  // we use a parmoon default database because this way these parameters are
  // available in the default CD3D database as well.
  ParameterDatabase db = ParameterDatabase::parmoon_default_database();
  db.set_name("CD3D parameter database");
  
  // a default output database - needed here as long as there's no class handling the output
  ParameterDatabase out_db = ParameterDatabase::default_output_database();
  db.merge(out_db, true);

  // a default afc database
  ParameterDatabase afc_db = AlgebraicFluxCorrection::default_afc_database();
  db.merge(afc_db, true);
  
  return db;
}

#ifdef _MPI
  CD3D::SystemPerGrid::SystemPerGrid(const Example_CD3D& example,
                                     TCollection& coll, int maxSubDomainPerDof)
   : feSpace_(new TFESpace3D(&coll, "space", "cd3d fe_space", example.get_bc(0),
              TDatabase::ParamDB->ANSATZ_ORDER))
  {
    //inform the fe space about the maximum number of subdomains per dof
    feSpace_->initialize_parallel(maxSubDomainPerDof);
    feSpace_->get_communicator().print_info();

    // set the matrix with named constructor
    matrix_ = BlockFEMatrix::CD3D(*feSpace_);

    rhs_ = BlockVector(matrix_, true);
    solution_ = BlockVector(matrix_, false);

    feFunction_ = TFEFunction3D(feSpace_.get(), "c", "c",
                                solution_.get_entries(), solution_.length());

  }
#else
  /* ************************************************************************ */
  CD3D::SystemPerGrid::SystemPerGrid(const Example_CD3D& example,
                                     TCollection& coll)
   : feSpace_(new TFESpace3D(&coll, "space", "cd3d fe_space", example.get_bc(0),
              TDatabase::ParamDB->ANSATZ_ORDER))
  {
    // set the matrix with named constructor
    matrix_ = BlockFEMatrix::CD3D(*feSpace_);

    rhs_ = BlockVector(matrix_, true);
    solution_ = BlockVector(matrix_, false);

    feFunction_ = TFEFunction3D(feSpace_.get(), "c", "c", 
                                solution_.get_entries(), solution_.length());
  }
#endif

  /** ************************************************************************ */
  CD3D::CD3D(std::list<TCollection*> collections,
             const ParameterDatabase& param_db, const Example_CD3D& example
#ifdef _MPI
             ,int maxSubDomainPerDof
#endif
  )
  : systems_(), example_(example), db(get_default_CD3D_parameters()),
    outputWriter(param_db), solver(param_db), errors_()
  {
    this->db.merge(param_db, false); // update this database with given values
    this->checkParameters();
    // The construction of the members differ, depending on whether
    // a multigrid solver will be used or not.
    bool usingMultigrid = this->solver.is_using_multigrid();

    if (!usingMultigrid)
    {
      //Check at least if the collections list contains exactly one Collection.
      if(collections.size() != 1 )
      {
        ErrThrow("Non-multigrid: Expected exactly one collection!");
      }

      // Get the one given collection.
      TCollection& cellCollection = *collections.front();

#ifdef _MPI
      // create finite element space and function, a matrix, rhs, and solution
      systems_.emplace_back(example_, cellCollection, maxSubDomainPerDof);
#else
      // create finite element space and function, a matrix, rhs, and solution
      systems_.emplace_back(example_, cellCollection);      
#endif
    }
    else
    {// we are using multigrid
        size_t n_levels = collections.size();
        if(!param_db["multigrid_n_levels"].is(n_levels))
           ErrThrow("Number of collection does not equal number of multigrid levels!");

        auto mg = this->solver.get_multigrid();
        // Construct systems per grid and store them, finest level first
        std::list<BlockFEMatrix*> matrices;
        for (auto coll : collections)
        {
#ifdef _MPI
          systems_.emplace_back(example, *coll, maxSubDomainPerDof);
#else
          systems_.emplace_back(example, *coll);
#endif
          //prepare input argument for multigrid object
          matrices.push_front(&systems_.back().matrix_);
        }
        mg->initialize(matrices);
      }
      // print useful information
      this->output_problem_size_info();
      time_newton=0, time_rhs=0;
      rhs_flag=0, newton_flag=0;
      newton_iterate=0, rhs_iterate=0;
      up_param=1e-25;
      rejected_steps = 0;
  }

/** ************************************************************************ */
//==============================================================================
void CD3D::output_problem_size_info() const
{
  // print some useful information
  auto& space = *this->systems_.front().feSpace_;
  double hMin, hMax;
  TCollection *coll = space.GetCollection();
  coll->GetHminHmax(&hMin, &hMax);
  Output::print<1>("N_Cells    : ", setw(13), coll->GetN_Cells());
  Output::print<1>("h(min, max): ", setw(13), hMin, " ", setw(13), hMax);
  Output::print<1>("dofs all   : ", setw(13), space.GetN_DegreesOfFreedom());
  Output::print<1>("dof active : ", setw(13), space.GetActiveBound());
}
/** ************************************************************************ */
void CD3D::assemble(const int iteration)
{
  //determine the local assembling type to be CD3D
  LocalAssembling3D_type t = LocalAssembling3D_type::CD3D;
  bool mdml = this->solver.is_using_multigrid()
             && this->solver.get_multigrid()->is_using_mdml();
  // this loop has more than one iteration only in case of multigrid
  if(iteration==0)
    time_total=GetTime();
  
  for(auto & s : systems_)
  {
    TFEFunction3D * pointer_to_function = &s.feFunction_;
    int afc_ini_supg = 0;
    int disc_type_code = 0;
 
    std::shared_ptr<LocalAssembling3D> la;
    
    if (db["space_discretization_type"].is("galerkin"))
    {
      disc_type_code = GALERKIN;   
    }
    else if (db["space_discretization_type"].is("supg"))
    {
      disc_type_code = SUPG;
    }
    else if (db["space_discretization_type"].is("upwind"))
    {
      disc_type_code = GALERKIN;   
    }
    else
      ErrThrow("space_discretization_type ", db["space_discretization_type"].get_name(), " not implemented !");
    
    if(!db["algebraic_flux_correction"].is("none") && iteration==0 
     && db["afc_initial_iterate"].is("supg"))
    {
      disc_type_code = SUPG;
      afc_ini_supg = 1; 
      // create a local assembling object which is needed to assemble the matrix
      la = std::make_shared<LocalAssembling3D>(t, &pointer_to_function, example_.get_coeffs(), disc_type_code);
    }
    else
    {
      // create a local assembling object which is needed to assemble the matrix
      //LocalAssembling3D la(t, &pointer_to_function, example.get_coeffs(),disc_type_code);
      //disc_type_code = (int) db["space_discretization_type"];
      Output::print<2>("assembling discretization ",disc_type_code);
      la = std::make_shared<LocalAssembling3D>(t, &pointer_to_function, example_.get_coeffs(),disc_type_code);
    }
    if(!db["algebraic_flux_correction"].is("none") && iteration==0 )
    {
      if (db["afc_limiter"].is("zalesak"))
      {
	db["afc_nonlinloop_zalesak_first"].set<>("no");
      }
      else
      {
        if (db["afc_nonlinloop_zalesak_first"].is("yes"))
	{
          db["afc_limiter"].set<>("zalesak");
	  Output::print<2>("limiter set to zalesak");
	}
      }
    }
    // assemble the system matrix with given local assembling, solution and rhs
    const TFESpace3D * fe_space = &s.feSpace_;
    BoundCondFunct3D * boundary_conditions = fe_space->getBoundCondition();
    int N_Matrices = 1;
    double * rhs_entries = s.rhs_.get_entries();

    std::vector<std::shared_ptr<FEMatrix>> blocks = s.matrix_.get_blocks_uniquely();
    TSquareMatrix3D * matrix = reinterpret_cast<TSquareMatrix3D*>(blocks.at(0).get());
    
    BoundValueFunct3D * non_const_bound_value[1] {example_.get_bd()[0]};

      // reset right hand side and matrix to zero (just in case)
      s.rhs_.reset();
      matrix->reset();
      Output::print<4>("call assemble");
      // assemble
      Assemble3D(1, &fe_space, N_Matrices, &matrix, 0, NULL, 1, &rhs_entries,
                 &fe_space, &boundary_conditions, non_const_bound_value, *la);

      // apply local projection stabilization method
      if(db["space_discretization_type"].is("local_projection")
         && TDatabase::ParamDB->LP_FULL_GRADIENT>0)
      {
        if(TDatabase::ParamDB->LP_FULL_GRADIENT==1)
        {
          UltraLocalProjection3D((void *)&matrix, false);
        }
        else
        {
          ErrThrow("LP_FULL_GRADIENT needs to be one to use LOCAL_PROJECTION");
        }
      }
      
      bool finest_grid = &systems_.front() == &s;
      if ((mdml && !finest_grid) || (db["space_discretization_type"].is("upwind")))
      {
	Output::print<2>("upwind for convection-diffusion equation");
        UpwindForConvDiff(matrix, rhs_entries, fe_space, 
                          *la);
      }
      if (!db["algebraic_flux_correction"].is("none")&&(iteration==0)&&
	db["afc_initial_iterate"].is("upwind"))
      {
	Output::print<2>("upwind for convection-diffusion equation");
        UpwindForConvDiff(matrix, rhs_entries, fe_space, 
                          *la);
      }
      if (afc_ini_supg == 1)
	db["space_discretization_type"].set<>("galerkin");
      // copy Dirichlet values from rhs to solution vector (this is not really
      // necessary in case of a direct solver)
      s.solution_.copy_nonactive(s.rhs_);

    // create a local assembling object which is needed to assemble the matrix
    LocalAssembling3D laObject(t, &pointer_to_function, example_.get_coeffs());

    // assemble the system matrix with given local assembling, solution and rhs
    //s.matrix_.assemble(laObject, s.solution_, s.rhs_);
    call_assembling_routine(s, laObject);
  }

  // when using afc, do it now
  if(!db["algebraic_flux_correction"].is("none"))
  {
    do_algebraic_flux_correction(iteration);
  }
  
}

/** ************************************************************************ */
bool CD3D::solve(const int iteration)
{
  double t = GetTime();
  SystemPerGrid& s = this->systems_.front();
  BlockVector res = s.rhs_;
  BlockVector current_rhs = s.rhs_;
  BlockVector current_sol = s.solution_;
  double omega = db["afc_nonlinloop_damping_factor"];

  // special treatment of linear discretization or first iteration
  if (iteration==0)
  {
    // compute residual vector
     s.matrix_.apply_scaled_add(s.solution_ , res ,-1.0); 
     
     //s.matrix.get_combined_matrix()->Print("mat");
     //s.rhs.print("rhs");
     //s.solution.print("sol");
     //exit(1);
     
     // compute the norm of the residual vector, residual_old is the norm of residual r_k
     residual_old = res.norm();
     old_solution = s.solution_;
     this->solver.solve(s.matrix_, s.rhs_, s.solution_);
     
     t = GetTime() - t;
     Output::print("  solving of a CD3D problem done in ", t, " seconds");
     if(db["algebraic_flux_correction"].is("none"))
     {
       // THIS STATEMENT ASSUMES THAT THE SOLVING PROCESS WAS SUFFICIENTLY ACCURATE
       return(true);
     }
     else
     {
       Output::print<2>("nonlinear step ", iteration, " residual: ", residual_old);
       return(false);
     }
  }
  
  if(!db["algebraic_flux_correction"].is("none"))
  {
    int first_damp=1;
    while(1)
    {
      // compute proposal for the next solution 
      AlgebraicFluxCorrection::AFC_Compute_New_Iterate(old_solution, s.solution_, db);
      // assemble might change matrix and rhs
      assemble(iteration);
      // calculation of residual r_k+1
      res = s.rhs_;
      s.matrix_.apply_scaled_add(s.solution_ , res ,-1.0); 
      // compute the norm of the residual vector, residual_old is the norm of residual r_k
      residual = res.norm();     
      Output::print<4>("  residual for proposed new iterate ", residual);
      // accept the first damping parameter
      if (iteration==1)
	break;
      // fixed damping parameter
      if (db["afc_nonlinloop_damping_factor_constant"].is("yes"))
	break;
      // if the norm of the residual vector decreases or if the damping parameter is already very small
      // then accept the new iterate 
      if (residual<residual_old || omega<=(double)db["afc_nonlinloop_damping_factor_min_tol"]*(double)db["afc_nonlinloop_damping_factor_min"])
      {
	// if the norm of the residual decreases without having decreased the damping 
	// parameter in this step, then increase the damping parameter if possible
	if(residual<residual_old &&first_damp==1)
	{
	  db["afc_nonlinloop_damping_factor_max"]=std::min((double)db["afc_nonlinloop_damping_factor_max_global"],
							     (double)db["afc_nonlinloop_damping_factor_max_increase"]
	                                                      *(double)db["afc_nonlinloop_damping_factor_max"]);
	  omega=std::min((double)db["afc_nonlinloop_damping_factor_max"],(double)db["afc_nonlinloop_damping_factor_increase"]*omega);   
	}
	Output::print<2>("  iterate accepted, damping factor ", omega, " ", db["afc_nonlinloop_damping_factor_max"]);
	db["afc_nonlinloop_damping_factor"] = omega;
	break;
      }
      else
      {
	rejected_steps++;
	// get starting situation back 
	s.solution_ = current_sol;
	s.rhs_ = current_rhs;
	// reduce damping factor  
	omega=std::max((double)db["afc_nonlinloop_damping_factor_min"],
		       omega*(double)db["afc_nonlinloop_damping_factor_decrease"]);
	// reduce maximal value for damping factor
	if(first_damp==1)
	{
	  db["afc_nonlinloop_damping_factor_max"]=std::max((double)db["afc_nonlinloop_damping_factor_min"],
							   (double)db["afc_nonlinloop_damping_factor_max_decrease"]*(double)db["afc_nonlinloop_damping_factor_max"]);
	  first_damp=0;	  
	}
	Output::print<2>("  iterate rejected, res old ", residual_old, " res new: ", residual, " damping factor :", omega);
	db["afc_nonlinloop_damping_factor"] = omega;
      }
    }
  }

  old_solution.add_scaled(s.solution_,-1.0); 
  Output::print<2>("nonlinear step ", iteration, " residual: ", residual, " change of sol ", old_solution.norm());
  // stopping criterion satisfied
  if ((residual < (double)db["afc_nonlinloop_epsilon"])&&(iteration >1))
  {
    if (db["afc_limiter"].is("zalesak") && db["afc_nonlinloop_zalesak_first"].is("yes"))
    {
      db["afc_limiter"].set<>("BJK17");
      Output::print<2>("ite ", iteration, " limiter set to BJK17");
      return(false);
    }
    time_total = GetTime()-time_total;
    Output::print<1>("NONLINEAR ITERATION: ite ", iteration, " res ", residual, " rejections ", rejected_steps, " time ", time_total, " t/it ", time_total/(iteration+rejected_steps));
    return(true);
  }
  //maximal number of iterations
  if (iteration == (int)db["afc_nonlinloop_maxit"])
  {
    time_total = GetTime()-time_total;
    Output::print<1>("MAX_NONLINEAR ITERATION: ite ", iteration, " res ", residual, " rejections ", rejected_steps, " time ", time_total, " t/it ", time_total/(iteration+rejected_steps));
    return(true);    
  }
  // storage of old solution
  old_solution = s.solution_;
  residual_old=residual;  
 
  // solve the linear system
  this->solver.solve(s.matrix_, s.rhs_, s.solution_);
  t = GetTime() - t;
  Output::print<4>("  iteration done in ", t, " seconds");
  return(false);   
}

/** ************************************************************************ */
void CD3D::output(int i)
{
#ifdef _MPI
	int my_rank;
	MPI_Comm_rank(MPI_COMM_WORLD, &my_rank);
#endif

	bool no_output = !db["output_write_vtk"] && !db["output_compute_errors"];
	if(no_output)
		return;

  SystemPerGrid& syst = systems_.front() ;

  // print the value of the largest and smallest entry in the FE vector
  syst.feFunction_.PrintMinMax();

#ifdef _MPI
  // computing errors as well as writing vtk files requires a minimum 
  // consistency level of 1
  syst.feSpace_->get_communicator().consistency_update(
    syst.solution_.get_entries(), 1);
#endif // _MPI
  
  // write solution to a vtk file
  outputWriter.add_fe_function(&syst.feFunction_);
  outputWriter.write();

  // measure errors to known solution
  // If an exact solution is not known, it is usually set to be zero, so that
  // in such a case here only integrals of the solution are computed.
  if(db["output_compute_errors"])
  {
    double errors[5];
    TAuxParam3D aux(1, 0, 0, 0, nullptr, nullptr, nullptr, nullptr, nullptr, 0, nullptr);
    MultiIndex3D AllDerivatives[4] = { D000, D100, D010, D001 };
    const TFESpace3D* space = syst.feFunction_.GetFESpace3D();

    syst.feFunction_.GetErrors(example_.get_exact(0), 4, AllDerivatives,
                               2, L2H1Errors, example_.get_coeffs(),
                               &aux, 1, &space, errors);
#ifdef _MPI
    double errorsReduced[4]; //memory for global (across all processes) error

    MPI_Allreduce(errors, errorsReduced, 2, MPI_DOUBLE, MPI_SUM, MPI_COMM_WORLD);
    for(i=0;i<2;i++)
      errors[i] = sqrt(errorsReduced[i]);
#else
    int my_rank =0;
#endif

    //store errors
    errors_.at(0) = errors[0]; //L2
    errors_.at(1) = errors[1]; //H1-semi

    //print errors
    if(my_rank == 0)
    {
      Output::print("");
      Output::print( "L2: ", errors_.at(0));
      Output::print( "H1-semi: ", errors_.at(1));
    }
  } // if(this->db["compute_errors"]S)
}

/**************************************************************************************/
AlgebraicFluxCorrection::Limiter string_to_limiter(std::string afc_limiter);
AlgebraicFluxCorrection::Iteration_Scheme string_to_it_scheme(std::string afc_iteration_scheme);
/**************************************************************************************/

void CD3D::do_algebraic_flux_correction(const int iteration)
{
  Output::print<4>("AFC: enter do_algebraic_flux_correction");
  for(auto & s : this->systems_) // do it on all levels.
  {
    bool compute_D_and_gamma = false;
    
    //determine which kind of afc to use
    if(db["algebraic_flux_correction"].is("default") ||
        db["algebraic_flux_correction"].is("afc"))
    {
      // determine which kind of afc to use
      AlgebraicFluxCorrection::Limiter limiter = string_to_limiter(db["afc_limiter"]);  
      // determine which kind of iteration scheme is active
      AlgebraicFluxCorrection::Iteration_Scheme it_scheme = string_to_it_scheme(db["afc_iteration_scheme"]);
      
      //USE OF NEWTON METHOD WHEN RESIDUE BECOMES LESS THAN E-05
      /*There is change of scheme when time taken by the scheme exceeds 2 secomds
       * When the time step is approximated to 2 seconds in Newton we bring back the time for FIXED_POINT_RHS to 0 seconds
       * For FIXED_POINT_RHS we used a different method because as soon as we have time_rhs>1 and if we used ceiling function
       * we would have moved back to newton method and hence we use floor function. As soon as we get time_rhs>2 
       * we reset time_newton to 0 and hence we move back to NEWTON method.
       */
      
      //CONDITION WHEN ONE ITERATE OF NEWTON AS WELL AS FIXED POINT RHS TAKES MORE THAN 2 SECONDS
      /*There can be cases when one iterate of Newton as well as Fixed point RHS takes more than 2 seconds. For that
       *case we are using newton_iterate and rhs_iterate which will count the number of iterations that happened while
       *running that scheme. If newton as well as rhs takes 2 seconds for one iteration then we make rhs_flag as 1, which will help
       * us to identify that both the iterations are slow and hence we move to Newton Method as it takes less number of steps. 
       */
      
      //CHANGE IN TOLERANCE WHEN NEWTON MOVES BACK TO FIXED_POINT_RHS
      /*When the iteration changes from newton to fixed_point_rhs we increase the tolerance limit by a factor of 1e-02 
       */
      /*
      if(residual<up_param && time_newton<=2.0 && rhs_flag==0 && db["afc_iteration_scheme_automatic"]=="yes")
      {
	it_scheme=AlgebraicFluxCorrection::Iteration_Scheme::NEWTON;
	time_newton+=t;
	newton_iterate++;
	if(std::ceil(time_newton)==2.0)
	{
	  time_rhs=0.0;
	  rhs_iterate=0; 
	}
	newton_flag=1;
      }
      else if(residual<up_param && time_rhs<=2.5 && rhs_flag==0&& db["afc_iteration_scheme_automatic"]=="yes")
      {
	it_scheme=AlgebraicFluxCorrection::Iteration_Scheme::FIXEDPOINT_RHS;
	time_rhs+=t;
	rhs_iterate++;
	if(std::floor(time_rhs)==2.0 && rhs_iterate==1 && newton_iterate==1)
	  rhs_flag=1;
	if(std::floor(time_rhs)==2.0)
	{
	  newton_iterate=0;
	  time_newton=0.0;
	}
      }
      if(residual<up_param && rhs_flag==1&& db["afc_iteration_scheme_automatic"]=="yes")
      {
	it_scheme=AlgebraicFluxCorrection::Iteration_Scheme::NEWTON;
      }
      if(residual>=up_param && newton_flag==1&& db["afc_iteration_scheme_automatic"]=="yes")
      {
	up_param*=1e-02;
	newton_flag=0;
      }
      Output::print<4>("Iterate RHS: ", rhs_iterate);
      Output::print<4>("Time RHS: ", time_rhs);
      Output::print<4>("Iterate Newton: ", newton_iterate);
      Output::print<4>("Time NEWTON: ", time_newton);
      */
      
     // automatic choice of the scheme for the next iterate
      if (db["afc_iteration_scheme_automatic"].is("yes"))
      {
	if (db["afc_iteration_scheme"].is("newton") 
	  && (double)db["afc_nonlinloop_damping_factor"] <=  
	  (double)db["afc_nonlinloop_switch_newton_to_fprhs"] * (double)db["afc_nonlinloop_damping_factor_min"])
	{
	  db["afc_iteration_scheme"].set<>("fixed_point_rhs");
	  Output::print<2>("afc_iteration_scheme changed to fixed_point_rhs");
	}
	if (db["afc_iteration_scheme"].is("fixed_point_rhs") 
	  && (double)db["afc_nonlinloop_damping_factor"]  > (double)db["afc_nonlinloop_switch_fprhs_to_newton"] 
	  * (double)db["afc_nonlinloop_damping_factor_min"])
	{
	  db["afc_iteration_scheme"].set<>("newton");
	  Output::print<2>("afc_iteration_scheme changed to newton");
	}
	if (db["afc_iteration_scheme"].is("fixed_point_rhs") && residual<1.0e-05)
	{
	  db["afc_iteration_scheme"].set<>("newton");
	  Output::print<2>("afc_iteration_scheme is NEWTON");
	  db["afc_nonlinloop_damping_factor_constant"].set<>("yes");
	}
      }
      
      //get pointers/references to the relevant objects
      TFESpace3D& feSpace = s.feSpace_;
      FEMatrix& one_block = *s.matrix_.get_blocks_uniquely().at(0).get();
      const std::vector<double>& solEntries = s.solution_.get_entries_vector();
      std::vector<double>& rhsEntries = s.rhs_.get_entries_vector();

      // fill a vector "neumannToDirichlet" with those rows that got
      // internally treated as Neumann although they are Dirichlet
      int firstDiriDof = feSpace.GetActiveBound();
      int nDiri = feSpace.GetN_Dirichlet();

      std::vector<int> neumToDiri(nDiri, 0);
      std::iota(std::begin(neumToDiri), std::end(neumToDiri), firstDiriDof);
      
      
      if (iteration >0 || db["afc_initial_iterate"].is("afc_zero"))
      {
        // if necessary, set up vector gamma and matrix D
        if(s.afc_matrix_D_entries.empty())
        {
  	  Output::print<4>("AFC: allocate matrix D");
	  s.afc_matrix_D_entries.resize(one_block.GetN_Entries(),0.0);
	  compute_D_and_gamma = true;
        }
        if ((limiter== AlgebraicFluxCorrection::Limiter::BJK17) && (s.afc_gamma.empty()))
        {
	  Output::print<4>("AFC: vector gamma");
	  s.afc_gamma.resize(feSpace.GetN_DegreesOfFreedom(),0.0);
        }
      
        // apply FEM-TVD
        AlgebraicFluxCorrection::steady_state_algorithm(
          one_block,
          solEntries,rhsEntries,
          neumToDiri, 
	  s.afc_matrix_D_entries, s.afc_gamma, compute_D_and_gamma,
	  limiter, it_scheme);
      }
      //...and finally correct the entries in the Dirchlet rows
      AlgebraicFluxCorrection::correct_dirichlet_rows(one_block);
      //...and in the right hand side, too, assum correct in solution vector
      s.rhs_.copy_nonactive(s.solution_);
    }
    else
    {
      ErrThrow("The chosen algebraic flux correction scheme is unknown "
          "to class CD3D.");
    }
  }
}

/** ************************************************************************ */
AlgebraicFluxCorrection::Limiter string_to_limiter(std::string afc_limiter)
{
  if (afc_limiter == std::string("zalesak"))
    return AlgebraicFluxCorrection::Limiter::ZALESAK;
  else if (afc_limiter == std::string("BJK17"))
    return AlgebraicFluxCorrection::Limiter::BJK17;
  else 
  {
    ErrThrow("afc_limiter ", afc_limiter, " not implemented!!!"); 
  }
}

/** ************************************************************************ */
AlgebraicFluxCorrection::Iteration_Scheme string_to_it_scheme(std::string afc_iteration_scheme)
{
  if (afc_iteration_scheme == std::string("fixed_point_rhs"))
    return AlgebraicFluxCorrection::Iteration_Scheme::FIXEDPOINT_RHS;
  else if (afc_iteration_scheme == std::string("fixed_point_matrix"))
    return AlgebraicFluxCorrection::Iteration_Scheme::FIXEDPOINT_MATRIX;
  else if (afc_iteration_scheme == std::string("newton"))
    return AlgebraicFluxCorrection::Iteration_Scheme::NEWTON;
  else 
  {
    ErrThrow("afc_iteration_scheme ", afc_iteration_scheme, " not implemented!!!"); 
  }
}
/* *************************************************************************** */

void CD3D::checkParameters()
{
  //check if the correct problem type is set, change eventually
  if(!db["problem_type"].is(1))
  {
    if (db["problem_type"].is(0))
    {
      db["problem_type"] = 1;
    }
    else
    {
      Output::warn<2>("The parameter problem_type doesn't correspond to CD."
          "It is now reset to the correct value for CD (=1).");
      db["problem_type"] = 1;
    }
  }

  //an error when using ansatz order 0
  if(TDatabase::ParamDB->ANSATZ_ORDER == 0)
  {
    throw std::runtime_error("Ansatz order 0 is no use in convection diffusion "
        "reaction problems! (Vanishing convection and diffusion term).");
  }
}

void CD3D::call_assembling_routine(SystemPerGrid& s, LocalAssembling3D& local_assem)
{//FIXME the body of this function was copy and paste

  const TFESpace3D * fe_space = s.feSpace_.get();
  BoundCondFunct3D * boundary_conditions = fe_space->getBoundCondition();
  int N_Matrices = 1;
  double * rhs_entries = s.rhs_.get_entries();

  BoundValueFunct3D * non_const_bound_value[1] {example_.get_bd()[0]};

  //fetch stiffness matrix as block
  std::vector<std::shared_ptr<FEMatrix>> blocks = s.matrix_.get_blocks_uniquely();
  TSquareMatrix3D * block[1]{reinterpret_cast<TSquareMatrix3D*>(blocks.at(0).get())};

  // Do the Assembling!

  // reset right hand side and matrix to zero
  s.rhs_.reset();
  block[0]->reset();
  //and call the method
  Assemble3D(1, &fe_space, N_Matrices, block, 0, nullptr, 1, &rhs_entries,
             &fe_space, &boundary_conditions, non_const_bound_value, local_assem);

}
<|MERGE_RESOLUTION|>--- conflicted
+++ resolved
@@ -2,23 +2,15 @@
 #include <Example_CD3D.h>
 #include <Database.h>
 #include <MooNMD_Io.h>
-<<<<<<< HEAD
-#include <LinAlg.h>
-#include <LocalAssembling3D.h>
-#include <Assemble3D.h>
-#include <PostProcessing3D.h>
-=======
-#include <Output3D.h>
 #include <AlgebraicFluxCorrection.h>
 #include <LinAlg.h>
 #include <LocalAssembling3D.h>
 #include <Assemble3D.h>
 #include <LocalProjection.h>
+#include <PostProcessing3D.h>
 #include <Upwind3D.h>
 #include <Multigrid.h>
 #include <MainUtilities.h>
-//#include <PostProcessing3D.h>
->>>>>>> 8293540b
 
 #include <DirectSolver.h>
 
@@ -155,6 +147,7 @@
       newton_iterate=0, rhs_iterate=0;
       up_param=1e-25;
       rejected_steps = 0;
+      is_not_afc_fixed_point_rhs=1;
   }
 
 /** ************************************************************************ */
@@ -223,21 +216,21 @@
     }
     if(!db["algebraic_flux_correction"].is("none") && iteration==0 )
     {
-      if (db["afc_limiter"].is("zalesak"))
-      {
-	db["afc_nonlinloop_zalesak_first"].set<>("no");
+      if (db["afc_limiter"].is("kuzmin"))
+      {
+	db["afc_nonlinloop_kuzmin_first"].set<>("no");
       }
       else
       {
-        if (db["afc_nonlinloop_zalesak_first"].is("yes"))
+        if (db["afc_nonlinloop_kuzmin_first"].is("yes"))
 	{
-          db["afc_limiter"].set<>("zalesak");
-	  Output::print<2>("limiter set to zalesak");
+          db["afc_limiter"].set<>("kuzmin");
+	  Output::print<2>("limiter set to kuzmin");
 	}
       }
     }
     // assemble the system matrix with given local assembling, solution and rhs
-    const TFESpace3D * fe_space = &s.feSpace_;
+    const TFESpace3D * fe_space = s.feSpace_.get();
     BoundCondFunct3D * boundary_conditions = fe_space->getBoundCondition();
     int N_Matrices = 1;
     double * rhs_entries = s.rhs_.get_entries();
@@ -246,7 +239,18 @@
     TSquareMatrix3D * matrix = reinterpret_cast<TSquareMatrix3D*>(blocks.at(0).get());
     
     BoundValueFunct3D * non_const_bound_value[1] {example_.get_bd()[0]};
-
+    
+    //Previous Implementation
+    {
+      s.rhs_.reset();
+      matrix->reset();
+      Output::print<4>("call assemble");
+      // assemble
+      Assemble3D(1, &fe_space, N_Matrices, &matrix, 0, NULL, 1, &rhs_entries,
+                 &fe_space, &boundary_conditions, non_const_bound_value, *la);
+    }
+    /*if(is_not_afc_fixed_point_rhs==1)  
+    {
       // reset right hand side and matrix to zero (just in case)
       s.rhs_.reset();
       matrix->reset();
@@ -254,41 +258,44 @@
       // assemble
       Assemble3D(1, &fe_space, N_Matrices, &matrix, 0, NULL, 1, &rhs_entries,
                  &fe_space, &boundary_conditions, non_const_bound_value, *la);
-
-      // apply local projection stabilization method
-      if(db["space_discretization_type"].is("local_projection")
-         && TDatabase::ParamDB->LP_FULL_GRADIENT>0)
-      {
-        if(TDatabase::ParamDB->LP_FULL_GRADIENT==1)
-        {
-          UltraLocalProjection3D((void *)&matrix, false);
-        }
-        else
-        {
-          ErrThrow("LP_FULL_GRADIENT needs to be one to use LOCAL_PROJECTION");
-        }
-      }
-      
-      bool finest_grid = &systems_.front() == &s;
-      if ((mdml && !finest_grid) || (db["space_discretization_type"].is("upwind")))
-      {
-	Output::print<2>("upwind for convection-diffusion equation");
-        UpwindForConvDiff(matrix, rhs_entries, fe_space, 
-                          *la);
-      }
-      if (!db["algebraic_flux_correction"].is("none")&&(iteration==0)&&
-	db["afc_initial_iterate"].is("upwind"))
-      {
-	Output::print<2>("upwind for convection-diffusion equation");
-        UpwindForConvDiff(matrix, rhs_entries, fe_space, 
-                          *la);
-      }
-      if (afc_ini_supg == 1)
-	db["space_discretization_type"].set<>("galerkin");
-      // copy Dirichlet values from rhs to solution vector (this is not really
-      // necessary in case of a direct solver)
-      s.solution_.copy_nonactive(s.rhs_);
-
+      if(iteration==1)
+	rhs_copy=s.rhs_;  
+    }
+    //for FIXED_POINT_RHS and iteration>1
+    else 
+      s.rhs_=rhs_copy;*/
+    // apply local projection stabilization method
+    if(db["space_discretization_type"].is("local_projection")
+      && TDatabase::ParamDB->LP_FULL_GRADIENT>0)
+    {
+      if(TDatabase::ParamDB->LP_FULL_GRADIENT==1)
+      {
+	UltraLocalProjection3D((void *)&matrix, false);
+      }
+      else
+      {
+	ErrThrow("LP_FULL_GRADIENT needs to be one to use LOCAL_PROJECTION");
+      }  
+    }
+    bool finest_grid = &systems_.front() == &s;
+    if ((mdml && !finest_grid) || (db["space_discretization_type"].is("upwind")))
+    {
+      Output::print<2>("upwind for convection-diffusion equation");
+      UpwindForConvDiff(matrix, rhs_entries, fe_space, 
+			*la);  
+    }
+    if (!db["algebraic_flux_correction"].is("none")&&(iteration==0)&&
+      db["afc_initial_iterate"].is("upwind"))
+    {
+      Output::print<2>("upwind for convection-diffusion equation");
+      UpwindForConvDiff(matrix, rhs_entries, fe_space, 
+			*la);  
+    }
+    if (afc_ini_supg == 1)
+      db["space_discretization_type"].set<>("galerkin");
+    // copy Dirichlet values from rhs to solution vector (this is not really
+    // necessary in case of a direct solver)
+    s.solution_.copy_nonactive(s.rhs_);
     // create a local assembling object which is needed to assemble the matrix
     LocalAssembling3D laObject(t, &pointer_to_function, example_.get_coeffs());
 
@@ -297,15 +304,21 @@
     call_assembling_routine(s, laObject);
   }
 
-  // when using afc, do it now
+  if (iteration == 0)
+     db["afc_fixed_point_derivative_weight_factor"] = 0.0;
+
   if(!db["algebraic_flux_correction"].is("none"))
-  {
-    do_algebraic_flux_correction(iteration);
-  }
-  
-}
-
+    do_algebraic_flux_correction(iteration, is_not_afc_fixed_point_rhs);
+  
+  //Previous Implementation
+  /*if(!db["algebraic_flux_correction"].is("none"))
+    do_algebraic_flux_correction(iteration);*/
+  
+}
+/**********************************************************************************************************/
+AlgebraicFluxCorrection::Iteration_Scheme string_to_it_scheme(std::string afc_iteration_scheme);
 /** ************************************************************************ */
+
 bool CD3D::solve(const int iteration)
 {
   double t = GetTime();
@@ -314,6 +327,13 @@
   BlockVector current_rhs = s.rhs_;
   BlockVector current_sol = s.solution_;
   double omega = db["afc_nonlinloop_damping_factor"];
+  AlgebraicFluxCorrection::Iteration_Scheme it_scheme = string_to_it_scheme(db["afc_iteration_scheme"]);
+  is_not_afc_fixed_point_rhs=0;
+  
+  //To assemble for 1st iteration withj FIXED_POINT_RHS
+  if(it_scheme!=AlgebraicFluxCorrection::Iteration_Scheme::FIXEDPOINT_RHS
+    || iteration == 1)
+    is_not_afc_fixed_point_rhs=1;
 
   // special treatment of linear discretization or first iteration
   if (iteration==0)
@@ -333,6 +353,7 @@
      
      t = GetTime() - t;
      Output::print("  solving of a CD3D problem done in ", t, " seconds");
+     
      if(db["algebraic_flux_correction"].is("none"))
      {
        // THIS STATEMENT ASSUMES THAT THE SOLVING PROCESS WAS SUFFICIENTLY ACCURATE
@@ -340,7 +361,23 @@
      }
      else
      {
+       double h_min, h_max;
+       const TFESpace3D & space = *this->systems_.front().feSpace_;
+       TCollection *coll = space.GetCollection();
+       coll->GetHminHmax(&h_min, &h_max);
+       double sigma = (double)db["afc_newton_regu_sigma"];
+       sigma *= h_max * h_max * h_max * h_max;
+       db["afc_newton_regu_sigma"] = sigma;
+       Output::print<2>("afc_newton_regu_sigma changed to ", db["afc_newton_regu_sigma"]);
+       
+       double dof = space.GetN_DegreesOfFreedom();
+       double eps = (double)db["afc_nonlinloop_epsilon"];
+       eps *= sqrt(dof);
+       db["afc_nonlinloop_epsilon"] = eps;
+       Output::print<2>("afc_nonlinloop_epsilon normalized to ", db["afc_nonlinloop_epsilon"]);
+ 
        Output::print<2>("nonlinear step ", iteration, " residual: ", residual_old);
+       
        return(false);
      }
   }
@@ -406,14 +443,15 @@
   }
 
   old_solution.add_scaled(s.solution_,-1.0); 
-  Output::print<2>("nonlinear step ", iteration, " residual: ", residual, " change of sol ", old_solution.norm());
+  Output::print<2>("nonlinear step ", iteration, " residual: ", residual, " reduction ", residual/residual_old ," change of sol ", old_solution.norm());
   // stopping criterion satisfied
   if ((residual < (double)db["afc_nonlinloop_epsilon"])&&(iteration >1))
   {
-    if (db["afc_limiter"].is("zalesak") && db["afc_nonlinloop_zalesak_first"].is("yes"))
+    if (db["afc_limiter"].is("kuzmin") && db["afc_nonlinloop_kuzmin_first"].is("yes"))
     {
       db["afc_limiter"].set<>("BJK17");
       Output::print<2>("ite ", iteration, " limiter set to BJK17");
+      db["afc_nonlinloop_kuzmin_first"].set<>("no");
       return(false);
     }
     time_total = GetTime()-time_total;
@@ -429,12 +467,46 @@
   }
   // storage of old solution
   old_solution = s.solution_;
-  residual_old=residual;  
- 
+  
   // solve the linear system
+  //matrix is factorised only once and then stored in the system
+  /*if(is_not_afc_fixed_point_rhs==1)
+    this->solver.update_matrix(s.matrix_);
+  this->solver.solve(s.rhs_, s.solution_);*/
+  //Previous Implementation
   this->solver.solve(s.matrix_, s.rhs_, s.solution_);
   t = GetTime() - t;
   Output::print<4>("  iteration done in ", t, " seconds");
+  
+  double thresh_hold = 1e-5;
+  if (residual <= thresh_hold)
+  {
+    double omega_derivative = (double)db["afc_fixed_point_derivative_weight_factor"];
+    // first application
+    if (omega_derivative < 1e-3)
+      omega_derivative = 0.25;
+    if (residual/residual_old > 0.99)
+    {
+      omega_derivative *=0.999;
+      if (omega_derivative < 0.1)
+	omega_derivative = 0.1;   
+    }
+    if (residual/residual_old < 0.99)
+    {
+      omega_derivative *=1.001;
+      if (omega_derivative >1.0)
+	omega_derivative = 1.0;   
+    }   
+    db["afc_fixed_point_derivative_weight_factor"] = omega_derivative;
+    Output::print<2>("afc_fixed_point_derivative_weight_factor ",  omega_derivative);
+    // Output::print<2>("Newton part activated");
+  }
+  if (residual > 100*thresh_hold)
+  {
+    db["afc_fixed_point_derivative_weight_factor"] = 0.0;
+    // Output::print<2>("Newton part activated");
+  }  
+  residual_old=residual;   
   return(false);   
 }
 
@@ -505,10 +577,9 @@
 
 /**************************************************************************************/
 AlgebraicFluxCorrection::Limiter string_to_limiter(std::string afc_limiter);
-AlgebraicFluxCorrection::Iteration_Scheme string_to_it_scheme(std::string afc_iteration_scheme);
 /**************************************************************************************/
 
-void CD3D::do_algebraic_flux_correction(const int iteration)
+void CD3D::do_algebraic_flux_correction(const int iteration, const int is_not_afc_fixed_point_rhs)
 {
   Output::print<4>("AFC: enter do_algebraic_flux_correction");
   for(auto & s : this->systems_) // do it on all levels.
@@ -584,32 +655,26 @@
       */
       
      // automatic choice of the scheme for the next iterate
-      if (db["afc_iteration_scheme_automatic"].is("yes"))
-      {
-	if (db["afc_iteration_scheme"].is("newton") 
-	  && (double)db["afc_nonlinloop_damping_factor"] <=  
-	  (double)db["afc_nonlinloop_switch_newton_to_fprhs"] * (double)db["afc_nonlinloop_damping_factor_min"])
-	{
-	  db["afc_iteration_scheme"].set<>("fixed_point_rhs");
-	  Output::print<2>("afc_iteration_scheme changed to fixed_point_rhs");
-	}
-	if (db["afc_iteration_scheme"].is("fixed_point_rhs") 
-	  && (double)db["afc_nonlinloop_damping_factor"]  > (double)db["afc_nonlinloop_switch_fprhs_to_newton"] 
-	  * (double)db["afc_nonlinloop_damping_factor_min"])
-	{
-	  db["afc_iteration_scheme"].set<>("newton");
-	  Output::print<2>("afc_iteration_scheme changed to newton");
-	}
-	if (db["afc_iteration_scheme"].is("fixed_point_rhs") && residual<1.0e-05)
-	{
-	  db["afc_iteration_scheme"].set<>("newton");
-	  Output::print<2>("afc_iteration_scheme is NEWTON");
-	  db["afc_nonlinloop_damping_factor_constant"].set<>("yes");
-	}
+     if (db["afc_iteration_scheme_automatic"].is("yes"))
+     {
+       if (db["afc_iteration_scheme"].is("fixed_point_matrix") 
+	 && (double)db["afc_nonlinloop_damping_factor"] <=  
+	 (double)db["afc_nonlinloop_switch_newton_to_fprhs"] * (double)db["afc_nonlinloop_damping_factor_min"])
+       {
+	 db["afc_iteration_scheme"].set<>("fixed_point_rhs");
+	 Output::print<2>("afc_iteration_scheme changed to fixed_point_rhs");
+       }
+       if (db["afc_iteration_scheme"].is("fixed_point_rhs") 
+	 && (double)db["afc_nonlinloop_damping_factor"]  > (double)db["afc_nonlinloop_switch_fprhs_to_newton"] 
+	 * (double)db["afc_nonlinloop_damping_factor_min"])
+       {
+	 db["afc_iteration_scheme"].set<>("fixed_point_matrix");
+	 Output::print<2>("afc_iteration_scheme changed to fixed_point_matrix");
+       }
       }
       
       //get pointers/references to the relevant objects
-      TFESpace3D& feSpace = s.feSpace_;
+      TFESpace3D& feSpace = *s.feSpace_;
       FEMatrix& one_block = *s.matrix_.get_blocks_uniquely().at(0).get();
       const std::vector<double>& solEntries = s.solution_.get_entries_vector();
       std::vector<double>& rhsEntries = s.rhs_.get_entries_vector();
@@ -638,16 +703,49 @@
 	  s.afc_gamma.resize(feSpace.GetN_DegreesOfFreedom(),0.0);
         }
       
+        // apply AFC 
+        /*if(is_not_afc_fixed_point_rhs==1)
+	{
+	  AlgebraicFluxCorrection::steady_state_algorithm(
+	    one_block,
+	    solEntries,rhsEntries,
+	    neumToDiri, 
+	    s.afc_matrix_D_entries, s.afc_gamma, compute_D_and_gamma, db, 
+	    limiter, it_scheme, is_not_afc_fixed_point_rhs);
+	  //performed only once in the whole iteration process
+	  if(iteration==1 && it_scheme==AlgebraicFluxCorrection::Iteration_Scheme::FIXEDPOINT_RHS)
+	  {
+	    //matrix_copy=A+D 
+	    matrix_copy=s.matrix_;
+	  }	  
+	}
+	//case for fixed point rhs and iteration>1
+	else
+	{
+	  /*
+	   * the matrix that is used for the AFC scheme needs to have the correct Dirichlet entries
+	   * and hence after the first iteration sending these values.
+	   */
+	 /* FEMatrix& one_block1 = *matrix_copy.get_blocks_uniquely().at(0).get();
+	  AlgebraicFluxCorrection::steady_state_algorithm(
+	    one_block1,
+	    solEntries,rhsEntries,
+	    neumToDiri, 
+	    s.afc_matrix_D_entries, s.afc_gamma, compute_D_and_gamma, db, 
+	    limiter, it_scheme, is_not_afc_fixed_point_rhs);
+	}*/
         // apply FEM-TVD
         AlgebraicFluxCorrection::steady_state_algorithm(
           one_block,
           solEntries,rhsEntries,
           neumToDiri, 
-	  s.afc_matrix_D_entries, s.afc_gamma, compute_D_and_gamma,
+	  s.afc_matrix_D_entries, s.afc_gamma, compute_D_and_gamma, db,
 	  limiter, it_scheme);
       }
-      //...and finally correct the entries in the Dirchlet rows
+      //Previous Implementation
       AlgebraicFluxCorrection::correct_dirichlet_rows(one_block);
+      /*if (is_not_afc_fixed_point_rhs)
+	AlgebraicFluxCorrection::correct_dirichlet_rows(one_block);*/
       //...and in the right hand side, too, assum correct in solution vector
       s.rhs_.copy_nonactive(s.solution_);
     }
@@ -662,8 +760,8 @@
 /** ************************************************************************ */
 AlgebraicFluxCorrection::Limiter string_to_limiter(std::string afc_limiter)
 {
-  if (afc_limiter == std::string("zalesak"))
-    return AlgebraicFluxCorrection::Limiter::ZALESAK;
+  if (afc_limiter == std::string("kuzmin"))
+    return AlgebraicFluxCorrection::Limiter::KUZMIN;
   else if (afc_limiter == std::string("BJK17"))
     return AlgebraicFluxCorrection::Limiter::BJK17;
   else 
@@ -681,6 +779,8 @@
     return AlgebraicFluxCorrection::Iteration_Scheme::FIXEDPOINT_MATRIX;
   else if (afc_iteration_scheme == std::string("newton"))
     return AlgebraicFluxCorrection::Iteration_Scheme::NEWTON;
+  else if (afc_iteration_scheme == std::string("newton_regu"))
+    return AlgebraicFluxCorrection::Iteration_Scheme::NEWTON_REGU;
   else 
   {
     ErrThrow("afc_iteration_scheme ", afc_iteration_scheme, " not implemented!!!"); 
