--- conflicted
+++ resolved
@@ -138,8 +138,15 @@
   double* solutionEntries = syst.solution_.get_entries();
   double* rhsEntries =syst.rhs_.get_entries();
 
-<<<<<<< HEAD
-
+  #ifdef _SEQ
+  if(TDatabase::ParamDB->SOLVER_TYPE == 2) // direct
+  {
+    DirectSolver((TSquareMatrix * ) syst.matrix_.get_matrix(), rhsEntries, 
+                 solutionEntries);
+    return;
+  }
+  #endif // _SEQ (sequential)
+  
   #ifdef _MPI
   TParFECommunicator3D* parComm = &syst.parComm_;
   #endif
@@ -201,75 +208,6 @@
   {
     ErrThrow("Unknown SOLVER_TYPE. Choose either 1 (iterative) or 2 (direct).");
   }
-=======
-  #ifdef _SEQ
-  if(TDatabase::ParamDB->SOLVER_TYPE == 2) // direct
-  {
-    DirectSolver((TSquareMatrix * ) syst.matrix_.get_matrix(), rhsEntries, 
-                 solutionEntries);
-    return;
-  }
-  #endif // _SEQ (sequential)
-  
-  #ifdef _MPI
-  TParFECommunicator3D* parComm = &syst.parComm_;
-  #endif //_MPI
-
-//  if (TDatabase::ParamDB->SOLVER_TYPE == 2)
-//  { //Direct solver(s)
-//	  TSquareMatrix3D *SqMat = syst.matrix_.get_matrix();
-//	  DirectSolver(SqMat, syst.rhs_.get_entries(), syst.solution_.get_entries());
-//  }
-//  else if (TDatabase::ParamDB->SOLVER_TYPE == 1)
-//  {   // iterative solver(s)
-
-	  // Determine and build preconditioner.
-	  switch (TDatabase::ParamDB->SC_PRECONDITIONER_SCALAR)
-	  {
-	  case 1: //Jacobi Iteration
-	  {
-		  #ifdef _MPI
-		  preconditioner = new TJacobiIte(MatVect_Scalar, Defect_Scalar, NULL, 0, nDof, 1, parComm);
-		  #else
-		  preconditioner = new TJacobiIte(MatVect_Scalar, Defect_Scalar, NULL, 0, nDof, 1);
-		  #endif
-		  break;
-	  }
-	  case 5: //TMultiGridScaIte
-		  ErrMsg("SC_PRECONDITIONER_SCALAR: " << TDatabase::ParamDB->SC_PRECONDITIONER_SCALAR << " has to be implemented." << endl);
-		  break;
-	  default:
-		  ErrMsg("Unknown SC_PRECONDITIONER_SCALAR: " << TDatabase::ParamDB->SC_PRECONDITIONER_SCALAR);
-	  } //end building preconditioner
-
-	  switch (TDatabase::ParamDB->SC_SOLVER_SCALAR)
-	  {
-	  case 11: //fixed point iteration TODO What is the actual name of the method?
-	  {
-		  #ifdef _MPI
-	    iterativeSolver = new TFixedPointIte(MatVect_Scalar, Defect_Scalar, preconditioner, 0, nDof, 1, parComm);
-		  #else
-	    iterativeSolver = new TFixedPointIte(MatVect_Scalar, Defect_Scalar, preconditioner, 0, nDof, 1);
-		  #endif
-		  break;
-	  }
-	  case 16:
-		  ErrMsg("SC_SOLVER_SCALAR: " << TDatabase::ParamDB->SC_SOLVER_SCALAR << " (FGMRES) has to be implemented." << endl);
-		  break;
-	  default:
-		  ErrMsg("Unknown solver !!!" << endl);
-	  }
-
-	  //call the solver
-	  iterativeSolver->Iterate((TSquareMatrix**) sqMat, nullptr, solutionEntries, rhsEntries);
-
-	  delete iterativeSolver;
-//  }
-//  else
-//  {
-//	  ErrThrow("Unknown SOLVER_TYPE. Choose either 1 (iterative) or 2 (direct).");
-//  }
->>>>>>> f842d929
 }
 
 void CD3D::output(int i)
@@ -302,7 +240,6 @@
     filename += ".vtk";
     Output.WriteVtk(filename.c_str());
 #endif
-<<<<<<< HEAD
   }
 
   // measure errors to known solution
@@ -313,7 +250,7 @@
     double errors[4];
     TAuxParam3D aux(1, 0, 0, 0, NULL, NULL, NULL, NULL, NULL, 0, NULL);
     MultiIndex3D AllDerivatives[4] = { D000, D100, D010, D001 };
-    TFESpace3D* space = syst.feFunction_.GetFESpace3D();
+		const TFESpace3D* space = syst.feFunction_.GetFESpace3D();
 
     syst.feFunction_.GetErrors(example_.get_exact(0), 4, AllDerivatives,
                    2, L2H1Errors, example_.get_coeffs(),
@@ -332,106 +269,63 @@
     MPI_Allreduce(errors, errorsReduced, 2, MPI_DOUBLE, MPI_SUM, globalComm);
     for(i=0;i<2;i++)
       errors[i] = sqrt(errorsReduced[i]);
-    if(iAmOutRank){
-      OutPut(endl);
-      OutPut( "L2: " << sqrt(errorsReduced[0]) << endl);
-      OutPut( "H1-semi: " << sqrt(errorsReduced[1]) << endl);
-    }
-    #else
-    OutPut(endl);
-    OutPut( "L2: " << errors[0] << endl);
-    OutPut( "H1-semi: " << errors[1] << endl);
-    #endif
-  } // if(TDatabase::ParamDB->MEASURE_ERRORS)
-}
-
-void CD3D::checkParameters()
-{
-  //check if the correct problem type is set, change eventually
-  if (TDatabase::ParamDB->PROBLEM_TYPE != 1)
-  {
-    TDatabase::ParamDB->PROBLEM_TYPE = 1; //set correct problem type
-    OutPut("PROBLEM_TYPE set to 1 (convection-diffusion-reaction), "
-        "for this is class CD3D." << endl);
-  }
-
-  // the only solving strategy implemented is iterative
-  if(TDatabase::ParamDB->SOLVER_TYPE != 1)
-  {
-    ErrThrow("Only SOLVER_TYPE: 1 (iterative solver) is implemented so far.");
-  }
-
-  // among the iterative solvers only 11 (fix point iteration
-  // (Richardson) is working)
-  if(TDatabase::ParamDB->SC_SOLVER_SCALAR != 11)
-  {
-      ErrThrow("Only SC_SOLVER_SCALAR: 11 (fixed point iteration) is implemented so far.")
-  }
-
-
-  // the only preconditioner implemented is Jacobi
-  // among the iterative solvers only 11 (fix point iteration
-  // (Richardson) is working)
-  if(TDatabase::ParamDB->SC_PRECONDITIONER_SCALAR != 1)
-  {
-      ErrThrow("Only SC_PRECONDITIONER_SCALAR: 1 (Jacobi) is implemented so far.")
-  }
-
-#ifdef _MPI // problems only knwon in MPI case
-  // the case of ANSATZ_ORDER: 1 is known to not converge
-  // (this is currently under investigation)
-  if (TDatabase::ParamDB->ANSATZ_ORDER == 1)
-  {
-    ErrThrow("ANSATZ_ORDER: 1 is currently not working in MPI. Choose 2.");
-  }
-#endif
-}
-
-
-
-
-
-=======
-	}
-
-	// measure errors to known solution
-	// If an exact solution is not known, it is usually set to be zero, so that
-	// in such a case here only integrals of the solution are computed.
-	if(TDatabase::ParamDB->MEASURE_ERRORS)
-	{
-		double errors[4];
-		TAuxParam3D aux(1, 0, 0, 0, NULL, NULL, NULL, NULL, NULL, 0, NULL);
-		MultiIndex3D AllDerivatives[4] = { D000, D100, D010, D001 };
-		const TFESpace3D* space = syst.feFunction_.GetFESpace3D();
-
-		syst.feFunction_.GetErrors(example_.get_exact(0), 4, AllDerivatives,
-								   2, L2H1Errors, example_.get_coeffs(),
-								   &aux, 1, &space, errors);
-		#ifdef _MPI
-		// usual code block to gather information about this
-		// processes role in the mpi communicator
-		MPI_Comm globalComm = TDatabase::ParamDB->Comm;
-		int mpiRank, mpiSize;
-		MPI_Comm_rank(MPI_COMM_WORLD, &mpiRank);
-		MPI_Comm_size(MPI_COMM_WORLD, &mpiSize);
-		bool iAmOutRank= (mpiRank == TDatabase::ParamDB->Par_P0);
-
-		double errorsReduced[4]; //memory for global (across all processes) error
-
-		MPI_Allreduce(errors, errorsReduced, 2, MPI_DOUBLE, MPI_SUM, globalComm);
-		for(i=0;i<2;i++)
-			errors[i] = sqrt(errorsReduced[i]);
 		if(iAmOutRank)
     {
       Output::print("");
 			Output::print( "L2: ", sqrt(errorsReduced[0]));
 			Output::print( "H1-semi: ", sqrt(errorsReduced[1]));
-		}
-		#else
+    }
+    #else
 		Output::print("");
 		Output::print( "L2: ", errors[0]);
 		Output::print( "H1-semi: ", errors[1]);
-		#endif
-	} // if(TDatabase::ParamDB->MEASURE_ERRORS)
-}
->>>>>>> f842d929
+    #endif
+  } // if(TDatabase::ParamDB->MEASURE_ERRORS)
+}
+
+void CD3D::checkParameters()
+{
+  //check if the correct problem type is set, change eventually
+  if (TDatabase::ParamDB->PROBLEM_TYPE != 1)
+  {
+    TDatabase::ParamDB->PROBLEM_TYPE = 1; //set correct problem type
+    OutPut("PROBLEM_TYPE set to 1 (convection-diffusion-reaction), "
+        "for this is class CD3D." << endl);
+  }
+
+  // the only solving strategy implemented is iterative
+  if(TDatabase::ParamDB->SOLVER_TYPE != 1)
+  {
+    ErrThrow("Only SOLVER_TYPE: 1 (iterative solver) is implemented so far.");
+  }
+
+  // among the iterative solvers only 11 (fix point iteration
+  // (Richardson) is working)
+  if(TDatabase::ParamDB->SC_SOLVER_SCALAR != 11)
+  {
+      ErrThrow("Only SC_SOLVER_SCALAR: 11 (fixed point iteration) is implemented so far.")
+  }
+
+
+  // the only preconditioner implemented is Jacobi
+  // among the iterative solvers only 11 (fix point iteration
+  // (Richardson) is working)
+  if(TDatabase::ParamDB->SC_PRECONDITIONER_SCALAR != 1)
+  {
+      ErrThrow("Only SC_PRECONDITIONER_SCALAR: 1 (Jacobi) is implemented so far.")
+  }
+
+#ifdef _MPI // problems only knwon in MPI case
+  // the case of ANSATZ_ORDER: 1 is known to not converge
+  // (this is currently under investigation)
+  if (TDatabase::ParamDB->ANSATZ_ORDER == 1)
+  {
+    ErrThrow("ANSATZ_ORDER: 1 is currently not working in MPI. Choose 2.");
+  }
+#endif
+}
+
+
+
+
+
