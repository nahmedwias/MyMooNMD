#include <NSE3D.h>
#include <Database.h>
#include <LocalAssembling3D.h>
#include <Assemble3D.h>
#include <MainUtilities.h>

#include <NSE_MGLevel.h>
#include <NSE_MGLevel1.h>
#include <NSE_MGLevel2.h>
#include <NSE_MGLevel3.h>
#include <NSE_MGLevel4.h>
#include <NSE_MGLevel14.h>
#include <LinAlg.h>

#include <ItMethod.h>
#include <FgmresIte.h>
#include <FixedPointIte.h>
#include <MultiGridIte.h>

#include <DirectSolver.h>
#include <Output3D.h>

<<<<<<< HEAD
//project specific
#include <CoiledPipe.h>
#include <ParameterDatabase.h>

=======
#include <sys/stat.h>
>>>>>>> dfa30149

ParameterDatabase get_default_NSE3D_parameters()
{
  // available in the default NSE3D database as well.
  ParameterDatabase db = ParameterDatabase::parmoon_default_database();
  db.set_name("NSE3D parameter database");
  
  //NSE3D requires a nonlinear iteration, set up a nonlinit_database and merge
  ParameterDatabase nl_db = ParameterDatabase::default_nonlinit_database();
  db.merge(nl_db,true);

  // a default output database - needed here as long as there's no class handling the output
  ParameterDatabase out_db = ParameterDatabase::default_output_database();
  db.merge(out_db, true);

  //stokes case - reduce no nonlin its TODO remove global database dependency
  if (TDatabase::ParamDB->PROBLEM_TYPE == 3)
  {
     if (TDatabase::ParamDB->PRESSURE_SEPARATION==1)
     {
        db["nonlinloop_maxit"] = 1;
     }
     else
     {
       db["nonlinloop_maxit"] = 1;
     }
  }

  return db;
}

NSE3D::System_per_grid::System_per_grid(const Example_NSE3D& example,
                                    TCollection& coll, std::pair<int, int> order, 
                                    NSE3D::Matrix type
#ifdef _MPI
                                    , int maxSubDomainPerDof
#endif
) :  velocitySpace_(&coll, (char*)"u", (char*)"nse3d velocity", example.get_bc(0), //bd cond at 0 is x velo bc
                    order.first),
     pressureSpace_(&coll, (char*)"p", (char*)"nse3d pressure", example.get_bc(3), //bd condition at 3 is pressure bc
                    order.second),
     matrix_({&velocitySpace_, &velocitySpace_, &velocitySpace_, &pressureSpace_}),
     rhs_(matrix_, true),
     solution_(matrix_, false),
     u_(&velocitySpace_, (char*)"u", (char*)"u", solution_.block(0),
        solution_.length(0), 3),
     p_(&pressureSpace_, (char*)"p", (char*)"p", solution_.block(3),
        solution_.length(3))

#ifdef _MPI
     //default construct parallel infrastructure, will be reset in the body
     , parMapperVelocity_(),
     parMapperPressure_(),
     parCommVelocity_(),
     parCommPressure_()
#endif

{
  switch(TDatabase::ParamDB->NSTYPE)
  {
    case 1:
      matrix_ = BlockFEMatrix::NSE3D_Type1(velocitySpace_, pressureSpace_);
      break;                                               
    case 2:                                                
      matrix_ = BlockFEMatrix::NSE3D_Type2(velocitySpace_, pressureSpace_);
      break;                                               
    case 3:                                                
      matrix_ = BlockFEMatrix::NSE3D_Type3(velocitySpace_, pressureSpace_);
      break;                                               
    case 4:                                                
      matrix_ = BlockFEMatrix::NSE3D_Type4(velocitySpace_, pressureSpace_);
      break;                                               
    case 14:                                               
      matrix_ = BlockFEMatrix::NSE3D_Type14(velocitySpace_, pressureSpace_);
      break;
    default:
      ErrThrow("NSTYPE: ", TDatabase::ParamDB->NSTYPE, " is not known");
  }
#ifdef _MPI
  velocitySpace_.SetMaxSubDomainPerDof(maxSubDomainPerDof);
  pressureSpace_.SetMaxSubDomainPerDof(maxSubDomainPerDof);

  //Must be reset here, because feSpace needs special treatment
  // This includes copy assignment - all because there is no good
  // way to communicate Maximum number of subdomains per dof to FESpace...
  parMapperVelocity_ = TParFEMapper3D(1, &velocitySpace_);
  parMapperPressure_ = TParFEMapper3D(1, &pressureSpace_);

  parCommVelocity_ = TParFECommunicator3D(&parMapperVelocity_);
  parCommPressure_ = TParFECommunicator3D(&parMapperPressure_);

  //print some information
  parCommVelocity_.print_info();
  parCommPressure_.print_info();
#endif
}

NSE3D::NSE3D(const TDomain& domain, const ParameterDatabase& param_db,
             const Example_NSE3D& example
#ifdef _MPI
             , int maxSubDomainPerDof
#endif
) : systems_(), example_(example), db(get_default_NSE3D_parameters()),
    solver(param_db), multigrid_(nullptr), defect_(), old_residuals_(),
    initial_residual_(1e10), errors_()
{
  this->db.merge(param_db, false);
  std::pair <int,int> 
      velocity_pressure_orders(TDatabase::ParamDB->VELOCITY_SPACE, 
                               TDatabase::ParamDB->PRESSURE_SPACE);
  // set the velocity and pressure spaces
  // this function returns a pair which consists of 
  // velocity and pressure order
  this->get_velocity_pressure_orders(velocity_pressure_orders);
  // start with only non-multigrid case

  NSE3D::Matrix type;
  switch(TDatabase::ParamDB->NSTYPE)
  {
    case 1:  type = NSE3D::Matrix::Type1;
      break;
    case 2:  type = NSE3D::Matrix::Type2;
      break; 
    case 3:  type = NSE3D::Matrix::Type3; 
      break; 
    case 4:  type = NSE3D::Matrix::Type4;
      break;
    case 14: type = NSE3D::Matrix::Type14;
      break;
    default:
      ErrThrow("NSTYPE: ", TDatabase::ParamDB->NSTYPE, " is not known");
  }
  
  bool usingMultigrid = 
       this->solver.get_db()["solver_type"].is("iterative") 
    && this->solver.get_db()["preconditioner"].is("multigrid");
  if(!usingMultigrid)
  {
    TCollection *coll = domain.GetCollection(It_Finest, 0, -4711);

    //CB HERE DO MODIFICATIONS TO COLLECTION DUE TO TWIST!
    if(TDatabase::ParamDB->EXAMPLE == 5) //remove global dependency! names for examples!
    {
      // ...lie down the cell collection by swapping its vertices x and z coords
      CoiledPipe::swap_x_and_z_coordinates(coll);
      // ...and coil up the pipe by replacing the vertices' coords
      CoiledPipe::coil_pipe_helically(coll);
    }
    //CB END MODIFICATIONS
        
    #ifdef _MPI
    // create finite element space and function, a matrix, rhs, and solution
    systems_.emplace_back(example_, *coll, velocity_pressure_orders, type,
                          maxSubDomainPerDof);
    #else
    // create finite element space and function, a matrix, rhs, and solution
    systems_.emplace_back(example_, *coll, velocity_pressure_orders, type);
    
    const TFESpace3D & velocity_space = this->systems_.front().velocitySpace_;
    const TFESpace3D & pressure_space = this->systems_.front().pressureSpace_;
    
    size_t nDofu  = velocity_space.GetN_DegreesOfFreedom();
    size_t nDofp  = pressure_space.GetN_DegreesOfFreedom();
    size_t nTotal = 3*nDofu + nDofp;
    size_t nActive= 3*velocity_space.GetActiveBound();
    double hmin, hmax;
    coll->GetHminHmax(&hmin, &hmax);
    
    Output::print<1>("N_Cells      :  ", setw(10), coll->GetN_Cells());
    Output::print<1>("h(min, max)  :  ",setw(10), hmin, setw(10), " ", hmax);
    Output::print<1>("ndof Velocity:  ", setw(10), 3*nDofu );
    Output::print<1>("ndof Pressure:  ", setw(10), nDofp);
    Output::print<1>("ndof Total   :  ", setw(10), nTotal );
    Output::print<1>("nActive      :  ", setw(10), nActive);

    #endif
  }
  else // multigrid
  {
    size_t LEVELS = this->solver.get_db()["n_multigrid_levels"];
    if(LEVELS > domain.get_ref_level()+1)
      LEVELS = domain.get_ref_level()+1;
    
    this->transposed_B_structures_.resize(LEVELS,nullptr);
    
    std::vector<TCollection*> collections(LEVELS,nullptr);
    
    std::vector<double> param(2);
    param[0] = this->solver.get_db()["damping_factor"];
    param[1] = this->solver.get_db()["damping_factor_finest_grid"];
    
    this->multigrid_.reset(new TNSE_MultiGrid(1, 2, param.data()));
    
    // constructing systems per grid
    // the matrix and rhs side on the finest grid are already constructed 
    // now construct all matrices, rhs, and solutions on coarser grids
    for(int i = LEVELS-2 ; i >=0 ; i--)
    {
      unsigned int grid=i+domain.get_ref_level() + 1 -LEVELS;
      TCollection *coll = domain.GetCollection(It_EQ, grid, -4711);
      #ifdef _MPI
        systems_.emplace_back(example, *coll, velocity_pressure_orders,
                              type,maxSubDomainPerDof);
      #else
        systems_.emplace_back(example, *coll, velocity_pressure_orders, 
                              type);
      #endif      
    }
    //CLEMENS: this is just for me to be sure about some information
    //You can delete it or modify somehow: b/c the same lines of code 
    // is used above in the case where multigrid is not used 
    {
      const TFESpace3D & velocity_space = this->systems_.front().velocitySpace_;
      const TFESpace3D & pressure_space = this->systems_.front().pressureSpace_;
      
      size_t nDofu  = velocity_space.GetN_DegreesOfFreedom();
      size_t nDofp  = pressure_space.GetN_DegreesOfFreedom();
      size_t nTotal = 3*nDofu + nDofp;
      size_t nActive= 3*velocity_space.GetActiveBound();
      
      Output::print<1>("ndof Velocity:  ", setw(10), 3*nDofu );
      Output::print<1>("ndof Pressure:  ", setw(10), nDofp);
      Output::print<1>("ndof Total   :  ", setw(10), nTotal );
      Output::print<1>("nActive      :  ", setw(10), nActive);
      // double hmin, hmax;
      // cellCollection.GetHminHmax(&hmin, &hmax);
      // Output::print<1>("h(min, max)  :  ",setw(10), hmin, setw(10), " ", hmax);
    }
    size_t level = 0;
    // Create multigrid-level-objects and add them to the multgrid object.
    // Must be coarsest level first, therefore reverse order iteration.
    for(auto system=systems_.rbegin(); system != systems_.rend(); ++system)
    {
      #ifdef _MPI
        ErrThrow("There is no multigrid in MPI!");
      #else
        multigrid_->AddLevel(this->mg_levels(level, *system));
      #endif
      level++;      
    }
  }
}

void NSE3D::check_parameters()
{
#ifdef _MPI
  int my_rank;
  MPI_Comm_rank(TDatabase::ParamDB->Comm, &my_rank);
#else
  int my_rank = 0;
#endif

  // this has to do with the relation of UNIFORM_STEPS and LEVELS
  // copied from CD3D, it should actually be unified
  bool usingMultigrid = TDatabase::ParamDB->SC_PRECONDITIONER_SADDLE == 5
                        && TDatabase::ParamDB->SOLVER_TYPE == 1;


  // Some implementation/testing constraints on the used discretization.
  if(TDatabase::ParamDB->SC_NONLIN_ITE_TYPE_SADDLE != 0)
  {
    ErrThrow("Every SC_NONLIN_ITE_TYPE_SADDLE except 0 is untested!");
  }
  if(TDatabase::ParamDB->LAPLACETYPE != 0)
  {
    ErrThrow("Every LAPLACETYPE except 0 is untested!");
  }
  if(TDatabase::ParamDB->DISCTYPE != 1)
  {
    ErrThrow("Every DISCTYPE except 1 is untested!");
  }
  if(TDatabase::ParamDB->NSE_NONLINEAR_FORM != 0)
  {
    ErrThrow("Every NSE_NONLINEAR_FORM except 0 is untested!");
  }

}

void NSE3D::get_velocity_pressure_orders(std::pair< int, int >& velocity_pressure_orders)
{
  int velocity_order = velocity_pressure_orders.first;
  int pressure_order = velocity_pressure_orders.second;
  int order = 0;
  switch(velocity_order)
  {
    case 1: case 2: case 3: case 4: case 5:
    case 12: case 13: case 14: case 15:
      if(velocity_order > 10)
        order = velocity_order-10;
      else
        order = velocity_order;
      break;
    case -1: case -2: case -3: case -4: case -5:
    case -101:
      order = velocity_order;
      break;
    // conforming fe spaces with bubbles on triangles 
    case 22: case 23: case 24:
      order = velocity_order;
      break;
      // discontinuous spaces 
    case -11: case -12: case -13:
      order = velocity_order*10;
      break;
  }
  TDatabase::ParamDB->VELOCITY_SPACE = order;
  velocity_pressure_orders.first = order;
  switch(pressure_order)
  {
    case -4711:
      switch(velocity_order)
      {
        case -1:
        case -2:
        case -3:
        case -4:
          // nonconforming pw (bi)linear velo/ pw constant pressure
          // conforming pw (bi)linear velo/ pw constant pressure (not stable !!!)
          pressure_order = -velocity_order-1;
          break; 
        case 1: // discontinuous space 
          pressure_order = 0;
          Output::print<1>("Warning: The P1/P0 element pair (Q1/Q0 on hexa) is "
              " not stable. Make sure to use stabilization!");
          break;
        case 2: case 3: case 4: case 5:
        // standard conforming velo and continuous pressure
          pressure_order = velocity_order-1;
          break;
          // discontinuous pressure spaces 
          // standard conforming velo and discontinuous pressure
          // this is not stable on triangles !!!
        case 12: case 13: case 14: case 15:
          pressure_order = -(velocity_order-1)*10;
          break;
        case 22: case 23: case 24:
          pressure_order = -(velocity_order-11)*10;
          break;
      }
      break;
    // continuous pressure spaces
    case 1: case 2: case 3: case 4: case 5:
      pressure_order = 1;
      break;
    // discontinuous spaces
    case -11: case -12: case -13: case -14:
      pressure_order = pressure_order*10;
      break;
  }
  TDatabase::ParamDB->PRESSURE_SPACE  = pressure_order;
  velocity_pressure_orders.second = pressure_order;
}

void NSE3D::assemble_linear_terms()
{
  size_t nFESpace = 2; // spaces used for assembling matrices
  size_t nSqMatrices=10; // maximum no of square matrices (type 14)
  std::vector<TSquareMatrix3D*> sqMatrices(nSqMatrices);
  size_t nReMatrices = 6; // maximum no of rectangular matrices (e.g. type 14)
  std::vector<TMatrix3D*> reMatrices(nReMatrices);
  size_t nRhs=4; // maximum number of right hand sides (e.g. type 4)
  std::vector<double*> rhsArray(nRhs); // right hand side 
  // finite element function used for nonlinear term
  std::vector<TFEFunction3D*> feFunction(4, nullptr);
  
  for(auto &s : this->systems_)
  {

    const TFESpace3D *v_space = &s.velocitySpace_;
    const TFESpace3D *p_space = &s.pressureSpace_;

    // spaces for matrices
    const TFESpace3D *spaces[2] = {v_space, p_space};
    const TFESpace3D *rhsSpaces[4] = {v_space, v_space, v_space, p_space};

    // spaces for right hand side    
    s.rhs_.reset();
    rhsArray[0]=s.rhs_.block(0);
    rhsArray[1]=s.rhs_.block(1);
    rhsArray[2]=s.rhs_.block(2);
    rhsArray[3]=nullptr; //will be reset for type 4 and 14
    
    std::vector<std::shared_ptr<FEMatrix>> blocks = s.matrix_.get_blocks_uniquely();
    
    switch(TDatabase::ParamDB->NSTYPE)
    {
      case 1:
        nSqMatrices = 1;
        sqMatrices[0]=reinterpret_cast<TSquareMatrix3D*>(blocks[0].get());
        
        nReMatrices = 3;
        reMatrices[0]=reinterpret_cast<TMatrix3D*>(blocks[1].get());
        reMatrices[1]=reinterpret_cast<TMatrix3D*>(blocks[2].get());
        reMatrices[2]=reinterpret_cast<TMatrix3D*>(blocks[3].get());

        nRhs = 3;
        break;
      case 2:
        nSqMatrices = 1;
        sqMatrices[0]=reinterpret_cast<TSquareMatrix3D*>(blocks[0].get());
        
        nReMatrices = 6;
        reMatrices[0]=reinterpret_cast<TMatrix3D*>(blocks[4].get());
        reMatrices[1]=reinterpret_cast<TMatrix3D*>(blocks[5].get());
        reMatrices[2]=reinterpret_cast<TMatrix3D*>(blocks[6].get());
        reMatrices[3]=reinterpret_cast<TMatrix3D*>(blocks[1].get());
        reMatrices[4]=reinterpret_cast<TMatrix3D*>(blocks[2].get());
        reMatrices[5]=reinterpret_cast<TMatrix3D*>(blocks[3].get());

        nRhs = 3;
        break;
      case 3:
        nSqMatrices = 9;
        sqMatrices[0]=reinterpret_cast<TSquareMatrix3D*>(blocks[0].get());
        sqMatrices[1]=reinterpret_cast<TSquareMatrix3D*>(blocks[1].get());
        sqMatrices[2]=reinterpret_cast<TSquareMatrix3D*>(blocks[2].get());
        sqMatrices[3]=reinterpret_cast<TSquareMatrix3D*>(blocks[4].get());
        sqMatrices[4]=reinterpret_cast<TSquareMatrix3D*>(blocks[5].get());
        sqMatrices[5]=reinterpret_cast<TSquareMatrix3D*>(blocks[6].get());
        sqMatrices[6]=reinterpret_cast<TSquareMatrix3D*>(blocks[8].get());
        sqMatrices[7]=reinterpret_cast<TSquareMatrix3D*>(blocks[9].get());
        sqMatrices[8]=reinterpret_cast<TSquareMatrix3D*>(blocks[10].get());
        
        nReMatrices = 3;
        reMatrices[0]=reinterpret_cast<TMatrix3D*>(blocks[3].get());
        reMatrices[1]=reinterpret_cast<TMatrix3D*>(blocks[7].get());
        reMatrices[2]=reinterpret_cast<TMatrix3D*>(blocks[11].get());

        nRhs = 3;
        break;
      case 4:
        nSqMatrices = 9;
        sqMatrices[0]=reinterpret_cast<TSquareMatrix3D*>(blocks[0].get());
        sqMatrices[1]=reinterpret_cast<TSquareMatrix3D*>(blocks[1].get());
        sqMatrices[2]=reinterpret_cast<TSquareMatrix3D*>(blocks[2].get());
        sqMatrices[3]=reinterpret_cast<TSquareMatrix3D*>(blocks[4].get());
        sqMatrices[4]=reinterpret_cast<TSquareMatrix3D*>(blocks[5].get());
        sqMatrices[5]=reinterpret_cast<TSquareMatrix3D*>(blocks[6].get());
        sqMatrices[6]=reinterpret_cast<TSquareMatrix3D*>(blocks[8].get());
        sqMatrices[7]=reinterpret_cast<TSquareMatrix3D*>(blocks[9].get());
        sqMatrices[8]=reinterpret_cast<TSquareMatrix3D*>(blocks[10].get());
        
        nReMatrices = 6;
        reMatrices[0]=reinterpret_cast<TMatrix3D*>(blocks[12].get()); //first the lying B blocks
        reMatrices[1]=reinterpret_cast<TMatrix3D*>(blocks[13].get());
        reMatrices[2]=reinterpret_cast<TMatrix3D*>(blocks[14].get());
        reMatrices[3]=reinterpret_cast<TMatrix3D*>(blocks[3].get()); //than the standing B blocks
        reMatrices[4]=reinterpret_cast<TMatrix3D*>(blocks[7].get());
        reMatrices[5]=reinterpret_cast<TMatrix3D*>(blocks[11].get());

        //right hand side must be adapted
        nRhs = 4;
        rhsArray[3]=s.rhs_.block(3);
        break;
      case 14:        
        nSqMatrices = 10;
        sqMatrices[0]=reinterpret_cast<TSquareMatrix3D*>(blocks[0].get());
        sqMatrices[1]=reinterpret_cast<TSquareMatrix3D*>(blocks[1].get());
        sqMatrices[2]=reinterpret_cast<TSquareMatrix3D*>(blocks[2].get());
        sqMatrices[3]=reinterpret_cast<TSquareMatrix3D*>(blocks[4].get());
        sqMatrices[4]=reinterpret_cast<TSquareMatrix3D*>(blocks[5].get());
        sqMatrices[5]=reinterpret_cast<TSquareMatrix3D*>(blocks[6].get());
        sqMatrices[6]=reinterpret_cast<TSquareMatrix3D*>(blocks[8].get());
        sqMatrices[7]=reinterpret_cast<TSquareMatrix3D*>(blocks[9].get());
        sqMatrices[8]=reinterpret_cast<TSquareMatrix3D*>(blocks[10].get());
        sqMatrices[9]=reinterpret_cast<TSquareMatrix3D*>(blocks[15].get());

        nReMatrices = 6;
        reMatrices[0]=reinterpret_cast<TMatrix3D*>(blocks[12].get());
        reMatrices[1]=reinterpret_cast<TMatrix3D*>(blocks[13].get());
        reMatrices[2]=reinterpret_cast<TMatrix3D*>(blocks[14].get());
        reMatrices[3]=reinterpret_cast<TMatrix3D*>(blocks[3].get());
        reMatrices[4]=reinterpret_cast<TMatrix3D*>(blocks[7].get());
        reMatrices[5]=reinterpret_cast<TMatrix3D*>(blocks[11].get());
        
        //right hand side must be adapted
        nRhs = 4;
        rhsArray[3]=s.rhs_.block(3);
        break;
    }// endswitch nstype

    for(unsigned int i=0; i<nSqMatrices; i++)
      sqMatrices[i]->reset();
    for(unsigned int i=0; i<nReMatrices;i++)
      reMatrices[i]->reset();

    // boundary conditions and boundary values
    BoundCondFunct3D * boundContion[4]={
      spaces[0]->getBoundCondition(), spaces[0]->getBoundCondition(),
      spaces[0]->getBoundCondition(), spaces[1]->getBoundCondition() };
      
    std::array<BoundValueFunct3D*, 4> boundValues;
    boundValues[0]=example_.get_bd()[0];
    boundValues[1]=example_.get_bd()[1];
    boundValues[2]=example_.get_bd()[2];
    boundValues[3]=example_.get_bd()[3];

    // finite element functions
    feFunction[0]=s.u_.GetComponent(0);
    feFunction[1]=s.u_.GetComponent(1);
    feFunction[2]=s.u_.GetComponent(2);
    feFunction[3]=&s.p_;

    // local assembling object    
    const LocalAssembling3D la(LocalAssembling3D_type::NSE3D_Linear, 
                         feFunction.data(), example_.get_coeffs());
    
    // assemble now the matrices and right hand side 
    Assemble3D(nFESpace, spaces, 
               nSqMatrices, sqMatrices.data(),
               nReMatrices, reMatrices.data(), 
               nRhs, rhsArray.data(), rhsSpaces,
               boundContion, boundValues.data(), la);
  }// endfor auto grid

  //copy non-actives from rhs to solution on finest grid
  this->systems_.front().solution_.copy_nonactive(systems_.front().rhs_);

}

void NSE3D::assemble_non_linear_term()
{
  size_t nFESpace = 1; // space needed for assembling matrices
  size_t nSqMatrices=3; // no of square matrices (Maximum 3)
  std::vector<TSquareMatrix3D*> sqMatrices(nSqMatrices);
  size_t nReMatrices = 0; // no rectangular matrix in nonlinear iteration
  std::vector<TMatrix3D*> reMatrices{nullptr};
  size_t nRhs=0; // no right hand side to be assembled
  std::vector<double*> rhsArray{nullptr};  
  std::vector<TFEFunction3D*> feFunction(3);
  const TFESpace3D** rhsSpaces{nullptr};
  
  
  for(auto &s : this->systems_)
  {
    // spaces for matrices
    const TFESpace3D* spaces[1] = {&s.velocitySpace_};
    
    std::vector<std::shared_ptr<FEMatrix>> blocks = s.matrix_.get_blocks_uniquely({{0,0},{1,1},{2,2}});

    switch(TDatabase::ParamDB->NSTYPE)
    {
      case 1:
      case 2:
        nSqMatrices = 1;
        sqMatrices.resize(nSqMatrices);
        sqMatrices.at(0)=reinterpret_cast<TSquareMatrix3D*>(blocks.at(0).get());
        break;
      case 3:
      case 4:
      case 14:
        nSqMatrices = 3;
        sqMatrices.at(0)=reinterpret_cast<TSquareMatrix3D*>(blocks.at(0).get());
        sqMatrices.at(1)=reinterpret_cast<TSquareMatrix3D*>(blocks.at(1).get());
        sqMatrices.at(2)=reinterpret_cast<TSquareMatrix3D*>(blocks.at(2).get());
        break;
    }// endswitch nstype

    for(auto mat : sqMatrices)
    {
      mat->reset();
    }

    // boundary conditions and boundary values
    BoundCondFunct3D * boundCondition[1]={
      spaces[0]->getBoundCondition() };

    std::array<BoundValueFunct3D*, 3> boundValues;
    boundValues[0]=example_.get_bd()[0];
    boundValues[1]=example_.get_bd()[1];
    boundValues[2]=example_.get_bd()[2];

    feFunction[0]=s.u_.GetComponent(0);
    feFunction[1]=s.u_.GetComponent(1);
    feFunction[2]=s.u_.GetComponent(2);

    // local assembling object    
    const LocalAssembling3D la(LocalAssembling3D_type::NSE3D_NonLinear, 
                         feFunction.data(), example_.get_coeffs());
    
    // assemble now the matrices and right hand side 
    Assemble3D(nFESpace, spaces, 
               nSqMatrices, sqMatrices.data(),
               nReMatrices, reMatrices.data(), 
               nRhs, rhsArray.data(), rhsSpaces,
               boundCondition, boundValues.data(), la);

    //TODO: UPWINDING??
    //TODO: Copying non-actives??

  }// endfor auto grid


}

bool NSE3D::stop_it(unsigned int iteration_counter)
{
#ifdef _MPI
  int my_rank;
  MPI_Comm_rank(MPI_COMM_WORLD, &my_rank);
#else
  int my_rank = 0;
#endif
  //compute and update defect and residuals
  compute_residuals();
  
  // the current norm of the residual
  const double normOfResidual = this->get_full_residual();
  // store initial residual, so later we can print the overall reduction
  if(iteration_counter == 0)
    initial_residual_ = normOfResidual;

  // hold the residual from 10 iterations ago
  const double oldNormOfResidual = this->old_residuals_.front().fullResidual;


  size_t max_it = db["nonlinloop_maxit"];
  double conv_speed = db["nonlinloop_slowfactor"];
  bool slow_conv = false;


  if(normOfResidual >= conv_speed*oldNormOfResidual)
    slow_conv = true;

  double limit = db["nonlinloop_epsilon"];
  if (db["nonlinloop_scale_epsilon_with_size"])
  {
    limit *= sqrt(this->get_size());
    if(my_rank==0)
     Output::print<1>("stopping tolerance for nonlinear iteration ", limit);
  }

  // check if the iteration has converged, or reached the maximum number of
  // iterations or if convergence is too slow. Then return true otherwise false
  if( (normOfResidual<=limit) || (iteration_counter==max_it) || (slow_conv) )
  {
    if(slow_conv && my_rank==0)
      Output::print<1>(" SLOW !!! ", normOfResidual/oldNormOfResidual);

    // stop iteration
    if(my_rank==0)
    {
      Output::print<1>("\nNonlinear Iterations: ", setw(4), iteration_counter, setprecision(8),
                       " RES : ", normOfResidual, " Reduction : ",
                       normOfResidual/initial_residual_);
      // The following line comes from MooNMD and shall be us a reminder to
      // TODO count total number of linear iterations for iterative solvers
      //if(this->solver.get_db()["solver_type"].is("iterative"))
      //  OutPut(" Linear Iterations Total: " << this->n_linear_iterations);
    }

    return true;
  }
  else
    return false;
}

/** ************************************************************************ */
void NSE3D::compute_residuals()
{
  System_per_grid& s = this->systems_.front();
  unsigned int n_u_dof = s.solution_.length(0);
  unsigned int n_p_dof = s.solution_.length(3);

  // copy rhs to defect and compute defect
  defect_ = s.rhs_;
  s.matrix_.apply_scaled_add(s.solution_, defect_,-1.);

  if(TDatabase::ParamDB->INTERNAL_PROJECT_PRESSURE)
  {
    IntoL20Vector3D(&defect_[3*n_u_dof], n_p_dof,
                    TDatabase::ParamDB->PRESSURE_SPACE);
  }

  // square of the norms of the residual components
#ifdef _MPI
  int my_rank;
  MPI_Comm_rank(MPI_COMM_WORLD, &my_rank);
  std::vector<double> defect_m(defect_.get_entries_vector()); //copy of defect (entries)
  //Eliminate all non-master rows in defect_m!
  for(int ui = 0; ui < 3; ++ui)
  {//velocity rows
    const int* masters = s.parMapperVelocity_.GetMaster();
    for(size_t i = 0; i<n_u_dof; ++i)
    {
      if (masters[i]!=my_rank)
      {
        defect_m[n_u_dof*ui + i]=0;
      }
    }
  }
  {//pressure row
    const int* masters = s.parMapperPressure_.GetMaster();
    for(size_t i = 0; i<n_p_dof; ++i)
    {
      if (masters[i]!=my_rank)
      {
        defect_m[n_u_dof*3 + i]=0;
      }
    }
  }
  //TODO write this nicer (std!)
  double impuls_Residual = Ddot(3*n_u_dof, &defect_m.at(0),&defect_m.at(0));
  double mass_residual = Ddot(n_p_dof, &defect_m.at(3*n_u_dof),
                              &defect_m.at(3*n_u_dof));
#else
  //should not BlockVector be able to do vector*vector?
  double impuls_Residual = Ddot(3*n_u_dof, &this->defect_[0],&this->defect_[0]);
  double mass_residual = Ddot(n_p_dof, &this->defect_[3*n_u_dof],
                              &this->defect_[3*n_u_dof]);
#endif

  Residuals current_residuals(impuls_Residual, mass_residual);
  old_residuals_.add(current_residuals);
}

void NSE3D::solve()
{
  System_per_grid& s = this->systems_.front();

  //determine whether we make use of multigrid
  bool using_multigrid = 
       this->solver.get_db()["solver_type"].is("iterative") 
    && this->solver.get_db()["preconditioner"].is("multigrid");

  if(!using_multigrid)
  {//no multigrid
    if(this->solver.get_db()["solver_type"].is("direct"))
    {
#ifndef _MPI
      this->solver.solve(s.matrix_, s.rhs_, s.solution_);
#endif
#ifdef _MPI
      //two vectors of communicators (const for init, non-const for solving)
      std::vector<const TParFECommunicator3D*> par_comms_init =
      {&s.parCommVelocity_, &s.parCommVelocity_, &s.parCommVelocity_, &s.parCommPressure_};
      std::vector<TParFECommunicator3D*> par_comms_solv =
      {&s.parCommVelocity_, &s.parCommVelocity_, &s.parCommVelocity_, &s.parCommPressure_};

      //set up a MUMPS wrapper
      MumpsWrapper mumps_wrapper(s.matrix_, par_comms_init);

      //kick off the solving process
      mumps_wrapper.solve(s.rhs_, s.solution_, par_comms_solv);
#endif

    }
    else
      this->solver.solve(s.matrix_, s.rhs_, s.solution_);
  }
  else
  {//multigrid preconditioned iterative solver is used
    mg_solver();
  }

  if(TDatabase::ParamDB->INTERNAL_PROJECT_PRESSURE)
  {
   s.p_.project_into_L20();
  }
}

void NSE3D::output(int i)
{
#ifdef _MPI
   int my_rank;
   MPI_Comm_rank(MPI_COMM_WORLD, &my_rank);
#endif

  bool no_output = !db["output_write_vtk"] && !db["output_compute_errors"];
  if(no_output)
    return;
  
  System_per_grid& s=this->systems_.front();
  TFEFunction3D* u1 = s.u_.GetComponent(0);
  TFEFunction3D* u2 = s.u_.GetComponent(1);
  TFEFunction3D* u3 = s.u_.GetComponent(2);
  
  if(TDatabase::ParamDB->SC_VERBOSE > 1)
  {
    u1->PrintMinMax(std::string("u1"));
    u2->PrintMinMax(std::string("u2"));
    u3->PrintMinMax(std::string("u3"));
    s.p_.PrintMinMax(std::string("p"));
  }
  
  // write solution to a vtk file
  if(db["output_write_vtk"])
  {
    // last argument in the following is domain, but is never used in this class
    TOutput3D Output(5, 5, 2, 1, NULL);
    Output.AddFEFunction(&s.p_);
    Output.AddFEVectFunct(&s.u_);
#ifdef _MPI
    char SubID[] = "";
<<<<<<< HEAD
    Output.Write_ParVTK(MPI_COMM_WORLD, i, SubID);
=======
    if(my_rank == 0)
  	  mkdir(db["output_vtk_directory"], 0777);
    std::string dir = db["output_vtk_directory"];
    std::string base = db["output_basename"];
    Output.Write_ParVTK(MPI_COMM_WORLD, 0, SubID, dir, base);
>>>>>>> dfa30149
#else
    // Create output directory, if not already existing.
    mkdir(db["output_vtk_directory"], 0777);
    std::string filename = this->db["output_vtk_directory"];
    filename += "/" + this->db["output_basename"].value_as_string();

    if(i >= 0)
      filename += "_" + std::to_string(i);
    filename += ".vtk";
    Output.WriteVtk(filename.c_str());
#endif
  }
  
  // measure errors to known solution
  // If an exact solution is not known, it is usually set to be zero, so that
  // in such a case here only integrals of the solution are computed.
  if(db["output_compute_errors"])
  {
    double err_u1[4]; // of these arrays only the two first entries are used,
    double err_u2[4]; // but the evil GetErrors() will corrupt memory if these
    double err_u3[4]; // have not at least size 4
    double err_p[4];


    TAuxParam3D aux(1, 0, 0, 0, NULL, NULL, NULL, NULL, NULL, 0, NULL);
    MultiIndex3D nsAllDerivs[4] = {D000, D100, D010, D001};
    const TFESpace3D *velocity_space = &this->get_velocity_space();
    const TFESpace3D *pressure_space = &this->get_pressure_space();
    
    // errors in first velocity component
    u1->GetErrors(example_.get_exact(0), 4, nsAllDerivs, 2,
                  L2H1Errors, nullptr, &aux, 1, &velocity_space, err_u1);
    // errors in second velocity component
    u2->GetErrors(example_.get_exact(1), 4, nsAllDerivs, 2,
                  L2H1Errors, nullptr, &aux, 1, &velocity_space, err_u2);
    // errors in third velocity component
    u3->GetErrors(example_.get_exact(2), 4, nsAllDerivs, 2,
                  L2H1Errors, nullptr, &aux, 1, &velocity_space, err_u3);
    // errors in pressure
    s.p_.GetErrors(example_.get_exact(3), 4, nsAllDerivs, 2, L2H1Errors,
                   nullptr, &aux, 1, &pressure_space, err_p);
    
#ifdef _MPI
    double err_red[8]; //memory for global (across all processes) error
    double err_send[8]; //fill send buffer
    err_send[0]=err_u1[0];
    err_send[1]=err_u1[1];
    err_send[2]=err_u2[0];
    err_send[3]=err_u2[1];
    err_send[4]=err_u3[0];
    err_send[5]=err_u3[1];
    err_send[6]=err_p[0];
    err_send[7]=err_p[1];

    MPI_Allreduce(err_send, err_red, 8, MPI_DOUBLE, MPI_SUM, MPI_COMM_WORLD);
    for(i=0;i<8;i++)
    {//MPI: sqrt was skipped in GetErrors function - do it here globally!
      err_red[i] = sqrt(err_red[i]);
    }
    //fill the reduced errors back where they belong
    err_u1[0] = err_red[0];
    err_u1[1] = err_red[1];
    err_u2[0] = err_red[2];
    err_u2[1] = err_red[3];
    err_u3[0] = err_red[4];
    err_u3[1] = err_red[5];
    err_p[0] = err_red[6];
    err_p[1] = err_red[7];
#else
    int my_rank =0;
#endif

    errors_.at(0) = sqrt(err_u1[0]*err_u1[0] + err_u2[0]*err_u2[0] + err_u3[0]*err_u3[0]);//L2
    errors_.at(1) = sqrt(err_u1[1]*err_u1[1] + err_u2[1]*err_u2[1] + err_u3[1]*err_u3[1]);//H1-semi
    errors_.at(2) = err_p[0];
    errors_.at(3) = err_p[1];

    //print errors
    if(my_rank == 0)
    {
      Output::print("DATA (NSE3D): Measured errors");
      Output::print<1>("L2(u)     : ", setprecision(10), errors_.at(0));
      Output::print<1>("H1-semi(u): ", setprecision(10), errors_.at(1));
      Output::print<1>("L2(p)     : ", setprecision(10), errors_.at(2));
      Output::print<1>("H1-semi(p): ", setprecision(10), errors_.at(3));
    }
  } // if(this->db["compute_errors"])
  delete u1;
  delete u2;
  delete u3;

  //do postprocessing step depending on what the example implements
  example_.do_post_processing(*this);
}

TNSE_MGLevel* NSE3D::mg_levels(int level, NSE3D::System_per_grid& s)
{
  TNSE_MGLevel * multigridLevel;
  size_t nAuxArray = 2;
  std::vector<double> alpha(2);
  
  if ((TDatabase::ParamDB->SC_STEP_LENGTH_CONTROL_ALL_SADDLE)
        || (TDatabase::ParamDB->SC_STEP_LENGTH_CONTROL_FINE_SADDLE))
     nAuxArray=4;
  else
     nAuxArray=2;
  
  if (level==0)
  {
    alpha[0] = TDatabase::ParamDB->SC_SMOOTH_DAMP_FACTOR_COARSE_SADDLE;
    alpha[1] = TDatabase::ParamDB->SC_GMG_DAMP_FACTOR_SADDLE;
  }
  else
  {
    alpha[0] = TDatabase::ParamDB->SC_SMOOTH_DAMP_FACTOR_SADDLE;
    alpha[1] = TDatabase::ParamDB->SC_GMG_DAMP_FACTOR_SADDLE;
  }
  
  std::vector<std::shared_ptr<FEMatrix>> blocks = s.matrix_.get_blocks_TERRIBLY_UNSAFE();
  
  TSquareMatrix3D* A11 = reinterpret_cast<TSquareMatrix3D*>(blocks[0].get());
  TSquareMatrix3D* A12 = reinterpret_cast<TSquareMatrix3D*>(blocks[1].get());
  TSquareMatrix3D* A13 = reinterpret_cast<TSquareMatrix3D*>(blocks[2].get());
  TSquareMatrix3D* A21 = reinterpret_cast<TSquareMatrix3D*>(blocks[4].get());
  TSquareMatrix3D* A22 = reinterpret_cast<TSquareMatrix3D*>(blocks[5].get());
  TSquareMatrix3D* A23 = reinterpret_cast<TSquareMatrix3D*>(blocks[6].get());
  TSquareMatrix3D* A31 = reinterpret_cast<TSquareMatrix3D*>(blocks[8].get());
  TSquareMatrix3D* A32 = reinterpret_cast<TSquareMatrix3D*>(blocks[9].get());
  TSquareMatrix3D* A33 = reinterpret_cast<TSquareMatrix3D*>(blocks[10].get());  
  
  TMatrix3D* B1T = reinterpret_cast<TMatrix3D*>(blocks[3].get());
  TMatrix3D* B2T = reinterpret_cast<TMatrix3D*>(blocks[7].get());
  TMatrix3D* B3T = reinterpret_cast<TMatrix3D*>(blocks[11].get());
  TMatrix3D* B1 = reinterpret_cast<TMatrix3D*>(blocks[12].get());
  TMatrix3D* B2 = reinterpret_cast<TMatrix3D*>(blocks[13].get());
  TMatrix3D* B3 = reinterpret_cast<TMatrix3D*>(blocks[14].get());
  

  std::pair<int, int> velo_pres_code(TDatabase::ParamDB->VELOCITY_SPACE,
                                             TDatabase::ParamDB->PRESSURE_SPACE);
  switch(TDatabase::ParamDB->NSTYPE)
  {
    case 1:
    {
      transposed_B_structures_.push_back(B1T->GetStructure().GetTransposed());
      multigridLevel = new TNSE_MGLevel1(level, A11, B1, B2, B3, transposed_B_structures_.back().get(),
                                         s.rhs_.get_entries(),s.solution_.get_entries(), 
                                         nAuxArray, alpha.data(), 
                                         velo_pres_code.first,velo_pres_code.second, 
                                         nullptr, nullptr);
    }
      break;
    case 2:
      multigridLevel = new TNSE_MGLevel2(level, A11, B1, B2, B3, 
                                         B1T, B2T, B3T,
                                         s.rhs_.get_entries(),s.solution_.get_entries(), 
                                         nAuxArray, alpha.data(), 
                                         velo_pres_code.first,velo_pres_code.second, 
                                         nullptr, nullptr);
      break;
    case 3:
    {
      transposed_B_structures_.push_back(B1T->GetStructure().GetTransposed());
      multigridLevel = new TNSE_MGLevel3(level, A11, A12, A13, A21, A22, A23,
                                         A31, A32, A33,
                                         B1, B2, B3, transposed_B_structures_.back().get(),
                                         s.rhs_.get_entries(),s.solution_.get_entries(), 
                                         nAuxArray, alpha.data(), 
                                         velo_pres_code.first,velo_pres_code.second, 
                                         nullptr, nullptr);
    }
      break;
    case 4:
       multigridLevel = new TNSE_MGLevel4(level, 
                                          A11, A12, A13, A21, A22, A23,
                                          A31, A32, A33, B1, B2, B3, 
                                          B1T, B2T, B3T,
                                          s.rhs_.get_entries(),s.solution_.get_entries(), 
                                          nAuxArray, alpha.data(), 
                                          velo_pres_code.first,velo_pres_code.second, 
                                          nullptr, nullptr);
      break;
    case 14:
      TSquareMatrix3D* C   = reinterpret_cast<TSquareMatrix3D*>(blocks[15].get());      
      multigridLevel = new TNSE_MGLevel14(level, 
                                          A11, A12, A13, A21, A22, A23,
                                          A31, A32, A33, C, B1, B2, B3, 
                                          B1T, B2T, B3T,
                                          s.rhs_.get_entries(),s.solution_.get_entries(), 
                                          nAuxArray, alpha.data(), 
                                          velo_pres_code.first,velo_pres_code.second, 
                                          nullptr, nullptr);
      break;
  }
  
  return multigridLevel;
}

void NSE3D::mg_solver()
{
  System_per_grid& s = this->systems_.front();
  std::shared_ptr<TItMethod> itMethod;
  std::shared_ptr<TItMethod> prec;
  int zero_start;  
  TSquareMatrix3D *sqMat[10];
  TSquareMatrix **sqmatrices = (TSquareMatrix **)sqMat;
  TMatrix3D *recMat[6];
  TMatrix **matrices = (TMatrix **)recMat;
  MatVecProc *MatVect;
  DefectProc *Defect;
  
  std::vector<double> itMethodSol;
  std::vector<double> itMethodRhs;

  int nDof = this->get_size();
  
  std::vector<std::shared_ptr<FEMatrix>> blocks = s.matrix_.get_blocks_TERRIBLY_UNSAFE();
  
  TSquareMatrix3D *A11=reinterpret_cast<TSquareMatrix3D*>(blocks.at(0).get());
  TSquareMatrix3D *A12=reinterpret_cast<TSquareMatrix3D*>(blocks.at(1).get());
  TSquareMatrix3D *A13=reinterpret_cast<TSquareMatrix3D*>(blocks.at(2).get());
  TSquareMatrix3D *A21=reinterpret_cast<TSquareMatrix3D*>(blocks.at(4).get());
  TSquareMatrix3D *A22=reinterpret_cast<TSquareMatrix3D*>(blocks.at(5).get());
  TSquareMatrix3D *A23=reinterpret_cast<TSquareMatrix3D*>(blocks.at(6).get());
  TSquareMatrix3D *A31=reinterpret_cast<TSquareMatrix3D*>(blocks.at(8).get());
  TSquareMatrix3D *A32=reinterpret_cast<TSquareMatrix3D*>(blocks.at(9).get());
  TSquareMatrix3D *A33=reinterpret_cast<TSquareMatrix3D*>(blocks.at(10).get());
  // pressure-pressure block
  TSquareMatrix3D *C = reinterpret_cast<TSquareMatrix3D*>(blocks.at(15).get());
  
  TMatrix3D* B1T=reinterpret_cast<TMatrix3D*>(blocks.at(3).get());
  TMatrix3D* B2T=reinterpret_cast<TMatrix3D*>(blocks.at(7).get());
  TMatrix3D* B3T=reinterpret_cast<TMatrix3D*>(blocks.at(11).get());
  TMatrix3D* B1 =reinterpret_cast<TMatrix3D*>(blocks.at(12).get());
  TMatrix3D* B2 =reinterpret_cast<TMatrix3D*>(blocks.at(13).get());
  TMatrix3D* B3 =reinterpret_cast<TMatrix3D*>(blocks.at(14).get());
  
  switch(TDatabase::ParamDB->NSTYPE)
  {
    case 1:
      sqMat[0] = A11;
      recMat[0] = B1;
      recMat[1] = B2;
      recMat[2] = B3;
      MatVect = MatVect_NSE1;
      Defect = Defect_NSE1;
      break;
    case 2:
      sqMat[0] = A11;
      
      recMat[0] = B1;
      recMat[1] = B2;
      recMat[2] = B3;
      recMat[3] = B1T;
      recMat[4] = B2T;
      recMat[5] = B3T;
      
      MatVect = MatVect_NSE2;
      Defect = Defect_NSE2;
      break;
    case 3:
      sqMat[0] = A11;
      sqMat[1] = A12;
      sqMat[2] = A13;
      sqMat[3] = A21;
      sqMat[4] = A22;
      sqMat[5] = A23;
      sqMat[6] = A31;
      sqMat[7] = A32;
      sqMat[8] = A33;
      
      recMat[0] = B1;
      recMat[1] = B2;
      recMat[2] = B3;
      MatVect = MatVect_NSE3;
      Defect = Defect_NSE3;
      break;
    case 4:
      sqMat[0] = A11;
      sqMat[1] = A12;
      sqMat[2] = A13;
      sqMat[3] = A21;
      sqMat[4] = A22;
      sqMat[5] = A23;
      sqMat[6] = A31;
      sqMat[7] = A32;
      sqMat[8] = A33;
      
      recMat[0] = B1;
      recMat[1] = B2;
      recMat[2] = B3;
      recMat[3] = B1T;
      recMat[4] = B2T;
      recMat[5] = B3T;

      MatVect = MatVect_NSE4;
      Defect = Defect_NSE4;
      break;
    case 14:
            sqMat[0] = A11;
      sqMat[1] = A12;
      sqMat[2] = A13;
      sqMat[3] = A21;
      sqMat[4] = A22;
      sqMat[5] = A23;
      sqMat[6] = A31;
      sqMat[7] = A32;
      sqMat[8] = A33;
      sqMat[9] = C;
      
      recMat[0] = B1;
      recMat[1] = B2;
      recMat[2] = B3;
      recMat[3] = B1T;
      recMat[4] = B2T;
      recMat[5] = B3T;

      //FIXME: MatVect_EquOrd_NSE4 is not implemented for 3D case
      // I have to implement that as well
      //MatVect = MatVect_EquOrd_NSE4;
      //Defect = Defect_EquOrd_NSE4;
      break;
  }
  
  
    switch(TDatabase::ParamDB->SC_SOLVER_SADDLE)
    {
      case 11:
        zero_start = 1;
        break; 
      case 16:
        zero_start = 0;
        break;
    }
    switch(TDatabase::ParamDB->SC_PRECONDITIONER_SADDLE)
    {
      case 5:
        prec=std::make_shared<TMultiGridIte>(MatVect, Defect, nullptr, 0, nDof, 
                                 this->multigrid_.get(), zero_start);
        break;
      default:
        ErrThrow("Unknown preconditioner !!!");
    }
    
    if(TDatabase::ParamDB->SC_PRECONDITIONER_SADDLE == 5)
    {
      itMethodSol.resize(nDof);
      itMethodRhs.resize(nDof);
      //FIXME find some other way than memcpy???
      memcpy(itMethodSol.data(), s.solution_.get_entries(), nDof*sizeof(double));
      memcpy(itMethodRhs.data(), s.rhs_.get_entries(), nDof*sizeof(double));
    }
    else
    {
      itMethodSol=s.solution_.get_entries_vector();
      itMethodRhs=s.rhs_.get_entries_vector();
    }
    
    switch(TDatabase::ParamDB->SC_SOLVER_SADDLE)
    {
      case 11:
        itMethod=std::make_shared<TFixedPointIte>(MatVect, Defect, prec.get(), 0, nDof, 0);
        break;
      case 16:
        itMethod=std::make_shared<TFgmresIte>(MatVect, Defect, prec.get(), 0, nDof, 0);
        break;
      default:
        ErrThrow("Unknown preconditioner !!!");
    }
    
    itMethod->Iterate(sqmatrices, matrices, itMethodSol.data(), itMethodRhs.data());
    
    if(TDatabase::ParamDB->SC_PRECONDITIONER_SADDLE==5)
    {
      s.rhs_ = itMethodRhs.data();
      s.solution_ = itMethodSol.data();
    }
}

TFEFunction3D* NSE3D::get_velocity_component(int i)
{
  if(i==0)
    return this->systems_.front().u_.GetComponent(0);
  else if(i==1)
    return this->systems_.front().u_.GetComponent(1);
  else  if(i==2)
    return this->systems_.front().u_.GetComponent(2);
  else
    throw std::runtime_error("There are only three velocity components!");
}

const Residuals& NSE3D::get_residuals() const
{
  return old_residuals_.back();
}

double NSE3D::get_impuls_residual() const
{
  return old_residuals_.back().impulsResidual;
}

double NSE3D::get_mass_residual() const
{
  return old_residuals_.back().massResidual;
}

double NSE3D::get_full_residual() const
{
  return old_residuals_.back().fullResidual;
}

std::array<double, int(4)> NSE3D::get_errors() const
{
  return errors_;
}<|MERGE_RESOLUTION|>--- conflicted
+++ resolved
@@ -20,14 +20,12 @@
 #include <DirectSolver.h>
 #include <Output3D.h>
 
-<<<<<<< HEAD
 //project specific
 #include <CoiledPipe.h>
+#include <sys/stat.h>
+
 #include <ParameterDatabase.h>
 
-=======
-#include <sys/stat.h>
->>>>>>> dfa30149
 
 ParameterDatabase get_default_NSE3D_parameters()
 {
@@ -822,15 +820,11 @@
     Output.AddFEVectFunct(&s.u_);
 #ifdef _MPI
     char SubID[] = "";
-<<<<<<< HEAD
-    Output.Write_ParVTK(MPI_COMM_WORLD, i, SubID);
-=======
     if(my_rank == 0)
   	  mkdir(db["output_vtk_directory"], 0777);
     std::string dir = db["output_vtk_directory"];
     std::string base = db["output_basename"];
     Output.Write_ParVTK(MPI_COMM_WORLD, 0, SubID, dir, base);
->>>>>>> dfa30149
 #else
     // Create output directory, if not already existing.
     mkdir(db["output_vtk_directory"], 0777);
