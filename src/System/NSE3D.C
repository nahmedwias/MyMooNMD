--- conflicted
+++ resolved
@@ -20,11 +20,13 @@
 #include <DirectSolver.h>
 #include <Output3D.h>
 
-<<<<<<< HEAD
+//project specific
+#include <CoiledPipe.h>
+#include <ParameterDatabase.h>
+
+
 ParameterDatabase get_default_NSE3D_parameters()
 {
-  Output::print<3>("creating a default NSE3D parameter database");
-  // we use a parmoon default database because this way these parameters are
   // available in the default NSE3D database as well.
   ParameterDatabase db = ParameterDatabase::parmoon_default_database();
   db.set_name("NSE3D parameter database");
@@ -48,11 +50,6 @@
 
   return db;
 }
-=======
-//project specific
-#include <CoiledPipe.h>
-
->>>>>>> 76e887de
 
 NSE3D::System_per_grid::System_per_grid(const Example_NSE3D& example,
                                     TCollection& coll, std::pair<int, int> order, 
@@ -279,32 +276,6 @@
   // copied from CD3D, it should actually be unified
   bool usingMultigrid = TDatabase::ParamDB->SC_PRECONDITIONER_SADDLE == 5
                         && TDatabase::ParamDB->SOLVER_TYPE == 1;
-<<<<<<< HEAD
-=======
-  if (!usingMultigrid)
-  { //case of direct solve or non-multigrid iterative solve
-    if (TDatabase::ParamDB->LEVELS < 1)
-    {
-      ErrThrow("Parameter LEVELS must be greater or equal 1.");
-    }
-    if(TDatabase::ParamDB->LEVELS > 1)
-    { //TODO LEVELS and UNIFORM_STEPS still need sorting out!
-    TDatabase::ParamDB->UNIFORM_STEPS += TDatabase::ParamDB->LEVELS -1;
-    TDatabase::ParamDB->LEVELS = 1;
-    if(my_rank == 0)
-      Output::print("Non-multigrid solver chosen. Therefore LEVELS -1 was added "
-        "to UNIFORM_STEPS and LEVELS set to 1. \n Now: UNIFORM_STEPS = ",
-        TDatabase::ParamDB->UNIFORM_STEPS, ".");
-    }
-  }
-  else
-  {  // iterative solve with multigrid prec
-    if (TDatabase::ParamDB->LEVELS < 2)
-    {
-      ErrThrow("Parameter LEVELS must be at least 2 for multigrid.");
-    }
-  }
->>>>>>> 76e887de
 
 
   // Some implementation/testing constraints on the used discretization.
