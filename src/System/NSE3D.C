--- conflicted
+++ resolved
@@ -189,10 +189,7 @@
   }
   
   bool usingMultigrid = solver.is_using_multigrid();
-<<<<<<< HEAD
   TCollection *coll = collections.front(); //the finest grid collection
-=======
-  TCollection *coll = domain.GetCollection(It_Finest, 0, -4711);
 
     //CB HERE DO MODIFICATIONS TO COLLECTION DUE TO TWIST!
     if(true) //FIXME! only for twisted pipe example!!
@@ -204,7 +201,6 @@
       CoiledPipe::coil_pipe_helically(coll);
     }
     //CB END MODIFICATIONS
->>>>>>> b699b454
   // create finite element space and function, a matrix, rhs, and solution
   #ifdef _MPI
   systems_.emplace_back(example_, *coll, velocity_pressure_orders, type,
