/** ************************************************************************ 
* @brief     source file for TSystemMatTimeScalar2D
* @author    Sashikumaar Ganesan
* @date      08.08.14
* @History 
 ************************************************************************  */
#include <Database.h>
#include <SystemMatTimeScalar2D.h>
#include <SystemMatScalar2D.h>
#include <SquareStructure2D.h>
#include <DiscreteForm2D.h>
#include <Assemble2D.h>
#include <AuxParam2D.h>
#include <LocalProjection.h>
#include <DirectSolver.h>
#include <stdlib.h>
#include <string.h>

<<<<<<< HEAD
TSystemMatTimeScalar2D::TSystemMatTimeScalar2D(TFESpace2D *fespace, int disctype, int solver): TSystemMatScalar2D(fespace,  disctype, solver)
=======
TSystemMatTimeScalar2D::TSystemMatTimeScalar2D(TFESpace2D *fespace)
 : TSystemMatScalar2D(fespace)
>>>>>>> d886ef8f
{
  /** need it for solver */
  sqmatrices = (TSquareMatrix **)SQMATRICES;
  
  /** M mass matrix */
<<<<<<< HEAD
  sqmatrixM = new TSquareMatrix2D(sqstructure);  
  N_Matrices++;
  
  /** working rhs, used in AssembleSystMat() */
  int N_DOF = FeSpace->GetN_DegreesOfFreedom(); 
=======
  this->sqmatrixM = new TSquareMatrix2D(this->sq_matrices[0]->GetStructure());
  
  /** working rhs, used in AssembleSystMat() */
  const int N_DOF = this->fe_spaces[0]->GetN_DegreesOfFreedom(); 
>>>>>>> d886ef8f
  B = new double[N_DOF];
  defect = new double[N_DOF];
  
  gamma =0.;
  
  /** time-consistent part of the SUPG matrix */
<<<<<<< HEAD
  if(Disctype==SDFEM || Disctype==SUPG)
   {
    sqmatrixS = new TSquareMatrix2D(sqstructure); 
    N_Matrices++;
    
    sqmatrixK = new TSquareMatrix2D(sqstructure); 
    N_Matrices++; 
   }
   
  SystMatAssembled  = FALSE;
=======
  if(TDatabase::ParamDB->DISCTYPE==SDFEM || TDatabase::ParamDB->DISCTYPE==SUPG)
  {
    this->sqmatrixS = new TSquareMatrix2D(this->sq_matrices[0]->GetStructure());
    
    this->sqmatrixK = new TSquareMatrix2D(this->sq_matrices[0]->GetStructure()); 
  }
  
  this->SystMatAssembled = false;
>>>>>>> d886ef8f
} // constructor


TSystemMatTimeScalar2D::~TSystemMatTimeScalar2D()
{
  delete sqstructure;
  delete sqmatrixA; 
  
  delete sqmatrixM;
<<<<<<< HEAD
  if(Disctype==SDFEM || Disctype==SUPG)
   {
     delete sqmatrixS;
     delete sqmatrixK;    
   }
=======
  
  if(TDatabase::ParamDB->DISCTYPE==SDFEM || TDatabase::ParamDB->DISCTYPE==SUPG)
  {
    delete sqmatrixS;
    delete sqmatrixK;
  }
>>>>>>> d886ef8f
}


void TSystemMatTimeScalar2D::Init(CoeffFct2D *BilinearCoeffs, BoundCondFunct2D *BoundCond, BoundValueFunct2D *BoundValue)
{
  BoundaryConditions[0] =  BoundCond;
  BoundaryValues[0] = BoundValue;
    
  TDiscreteForm2D *DiscreteFormMRhs_Galerkin;
  TDiscreteForm2D *DiscreteFormARhs_Galerkin; 
  TDiscreteForm2D *DiscreteFormMRhs_SUPG;
  TDiscreteForm2D *DiscreteFormARhs_SUPG;

  
  InitializeDiscreteFormsScalar(DiscreteFormMRhs_Galerkin, DiscreteFormARhs_Galerkin, DiscreteFormMRhs_SUPG,
                                  DiscreteFormARhs_SUPG, BilinearCoeffs);
  
    switch(TDatabase::ParamDB->DISCTYPE)
     {
      case GALERKIN:
      case LOCAL_PROJECTION:
           DiscreteFormARhs = DiscreteFormARhs_Galerkin;
           DiscreteFormMRhs = DiscreteFormMRhs_Galerkin;
      break;
      
      case SUPG:
           DiscreteFormARhs = DiscreteFormARhs_SUPG;
           DiscreteFormMRhs = DiscreteFormMRhs_SUPG;
      break;
      
      default:
            OutPut("Unknown DISCTYPE" << endl);
            exit(4711);;
     }  
       
  
} // Init


void TSystemMatTimeScalar2D::AssembleMRhs(TAuxParam2D *aux, double *sol, double *rhs)
{
<<<<<<< HEAD
  int N_DOF, N_Active, N_SquareMatrices;
  double *RHSs[1];
 

  TFESpace2D *fesp[1], *ferhs[1];
//   TSquareMatrix2D *SQMATRICES[2];

=======
  TFESpace2D* space = this->fe_spaces[0];
  int N_DOF = space->GetN_DegreesOfFreedom();
  int N_Active = space->GetActiveBound();
  //int N_DirichletDof = N_DOF - N_Active;
>>>>>>> d886ef8f
    
    N_DOF = FeSpace->GetN_DegreesOfFreedom();
    N_Active =  FeSpace->GetActiveBound();
//     N_DirichletDof = N_DOF - N_Active;
    
    RHSs[0] = rhs;
    memset(rhs, 0, N_DOF*SizeOfDouble);
  
<<<<<<< HEAD
    fesp[0] = FeSpace;
    ferhs[0] = FeSpace;
    
    // initialize matrices
    SQMATRICES[0] = sqmatrixM;
    SQMATRICES[0]->Reset();    
    N_SquareMatrices =1;
    
   if(Disctype == SDFEM)
    {
     N_SquareMatrices = 2;  
     SQMATRICES[1] = sqmatrixS;
     SQMATRICES[1]->Reset();  
    }      
    
    if(aux==NULL)
     { aux = new TAuxParam2D(1, 0, 0, 0, fesp, NULL, NULL, NULL, NULL, 0, NULL); }
    
    // assemble
    Assemble2D(1, fesp,
               N_SquareMatrices, SQMATRICES,
               0, NULL,
               1, RHSs, ferhs,
               DiscreteFormMRhs,
               BoundaryConditions,
               BoundaryValues,
               aux);
=======
  if(TDatabase::ParamDB->DISCTYPE == SDFEM)
  {
    sqmatrixS->Reset();
    SQMATRICES[1] = sqmatrixS;
    N_SquareMatrices = 2;  
  }
    
  // assemble
  Assemble2D(1, &space, N_SquareMatrices, SQMATRICES, 0, NULL, 1, &rhs, 
             &space, BoundaryConditions, BoundaryValues, la);
>>>>>>> d886ef8f
     
      // copy Dirichlet values from rhs into sol
      memcpy(sol+N_Active, rhs+N_Active, (N_DOF - N_Active)*SizeOfDouble);  
      
} // TSystemMatScalar2D::AssembleMRhs 



void TSystemMatTimeScalar2D::AssembleARhs(TAuxParam2D *aux, double *sol, double *rhs)
{
<<<<<<< HEAD
  int N_DOF, N_Active, N_SquareMatrices;
  double *RHSs[1];
 

  TFESpace2D *fesp[1], *ferhs[1];
//   TSquareMatrix2D *SQMATRICES[2];

//     BoundCondFunct2D *BoundaryConditions[1] = { BoundaryCond };
//     BoundValueFunct2D *BoundaryValues[1] = { BoundaryValue };
    
    N_DOF = FeSpace->GetN_DegreesOfFreedom();
    N_Active =  FeSpace->GetActiveBound();
    
    RHSs[0] = rhs;
    memset(rhs, 0, N_DOF*SizeOfDouble);
  
    fesp[0] = FeSpace;
    ferhs[0] = FeSpace;
    
    // initialize matrices
    SQMATRICES[0] = sqmatrixA;
    SQMATRICES[0]->Reset();    
    N_SquareMatrices =1;
    
   if(Disctype == SDFEM)
    {
     N_SquareMatrices = 2;  
     SQMATRICES[1] = sqmatrixK;
     SQMATRICES[1]->Reset();  
    }      
    
    if(aux==NULL)
     { aux = new TAuxParam2D(1, 0, 0, 0, fesp, NULL, NULL, NULL, NULL, 0, NULL); }
    
    // assemble
    Assemble2D(1, fesp,
               N_SquareMatrices, SQMATRICES,
               0, NULL,
               1, RHSs, ferhs,
               DiscreteFormARhs,
               BoundaryConditions,
               BoundaryValues,
               aux);
     
      // copy Dirichlet values from rhs into sol
      memcpy(sol+N_Active, rhs+N_Active, (N_DOF - N_Active)*SizeOfDouble);  
      
=======
  //BoundCondFunct2D *BoundaryConditions[1] = { BoundaryCond };
  //BoundValueFunct2D *BoundaryValues[1] = { BoundaryValue };
  TFESpace2D* space = this->fe_spaces[0];
  
  int N_DOF = space->GetN_DegreesOfFreedom();
  int N_Active =  space->GetActiveBound();
  
  memset(rhs, 0, N_DOF*SizeOfDouble);
  
  // initialize matrices
  this->sq_matrices[0]->Reset();
  TSquareMatrix2D *SQMATRICES[2] = { this->sq_matrices[0], NULL };
  int N_SquareMatrices = 1;
  
  if(TDatabase::ParamDB->DISCTYPE == SDFEM)
  {
    sqmatrixK->Reset();
    SQMATRICES[1] = sqmatrixK;
    N_SquareMatrices = 2;
  }
  
  // assemble
  Assemble2D(1, &space, N_SquareMatrices, SQMATRICES, 0, NULL, 1, &rhs, 
             &space, BoundaryConditions, BoundaryValues, la);
   
  // copy Dirichlet values from rhs into sol
  memcpy(sol+N_Active, rhs+N_Active, (N_DOF - N_Active)*SizeOfDouble);
>>>>>>> d886ef8f
} // TSystemMatScalar2D::AssembleARhs 

void TSystemMatTimeScalar2D::AssembleSystMat(double *oldrhs, double *oldsol, double *rhs, double *sol)
{
<<<<<<< HEAD
    int N_DOF, N_Active, N_SquareMatrices;
    double tau;
    
    N_DOF = FeSpace->GetN_DegreesOfFreedom();
    N_Active =  FeSpace->GetActiveBound();   
    
    tau = TDatabase::TimeDB->CURRENTTIMESTEPLENGTH;
  
    memset(B, 0, N_DOF*SizeOfDouble);      
    
    // old rhs multiplied with current subtime step and theta3 on B
    Daxpy(N_Active, tau*TDatabase::TimeDB->THETA3,  oldrhs, B);    
    
    // add rhs from current sub time step to rhs array B
    Daxpy(N_Active, tau*TDatabase::TimeDB->THETA4,  rhs, B);    
    
//        cout << "AssembleSystMat  gamma " << gamma << endl; 
    // M = M + (- tau*TDatabase::TimeDB->THETA2)
    MatAdd(sqmatrixM, sqmatrixA, - tau*TDatabase::TimeDB->THETA2);

    if(Disctype==SUPG)
     {     
      MatAdd(sqmatrixM, sqmatrixS, 1.);
     }
     // set current factor of steady state matrix
     gamma = -tau*TDatabase::TimeDB->THETA2;  
=======
  TFESpace2D* space = this->fe_spaces[0];
  int N_DOF = space->GetN_DegreesOfFreedom();
  int N_Active =  space->GetActiveBound();   
  
  double tau = TDatabase::TimeDB->CURRENTTIMESTEPLENGTH;
  
  memset(B, 0, N_DOF*SizeOfDouble);
  
  // old rhs multiplied with current subtime step and theta3 on B
  Daxpy(N_Active, tau*TDatabase::TimeDB->THETA3,  oldrhs, B);
  
  // add rhs from current sub time step to rhs array B
  Daxpy(N_Active, tau*TDatabase::TimeDB->THETA4,  rhs, B);
  
  //cout << "AssembleSystMat  gamma " << gamma << endl; 
  // M = M + (- tau*TDatabase::TimeDB->THETA2)
  MatAdd(sqmatrixM, this->sq_matrices[0], - tau*TDatabase::TimeDB->THETA2);

  if(TDatabase::ParamDB->DISCTYPE==SUPG)
  {
    MatAdd(sqmatrixM, sqmatrixS, 1.);
  }
  
  // set current factor of steady state matrix
  this->gamma = -tau*TDatabase::TimeDB->THETA2;  
>>>>>>> d886ef8f
    
     // defect = M * oldsol
     memset(defect, 0, N_DOF*SizeOfDouble);  
     MatVectActive(sqmatrixM, oldsol, defect); 
     
     // B:= B + defec    
     Daxpy(N_Active, 1, defect, B);
    
     // set Dirichlet values
     memcpy(B+N_Active, rhs+N_Active, (N_DOF-N_Active)*SizeOfDouble);
     memcpy(sol+N_Active, rhs+N_Active, (N_DOF-N_Active)*SizeOfDouble);
     
<<<<<<< HEAD
     //assemble the system matrix
     MatAdd(sqmatrixM, sqmatrixA, -gamma + tau*TDatabase::TimeDB->THETA1);
     gamma = tau*TDatabase::TimeDB->THETA1;    
=======
  //assemble the system matrix
  MatAdd(sqmatrixM, this->sq_matrices[0], -gamma + tau*TDatabase::TimeDB->THETA1);
  this->gamma = tau*TDatabase::TimeDB->THETA1;    
>>>>>>> d886ef8f
   
     SystMatAssembled  = TRUE;     
     
//      cout << "AssembleSystMat  gamma " << gamma << endl;  
     
} // AssembleSystMat

void TSystemMatTimeScalar2D::RestoreMassMat()
{

//   cout << "RestoreMassMat  gamma " << gamma << endl;
  if(SystMatAssembled)
<<<<<<< HEAD
   {
     // restore the mass matrix
     MatAdd(sqmatrixM, sqmatrixA, -gamma);
     gamma = 0.;
     
     if(Disctype==SUPG)
     {     
=======
  {
    // restore the mass matrix
    MatAdd(sqmatrixM, this->sq_matrices[0], -this->gamma);
    this->gamma = 0.;
    
    if(TDatabase::ParamDB->DISCTYPE==SUPG)
    {
>>>>>>> d886ef8f
      MatAdd(sqmatrixM, sqmatrixS, -1.);
     }
  
     SystMatAssembled  = FALSE;  
   }
  else
  {
    cout << "System is not assembled to restore " <<endl;
  }
   
//   cout << "RestoreMassMat" << endl;
//   exit(0);
  
}

void TSystemMatTimeScalar2D::Solve(double *sol, double *rhs)
{
<<<<<<< HEAD
  
    switch(SOLVER)
     {
      case AMG_SOLVE:
        cout << "AMG_SOLVE not yet implemented " <<endl;
      break;
=======
  switch(TDatabase::ParamDB->SOLVER_TYPE)
  {
    case AMG_SOLVE:
      cout << "AMG_SOLVE not yet implemented " <<endl;
    break;

    case GMG:
      cout << "GMG solver not yet implemented " <<endl;
    break;
>>>>>>> d886ef8f

      case GMG:
        cout << "GMG solver not yet implemented " <<endl;
      break;

      case DIRECT:
        DirectSolver(sqmatrixM, B, sol);
      break;      
 
      default:
            OutPut("Unknown Solver" << endl);
            exit(4711);;
     }    
  
  
}


double TSystemMatTimeScalar2D::GetResidual(double *sol)
{
  int N_DOF = this->fe_spaces[0]->GetN_DegreesOfFreedom(); 
  double residual_scalar;
  
//   if(SystMatAssembled)
   {
    memset(defect, 0, N_DOF*SizeOfDouble);         
    ScalarDefect(sqmatrixM, sol, B, defect, residual_scalar);   
   }
//   else
   {
//     OutPut("Assemble the System Matrix before calculating the GetResidual" << endl);
//     exit(4711);;   
   }
   
   return residual_scalar;
      
}

<|MERGE_RESOLUTION|>--- conflicted
+++ resolved
@@ -16,47 +16,20 @@
 #include <stdlib.h>
 #include <string.h>
 
-<<<<<<< HEAD
-TSystemMatTimeScalar2D::TSystemMatTimeScalar2D(TFESpace2D *fespace, int disctype, int solver): TSystemMatScalar2D(fespace,  disctype, solver)
-=======
 TSystemMatTimeScalar2D::TSystemMatTimeScalar2D(TFESpace2D *fespace)
  : TSystemMatScalar2D(fespace)
->>>>>>> d886ef8f
-{
-  /** need it for solver */
-  sqmatrices = (TSquareMatrix **)SQMATRICES;
-  
+{
   /** M mass matrix */
-<<<<<<< HEAD
-  sqmatrixM = new TSquareMatrix2D(sqstructure);  
-  N_Matrices++;
-  
-  /** working rhs, used in AssembleSystMat() */
-  int N_DOF = FeSpace->GetN_DegreesOfFreedom(); 
-=======
   this->sqmatrixM = new TSquareMatrix2D(this->sq_matrices[0]->GetStructure());
   
   /** working rhs, used in AssembleSystMat() */
   const int N_DOF = this->fe_spaces[0]->GetN_DegreesOfFreedom(); 
->>>>>>> d886ef8f
   B = new double[N_DOF];
   defect = new double[N_DOF];
   
   gamma =0.;
   
   /** time-consistent part of the SUPG matrix */
-<<<<<<< HEAD
-  if(Disctype==SDFEM || Disctype==SUPG)
-   {
-    sqmatrixS = new TSquareMatrix2D(sqstructure); 
-    N_Matrices++;
-    
-    sqmatrixK = new TSquareMatrix2D(sqstructure); 
-    N_Matrices++; 
-   }
-   
-  SystMatAssembled  = FALSE;
-=======
   if(TDatabase::ParamDB->DISCTYPE==SDFEM || TDatabase::ParamDB->DISCTYPE==SUPG)
   {
     this->sqmatrixS = new TSquareMatrix2D(this->sq_matrices[0]->GetStructure());
@@ -65,122 +38,48 @@
   }
   
   this->SystMatAssembled = false;
->>>>>>> d886ef8f
 } // constructor
 
 
 TSystemMatTimeScalar2D::~TSystemMatTimeScalar2D()
 {
-  delete sqstructure;
-  delete sqmatrixA; 
+  delete [] B;
+  delete [] defect;
   
   delete sqmatrixM;
-<<<<<<< HEAD
-  if(Disctype==SDFEM || Disctype==SUPG)
-   {
-     delete sqmatrixS;
-     delete sqmatrixK;    
-   }
-=======
   
   if(TDatabase::ParamDB->DISCTYPE==SDFEM || TDatabase::ParamDB->DISCTYPE==SUPG)
   {
     delete sqmatrixS;
     delete sqmatrixK;
   }
->>>>>>> d886ef8f
-}
-
-
-void TSystemMatTimeScalar2D::Init(CoeffFct2D *BilinearCoeffs, BoundCondFunct2D *BoundCond, BoundValueFunct2D *BoundValue)
-{
-  BoundaryConditions[0] =  BoundCond;
+}
+
+
+void TSystemMatTimeScalar2D::Init(CoeffFct2D *BilinearCoeffs, 
+                                  BoundCondFunct2D *BoundCond,
+                                  BoundValueFunct2D *BoundValue)
+{
+  BoundaryConditions[0] = BoundCond;
   BoundaryValues[0] = BoundValue;
-    
-  TDiscreteForm2D *DiscreteFormMRhs_Galerkin;
-  TDiscreteForm2D *DiscreteFormARhs_Galerkin; 
-  TDiscreteForm2D *DiscreteFormMRhs_SUPG;
-  TDiscreteForm2D *DiscreteFormARhs_SUPG;
-
-  
-  InitializeDiscreteFormsScalar(DiscreteFormMRhs_Galerkin, DiscreteFormARhs_Galerkin, DiscreteFormMRhs_SUPG,
-                                  DiscreteFormARhs_SUPG, BilinearCoeffs);
-  
-    switch(TDatabase::ParamDB->DISCTYPE)
-     {
-      case GALERKIN:
-      case LOCAL_PROJECTION:
-           DiscreteFormARhs = DiscreteFormARhs_Galerkin;
-           DiscreteFormMRhs = DiscreteFormMRhs_Galerkin;
-      break;
-      
-      case SUPG:
-           DiscreteFormARhs = DiscreteFormARhs_SUPG;
-           DiscreteFormMRhs = DiscreteFormMRhs_SUPG;
-      break;
-      
-      default:
-            OutPut("Unknown DISCTYPE" << endl);
-            exit(4711);;
-     }  
-       
-  
 } // Init
 
 
-void TSystemMatTimeScalar2D::AssembleMRhs(TAuxParam2D *aux, double *sol, double *rhs)
-{
-<<<<<<< HEAD
-  int N_DOF, N_Active, N_SquareMatrices;
-  double *RHSs[1];
- 
-
-  TFESpace2D *fesp[1], *ferhs[1];
-//   TSquareMatrix2D *SQMATRICES[2];
-
-=======
+void TSystemMatTimeScalar2D::AssembleMRhs(LocalAssembling2D& la, double *sol,
+                                          double *rhs)
+{
   TFESpace2D* space = this->fe_spaces[0];
   int N_DOF = space->GetN_DegreesOfFreedom();
   int N_Active = space->GetActiveBound();
   //int N_DirichletDof = N_DOF - N_Active;
->>>>>>> d886ef8f
-    
-    N_DOF = FeSpace->GetN_DegreesOfFreedom();
-    N_Active =  FeSpace->GetActiveBound();
-//     N_DirichletDof = N_DOF - N_Active;
-    
-    RHSs[0] = rhs;
-    memset(rhs, 0, N_DOF*SizeOfDouble);
-  
-<<<<<<< HEAD
-    fesp[0] = FeSpace;
-    ferhs[0] = FeSpace;
-    
-    // initialize matrices
-    SQMATRICES[0] = sqmatrixM;
-    SQMATRICES[0]->Reset();    
-    N_SquareMatrices =1;
-    
-   if(Disctype == SDFEM)
-    {
-     N_SquareMatrices = 2;  
-     SQMATRICES[1] = sqmatrixS;
-     SQMATRICES[1]->Reset();  
-    }      
-    
-    if(aux==NULL)
-     { aux = new TAuxParam2D(1, 0, 0, 0, fesp, NULL, NULL, NULL, NULL, 0, NULL); }
-    
-    // assemble
-    Assemble2D(1, fesp,
-               N_SquareMatrices, SQMATRICES,
-               0, NULL,
-               1, RHSs, ferhs,
-               DiscreteFormMRhs,
-               BoundaryConditions,
-               BoundaryValues,
-               aux);
-=======
+    
+  memset(rhs, 0, N_DOF*SizeOfDouble);
+  
+  // initialize matrices
+  sqmatrixM->Reset();
+  TSquareMatrix2D *SQMATRICES[2] = { sqmatrixM, NULL };
+  int N_SquareMatrices = 1;
+  
   if(TDatabase::ParamDB->DISCTYPE == SDFEM)
   {
     sqmatrixS->Reset();
@@ -191,66 +90,16 @@
   // assemble
   Assemble2D(1, &space, N_SquareMatrices, SQMATRICES, 0, NULL, 1, &rhs, 
              &space, BoundaryConditions, BoundaryValues, la);
->>>>>>> d886ef8f
      
-      // copy Dirichlet values from rhs into sol
-      memcpy(sol+N_Active, rhs+N_Active, (N_DOF - N_Active)*SizeOfDouble);  
-      
+  // copy Dirichlet values from rhs into sol
+  memcpy(sol+N_Active, rhs+N_Active, (N_DOF - N_Active)*SizeOfDouble);
 } // TSystemMatScalar2D::AssembleMRhs 
 
 
 
-void TSystemMatTimeScalar2D::AssembleARhs(TAuxParam2D *aux, double *sol, double *rhs)
-{
-<<<<<<< HEAD
-  int N_DOF, N_Active, N_SquareMatrices;
-  double *RHSs[1];
- 
-
-  TFESpace2D *fesp[1], *ferhs[1];
-//   TSquareMatrix2D *SQMATRICES[2];
-
-//     BoundCondFunct2D *BoundaryConditions[1] = { BoundaryCond };
-//     BoundValueFunct2D *BoundaryValues[1] = { BoundaryValue };
-    
-    N_DOF = FeSpace->GetN_DegreesOfFreedom();
-    N_Active =  FeSpace->GetActiveBound();
-    
-    RHSs[0] = rhs;
-    memset(rhs, 0, N_DOF*SizeOfDouble);
-  
-    fesp[0] = FeSpace;
-    ferhs[0] = FeSpace;
-    
-    // initialize matrices
-    SQMATRICES[0] = sqmatrixA;
-    SQMATRICES[0]->Reset();    
-    N_SquareMatrices =1;
-    
-   if(Disctype == SDFEM)
-    {
-     N_SquareMatrices = 2;  
-     SQMATRICES[1] = sqmatrixK;
-     SQMATRICES[1]->Reset();  
-    }      
-    
-    if(aux==NULL)
-     { aux = new TAuxParam2D(1, 0, 0, 0, fesp, NULL, NULL, NULL, NULL, 0, NULL); }
-    
-    // assemble
-    Assemble2D(1, fesp,
-               N_SquareMatrices, SQMATRICES,
-               0, NULL,
-               1, RHSs, ferhs,
-               DiscreteFormARhs,
-               BoundaryConditions,
-               BoundaryValues,
-               aux);
-     
-      // copy Dirichlet values from rhs into sol
-      memcpy(sol+N_Active, rhs+N_Active, (N_DOF - N_Active)*SizeOfDouble);  
-      
-=======
+void TSystemMatTimeScalar2D::AssembleARhs(LocalAssembling2D& la, double *sol,
+                                          double *rhs)
+{
   //BoundCondFunct2D *BoundaryConditions[1] = { BoundaryCond };
   //BoundValueFunct2D *BoundaryValues[1] = { BoundaryValue };
   TFESpace2D* space = this->fe_spaces[0];
@@ -278,39 +127,10 @@
    
   // copy Dirichlet values from rhs into sol
   memcpy(sol+N_Active, rhs+N_Active, (N_DOF - N_Active)*SizeOfDouble);
->>>>>>> d886ef8f
 } // TSystemMatScalar2D::AssembleARhs 
 
 void TSystemMatTimeScalar2D::AssembleSystMat(double *oldrhs, double *oldsol, double *rhs, double *sol)
 {
-<<<<<<< HEAD
-    int N_DOF, N_Active, N_SquareMatrices;
-    double tau;
-    
-    N_DOF = FeSpace->GetN_DegreesOfFreedom();
-    N_Active =  FeSpace->GetActiveBound();   
-    
-    tau = TDatabase::TimeDB->CURRENTTIMESTEPLENGTH;
-  
-    memset(B, 0, N_DOF*SizeOfDouble);      
-    
-    // old rhs multiplied with current subtime step and theta3 on B
-    Daxpy(N_Active, tau*TDatabase::TimeDB->THETA3,  oldrhs, B);    
-    
-    // add rhs from current sub time step to rhs array B
-    Daxpy(N_Active, tau*TDatabase::TimeDB->THETA4,  rhs, B);    
-    
-//        cout << "AssembleSystMat  gamma " << gamma << endl; 
-    // M = M + (- tau*TDatabase::TimeDB->THETA2)
-    MatAdd(sqmatrixM, sqmatrixA, - tau*TDatabase::TimeDB->THETA2);
-
-    if(Disctype==SUPG)
-     {     
-      MatAdd(sqmatrixM, sqmatrixS, 1.);
-     }
-     // set current factor of steady state matrix
-     gamma = -tau*TDatabase::TimeDB->THETA2;  
-=======
   TFESpace2D* space = this->fe_spaces[0];
   int N_DOF = space->GetN_DegreesOfFreedom();
   int N_Active =  space->GetActiveBound();   
@@ -336,49 +156,30 @@
   
   // set current factor of steady state matrix
   this->gamma = -tau*TDatabase::TimeDB->THETA2;  
->>>>>>> d886ef8f
-    
-     // defect = M * oldsol
-     memset(defect, 0, N_DOF*SizeOfDouble);  
-     MatVectActive(sqmatrixM, oldsol, defect); 
+    
+  // defect = M * oldsol
+  memset(defect, 0, N_DOF*SizeOfDouble);  
+  MatVectActive(sqmatrixM, oldsol, defect); 
+  
+  // B:= B + defec    
+  Daxpy(N_Active, 1, defect, B);
+  
+  // set Dirichlet values
+  memcpy(B+N_Active, rhs+N_Active, (N_DOF-N_Active)*SizeOfDouble);
+  memcpy(sol+N_Active, rhs+N_Active, (N_DOF-N_Active)*SizeOfDouble);
      
-     // B:= B + defec    
-     Daxpy(N_Active, 1, defect, B);
-    
-     // set Dirichlet values
-     memcpy(B+N_Active, rhs+N_Active, (N_DOF-N_Active)*SizeOfDouble);
-     memcpy(sol+N_Active, rhs+N_Active, (N_DOF-N_Active)*SizeOfDouble);
-     
-<<<<<<< HEAD
-     //assemble the system matrix
-     MatAdd(sqmatrixM, sqmatrixA, -gamma + tau*TDatabase::TimeDB->THETA1);
-     gamma = tau*TDatabase::TimeDB->THETA1;    
-=======
   //assemble the system matrix
   MatAdd(sqmatrixM, this->sq_matrices[0], -gamma + tau*TDatabase::TimeDB->THETA1);
   this->gamma = tau*TDatabase::TimeDB->THETA1;    
->>>>>>> d886ef8f
    
-     SystMatAssembled  = TRUE;     
-     
-//      cout << "AssembleSystMat  gamma " << gamma << endl;  
-     
+  SystMatAssembled = true;
+  //cout << "AssembleSystMat  gamma " << gamma << endl;   
 } // AssembleSystMat
 
 void TSystemMatTimeScalar2D::RestoreMassMat()
 {
-
-//   cout << "RestoreMassMat  gamma " << gamma << endl;
+  //cout << "RestoreMassMat  gamma " << gamma << endl;
   if(SystMatAssembled)
-<<<<<<< HEAD
-   {
-     // restore the mass matrix
-     MatAdd(sqmatrixM, sqmatrixA, -gamma);
-     gamma = 0.;
-     
-     if(Disctype==SUPG)
-     {     
-=======
   {
     // restore the mass matrix
     MatAdd(sqmatrixM, this->sq_matrices[0], -this->gamma);
@@ -386,32 +187,22 @@
     
     if(TDatabase::ParamDB->DISCTYPE==SUPG)
     {
->>>>>>> d886ef8f
       MatAdd(sqmatrixM, sqmatrixS, -1.);
-     }
-  
-     SystMatAssembled  = FALSE;  
-   }
+    }
+  
+    SystMatAssembled = false;  
+  }
   else
   {
     cout << "System is not assembled to restore " <<endl;
   }
-   
-//   cout << "RestoreMassMat" << endl;
-//   exit(0);
-  
+  
+  //cout << "RestoreMassMat" << endl;
+  //exit(0);
 }
 
 void TSystemMatTimeScalar2D::Solve(double *sol, double *rhs)
 {
-<<<<<<< HEAD
-  
-    switch(SOLVER)
-     {
-      case AMG_SOLVE:
-        cout << "AMG_SOLVE not yet implemented " <<endl;
-      break;
-=======
   switch(TDatabase::ParamDB->SOLVER_TYPE)
   {
     case AMG_SOLVE:
@@ -421,22 +212,15 @@
     case GMG:
       cout << "GMG solver not yet implemented " <<endl;
     break;
->>>>>>> d886ef8f
-
-      case GMG:
-        cout << "GMG solver not yet implemented " <<endl;
-      break;
-
-      case DIRECT:
-        DirectSolver(sqmatrixM, B, sol);
-      break;      
- 
-      default:
-            OutPut("Unknown Solver" << endl);
-            exit(4711);;
-     }    
-  
-  
+
+    case DIRECT:
+      DirectSolver(sqmatrixM, B, sol);
+    break;
+
+    default:
+      OutPut("Unknown Solver" << endl);
+      exit(4711);
+  }
 }
 
 
@@ -445,18 +229,8 @@
   int N_DOF = this->fe_spaces[0]->GetN_DegreesOfFreedom(); 
   double residual_scalar;
   
-//   if(SystMatAssembled)
-   {
-    memset(defect, 0, N_DOF*SizeOfDouble);         
-    ScalarDefect(sqmatrixM, sol, B, defect, residual_scalar);   
-   }
-//   else
-   {
-//     OutPut("Assemble the System Matrix before calculating the GetResidual" << endl);
-//     exit(4711);;   
-   }
-   
-   return residual_scalar;
-      
-}
-
+  memset(defect, 0, N_DOF*SizeOfDouble);         
+  ScalarDefect(sqmatrixM, sol, B, defect, residual_scalar);
+  return residual_scalar;    
+}
+
