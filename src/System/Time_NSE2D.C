#include <Time_NSE2D.h>
#include <Database.h>
#include <LinAlg.h>
#include <DirectSolver.h>
#include <GridTransfer.h>
#include <FEFunctionInterpolator.h>
#include <Assemble2D.h>
#include <LocalAssembling2D.h>
#include <Variational_MultiScale2D.h>

/* *************************************************************************** */
  //TODO  So far of this object only the nonlin it stuff is used - switch entirely!
ParameterDatabase get_default_TNSE2D_parameters()
{
  Output::print<5>("creating a default TNSE2D parameter database");
  // we use a parmoon default database because this way these parameters are
  // available in the default TNSE2D database as well.
  ParameterDatabase db = ParameterDatabase::parmoon_default_database();
  db.set_name("TNSE2D parameter database");

  //Time_NSE2D requires a nonlinear iteration, set up a nonlinit_database and merge
  ParameterDatabase nl_db = ParameterDatabase::default_nonlinit_database();
  db.merge(nl_db,true);

  // a default output database - needed here as long as there's no class handling the output
  ParameterDatabase out_db = ParameterDatabase::default_output_database();
  db.merge(out_db, true);

<<<<<<< HEAD
  // a default time database
  ParameterDatabase time_db = ParameterDatabase::default_time_database();
  db.merge(time_db,true);

  // default databases for turbulence parameters
  ParameterDatabase turbulence_db = ParameterDatabase::default_turbulence_model_database();
  db.merge(turbulence_db,true);
=======
  db.add("read_initial_solution", false, " Choose true if the initial "
      "solution is given in a binary file. Do not forget to specify "
      "'initial_solution_file' in that case, too.");
>>>>>>> 8eb8aa4f

  return db;
}
/* *************************************************************************** */

/**************************************************************************** */
Time_NSE2D::System_per_grid::System_per_grid(const Example_TimeNSE2D& example, 
                  TCollection& coll, std::pair< int, int > order, 
                  Time_NSE2D::Matrix type)
 : velocity_space(&coll, (char*)"u", (char*)"velocity space",  example.get_bc(0),
                  order.first, nullptr),
   pressure_space(&coll, (char*)"p", (char*)"pressure space", example.get_bc(2),
                  order.second, nullptr),
   matrix({&velocity_space, &velocity_space, &pressure_space}),
   Mass_Matrix({&velocity_space, &velocity_space}),
   rhs(matrix, true),
   solution(matrix, false),
   u(&velocity_space, (char*)"u", (char*)"u", solution.block(0), 
     solution.length(0), 2),
   p(&pressure_space, (char*)"p", (char*)"p", this->solution.block(2),
     solution.length(2))
{
  // Mass Matrix
  // Output::increaseVerbosity(5);

  Mass_Matrix = BlockFEMatrix::Mass_NSE2D(velocity_space);
      
  switch(type)
  {
    case Time_NSE2D::Matrix::Type1:
      matrix = BlockFEMatrix::NSE2D_Type1(velocity_space, pressure_space);
      break;
    case Time_NSE2D::Matrix::Type2:
      matrix = BlockFEMatrix::NSE2D_Type2(velocity_space, pressure_space);
      break;
    case Time_NSE2D::Matrix::Type3:
      matrix = BlockFEMatrix::NSE2D_Type3(velocity_space, pressure_space);
      break;
    case Time_NSE2D::Matrix::Type4:
      matrix = BlockFEMatrix::NSE2D_Type4(velocity_space, pressure_space);
      break;
    case Time_NSE2D::Matrix::Type14:
      matrix = BlockFEMatrix::NSE2D_Type14(velocity_space, pressure_space);
      break;
  }
}

/**************************************************************************** */
Time_NSE2D::Time_NSE2D(const TDomain& domain, const ParameterDatabase& param_db,
                       int reference_id)
  : Time_NSE2D(domain, param_db, Example_TimeNSE2D(param_db), reference_id)
{
  
}

/**************************************************************************** */
Time_NSE2D::Time_NSE2D(const TDomain& domain, const ParameterDatabase& param_db,
                       const Example_TimeNSE2D& ex, int reference_id)
 : db(get_default_TNSE2D_parameters()), outputWriter(param_db), systems(),
   example(ex), solver(param_db), defect(), oldResidual(0), 
   initial_residual(1e10), errors(10,0.), oldtau(0.0)
{
  db.merge(param_db);
  this->set_parameters();
  
  std::pair <int,int> velo_pres_order(TDatabase::ParamDB->VELOCITY_SPACE, 
                               TDatabase::ParamDB->PRESSURE_SPACE);
  this->get_velocity_pressure_orders(velo_pres_order);
  
  Time_NSE2D::Matrix type;
  switch(TDatabase::ParamDB->NSTYPE)
  {
    case  1: type = Matrix::Type1;  break;
    case  2: type = Matrix::Type2;  break;
    case  3: type = Matrix::Type3;  break;
    case  4: type = Matrix::Type4;  break;
    case 14: type = Matrix::Type14; break;
    default:
      ErrThrow("TDatabase::ParamDB->NSTYPE = ", TDatabase::ParamDB->NSTYPE ,
               " That NSE Block Matrix Type is unknown to class NSE2D.");
  }

  /* Check Type for SUPG  */
  if( (db["space_discretization_type"].is("supg"))  &&
    (type != Matrix::Type14 && type !=Matrix::Type4))
  {
<<<<<<< HEAD
    ErrThrow("The SUPG method is only implemented for NSTYPE 4 and 14");
=======
    // create the collection of cells from the domain (finest grid)
    TCollection *coll = domain.GetCollection(It_Finest, 0, reference_id);
    this->systems.emplace_back(example, *coll, velo_pres_order, type);
>>>>>>> 8eb8aa4f
  }

  // Construct the finest space anyway, egal ob "usingMultigrid"
  // oder nicht
  // create the collection of cells from the domain (finest grid)
  TCollection *coll = domain.GetCollection(It_Finest, 0, reference_id);
  this->systems.emplace_back(example, *coll, velo_pres_order, type);

  /* Projection-Based VMS, only on the finest level */
  if(db["space_discretization_type"].is("vms_projection"))
  {
    // VMS projection order
    int projection_order = db["vms_projection_space_order"];
    if (projection_order < 0)
      projection_order = 0;

    // projection space
    projection_space_ = std::make_shared<TFESpace2D>(coll,(char*)"L",
       (char*)"vms projection space", example.get_bc(1),DiscP_PSpace,
       projection_order, nullptr);

    int ndofP = projection_space_->GetN_DegreesOfFreedom();

    // create vector for vms projection, used if small resolved scales are needed
    // this is for (g11, g12, g22)
    this->vms_small_resolved_scales.resize(3*ndofP);
    // finite element vector function for vms projection
    this->vms_small_resolved_scales_fefct =
       std::make_shared<TFEVectFunct2D>(projection_space_.get(), (char*)"v", (char*)"v",
                                        &vms_small_resolved_scales[0], ndofP, 3);

    // create the label space, used in the adaptive method
    int n_cells = coll->GetN_Cells();
    // initialize the piecewise constant vector
    if(projection_order == 0)
      this->label_for_local_projection.resize(n_cells, 0);
    else if(projection_order == 1)
      this->label_for_local_projection.resize(n_cells, 1);
    else
      ErrThrow("local projection space is not defined");

    // create fefunction for the labels such that they can be passed to the assembling routines
    label_for_local_projection_space_ =
      std::make_shared<TFESpace2D>(coll, (char*)"label_for_local_projection",
                                   (char*)"label_for_local_projection", example.get_bc(1),
                                   DiscP_PSpace, 0, nullptr);
    // finite element function for local projection space
    this->label_for_local_projection_fefct =
      std::make_shared<TFEFunction2D>(label_for_local_projection_space_.get(), (char*)"vms_local_projection_space_fefct",
                                      (char*)"vms_local_projection_space_fefct", &label_for_local_projection[0],
                                      n_cells);


    // matrices for the vms method needs to assemble only on the
    // finest grid. On the coarsest grids, the SMAGORINSKY model
    // is used and for that, matrices are available on all grids:
    switch(TDatabase::ParamDB->NSTYPE)
    {
      case 1: case 2:
        ErrThrow("VMS projection cannot be supported for NSTYPE  ",
                 TDatabase::ParamDB->NSTYPE);
        break;
      case 3: case 4: case 14:
        const TFESpace2D& velocity_space = this->get_velocity_space();
        // matrices G_tilde
        matrices_for_turb_mod.at(0) = std::make_shared<FEMatrix>(&velocity_space, projection_space_.get());
        matrices_for_turb_mod.at(1) = std::make_shared<FEMatrix>(&velocity_space, projection_space_.get());
        // matrices G
        matrices_for_turb_mod.at(2) = std::make_shared<FEMatrix>(projection_space_.get(), &velocity_space);
        matrices_for_turb_mod.at(3) = std::make_shared<FEMatrix>(projection_space_.get(), &velocity_space);
        // mass matrix
        matrices_for_turb_mod.at(4) = std::make_shared<FEMatrix>(projection_space_.get(), projection_space_.get());
        break;
    }
  }  // end (if VMS_PROJECTION)


  bool usingMultigrid = this->solver.is_using_multigrid();
  // Construct the other grids in multigrid case
  if(usingMultigrid)
  {
    auto multigrid = this->solver.get_multigrid();
    
    ErrThrow("FATAL ERROR: MULTIGRID IS NOT FINISHED YET! THE COLLECTIONS"
        "HAS TO BE CHANGED AND THE IF-STATEMENT SHOULD 'POP' THE FINEST"
        "GRID BECAUSE IT IS ALREADY ASSEMBLED.");

    // Construct systems per grid and store them, finest level first
    std::list<BlockFEMatrix*> matrices;
    size_t n_levels = multigrid->get_n_geometric_levels();
    int finest = domain.get_ref_level();
    int coarsest = finest - n_levels + 1;
    for (int grid_no = finest; grid_no >= coarsest; --grid_no)
    {
      TCollection *coll = domain.GetCollection(It_EQ, grid_no, reference_id);
      systems.emplace_back(example, *coll, velo_pres_order,
                            type);
      //prepare input argument for multigrid object
      matrices.push_front(&systems.back().matrix);
    }
    multigrid->initialize(matrices);
  }

<<<<<<< HEAD
  // Initialize some vectors
  TFEFunction2D * u1 = this->systems.front().u.GetComponent(0);
  TFEFunction2D * u2 = this->systems.front().u.GetComponent(1);

  u1->Interpolate(example.get_initial_cond(0));
  u2->Interpolate(example.get_initial_cond(1));
=======
  // initial solution on finest grid - read-in or interpolation
  if(db["read_initial_solution"].is(true))
  {//initial solution is given
    std::string file = db["initial_solution_file"];
    Output::info("Reading initial solution from file ", file);
    systems.front().solution.read_from_file(file);
  }
  else
  {//interpolate initial condition from the example
    Output::info("Interpolating initial solution from example.");
    TFEFunction2D * u1 = this->systems.front().u.GetComponent(0);
    TFEFunction2D * u2 = this->systems.front().u.GetComponent(1);
    u1->Interpolate(example.get_initial_cond(0));
    u2->Interpolate(example.get_initial_cond(1));
  }
>>>>>>> 8eb8aa4f

  // the defect has the same structure as the rhs (and as the solution)
  this->defect.copy_structure(this->systems.front().rhs);
  
  outputWriter.add_fe_vector_function(&this->get_velocity());
  outputWriter.add_fe_function(&this->get_pressure());
  
  // print out the information (cells, dofs, etc)
  this->output_problem_size_info();
}

/**************************************************************************** */
void Time_NSE2D::set_parameters()
{
  if(!db["problem_type"].is(6))
  {
    if (db["problem_type"].is(0))
    {
      db["problem_type"] = 6;
    }
    else
    {
      Output::warn<2>("The parameter problem_type doesn't correspond to Time_NSE."
          "It is now reset to the correct value for Time_NSE (=6).");
      db["problem_type"] = 6;
    }
  }

  // Tell the user he is using IMEX
  if(db["time_discretization"].is(4))
  {
    if(solver.is_using_multigrid())
    {
      ErrThrow("Multigrid with IMEX-scheme is not implemented yet");
    }
    else
    {
      Output::info<1>("check_parameters",
                      "The IMEX scheme has been chosen as a time discretization scheme!\n");
    }
  }

  if(TDatabase::TimeDB->TIME_DISC == 0)
  {
    ErrMsg("TIME_DISC: " << TDatabase::TimeDB->TIME_DISC 
          << " does not supported");
    throw("TIME_DISC: 0 is not supported");
  }  

  // Set the DISCTYPE into an int
  if (db["space_discretization_type"].is("galerkin"))
    this->disctype = GALERKIN;       // = 1
  else if (db["space_discretization_type"].is("supg")
      || db["space_discretization_type"].is("sdfem"))
    this->disctype = SUPG;           // = 2 = SDFEM
  else if (db["space_discretization_type"].is("smagorinsky"))
    this->disctype = SMAGORINSKY;    // = 4
  else if (db["space_discretization_type"].is("vms_projection"))
    this->disctype = VMS_PROJECTION; // = 9

}

/**************************************************************************** */
void Time_NSE2D::get_velocity_pressure_orders(std::pair< int, int > &velo_pres_order)
{
  int velocity_order = velo_pres_order.first;
  int pressure_order = velo_pres_order.second;
  int order = 0;
  switch(velocity_order)
  {
    case 1: case 2: case 3: case 4: case 5:
    case 12: case 13: case 14: case 15:
      if(velocity_order > 10)
        order = velocity_order-10;
      else
        order = velocity_order;
      break;
    case -1: case -2: case -3: case -4: case -5:
    case -101:
      order = velocity_order;
      break;
    // conforming fe spaces with bubbles on triangles 
    case 22: case 23: case 24:
      order = velocity_order;
      break;
      // discontinuous spaces 
    case -11: case -12: case -13:
      order = velocity_order*10;
      break;
  }
  TDatabase::ParamDB->VELOCITY_SPACE = order;
  velo_pres_order.first = order;
  switch(pressure_order)
  {
    case -4711:
      switch(velocity_order)
      {
        case -1:
        case -2:
        case -3:
        case -4:
          // nonconforming pw (bi)linear velo/ pw constant pressure
          // conforming pw (bi)linear velo/ pw constant pressure (not stable !!!)
          pressure_order = -velocity_order-1;
          break; 
        case 1: // discontinuous space 
          pressure_order = 0;
          break;
        case 2: case 3: case 4: case 5:
        // standard conforming velo and continuous pressure
          pressure_order = velocity_order-1;
          break;
          // discontinuous pressure spaces 
          // standard conforming velo and discontinuous pressure
          // this is not stable on triangles !!!
        case 12: case 13: case 14: case 15:
          pressure_order = -(velocity_order-1)*10;
          break;
        case 22: case 23: case 24:
          pressure_order = -(velocity_order-11)*10;
          break;
      }
      break;
    // discontinuous spaces
    case 1:case 2: case 3: case 4: case 5:
      pressure_order = -(velocity_order-1)*10;
      break;
    // discontinuous spaces
    case -11: case -12: case -13: case -14:
      pressure_order = pressure_order*10;
      break;
  }
  TDatabase::ParamDB->PRESSURE_SPACE  = pressure_order;
  velo_pres_order.second = pressure_order;
  
  Output::print("velocity space", setw(10), velo_pres_order.first);
  Output::print("pressure space", setw(10), velo_pres_order.second);
}

/**************************************************************************** */
void Time_NSE2D::assemble_initial_time()
{

  //TODO

  for(System_per_grid& s : this->systems)
  {
    // Prepare FeFunctions and construct LocalAssembling
    std::vector<TFEFunction2D*> fe_functions;
    prepare_fefunc_for_localassembling(s,fe_functions);
    LocalAssembling2D la(TNSE2D, fe_functions.data(),
                         this->example.get_coeffs(), this->disctype);

    // prepare spaces, matrices and rhs for assembling
    std::vector<const TFESpace2D*> spaces_mat;
    std::vector<const TFESpace2D*> spaces_rhs;
    std::vector<TSquareMatrix2D*> sqMatrices;
    std::vector<TMatrix2D*> rectMatrices;
    std::vector<double*> rhs_array;
    prepare_spaces_and_matrices_for_assemble( s, TNSE2D, spaces_mat,
                                              spaces_rhs, sqMatrices,
                                              rectMatrices,rhs_array );

    std::vector<const BoundCondFunct2D*> boundary_conditions(3);
    boundary_conditions[0] = s.velocity_space.GetBoundCondition();
    boundary_conditions[1] = boundary_conditions[0];
    boundary_conditions[2] = s.pressure_space.GetBoundCondition();

    std::vector<BoundValueFunct2D*> non_const_bound_values(3);
    non_const_bound_values[0] = example.get_bd()[0];
    non_const_bound_values[1] = example.get_bd()[1];
    non_const_bound_values[2] = example.get_bd()[2];

    // assemble all the matrices and right hand side 
    Assemble2D(spaces_mat.size(), spaces_mat.data(),
               sqMatrices.size(), sqMatrices.data(),
               rectMatrices.size(), rectMatrices.data(),
               rhs_array.size(), rhs_array.data(),
               spaces_rhs.data(), boundary_conditions.data(),
               non_const_bound_values.data(), la);

    // copy nonactives
    s.solution.copy_nonactive(s.rhs);

    // Update the matrices for Projection-based VMS
    if (db["space_discretization_type"].is("vms_projection"))
    {
      std::vector<std::shared_ptr<FEMatrix>> blocks
      = s.matrix.get_blocks_uniquely();
      // update mass matrix of projection
      LumpMassMatrixToDiagonalMatrix2D(matrices_for_turb_mod.at(4));
      // update stiffness matrix
      VMS_ProjectionUpdateMatrices2D(blocks, matrices_for_turb_mod);
      // reset flag for projection-based VMS method such that Smagorinsky LES method
      // is used on coarser grids
//      db["space_discretization_type"].set("smagorinsky_coarse");
    }
  }// end for system per grid - the last system is the finer one (front)
  // reset   DISCTYPE to VMS_PROJECTION to be correct in the next assembling
//  if(db["space_discretization_type"].is("smagorinsky_coarse"))
//    db["space_discretization_type"].set("vms_projection");
  
// this piece of code is just to check A matrix
//  BlockVector testing1 = this->systems.front().solution;
//  testing1 = 1;
//  const BlockVector testing2= testing1;
//  this->systems.front().matrix.apply(testing2,testing1);
//  testing1.write("vecteur_test_initial");


  // copy the current right hand side vector to the old_rhs 
  this->old_rhs = this->systems.front().rhs; 
  this->old_solution = this->systems.front().solution;
}

/**************************************************************************** */
void Time_NSE2D::assemble_rhs()
{
  double tau = TDatabase::TimeDB->TIMESTEPLENGTH;
  const double theta2 = TDatabase::TimeDB->THETA2;
  const double theta3 = TDatabase::TimeDB->THETA3;
  const double theta4 = TDatabase::TimeDB->THETA4;
  
  System_per_grid& s = this->systems.front();
  
  // Prepare FeFunctions and construct LocalAssembling
  std::vector<TFEFunction2D*> fe_functions;
  prepare_fefunc_for_localassembling(s,fe_functions);
  LocalAssembling2D la(TNSE2D_Rhs, fe_functions.data(),
                       this->example.get_coeffs(), this->disctype);
  
  // prepare spaces, matrices and rhs for assembling
  s.rhs.reset(); // NOTE: it seems to be redundant, since it is reset in the following function
  std::vector<const TFESpace2D*> spaces_mat(2);
  std::vector<const TFESpace2D*> spaces_rhs(3);
  std::vector<TSquareMatrix2D*> sqMatrices;
  std::vector<TMatrix2D*> rectMatrices;
  std::vector<double*> rhs_array;
  prepare_spaces_and_matrices_for_assemble( s, TNSE2D_Rhs, spaces_mat,
                                            spaces_rhs, sqMatrices,
                                            rectMatrices,rhs_array );
  
  std::vector<const BoundCondFunct2D*> boundary_conditions(3);
  boundary_conditions[0] = s.velocity_space.GetBoundCondition();
  boundary_conditions[1] = boundary_conditions[0];
  boundary_conditions[2] = s.pressure_space.GetBoundCondition();

  std::vector<BoundValueFunct2D*> non_const_bound_values(3);
  non_const_bound_values[0] = example.get_bd()[0];
  non_const_bound_values[1] = example.get_bd()[1];
  non_const_bound_values[2] = example.get_bd()[2];
  
  Assemble2D(spaces_mat.size(), spaces_mat.data(),
              sqMatrices.size(), sqMatrices.data(),
              rectMatrices.size(), rectMatrices.data(),
              rhs_array.size(), rhs_array.data(),
              spaces_rhs.data(), boundary_conditions.data(),
              non_const_bound_values.data(), la);
   // copy the non active to the solution vector
   // since the rhs vector will be passed to the solver
   // and is modified with matrix vector multiplication
   // which also uses the non-actives
   s.solution.copy_nonactive(s.rhs);
   
  // now it is this->systems[i].rhs = f^k
  // scale by time step length and theta4 (only active dofs)  
  s.rhs.scaleActive(tau*theta4);
  // add rhs from previous time step 
  if(theta3 != 0)
  {    
    s.rhs.addScaledActive((this->old_rhs), tau*theta3);
    
    // now it is this->systems[i].rhs = tau*theta3*f^{k-1} + tau*theta4*f^k
    // next we want to set old_rhs to f^k (to be used in the next time step)
    this->old_rhs.addScaledActive(s.rhs, -1./(tau*theta3));
    this->old_rhs.scaleActive(-theta3/theta4);
    this->old_rhs.copy_nonactive(s.rhs);
  }  
  // FIXME FInd other solution than this submatrix method.
  // M u^{k-1}
  s.Mass_Matrix.apply_scaled_submatrix(old_solution, s.rhs, 2, 2, 1.0);
  // -tau*theta2 * A u^{k-1}
  double factor = -tau*theta2;
  s.matrix.apply_scaled_submatrix(old_solution, s.rhs, 2, 2, factor);
  
  // scale the BT blocks with time step length
  for(System_per_grid& s : this->systems)
  {
    if(tau != oldtau)
    {
      // TODO: change the factor to be THETA1*tau;
      factor = /*TDatabase::TimeDB->THETA1**/tau;
      if(this->oldtau != 0.0)
      {
        factor /= this->oldtau;
        Output::print<1>("change in tau", this->oldtau, "->", tau);
      }
      // scale the BT transposed blocks with the current time step
      const std::vector<std::vector<size_t>> cell_positions = {{0,2}, {1,2}};
	s.matrix.scale_blocks(factor, cell_positions);      
      if(TDatabase::TimeDB->SCALE_DIVERGENCE_CONSTRAINT > 0)
      {
        const std::vector<std::vector<size_t>> cell_positions_t = {{2,0}, {2,1}};
	s.matrix.scale_blocks(factor, cell_positions_t);
      }
    }
  }
  this->oldtau = tau;
  // copy non active from solution into rhs vector
  s.rhs.copy_nonactive(s.solution);  

  Output::print<5>("assembled the system right hand side ");  
}

/**************************************************************************** */
void Time_NSE2D::assemble_system()
{
  double tau = TDatabase::TimeDB->TIMESTEPLENGTH;
  double factor = tau*TDatabase::TimeDB->THETA1;
  
  for(System_per_grid& s : this->systems)
  {
    const std::vector<std::vector<size_t>>
      cell_positions = {{0,0}, {0,1}, {1, 0}, {1, 1}};
    // note: declaring the auxiliary cell_positions is needed by the compiler
    // to sort out the overriding of the function scale_blocks_actives(...,...)
    s.matrix.scale_blocks_actives(factor, cell_positions);
    const FEMatrix& mass_bloks = *s.Mass_Matrix.get_blocks().at(0).get();
    s.matrix.add_matrix_actives(mass_bloks, 1.0, {{0,0}, {1,1}}, {false, false});
  }
  Output::print<5>("Assembled the system matrix which will be passed to the ", 
                   "solver");
}

/**************************************************************************** */
void Time_NSE2D::assemble_nonlinear_term(unsigned int it_count)
{
  //Nonlinear assembling requires an approximate velocity solution on every grid!
  if(systems.size() > 1)
  {
    for( int block = 0; block < 2 ;++block)
    {
      std::vector<const TFESpace2D*> spaces;
      std::vector<double*> u_entries;
      std::vector<size_t> u_ns_dofs;
      for(auto &s : systems )
      {
        spaces.push_back(&s.velocity_space);
        u_entries.push_back(s.solution.block(block));
        u_ns_dofs.push_back(s.solution.length(block));
      }
      GridTransfer::RestrictFunctionRepeatedly(spaces, u_entries, u_ns_dofs);
    }
  }
  
  for(System_per_grid& s : this->systems)
  {

    // Prepare FeFunctions and construct LocalAssembling
    std::vector<TFEFunction2D*> fe_functions;
    prepare_fefunc_for_localassembling(s,fe_functions);
    LocalAssembling2D la_nonlinear(TNSE2D_NL, fe_functions.data(),
                         this->example.get_coeffs(), this->disctype);

    // prepare spaces, matrices and rhs for assembling
    std::vector<const TFESpace2D*> spaces_mat;
    std::vector<const TFESpace2D*> spaces_rhs;
    std::vector<TSquareMatrix2D*> sqMatrices;
    std::vector<TMatrix2D*> rectMatrices;
    std::vector<double*> rhs_array;
    prepare_spaces_and_matrices_for_assemble( s, TNSE2D_NL, spaces_mat,
                                              spaces_rhs, sqMatrices,
                                              rectMatrices,rhs_array );

    std::vector<const BoundCondFunct2D*> boundary_conditions(2);
    boundary_conditions[0] = s.velocity_space.GetBoundCondition();
    boundary_conditions[1] = boundary_conditions[0];

    std::vector<BoundValueFunct2D*> non_const_bound_values(2);
    non_const_bound_values[0] = example.get_bd()[0];
    non_const_bound_values[1] = example.get_bd()[1];

    // assemble all the matrices and right hand side
    Assemble2D(spaces_mat.size(), spaces_mat.data(),
               sqMatrices.size(), sqMatrices.data(),
               rectMatrices.size(), rectMatrices.data(),
               rhs_array.size(), rhs_array.data(),
               spaces_rhs.data(), boundary_conditions.data(),
               non_const_bound_values.data(), la_nonlinear);

//    sqMatrices.at(0)->write("A11_nonlinear");
//    sqMatrices.at(0)->Print("A11");
    // Update the matrices for Projection-based VMS
    if (db["space_discretization_type"].is("vms_projection"))
    {
      std::vector<std::shared_ptr<FEMatrix>> blocks
      = s.matrix.get_blocks_uniquely();
      // update mass matrix of projection
      LumpMassMatrixToDiagonalMatrix2D(matrices_for_turb_mod.at(4));
      // update stiffness matrix
      VMS_ProjectionUpdateMatrices2D(blocks, matrices_for_turb_mod);
      // reset flag for projection-based VMS method such that Smagorinsky LES method
      // is used on coarser grids
//      db["space_discretization_type"].set("smagorinsky_coarse");
    }
  }// end for system per grid - the last system is the finer one (front)
  // reset   DISCTYPE to VMS_PROJECTION to be correct in the next assembling
//  if(db["space_discretization_type"].is("smagorinsky_coarse"))
//    db["space_discretization_type"].set("vms_projection");

  if( TDatabase::ParamDB->INTERNAL_SLIP_WITH_FRICTION == 1 )
  {
    if (it_count==0)
      this->apply_slip_penetration_bc(true,true);
    else
      this->apply_slip_penetration_bc(false,false);
    Output::print<4>("Applied Slip and Penetration BC.");
  }

  Output::print<5>("Assembled the nonlinear matrix only ");
}

/**************************************************************************** */
bool Time_NSE2D::stopIte(unsigned int it_counter)
{//TODO This has no "slow convergence criterion yet!"
  System_per_grid& s = this->systems.front();
  unsigned int nuDof = s.solution.length(0);
  unsigned int npDof = s.solution.length(2);
  unsigned int sc_minit = db["nonlinloop_minit"];
  
  this->defect = s.rhs; 
  s.matrix.apply_scaled_add(s.solution, defect,-1.);
  // 
  if(TDatabase::ParamDB->INTERNAL_PROJECT_PRESSURE)
    IntoL20FEFunction(&defect[2*nuDof], npDof, &this->get_pressure_space(),
                      TDatabase::ParamDB->VELOCITY_SPACE, 
                      TDatabase::ParamDB->PRESSURE_SPACE);
  double residual =  Ddot(2*nuDof+npDof, &this->defect[0], &this->defect[0]);
  double impulse_residual = Ddot(2*nuDof, &this->defect[0],
         &this->defect[0]);
  double mass_residual    = Ddot(npDof,&this->defect[2*nuDof],
         &this->defect[2*nuDof]);
  
  Output::print("nonlinear step  :  " , setw(3), it_counter);
  Output::print("impulse_residual:  " , setw(3), impulse_residual);
  Output::print("mass_residual   :  " , setw(3), mass_residual);
  Output::print("residual        :  " , setw(3), sqrt(residual));
  
  if (it_counter>0)
  {
  Output::print("rate:           :  " , setw(3), sqrt(residual)/oldResidual);
  }
  
  oldResidual = sqrt(residual);
  if(it_counter == 0)
  {
    initial_residual = sqrt(residual);

    // saves the solution from previous time step with nonActive of current step
    this->old_solution = this->systems.front().solution;
  }

  /** Parameters for stopping criteria (desired precision epsilon, max number
   *  of iteration,IMEX_scheme : if IMEX is used, we only
   *  need to solve the nonlinear iterations for the first time step in order
   *  to obtain both initial solution and the one after. Then, the extrapolated
   *  scheme is solved just once, as a linear system. ) */
  size_t Max_It = db["nonlinloop_maxit"];
  double limit = db["nonlinloop_epsilon"];

  if (db["nonlinloop_scale_epsilon_with_size"])
  {
    limit *= sqrt(this->get_size());
    Output::print("stopping tolerance for nonlinear iteration ", limit);
  }
  
  if ((((sqrt(residual)<=limit)||(it_counter==Max_It)))
   && (it_counter>=sc_minit))
   {
     Output::print("ITE : ", setw(3), it_counter, "  RES : ", sqrt(residual), 
                   " Reduction : ",  sqrt(residual)/initial_residual);
     // descale the matrices, since only the diagonal A block will 
     // be reassembled in the next time step
     if (this->imex_scheme(0) && it_counter>0)
       return true; // in these conditions, the matrix are already descaled
     else
     {
       this->deScaleMatrices();
       return true;
     }
   }
   else
     return false;
}

/**************************************************************************** */
void Time_NSE2D::solve()
{
  System_per_grid& s = this->systems.front();
  
  if(this->solver.is_using_multigrid())
  {
    ErrThrow("multigrid solver is not tested yet")
  }
  solver.solve(s.matrix,s.rhs, s.solution);
  
  // Important: We have to descale the matrices, since they are scaled
  // before the solving process. Only A11 and A22 matrices are 
  // reset and assembled again but the A12 and A21 are scaled, so
  // for the next iteration we have to descale, see assemble_system()
  this->deScaleMatrices();

  if(TDatabase::ParamDB->INTERNAL_PROJECT_PRESSURE)
       s.p.project_into_L20();

  this->old_solution = s.solution;
}

/**************************************************************************** */
void Time_NSE2D::deScaleMatrices()
{
  double tau = TDatabase::TimeDB->TIMESTEPLENGTH;
  double factor = tau*TDatabase::TimeDB->THETA1;  
  for(System_per_grid& s : this->systems)
  {
    const FEMatrix& mass_bloks = *s.Mass_Matrix.get_blocks().at(0).get();
    s.matrix.add_matrix_actives(mass_bloks, -1.0, {{0,0}, {1,1}}, {false, false});
    const std::vector<std::vector<size_t>>
      cell_positions = {{0,0}, {0,1}, {1, 0}, {1, 1}};
    // note: declaring the auxiliary cell_positions is needed by the compiler
    // to sort out the overriding of the function scale_blocks_actives(...,...)
    s.matrix.scale_blocks_actives(1./factor, cell_positions);
  }  
}

/**************************************************************************** */
void Time_NSE2D::output(int m)
{
	bool no_output = !db["output_write_vtk"] && !db["output_compute_errors"];
	if(no_output)
		return;

  System_per_grid& s = this->systems.front();
  TFEFunction2D * u1 = s.u.GetComponent(0);
  TFEFunction2D * u2 = s.u.GetComponent(1);

  if((size_t)db["verbosity"]> 1)
  {
    u1->PrintMinMax();
    u2->PrintMinMax();
    s.p.PrintMinMax();
  }

  if(db["output_compute_errors"])
  {
    double locerr[8];
    MultiIndex2D allderiv[3]= {D00, D10, D01};
    const TFESpace2D *v_sp = &this->get_velocity_space();
    const TFESpace2D *p_sp = &this->get_pressure_space();
    TAuxParam2D aux;
    double tau = TDatabase::TimeDB->TIMESTEPLENGTH;
    
    u1->GetErrors(example.get_exact(0), 3, allderiv, 2, L2H1Errors,nullptr,
                  &aux,1, &v_sp,locerr);
    
    u2->GetErrors(example.get_exact(1), 3, allderiv, 2, L2H1Errors,nullptr,
                  &aux,1, &v_sp,locerr+2);

    errors[0] += (locerr[0]*locerr[0]+locerr[2]*locerr[2] 
                  + this->errors[1])*tau*0.5;
    errors[1] = locerr[0]*locerr[0]+locerr[2]*locerr[2];
    errors[2] += (locerr[1]*locerr[1]+locerr[3]*locerr[3] 
                  + this->errors[3])*tau*0.5;
    errors[3] = locerr[1]*locerr[1]+locerr[3]*locerr[3];  

    Output::print<1>("L2(u) : ", setprecision(10), sqrt(this->errors[1]));
    Output::print<1>("H1-semi(u) : ", setprecision(10), sqrt(this->errors[3]));

    Output::print<1>("L2(0,t,L2(u)) : ", sqrt(this->errors[0]));
    Output::print<1>("L2(0,t,H1-semi(u)) : ", sqrt(this->errors[2]));

    s.p.GetErrors(example.get_exact(2), 3, allderiv, 2, L2H1Errors, 
                  nullptr, &aux, 1, &p_sp, locerr);

    Output::print<1>("L2(p) : ", setprecision(10), locerr[0]);
    Output::print<1>("H1-semi(p)) : " , setprecision(10), locerr[1] );

    errors[4] += (locerr[0]*locerr[0] + this->errors[5])*tau*0.5;
    errors[5] = locerr[0]*locerr[0];
    Output::print<1>("L2(0,t,L2(p)) : ", sqrt(errors[4]) );
    
    errors[6] += (locerr[1]*locerr[1] + this->errors[7])*tau*0.5;
    errors[7] = locerr[1]*locerr[1];
    Output::print<1>("L2(0,t,H1-semi(p)) : ", sqrt(errors[6]) );
  }
   delete u1;
   delete u2;

  //do postprocessing step depending on what the example implements
  example.do_post_processing(*this);
  
  if((m==0) || (m/TDatabase::TimeDB->STEPS_PER_IMAGE) )
  {
    if(db["output_write_vtk"])
    {
      outputWriter.write(TDatabase::TimeDB->CURRENTTIME);
    }
  }
}

/**************************************************************************** */
void Time_NSE2D::output_problem_size_info() const
{
  int n_u = this->get_velocity_space().GetN_DegreesOfFreedom();
  int n_u_active = this->get_velocity_space().GetN_ActiveDegrees();
  int n_p = this->get_pressure_space().GetN_DegreesOfFreedom();
  int n_dof = 2 * n_u + n_p; // total number of degrees of freedom
  
  double h_min, h_max;
  TCollection * coll = this->get_velocity_space().GetCollection();
  coll->GetHminHmax(&h_min, &h_max);
  Output::stat("Time_NSE2D", "Mesh data and problem size");
  Output::dash("cells              :  ", setw(10), coll->GetN_Cells());
  Output::dash("h (min, max)       :  ", setw(10), h_min, setw(10), " ", h_max);
  Output::dash("dof velocity       :  ", setw(10), 2*n_u );
  Output::dash("dof velocity active:  ", setw(10), 2*n_u_active);
  Output::dash("dof pressure       :  ", setw(10), n_p);
  Output::dash("dof all            :  ", setw(10), n_dof);
}

/**************************************************************************** */
std::array< double, int(6) > Time_NSE2D::get_errors()
{
  std::array<double, int(6)> error_at_time_points;
  error_at_time_points[0] = sqrt(errors[1]); // L2 velocity error
  error_at_time_points[1] = sqrt(errors[3]); // H1 velocity error
  error_at_time_points[2] = sqrt(errors[5]); // L2 pressure error
  error_at_time_points[3] = sqrt(errors[7]); // H1 pressure error
  
  return error_at_time_points;
}

/**************************************************************************** */
void Time_NSE2D::prepare_fefunc_for_localassembling(Time_NSE2D::System_per_grid& s,
                                           std::vector<TFEFunction2D*> &fe_functions)
{
  // Standard FE_Functions for Galerkin TNSE2D
  fe_functions.resize(2);
  fe_functions[0] = s.u.GetComponent(0);
  fe_functions[1] = s.u.GetComponent(1);
//  fe_functions[2] = &s.p;

  // Append function for the labels of the local projection
  // for the case "Projection-Based VMS"
  if(db["space_discretization_type"].is("vms_projection"))
  {
    fe_functions.resize(3);
    fe_functions[2] = label_for_local_projection_fefct.get();
  }

  // The assembly with the extrapolated velocity of IMEX_scheme begins
  // at step 3
  bool is_imex = this->imex_scheme(0);

  // General case, no IMEX-scheme (=4) or IMEX but first steps => business as usual
  if(!is_imex)
  {
    // do nothing, fe_functions is already set above
  }
  else
  {
    // construct the extrapolated solution 2*u(t-1)-u(t-2) in case of IMEX-scheme
    // Note : in this function, the non active Dofs are taken care of.
    // Namely, extrapolated_solution takes the nonActive of the current Rhs.
    this->construct_extrapolated_solution();
    TFEVectFunct2D extrapolated_velocity_vector(&this->systems.front().velocity_space,
                                                (char*)"", (char*)"",
                                                extrapolated_solution_.block(0),
                                                extrapolated_solution_.length(0), 2);

    // Construct now the corresponding fe_functions for local assembling
    fe_functions[0] = extrapolated_velocity_vector.GetComponent(0);
    fe_functions[1] = extrapolated_velocity_vector.GetComponent(1);
  }

}

/**************************************************************************** */
void Time_NSE2D::prepare_spaces_and_matrices_for_assemble(Time_NSE2D::System_per_grid& s,
      LocalAssembling2D_type type, std::vector<const TFESpace2D*> &spaces,
      std::vector<const TFESpace2D*> &spaces_rhs, std::vector<TSquareMatrix2D*> &sqMatrices,
      std::vector<TMatrix2D*> &rectMatrices, std::vector<double*> &rhs_array)
{
  const TFESpace2D * velo_space = &s.velocity_space;
  const TFESpace2D * pres_space = &s.pressure_space;
  // First, set the spaces valid for TNSE2D and TNSE2D_NL)
  spaces.resize(2);
  spaces_rhs.resize(2);
  spaces[0] = velo_space;
  spaces[1] = pres_space;
  spaces_rhs[0] = velo_space;
  spaces_rhs[1] = velo_space;


  // Append correct spaces if "Projection-Based VMS" is used
  if(this->disctype == VMS_PROJECTION)
  {
    spaces.resize(4);
    spaces[2] = projection_space_.get();
    spaces[3] = label_for_local_projection_space_.get();
  }


  // Second, set the matrices and rhs
  sqMatrices.resize(0);
  rectMatrices.resize(0);
  rhs_array.resize(0);

  std::vector<std::shared_ptr<FEMatrix>> blocks
          = s.matrix.get_blocks_uniquely();

  switch(type)
  {
    case TNSE2D:
    {
    // valid for any NSTYPE
    rhs_array.resize(2);
    rhs_array[0]=s.rhs.block(0);
    rhs_array[1]=s.rhs.block(1);

    std::vector<std::shared_ptr<FEMatrix>> mass_blocks
         = s.Mass_Matrix.get_blocks_uniquely();

    switch(TDatabase::ParamDB->NSTYPE)
    {
      case 1:
        if(blocks.size() != 3)
        {
          ErrThrow("Wrong blocks.size() ", blocks.size());
        }
        sqMatrices.resize(2);
        sqMatrices[0] = reinterpret_cast<TSquareMatrix2D*>(blocks.at(0).get());
        // mass matrix
        sqMatrices[1] = reinterpret_cast<TSquareMatrix2D*>(mass_blocks.at(0).get());
        // rectangular matrices
        rectMatrices.resize(2);
        rectMatrices[0] = reinterpret_cast<TMatrix2D*>(blocks.at(1).get());
        rectMatrices[1] = reinterpret_cast<TMatrix2D*>(blocks.at(2).get());
        break;
      case 2:
        if(blocks.size() != 5)
        {
          ErrThrow("Wrong blocks.size() ", blocks.size());
        }
        sqMatrices.resize(2);
        sqMatrices[0] = reinterpret_cast<TSquareMatrix2D*>(blocks.at(0).get());
        // mass matrix
        sqMatrices[1] = reinterpret_cast<TSquareMatrix2D*>(mass_blocks.at(0).get());
        // rectangular matrices
        rectMatrices.resize(4);
        rectMatrices[0] = reinterpret_cast<TMatrix2D*>(blocks.at(3).get()); //first the lying B blocks
        rectMatrices[1] = reinterpret_cast<TMatrix2D*>(blocks.at(4).get());
        rectMatrices[2] = reinterpret_cast<TMatrix2D*>(blocks.at(1).get()); //than the standing B blocks
        rectMatrices[3] = reinterpret_cast<TMatrix2D*>(blocks.at(2).get());
        break;
      case 3:
        if(blocks.size() != 6)
        {
          ErrThrow("Wrong blocks.size() ", blocks.size());
        }
        sqMatrices.resize(5);
        sqMatrices[0] = reinterpret_cast<TSquareMatrix2D*>(blocks.at(0).get());
        sqMatrices[1] = reinterpret_cast<TSquareMatrix2D*>(blocks.at(1).get());
        sqMatrices[2] = reinterpret_cast<TSquareMatrix2D*>(blocks.at(3).get());
        sqMatrices[3] = reinterpret_cast<TSquareMatrix2D*>(blocks.at(4).get());
        // mass matrices
        sqMatrices[4] = reinterpret_cast<TSquareMatrix2D*>(mass_blocks.at(0).get());
        // rectangular matrices
        rectMatrices.resize(2);
        rectMatrices[0] = reinterpret_cast<TMatrix2D*>(blocks.at(2).get()); //first the lying B blocks
        rectMatrices[1] = reinterpret_cast<TMatrix2D*>(blocks.at(5).get());
        break;
      case 4:
      case 14:
        if(TDatabase::ParamDB->NSTYPE == 4 && blocks.size() != 8)
        {
          ErrThrow("NSTYPE 4: Wrong blocks.size() ", blocks.size());
        }
        if(TDatabase::ParamDB->NSTYPE == 14 && blocks.size() != 9)
        {
          ErrThrow("NSTYPE 14: Wrong blocks.size() ", blocks.size());
        }
        sqMatrices.resize(5);
        sqMatrices[0] = reinterpret_cast<TSquareMatrix2D*>(blocks.at(0).get());
        sqMatrices[1] = reinterpret_cast<TSquareMatrix2D*>(blocks.at(1).get());
        sqMatrices[2] = reinterpret_cast<TSquareMatrix2D*>(blocks.at(3).get());
        sqMatrices[3] = reinterpret_cast<TSquareMatrix2D*>(blocks.at(4).get());
        // mass matrices
        sqMatrices[4] = reinterpret_cast<TSquareMatrix2D*>(mass_blocks.at(0).get());
        // rectangular matrices
        rectMatrices.resize(4);
        rectMatrices[0] = reinterpret_cast<TMatrix2D*>(blocks.at(6).get()); //first the lying B blocks
        rectMatrices[1] = reinterpret_cast<TMatrix2D*>(blocks.at(7).get());
        rectMatrices[2] = reinterpret_cast<TMatrix2D*>(blocks.at(2).get()); //than the standing B blocks
        rectMatrices[3] = reinterpret_cast<TMatrix2D*>(blocks.at(5).get());

        if (TDatabase::ParamDB->NSTYPE == 14)
        {
          if (this->disctype == VMS_PROJECTION)
            ErrThrow("PROJECTION_VMS DOESN'T WORK WITH NSTYPE14! ONLY 4!!");
          sqMatrices.resize(6);
          // C block pressure pressure
          sqMatrices[5] = reinterpret_cast<TSquareMatrix2D*>(blocks.at(8).get());
          // Correct RHS in case NSTYPE = 14
          spaces_rhs.resize(3);
          spaces_rhs[2] = pres_space;
          rhs_array.resize(3);
          rhs_array[2] = s.rhs.block(2); // NSE type 14 includes pressure rhs
        }

        // additional matrices of the VMS method
        // mass matrix L of projection space
        // Note that VMS_Projection can work only with NSTYPE 4 here
        if (this->disctype == VMS_PROJECTION)
        {
          sqMatrices.resize(6);
          sqMatrices[5] = reinterpret_cast<TSquareMatrix2D*>(
                matrices_for_turb_mod.at(4).get());
          rectMatrices.resize(8);
          // matrices  \tilde G_11, \tilde G_24
          rectMatrices[4]=reinterpret_cast<TMatrix2D*>(matrices_for_turb_mod.at(0).get());
          rectMatrices[5]=reinterpret_cast<TMatrix2D*>(matrices_for_turb_mod.at(1).get());
          // matrices G_11, G_42
          rectMatrices[6]=reinterpret_cast<TMatrix2D*>(matrices_for_turb_mod.at(2).get());
          rectMatrices[7]=reinterpret_cast<TMatrix2D*>(matrices_for_turb_mod.at(3).get());
        }

        break;
      default:
        ErrThrow("TDatabase::ParamDB->NSTYPE = ", TDatabase::ParamDB->NSTYPE ,
               " That NSE Block Matrix Type is unknown to class Time_NSE2D.");
    } // END SWITCH NSTYPE
    // re-initialize RHS if localassemble type is TNSE2D
    s.rhs.reset();
    break;
    }
    // 2nd local assembling type: TNSE2D_Rhs
    case TNSE2D_Rhs:
    {
      //no matrices need to be assembled
      sqMatrices.resize(0);
      rectMatrices.resize(0);
      // right hand side
      rhs_array.resize(2);
      rhs_array[0]= s.rhs.block(0);
      rhs_array[1]= s.rhs.block(1);

      // TODO remove the case 4: no need the pressure block
      if(TDatabase::ParamDB->NSTYPE == 14)
        {
          rhs_array.resize(3);
          rhs_array[2]=s.rhs.block(2);
          spaces_rhs.resize(3);
          spaces_rhs[2] = pres_space;
        }
      // re-initialize RHS if localassemble type is TNSE2D_Rhs
      s.rhs.reset();
      break;
    } // LocalAssembling3D_type::TNSE2D_Rhs:
    // LocalAssembling3D_type::TNSE2D_NL:
    case TNSE2D_NL:
    {
//      std::vector<std::shared_ptr<FEMatrix>> mass_blocks
//           = s.Mass_Matrix.get_blocks_uniquely();

      switch(TDatabase::ParamDB->NSTYPE)
      {
        case 1: case 2:
          blocks = s.matrix.get_blocks_uniquely({{0,0},{1,1}});
          sqMatrices.resize(1);
          sqMatrices[0] = reinterpret_cast<TSquareMatrix2D*>(blocks.at(0).get());
          break;
        case 3: case 4: case 14:
          switch(this->disctype)
          {
            case GALERKIN:
             blocks = s.matrix.get_blocks_uniquely({{0,0},{1,1}});
             sqMatrices.resize(2);
             sqMatrices[0] = reinterpret_cast<TSquareMatrix2D*>(blocks.at(0).get());
             sqMatrices[1] = reinterpret_cast<TSquareMatrix2D*>(blocks.at(1).get());
             break;
            case VMS_PROJECTION:
              if (!TDatabase::ParamDB->NSTYPE==14)
                ErrThrow("VMS PROJECTION CAN BE USED ONLY WITH NSTYPE 14.");

              // reassemble all the sqmatrices
              sqMatrices.resize(4);
              sqMatrices[0] = reinterpret_cast<TSquareMatrix2D*>(blocks.at(0).get());
              sqMatrices[1] = reinterpret_cast<TSquareMatrix2D*>(blocks.at(1).get());
              sqMatrices[2] = reinterpret_cast<TSquareMatrix2D*>(blocks.at(3).get());
              sqMatrices[3] = reinterpret_cast<TSquareMatrix2D*>(blocks.at(4).get());

              // rectMatrices for VMS projection
              rectMatrices.resize(2);
              // matrices  \tilde G_11, \tilde G_24
              rectMatrices[0]=reinterpret_cast<TMatrix2D*>(matrices_for_turb_mod.at(0).get());
              rectMatrices[1]=reinterpret_cast<TMatrix2D*>(matrices_for_turb_mod.at(1).get());

              break;
            default:
              ErrThrow("");
              break;
          }  // end disctype of nstype 3,4,14 of TNSE2D_NL

          break;
        default:
          ErrThrow("TDatabase::ParamDB->NSTYPE = ", TDatabase::ParamDB->NSTYPE ,
                 " That NSE Block Matrix Type is unknown to class Time_NSE2D.");
          break;
      }

    break;
    } // end Type TNSE2D_NL
    default: // SWITCH over LocalAssembling type
      ErrThrow("This LocalAssembling type is unknown", type);
      break;
  } // END SWITCH LOCALASSEMBLING TYPE



  // reset matrices
  for(auto mat : sqMatrices)
    mat->reset();
  for(auto remat : rectMatrices)
    remat->reset();
}







/* *********** BELOW THIS LINE USER SPECIFIC CODE **************/
/** ************************************************************************ */

/**************************************************************************** */
void Time_NSE2D::apply_slip_penetration_bc(bool change_A_offdiagonal_blocks,
                                           bool change_B_Mass_blocks)
{
  // modification of the matrices due to the
  // slip type boundary conditions: If the mass matrices,
  // the off-diagonal A-blocks , and the BT's block,
  // are unchanged during the time iteration, then this modification
  // is done only once in the time loop. However, in the SUPG
  // and residual based VMS method these matrices are also
  // updated during the time steps, so modification of all
  // of them including the right-hand side is necessary.The
  // modification of the diagonal A-blocks are necessary
  // in any case.
  if(TDatabase::ParamDB->NSTYPE < 4)
  {
    ErrThrow("Slip with friction b.c. is only implemented for NSTYPE 4");
  }
  std::vector<const TFESpace2D*> fespmat(1);
  std::vector<double*> rhs_array(2);
  std::vector<const TFESpace2D*> fesprhs(2);

  for(System_per_grid& s: this->systems)
  {
    // preparing local assembling object for assemble2dslipbc
    TFEFunction2D *fe_functions[3] =
    { s.u.GetComponent(0), s.u.GetComponent(1), &s.p };

    LocalAssembling2D la(TNSE2D_Rhs, fe_functions,
                             this->example.get_coeffs());

    fespmat[0] = &s.velocity_space;
    fesprhs[0] = fespmat[0];
    fesprhs[1] = fespmat[0];

    rhs_array[0] = s.rhs.block(0);
    rhs_array[1] = s.rhs.block(1);

    std::vector<std::shared_ptr<FEMatrix>> blocks;
    blocks = s.matrix.get_blocks_uniquely();

    std::vector<std::shared_ptr<FEMatrix>> mass_blocks;
    mass_blocks = s.Mass_Matrix.get_blocks_uniquely(true);
    // s.mass_matrix.print_coloring_pattern("M", true);exit(0);
    //cout<<mass_blocks.size()<<endl;exit(0);

    std::vector<const BoundCondFunct2D*> boundary_conditions(3);
    boundary_conditions[0]=s.velocity_space.GetBoundCondition();
    boundary_conditions[1]=boundary_conditions[0];
    boundary_conditions[2]=s.pressure_space.GetBoundCondition();

    // boundary values:
    std::vector<BoundValueFunct2D*> non_const_bound_values(3);
    non_const_bound_values[0] = this->example.get_bd(0);
    non_const_bound_values[1] = this->example.get_bd(1);
    non_const_bound_values[2] = this->example.get_bd(2);

    std::vector<TSquareMatrix2D*> sqMat;
    std::vector<TMatrix2D*> reMat;
    sqMat.resize(2);
    // all 4 A blocks at the first time step
    // and only the first 2 within the nonlinear loop
    sqMat[0] = reinterpret_cast<TSquareMatrix2D*>(blocks.at(0).get());//a11
    sqMat[1] = reinterpret_cast<TSquareMatrix2D*>(blocks.at(4).get());//a22

    // if the off-diagonal are not changing within the non-linear loop
    // then dont need to assemble them again
    if(change_A_offdiagonal_blocks)
    {
      sqMat.resize(4);
      sqMat[2] = reinterpret_cast<TSquareMatrix2D*>(blocks.at(1).get());//a12
      sqMat[3] = reinterpret_cast<TSquareMatrix2D*>(blocks.at(3).get());//a21
    }

    // either at the first time step
    // or every time step if M and B's are changing
    reMat.resize(0);
    if(change_B_Mass_blocks)
    {
      sqMat.resize(8);
      sqMat[4] = reinterpret_cast<TSquareMatrix2D*>(mass_blocks.at(0).get());//m11
      sqMat[5] = reinterpret_cast<TSquareMatrix2D*>(mass_blocks.at(0).get());//m22 ATTENTION CHECK THE
      sqMat[6] = reinterpret_cast<TSquareMatrix2D*>(mass_blocks.at(1).get());//m12 BLOCK NUMBER AGAIN!!
      sqMat[7] = reinterpret_cast<TSquareMatrix2D*>(mass_blocks.at(2).get());//m21
      reMat.resize(2);
      reMat[0] = reinterpret_cast<TMatrix2D*>(blocks.at(2).get()); //the standing B blocks
      reMat[1] = reinterpret_cast<TMatrix2D*>(blocks.at(5).get());
    }

    // update the matrices and right hand side
    Assemble2DSlipBC(fespmat.size(), fespmat.data(),
                   sqMat.size(), sqMat.data(), reMat.size(), reMat.data(),
                   rhs_array.size(), rhs_array.data(), fesprhs.data(),
                   boundary_conditions.data(), non_const_bound_values.data(),la);

  }
//  this->systems.front().Mass_Matrix.get_blocks().at(3)->Print("test"); exit(0);
  Output::print<3>("Finished to apply Slip and Penetration BCs.");
}

/**************************************************************************** */
void Time_NSE2D::assemble_initial_time_withfields(TFEFunction2D* rho_field,
                     TFEFunction2D* mu_field)
{
  for(System_per_grid& s : this->systems)
  {
    s.rhs.reset();
    const TFESpace2D * velo_space = &s.velocity_space;
    const TFESpace2D * pres_space = &s.pressure_space;
    // variables which are same for all nstypes
    size_t n_fe_spaces = 2;
    const TFESpace2D *fespmat[4] = {velo_space, pres_space,nullptr,nullptr};

    size_t n_square_matrices = 6; //
    TSquareMatrix2D *sqMatrices[6]{nullptr}; // maximum number of square matrices

    size_t n_rect_matrices = 4; // maximum number of rectangular matrices
    TMatrix2D *rectMatrices[4]{nullptr}; // maximum number of pointers

    size_t nRhs = 2; //is 3 if NSE type is 4 or 14
    double *RHSs[3] = {s.rhs.block(0), s.rhs.block(1), nullptr}; //third place gets only filled
    const TFESpace2D *fe_rhs[3] = {velo_space, velo_space, nullptr};  // if NSE type is 4 or 14

    BoundCondFunct2D * boundary_conditions[3] = {velo_space->GetBoundCondition(),
                                                 velo_space->GetBoundCondition(),
                                                 pres_space->GetBoundCondition()};

    std::array<BoundValueFunct2D*, 3> non_const_bound_values;
    non_const_bound_values[0] = example.get_bd()[0];
    non_const_bound_values[1] = example.get_bd()[1];
    non_const_bound_values[2] = example.get_bd()[2];

    TFEFunction2D *fe_functions[5] =
    { s.u.GetComponent(0), s.u.GetComponent(1), &s.p, nullptr, nullptr };

    LocalAssembling2D la(TNSE2D, fe_functions,
                         this->example.get_coeffs());

    // the following should add fluid property fluids
    // to obtain a dimensional formulation of NSE
    if (rho_field != nullptr && mu_field != nullptr)
    {
      // HERE IS THE CODE TO SET UP THE RHO AND MU FIELDS FOR LOCAL ASSEMBLING OBJECT

      // we assume rho and mu fields are not too exotic,
      // and have the same space...
      int Ndof_rho     = rho_field->GetFESpace2D()->GetN_DegreesOfFreedom();
      int Ndof_velocity = velo_space->GetN_DegreesOfFreedom();

      // step 1: check if the velocity space and "rho_field->GetSFESpace2d()"
      // are the same. If yes, no interpolation needed
      // otherwise, do the interpolation
      if (Ndof_rho == Ndof_velocity) //this is a simple check condition...
      {
        Output::info<1>("Time_NSE2D", "The spaces of the velocity field and the "
                   "scalar field (rho) are the same ==> There will be no interpolation.");
//        Output::print<3>("Degres of freedoms of scalar field rho= " , Ndof_rho);
//        Output::print<3>("Degres of freedoms of velocity   = " , Ndof_velocity);

        //fill up the new fe function array
        fe_functions[3] = rho_field;
        fe_functions[4] = mu_field;
      }
      else  // do the interpolation
      {
        Output::warn<1>("Time_NSE2D", "The spaces of the velocity field and the "
                        "scalar field are not the same ==> Adapting the assemble method.");

        fe_functions[3] = rho_field;
        fe_functions[4] = mu_field;
        fespmat[2] = rho_field->GetFESpace2D();
        fespmat[3] = mu_field->GetFESpace2D();
        n_fe_spaces = 4;
//        // set up an interpolator object  (ptr will be shared later)
//        // we interpolate into velo_space
//        FEFunctionInterpolator interpolator(velo_space);
//
//        // length of the values array of the interpolated rho
//        // velo must equal length of the velocity components
//        size_t length_interpolated = s.u.GetComponent(0)->GetLength();
//
//        std::vector<double> temporary_rho(length_interpolated, 0.0);
//        std::vector<double> temporary_mu(length_interpolated, 0.0);
//
//        this->entries_rho_scalar_field = temporary_rho;
//        this->entries_mu_scalar_field = temporary_mu;
//
//        TFEFunction2D interpolated_rho_field =
//            interpolator.interpolate(*rho_field,
//                                     this->entries_rho_scalar_field);
//
//        TFEFunction2D interpolated_mu_field =
//            interpolator.interpolate(*mu_field,
//                                     this->entries_mu_scalar_field);
//
//        //fill up the new fe function array
//        fe_functions[3] = &interpolated_rho_field;
//        fe_functions[4] = &interpolated_mu_field;
      }

      // step 2 - set all the 'parameter'-related values in la accordingly
      // set up the input...
      la.setBeginParameter({0});
      la.setFeFunctions2D(fe_functions); //reset - now velo comp included
      la.setFeValueFctIndex({0,1,3,4});
      la.setFeValueMultiIndex({D00,D00,D00,D00});
      la.setN_Parameters(4);
      la.setN_FeValues(4);
      la.setN_ParamFct(1);
      la.setParameterFct_string("TimeNSParamsVelo_dimensional");

      switch(TDatabase::ParamDB->LAPLACETYPE)
      {
        case 1:
          switch(TDatabase::ParamDB->NSTYPE)
          {
            case 3:
              // Assembling routine for NSType 3 with DD
              la.setAssembleParam_string("TimeNSType3GalerkinDD_dimensional");
              break;
            case 4:
              // Assembling routine for NSType 3 with DD
              la.setAssembleParam_string("TimeNSType4GalerkinDD_dimensional");
              break;
            default:
              ErrThrow("Only NSType 3 or 4 must be used for TNSE2D with variable fields."
                  "When there is Slip BC, use exclusively NSTYPE4.");
          }
          break;
        default:
          ErrThrow("Assembling with variable fields require LAPLACETYPE=1, "
              "please correct input parameter!");
      }
      //...this should do the trick
    }


    std::vector<std::shared_ptr<FEMatrix>> blocks
    = s.matrix.get_blocks_uniquely();
    std::vector<std::shared_ptr<FEMatrix>> mass_blocks
    = s.Mass_Matrix.get_blocks_uniquely();

    switch(TDatabase::ParamDB->NSTYPE)
    {
      case 1:
        if(blocks.size() != 3)
        {ErrThrow("Wrong blocks.size() ", blocks.size());}
        n_square_matrices = 2;
        sqMatrices[0]   = reinterpret_cast<TSquareMatrix2D*>(blocks.at(0).get());
        sqMatrices[1]   = reinterpret_cast<TSquareMatrix2D*>(mass_blocks.at(0).get());
        n_rect_matrices = 2;
        rectMatrices[0] = reinterpret_cast<TMatrix2D*>(blocks.at(1).get());
        rectMatrices[1] = reinterpret_cast<TMatrix2D*>(blocks.at(2).get());
        break;
      case 2:
        if(blocks.size() != 5)
        {ErrThrow("Wrong blocks.size() ", blocks.size());}
        n_square_matrices = 2;
        sqMatrices[0] = reinterpret_cast<TSquareMatrix2D*>(blocks.at(0).get());
        sqMatrices[1] = reinterpret_cast<TSquareMatrix2D*>(mass_blocks.at(0).get());
        n_rect_matrices = 4;
        rectMatrices[0] = reinterpret_cast<TMatrix2D*>(blocks.at(3).get()); //first the lying B blocks
        rectMatrices[1] = reinterpret_cast<TMatrix2D*>(blocks.at(4).get());
        rectMatrices[2] = reinterpret_cast<TMatrix2D*>(blocks.at(1).get()); //than the standing B blocks
        rectMatrices[3] = reinterpret_cast<TMatrix2D*>(blocks.at(2).get());
        break;
      case 3:
        if(blocks.size() != 6)
        {ErrThrow("Wrong blocks.size() ", blocks.size());}
        n_square_matrices = 5;
        sqMatrices[0] = reinterpret_cast<TSquareMatrix2D*>(blocks.at(0).get());
        sqMatrices[1] = reinterpret_cast<TSquareMatrix2D*>(blocks.at(1).get());
        sqMatrices[2] = reinterpret_cast<TSquareMatrix2D*>(blocks.at(3).get());
        sqMatrices[3] = reinterpret_cast<TSquareMatrix2D*>(blocks.at(4).get());
        sqMatrices[4] = reinterpret_cast<TSquareMatrix2D*>(mass_blocks.at(0).get());
        // ErrThrow("not tested yet!!!, kindly remove one mass matrix from the LocalAssembling2D routine");
        n_rect_matrices = 2;
        rectMatrices[0] = reinterpret_cast<TMatrix2D*>(blocks.at(2).get()); //first the lying B blocks
        rectMatrices[1] = reinterpret_cast<TMatrix2D*>(blocks.at(5).get());
        break;
      case 4:
        if(blocks.size() != 8)
        {ErrThrow("Wrong blocks.size() ", blocks.size());}
        n_square_matrices = 5;
        sqMatrices[0] = reinterpret_cast<TSquareMatrix2D*>(blocks.at(0).get());
        sqMatrices[1] = reinterpret_cast<TSquareMatrix2D*>(blocks.at(1).get());
        sqMatrices[2] = reinterpret_cast<TSquareMatrix2D*>(blocks.at(3).get());
        sqMatrices[3] = reinterpret_cast<TSquareMatrix2D*>(blocks.at(4).get());
        sqMatrices[4] = reinterpret_cast<TSquareMatrix2D*>(mass_blocks.at(0).get());
        n_rect_matrices = 4;
        rectMatrices[0] = reinterpret_cast<TMatrix2D*>(blocks.at(6).get()); //first the lying B blocks
        rectMatrices[1] = reinterpret_cast<TMatrix2D*>(blocks.at(7).get());
        rectMatrices[2] = reinterpret_cast<TMatrix2D*>(blocks.at(2).get()); //than the standing B blocks
        rectMatrices[3] = reinterpret_cast<TMatrix2D*>(blocks.at(5).get());

        RHSs[2] = s.rhs.block(2); // NSE type 4 includes pressure rhs
        fe_rhs[2] = pres_space;
        nRhs = 3;

        break;
      case 14:
        if(blocks.size() != 9)
        {ErrThrow("Wrong blocks.size() ", blocks.size());}
        n_square_matrices = 6;
        sqMatrices[0] = reinterpret_cast<TSquareMatrix2D*>(blocks.at(0).get());
        sqMatrices[1] = reinterpret_cast<TSquareMatrix2D*>(blocks.at(1).get());
        sqMatrices[2] = reinterpret_cast<TSquareMatrix2D*>(blocks.at(3).get());
        sqMatrices[3] = reinterpret_cast<TSquareMatrix2D*>(blocks.at(4).get());
        sqMatrices[4] = reinterpret_cast<TSquareMatrix2D*>(mass_blocks.at(0).get());
        // C block pressure pressure
        sqMatrices[5] = reinterpret_cast<TSquareMatrix2D*>(blocks.at(8).get());
        n_rect_matrices = 4;
        rectMatrices[0] = reinterpret_cast<TMatrix2D*>(blocks.at(6).get()); //first the lying B blocks
        rectMatrices[1] = reinterpret_cast<TMatrix2D*>(blocks.at(7).get());
        rectMatrices[2] = reinterpret_cast<TMatrix2D*>(blocks.at(2).get()); //than the standing B blocks
        rectMatrices[3] = reinterpret_cast<TMatrix2D*>(blocks.at(5).get());

        RHSs[2] = s.rhs.block(2); // NSE type 14 includes pressure rhs
        fe_rhs[2]  = pres_space;
        nRhs = 3;

        break;
      default:
        ErrThrow("TDatabase::ParamDB->NSTYPE = ", TDatabase::ParamDB->NSTYPE ,
                 " That NSE Block Matrix Type is unknown to class Time_NSE2D.");
    }
    // assemble all the matrices and right hand side
    Assemble2D(n_fe_spaces, fespmat, n_square_matrices, sqMatrices,
               n_rect_matrices, rectMatrices, nRhs, RHSs, fe_rhs,
               boundary_conditions, non_const_bound_values.data(), la);
    // copy nonactives
    s.solution.copy_nonactive(s.rhs);
  }

// this piece of code is just to check A matrix
//  BlockVector testing1 = this->systems.front().solution;
//  testing1 = 1;
//  const BlockVector testing2= testing1;
//  this->systems.front().matrix.apply(testing2,testing1);
//  testing1.write("vecteur_test_DIMENSIONAL");

  // copy the current right hand side vector to the old_rhs
  this->old_rhs = this->systems.front().rhs;
  this->old_solution = this->systems.front().solution;
}

/**************************************************************************** */
void Time_NSE2D::assemble_nonlinear_term_withfields(TFEFunction2D* rho_field,
                                                    TFEFunction2D* mu_field)
{
  //Nonlinear assembling requires an approximate velocity solution on every grid!
  if(systems.size() > 1)
  {
    for( int block = 0; block < 2 ;++block)
    {
      std::vector<const TFESpace2D*> spaces;
      std::vector<double*> u_entries;
      std::vector<size_t> u_ns_dofs;
      for(auto &s : systems )
      {
        spaces.push_back(&s.velocity_space);
        u_entries.push_back(s.solution.block(block));
        u_ns_dofs.push_back(s.solution.length(block));
      }
      GridTransfer::RestrictFunctionRepeatedly(spaces, u_entries, u_ns_dofs);
    }
  }

  for(System_per_grid& s : this->systems)
  {
    const TFESpace2D *velocity_space = &s.velocity_space;
    size_t n_fe_spaces = 1;
    const TFESpace2D *fespmat[3]={velocity_space,nullptr,nullptr};

    size_t n_square_matrices;
    TSquareMatrix2D* sqMatrices[2]{nullptr};

    size_t n_rect_matrices = 0;
    TMatrix2D** rectMatrices=nullptr;

    BoundCondFunct2D * boundary_conditions[1]
                                           = {velocity_space->GetBoundCondition() };

    std::array<BoundValueFunct2D*, 3> non_const_bound_values;
    non_const_bound_values[0] = this->example.get_bd(0);
    non_const_bound_values[1] = this->example.get_bd(1);
    non_const_bound_values[2] = this->example.get_bd(2);


    TFEFunction2D *fe_functions[5] =
    { nullptr, nullptr, &s.p, nullptr, nullptr };

    // The assembly with the extrapolated velocity of IMEX_scheme begins
    // at step 3
    bool is_imex = this->imex_scheme(0);

    // General case, no IMEX-scheme (=4) or IMEX but first steps => business as usual
    if(!is_imex)
    {
      fe_functions[0] = s.u.GetComponent(0);
      fe_functions[1] = s.u.GetComponent(1);
    }
    else
    {
      // construct the extrapolated solution 2*u(t-1)-u(t-2) in case of IMEX-scheme
      // Note : in this function, the non active Dofs are taken care of.
      // Namely, extrapolated_solution takes the nonActive of the current Rhs.
      this->construct_extrapolated_solution();
      TFEVectFunct2D extrapolated_velocity_vector(&this->systems.front().velocity_space,
                                                  (char*)"", (char*)"",
                                                  extrapolated_solution_.block(0),
                                                  extrapolated_solution_.length(0), 2);

      // Construct now the corresponding fe_functions for local assembling
      fe_functions[0] = extrapolated_velocity_vector.GetComponent(0);
      fe_functions[1] = extrapolated_velocity_vector.GetComponent(1);
    }

    LocalAssembling2D la_nonlinear(TNSE2D_NL, fe_functions,
                                   this->example.get_coeffs());


    // the following should add fluid property fluids
    // to obtain a dimensional formulation of NSE
    if (rho_field != nullptr && mu_field != nullptr)
    {
      // HERE IS THE CODE TO SET UP THE RHO AND MU FIELDS FOR LOCAL ASSEMBLING OBJECT

      // we assume rho and mu fields are not too exotic,
      // and have the same space...
      int Ndof_rho     = rho_field->GetFESpace2D()->GetN_DegreesOfFreedom();
      int Ndof_velocity = velocity_space->GetN_DegreesOfFreedom();

      // step 1: check if the velocity space and "rho_field->GetSFESpace2d()"
      // are the same. If yes, no interpolation needed
      // otherwise, do the interpolation
      if (Ndof_rho == Ndof_velocity) //this is a simple check condition...
      {
        Output::info<1>("Time_NSE2D", "The spaces of the velocity field and the "
                        "scalar field (rho) are the same ==> There will be no interpolation.");
//        Output::print<3>("Degres of freedoms of scalar field rho= " , Ndof_rho);
//        Output::print<3>("Degres of freedoms of velocity   = " , Ndof_velocity);

        //fill up the new fe function array
        fe_functions[3] = rho_field;
        fe_functions[4] = mu_field;
      }
      else  // do the interpolation
      {
        Output::warn<1>("Time_NSE2D", "The spaces of the velocity field and the "
                        "scalar field are not the same ==> Adapting the assemble method");

        fe_functions[3] = rho_field;
        fe_functions[4] = mu_field;
        fespmat[1] = rho_field->GetFESpace2D();
        fespmat[2] = mu_field->GetFESpace2D();
        n_fe_spaces = 3;
//        // set up an interpolator object  (ptr will be shared later)
//        // we interpolate into velo_space
//        FEFunctionInterpolator interpolator(velocity_space);
//
//        // length of the values array of the interpolated rho
//        // velo must equal length of the velocity components
//        size_t length_interpolated = s.u.GetComponent(0)->GetLength();
//
//        std::vector<double> temporary_rho(length_interpolated, 0.0);
//        std::vector<double> temporary_mu(length_interpolated, 0.0);
//
//        this->entries_rho_scalar_field = temporary_rho;
//        this->entries_mu_scalar_field = temporary_mu;
//
//        TFEFunction2D interpolated_rho_field =
//            interpolator.interpolate(*rho_field,
//                                     this->entries_rho_scalar_field);
//
//        TFEFunction2D interpolated_mu_field =
//            interpolator.interpolate(*mu_field,
//                                     this->entries_mu_scalar_field);
//
//        //fill up the new fe function array
//        fe_functions[3] = &interpolated_rho_field;
//        fe_functions[4] = &interpolated_mu_field;
      }

      // step 2 - set all the 'parameter'-related values in la accordingly
      // set up the input...
      la_nonlinear.setBeginParameter({0});
      la_nonlinear.setFeFunctions2D(fe_functions); //reset - now velo comp included
      la_nonlinear.setFeValueFctIndex({0,1,3,4});
      la_nonlinear.setFeValueMultiIndex({D00,D00,D00,D00});
      la_nonlinear.setN_Parameters(4);
      la_nonlinear.setN_FeValues(4);
      la_nonlinear.setN_ParamFct(1);
      la_nonlinear.setParameterFct_string("TimeNSParamsVelo_dimensional");

      switch(TDatabase::ParamDB->LAPLACETYPE)
      {
        case 1:
          switch(TDatabase::ParamDB->NSTYPE)
          {
            case 1:
              la_nonlinear.setAssembleParam_string("TimeNSType1_2NLGalerkin_dimensional");  //this is for dimensional NSE
              break;
            case 3:
            case 4:
              // Assembling routine for NSType 3 with DD
              la_nonlinear.setAssembleParam_string("TimeNSType3_4NLGalerkinDD_dimensional");
              break;
            default:
              ErrThrow("Only NSType 3 or 4 must be used for TNSE2D with variable fields."
                  "When there is Slip BC, use exclusively NSTYPE4.");
          }
          break;
        default:
          ErrThrow("Assembling with variable fields requires LAPLACETYPE=1, "
                  "please correct input parameter!");
      }
      //...this should do the trick
    }


    std::vector<std::shared_ptr<FEMatrix>> blocks
    = s.matrix.get_blocks_uniquely({{0,0},{1,1}});

    switch(TDatabase::ParamDB->NSTYPE)
    {
      case 1:
      case 2:
        n_square_matrices = 1;
        sqMatrices[0] = reinterpret_cast<TSquareMatrix2D*>(blocks.at(0).get());
        break;
      case 3:
      case 4:
      case 14:
        n_square_matrices = 2;
        sqMatrices[0] = reinterpret_cast<TSquareMatrix2D*>(blocks.at(0).get());

        sqMatrices[1] = reinterpret_cast<TSquareMatrix2D*>(blocks.at(1).get());
        break;
      default:
        ErrThrow("TDatabase::ParamDB->NSTYPE = ", TDatabase::ParamDB->NSTYPE ,
                 " That NSE Block Matrix Type is unknown to class Time_NSE2D.");
    }
    // reset matrices to zero
    for(size_t m=0; m<n_square_matrices; m++)
      sqMatrices[m]->reset();

    Assemble2D(n_fe_spaces, fespmat, n_square_matrices, sqMatrices,
               n_rect_matrices, rectMatrices, 0, nullptr, nullptr,
               boundary_conditions, non_const_bound_values.data(),
               la_nonlinear);
  }
  Output::print<5>("Assembled the nonlinear matrix only ");
}

/**************************************************************************** */
void Time_NSE2D::assemble_rhs_withfields(TFEFunction2D* rho_field,
                                         TFEFunction2D* mu_field)
{
  System_per_grid& s = this->systems.front();

  double tau = TDatabase::TimeDB->TIMESTEPLENGTH;
  const double theta2 = TDatabase::TimeDB->THETA2;
  const double theta3 = TDatabase::TimeDB->THETA3;
  const double theta4 = TDatabase::TimeDB->THETA4;


  int N_Rhs = 3;
  const TFESpace2D * v_space = &this->get_velocity_space();
  const TFESpace2D * p_space = &this->get_pressure_space();

  double *RHSs[3] = {s.rhs.block(0), s.rhs.block(1), s.rhs.block(2)};

  size_t nfespace = 1;
  const TFESpace2D *fespmat[3] = {v_space, nullptr,nullptr};
  const TFESpace2D *fesprhs[3] = {v_space, v_space, p_space};

  BoundCondFunct2D * boundary_conditions[3] = {
                                               v_space->GetBoundCondition(), v_space->GetBoundCondition(),
                                               p_space->GetBoundCondition() };

  std::array<BoundValueFunct2D*, 3> non_const_bound_values;
  non_const_bound_values[0] = this->example.get_bd(0);
  non_const_bound_values[1] = this->example.get_bd(1);
  non_const_bound_values[2] = this->example.get_bd(2);


  // reset the right hand side
  s.rhs.reset();
  // assembling of the right hand side
  TFEFunction2D *fe_functions[5] =
  { s.u.GetComponent(0), s.u.GetComponent(1), &s.p, nullptr, nullptr };

  LocalAssembling2D la(TNSE2D_Rhs, fe_functions,
                       this->example.get_coeffs());


  // the following should add fluid property fluids
  // to obtain a dimensional formulation of NSE
  if (rho_field != nullptr && mu_field != nullptr)
  {
    // HERE IS THE CODE TO SET UP THE RHO AND MU FIELDS FOR LOCAL ASSEMBLING OBJECT

    // we assume rho and mu fields are not too exotic,
    // and have the same space...
    int Ndof_rho     = rho_field->GetFESpace2D()->GetN_DegreesOfFreedom();
    int Ndof_velocity = s.velocity_space.GetN_DegreesOfFreedom();

    // step 1: check if the velocity space and "rho_field->GetSFESpace2d()"
    // are the same. If yes, no interpolation needed
    // otherwise, do the interpolation
    if (Ndof_rho == Ndof_velocity) //this is a simple check condition...
    {
      Output::info<1>("Time_NSE2D", "The spaces of the velocity field and the "
                 "scalar field (rho) are the same ==> There will be no interpolation.");
//        Output::print<3>("Degres of freedoms of scalar field rho= " , Ndof_rho);
//        Output::print<3>("Degres of freedoms of velocity   = " , Ndof_velocity);

      //fill up the new fe function array
      fe_functions[3] = rho_field;
      fe_functions[4] = mu_field;
    }
    else  // do the interpolation
    {
      Output::warn<1>("Time_NSE2D", "The spaces of the velocity field and the "
                      "scalar field are not the same ==> adapting assemble method");

      fe_functions[3] = rho_field;
      fe_functions[4] = mu_field;
      nfespace = 3;
      fespmat[1] = rho_field->GetFESpace2D();
      fespmat[2] = mu_field->GetFESpace2D();
//      // set up an interpolator object  (ptr will be shared later)
//      // we interpolate into velo_space
//      FEFunctionInterpolator interpolator(velo_space);
//
//      // length of the values array of the interpolated rho
//      // velo must equal length of the velocity components
//      size_t length_interpolated = s.u.GetComponent(0)->GetLength();
//
//      std::vector<double> temporary_rho(length_interpolated, 0.0);
//      std::vector<double> temporary_mu(length_interpolated, 0.0);
//
//      this->entries_rho_scalar_field = temporary_rho;
//      this->entries_mu_scalar_field = temporary_mu;
//
//      TFEFunction2D interpolated_rho_field =
//          interpolator.interpolate(*rho_field,
//                                   this->entries_rho_scalar_field);
//
//      TFEFunction2D interpolated_mu_field =
//          interpolator.interpolate(*mu_field,
//                                   this->entries_mu_scalar_field);
//
//      //fill up the new fe function array
//      fe_functions[3] = &interpolated_rho_field;
//      fe_functions[4] = &interpolated_mu_field;
    }

    // step 2 - set all the 'parameter'-related values in la accordingly
    // set up the input...
    la.setBeginParameter({0});
    la.setFeFunctions2D(fe_functions); //reset - now velo comp included
    la.setFeValueFctIndex({0,1,3,4});
    la.setFeValueMultiIndex({D00,D00,D00,D00});
    la.setN_Parameters(4);
    la.setN_FeValues(4);
    la.setN_ParamFct(1);
    la.setParameterFct_string("TimeNSParamsVelo_dimensional");

    la.setAssembleParam_string("TimeNSRHS_dimensional");  //this is for dimensional NSE
    //...this should do the trick
  }

  Assemble2D(nfespace, fespmat, 0, nullptr,
             0, nullptr, N_Rhs, RHSs, fesprhs,
             boundary_conditions, non_const_bound_values.data(), la);


  /* just a temporary vector which is going to be used at the end to
   * retrieve the nonActive of rhs_. If we dont do it, the nonActive of rhs
   * will be changed during the following matrix.vector operations and we'll
   * loose the values of the Dirichlet nodes. */
  BlockVector temporary = s.rhs;

  // now it is this->systems[i].rhs = f^k
  // scale by time step length and theta4 (only active dofs)
  s.rhs.scaleActive(tau*theta4);
  // add rhs from previous time step
  if(theta3 != 0)
  {
    s.rhs.addScaledActive((this->old_rhs), tau*theta3);

    // now it is this->systems[i].rhs = tau*theta3*f^{k-1} + tau*theta4*f^k
    // next we want to set old_rhs to f^k (to be used in the next time step)
    this->old_rhs.addScaledActive(s.rhs, -1./(tau*theta3));
    this->old_rhs.scaleActive(-theta3/theta4);
    this->old_rhs.copy_nonactive(s.rhs);
  }
  // FIXME FInd other solution than this submatrix method.
  // M u^{k-1}
  s.Mass_Matrix.apply_scaled_submatrix(old_solution, s.rhs, 2, 2, 1.0);
  // -tau*theta2 * A u^{k-1}
  double factor = -tau*theta2;
  s.matrix.apply_scaled_submatrix(old_solution, s.rhs, 2, 2, factor);

  // scale the BT blocks with time step length
  for(System_per_grid& s : this->systems)
  {
    if(tau != oldtau)
    {
      // TODO: change the factor to be THETA1*tau;
      factor = /*TDatabase::TimeDB->THETA1**/tau;
      if(this->oldtau != 0.0)
      {
        factor /= this->oldtau;
        Output::print<1>("change in tau", this->oldtau, "->", tau);
      }
      // scale the BT transposed blocks with the current time step
      const std::vector<std::vector<size_t>> cell_positions = {{0,2}, {1,2}};
      s.matrix.scale_blocks(factor, cell_positions);
      if(TDatabase::TimeDB->SCALE_DIVERGENCE_CONSTRAINT > 0)
      {
        const std::vector<std::vector<size_t>> cell_positions_t = {{2,0}, {2,1}};
        s.matrix.scale_blocks(factor, cell_positions_t);
      }
    }
  }
  this->oldtau = tau;

  // retrieve the non active from "temporary" into rhs vector
  s.rhs.copy_nonactive(temporary);

  // copy the non active to the solution vector
  s.solution.copy_nonactive(s.rhs);

  Output::print<5>("assembled the system right hand side ");

}

/**************************************************************************** */
void Time_NSE2D::assemble_massmatrix_withfields(TFEFunction2D* rho_field)
{
  for(System_per_grid& s : this->systems)
  {
    const TFESpace2D *velocity_space = &s.velocity_space;

    size_t n_fe_spaces = 1;
    const TFESpace2D *fespmat[2]={velocity_space,nullptr};

    BoundCondFunct2D * boundary_conditions[1]
                                           = {velocity_space->GetBoundCondition() };

    std::array<BoundValueFunct2D*, 3> non_const_bound_values;
    non_const_bound_values[0] = this->example.get_bd(0);
    non_const_bound_values[1] = this->example.get_bd(1);
    non_const_bound_values[2] = this->example.get_bd(2);

    TFEFunction2D *fe_functions[4] =
    { s.u.GetComponent(0), s.u.GetComponent(1), &s.p, nullptr };

    LocalAssembling2D la_mass(TNSE2D_Mass, fe_functions,
                                   this->example.get_coeffs());

    // the following should add fluid property fluids
    // to obtain a dimensional formulation of NSE
    if (rho_field != nullptr)
    {
      // HERE IS THE CODE TO SET UP THE RHO AND MU FIELDS FOR LOCAL ASSEMBLING OBJECT

      // we assume rho and mu fields are not too exotic,
      // and have the same space...
      int Ndof_rho     = rho_field->GetFESpace2D()->GetN_DegreesOfFreedom();
      int Ndof_velocity = velocity_space->GetN_DegreesOfFreedom();

      // step 1: check if the velocity space and "rho_field->GetSFESpace2d()"
      // are the same. If yes, no interpolation needed
      // otherwise, do the interpolation
      if (Ndof_rho == Ndof_velocity) //this is a simple check condition...
      {
        Output::info<1>("Time_NSE2D", "The spaces of the velocity field and the "
                        "scalar field (rho) are the same ==> There will be no interpolation.");
        //        Output::print<3>("Degres of freedoms of scalar field rho= " , Ndof_rho);
        //        Output::print<3>("Degres of freedoms of velocity   = " , Ndof_velocity);

        //fill up the new fe function array
        fe_functions[3] = rho_field;
      }
      else  // do the interpolation
      {
        Output::warn<1>("Time_NSE2D", "The spaces of the velocity field and the "
                        "scalar field are not the same ==> adapting assemble method");

        fe_functions[3] = rho_field;
        n_fe_spaces = 2;
        fespmat[1] = rho_field->GetFESpace2D();
//        // set up an interpolator object  (ptr will be shared later)
//        // we interpolate into velo_space
//        FEFunctionInterpolator interpolator(velocity_space);
//
//        // length of the values array of the interpolated rho
//        // velo must equal length of the velocity components
//        size_t length_interpolated = s.u.GetComponent(0)->GetLength();
//
//        std::vector<double> temporary_rho(length_interpolated, 0.0);
//
//        this->entries_rho_scalar_field = temporary_rho;
//
//        TFEFunction2D interpolated_rho_field =
//            interpolator.interpolate(*rho_field,
//                                     this->entries_rho_scalar_field);
//
//        //fill up the new fe function array
//        fe_functions[3] = &interpolated_rho_field;
      }

      // step 2 - set all the 'parameter'-related values in la_mass accordingly
      // set up the input...
      la_mass.setBeginParameter({0});
      la_mass.setFeFunctions2D(fe_functions); //reset - now velo comp included
      la_mass.setFeValueFctIndex({0,1,3});
      la_mass.setFeValueMultiIndex({D00,D00,D00});
      la_mass.setN_Parameters(3);
      la_mass.setN_FeValues(3);
      la_mass.setN_ParamFct(1);
      la_mass.setParameterFct_string("TimeNSParamsVelo_dimensional");

      switch(TDatabase::ParamDB->LAPLACETYPE)
      {
        case 1:
          switch(TDatabase::ParamDB->NSTYPE)
          {
            case 1:
            case 3:
            case 4:
              // the following line is normally done in the above la_mass constructor
              //la_mass.setAssembleParam_string("TimeNSType1_3_4GalerkinDDMass_dimensional");
              break;
            default:
              ErrThrow("Only NSType 3 or 4 must be used for TNSE2D with variable fields."
                  "When there is Slip BC, use exclusively NSTYPE4.");
          }
          break;
        default:
          ErrThrow("Assembling with variable fields requires LAPLACETYPE=1, "
                  "please correct input parameter!");
      }
      //...this should do the trick
    }
    else
    {
      Output::warn<1>("TNSE2D", "Using this method without a valid rho_field "
                      "won't give correct results...");
      ErrThrow("Impossible to use this method, see warning message...");
    }

    size_t n_square_matrices = 1;
    TSquareMatrix2D* sqMatrices[1];

    std::vector<std::shared_ptr<FEMatrix>> mass_blocks
         = s.Mass_Matrix.get_blocks_uniquely();

    sqMatrices[0] = reinterpret_cast<TSquareMatrix2D*>(mass_blocks.at(0).get());
    sqMatrices[0]->reset();

    Assemble2D(n_fe_spaces, fespmat, n_square_matrices, sqMatrices,
               0, nullptr, 0, nullptr, nullptr,
               boundary_conditions, non_const_bound_values.data(),
               la_mass);
  }
}

/**************************************************************************** */
bool Time_NSE2D::imex_scheme(bool print_info)
{
  //IMEX-scheme needs to get out of the iteration directly after the 1st solve()
  bool interruption_condition  = (db["time_discretization"].is(4))*
                      (this->current_step_>=3);

  // change maximum number of nonlin_iterations to 1 in IMEX case
  if (interruption_condition)
  {
    db["nonlinloop_maxit"] = 1;
    if(print_info) // condition is here just to print it once
      Output::info<1>("Nonlinear Loop MaxIteration",
                    "The parameter 'nonlinloop_maxit' was changed to 1."
                    " Only one non-linear iteration is done, because the IMEX scheme was chosen.\n");
  }
  return interruption_condition;
}

/**************************************************************************** */
void Time_NSE2D::construct_extrapolated_solution()
{
  this->extrapolated_solution_.reset();
  this->extrapolated_solution_ = this->old_solution;
  this->extrapolated_solution_.scale(-1.);
  this->extrapolated_solution_.add_scaled(this->systems.front().solution,2.);
  this->extrapolated_solution_.copy_nonactive(this->systems.front().rhs);
  // Now extrapolated_solution_ = 2*u(t-1)-u(t-2), only on the finest mesh
}<|MERGE_RESOLUTION|>--- conflicted
+++ resolved
@@ -26,7 +26,10 @@
   ParameterDatabase out_db = ParameterDatabase::default_output_database();
   db.merge(out_db, true);
 
-<<<<<<< HEAD
+  db.add("read_initial_solution", false, " Choose true if the initial "
+      "solution is given in a binary file. Do not forget to specify "
+      "'initial_solution_file' in that case, too.");
+
   // a default time database
   ParameterDatabase time_db = ParameterDatabase::default_time_database();
   db.merge(time_db,true);
@@ -34,11 +37,6 @@
   // default databases for turbulence parameters
   ParameterDatabase turbulence_db = ParameterDatabase::default_turbulence_model_database();
   db.merge(turbulence_db,true);
-=======
-  db.add("read_initial_solution", false, " Choose true if the initial "
-      "solution is given in a binary file. Do not forget to specify "
-      "'initial_solution_file' in that case, too.");
->>>>>>> 8eb8aa4f
 
   return db;
 }
@@ -125,13 +123,7 @@
   if( (db["space_discretization_type"].is("supg"))  &&
     (type != Matrix::Type14 && type !=Matrix::Type4))
   {
-<<<<<<< HEAD
     ErrThrow("The SUPG method is only implemented for NSTYPE 4 and 14");
-=======
-    // create the collection of cells from the domain (finest grid)
-    TCollection *coll = domain.GetCollection(It_Finest, 0, reference_id);
-    this->systems.emplace_back(example, *coll, velo_pres_order, type);
->>>>>>> 8eb8aa4f
   }
 
   // Construct the finest space anyway, egal ob "usingMultigrid"
@@ -235,14 +227,6 @@
     multigrid->initialize(matrices);
   }
 
-<<<<<<< HEAD
-  // Initialize some vectors
-  TFEFunction2D * u1 = this->systems.front().u.GetComponent(0);
-  TFEFunction2D * u2 = this->systems.front().u.GetComponent(1);
-
-  u1->Interpolate(example.get_initial_cond(0));
-  u2->Interpolate(example.get_initial_cond(1));
-=======
   // initial solution on finest grid - read-in or interpolation
   if(db["read_initial_solution"].is(true))
   {//initial solution is given
@@ -258,8 +242,6 @@
     u1->Interpolate(example.get_initial_cond(0));
     u2->Interpolate(example.get_initial_cond(1));
   }
->>>>>>> 8eb8aa4f
-
   // the defect has the same structure as the rhs (and as the solution)
   this->defect.copy_structure(this->systems.front().rhs);
   
@@ -401,9 +383,6 @@
 /**************************************************************************** */
 void Time_NSE2D::assemble_initial_time()
 {
-
-  //TODO
-
   for(System_per_grid& s : this->systems)
   {
     // Prepare FeFunctions and construct LocalAssembling
