#include <Time_NSE2D.h>
#include <Database.h>
#include <Assemble2D.h>
#include <LinAlg.h>
#include <DirectSolver.h>
#include <MainUtilities.h>
#include <BoundaryAssembling2D.h>
#include <GridTransfer.h>
#include <Domain.h>
#include <LocalProjection.h>
#include <Hotfixglobal_AssembleNSE.h>
#include <Upwind.h>
#include <LocalProjection.h>

/* *************************************************************************** */
ParameterDatabase get_default_TNSE2D_parameters()
{
  Output::print<5>("creating a default TNSE2D parameter database");
  // we use a parmoon default database because this way these parameters are
  // available in the default TNSE2D database as well.
  ParameterDatabase db = ParameterDatabase::parmoon_default_database();
  db.set_name("TNSE2D parameter database");

  //Time_NSE2D requires a nonlinear iteration, set up a nonlinit_database and merge
  ParameterDatabase nl_db = ParameterDatabase::default_nonlinit_database();
  db.merge(nl_db,true);

  // a default output database - needed here as long as there's no class handling the output
  ParameterDatabase out_db = ParameterDatabase::default_output_database();
  db.merge(out_db, true);

  // a default solution in out database
  ParameterDatabase in_out_db = ParameterDatabase::default_solution_in_out_database();
  db.merge(in_out_db,true);
  
  return db;
}
/* *************************************************************************** */

Time_NSE2D::System_per_grid::System_per_grid(const Example_TimeNSE2D& example,
                  TCollection& coll, std::pair< int, int > order,
                  Time_NSE2D::Matrix type)
 : velocity_space(&coll, "u", "velocity space",  example.get_bc(0),
                  order.first, nullptr),
   pressure_space(&coll, "p", "pressure space", example.get_bc(2),
                  order.second, nullptr)
{
  switch(type)
  {
    case Time_NSE2D::Matrix::Type1:
      matrix = BlockFEMatrix::NSE2D_Type1(velocity_space, pressure_space);
      mass_matrix = BlockFEMatrix::Mass_NSE2D_Type1(velocity_space, pressure_space);
      break;
    case Time_NSE2D::Matrix::Type2:
      matrix = BlockFEMatrix::NSE2D_Type2(velocity_space, pressure_space);
      mass_matrix = BlockFEMatrix::Mass_NSE2D_Type2(velocity_space, pressure_space);
      break;
    case Time_NSE2D::Matrix::Type3:
      matrix = BlockFEMatrix::NSE2D_Type3(velocity_space, pressure_space);
      mass_matrix = BlockFEMatrix::Mass_NSE2D_Type3(velocity_space, pressure_space);
      break;
    case Time_NSE2D::Matrix::Type4:
      matrix = BlockFEMatrix::NSE2D_Type4(velocity_space, pressure_space);
      mass_matrix = BlockFEMatrix::Mass_NSE2D_Type4(velocity_space, pressure_space);
      break;
    case Time_NSE2D::Matrix::Type14:
      matrix = BlockFEMatrix::NSE2D_Type14(velocity_space, pressure_space);
      mass_matrix = BlockFEMatrix::Mass_NSE2D_Type4(velocity_space, pressure_space);
      break;
  }
  rhs = BlockVector(matrix, true);
  solution = BlockVector(matrix, false);
  u = TFEVectFunct2D(&velocity_space, "u", "u", solution.block(0),
    solution.length(0), 2);
  p = TFEFunction2D(&pressure_space,"p","p", this->solution.block(2),
    solution.length(2));
  solution_m1 = BlockVector(matrix, false);
  u_m1 = TFEVectFunct2D(&velocity_space, "u", "u", solution_m1.block(0),
       solution_m1.length(0), 2);
  p_m1 = TFEFunction2D(&pressure_space,"p","p", this->solution_m1.block(2),
    solution_m1.length(2));
  solution_m2 = BlockVector(matrix, false);
  u_m2 = TFEVectFunct2D(&velocity_space,"u","u", solution_m2.block(0),
                        solution_m2.length(0), 2);
  p_m2 = TFEFunction2D(&pressure_space,"p","p", this->solution_m2.block(2),
       solution_m2.length(2));
  combined_old_sols = BlockVector(matrix, false);
  comb_old_u = TFEVectFunct2D(&velocity_space,"u","u", combined_old_sols.block(0),
       combined_old_sols.length(0), 2);
  extrapolate_sol = BlockVector(matrix, false);
  extrapolate_u = TFEVectFunct2D(&velocity_space,"u","u", extrapolate_sol.block(0),
       extrapolate_sol.length(0), 2);
  extrapolate_p = TFEFunction2D(&pressure_space, (char*)"p", (char*)"p", extrapolate_sol.block(2),
        extrapolate_sol.length(2));
   time_deriv_sol = BlockVector(matrix, false);
   u_td = TFEVectFunct2D(&velocity_space, (char*)"ut", (char*)"ut", time_deriv_sol.block(0),
        time_deriv_sol.length(0), 2);
}

/**************************************************************************** */
Time_NSE2D::Time_NSE2D(const TDomain& domain,
           const ParameterDatabase& param_db, int reference_id)
: Time_NSE2D(domain, param_db, Example_TimeNSE2D(param_db), reference_id)
{
}

/**************************************************************************** */
Time_NSE2D::Time_NSE2D(const TDomain& domain,
 const ParameterDatabase& param_db, const Example_TimeNSE2D& ex, int reference_id)
 : db(get_default_TNSE2D_parameters()), outputWriter(param_db), systems(),
   example(ex), solver(param_db), defect(), oldResiduals(),
   initial_residual(1e10), errors(10,0.), oldtau(0.0),
   time_stepping_scheme(param_db), is_rhs_and_mass_matrix_nonlinear(false)
{
  db.merge(param_db);
  this->set_parameters();

  std::pair <int,int> velo_pres_order(TDatabase::ParamDB->VELOCITY_SPACE,
                               TDatabase::ParamDB->PRESSURE_SPACE);
  // set the velocity and pressure spaces
  // this function returns a pair which consists of
  // velocity and pressure order
  this->get_velocity_pressure_orders(velo_pres_order);
  // determine NSE TYPE from Database TODO change that handling!
  Time_NSE2D::Matrix type;
  switch(TDatabase::ParamDB->NSTYPE)
  {
    case  1: type = Matrix::Type1;  break;
    case  2: type = Matrix::Type2;  break;
    case  3: type = Matrix::Type3;  break;
    case  4: type = Matrix::Type4;  break;
    case 14: type = Matrix::Type14; break;
    default:
      ErrThrow("TDatabase::ParamDB->NSTYPE = ", TDatabase::ParamDB->NSTYPE ,
               " That NSE Block Matrix Type is unknown to class NSE2D.");
  }

  bool usingMultigrid = this->solver.is_using_multigrid();
  // create the collection of cells from the domain (finest grid)
  TCollection *coll = domain.GetCollection(It_Finest, 0, reference_id);
  // create finite element space, functions, matrices, rhs and solution
  // at the finest grid
  this->systems.emplace_back(example, *coll, velo_pres_order, type);

  // // post-processing
  this->prepared_postprocessing(coll);
  
  if(usingMultigrid)
  {
    // Construct multigrid object
    auto mg = solver.get_multigrid();
    bool mdml = mg->is_using_mdml();
    if(mdml)
    {
      // change the discretization on the coarse grids to lowest order
      // non-conforming(-1). The pressure space is chosen automatically(-4711).
      velo_pres_order = {-1, -4711};
      this->get_velocity_pressure_orders(velo_pres_order);
    }
    
    // Determine coarser multigrid levels and construct them.
    int second_grid;
    int coarsest_grid = domain.get_ref_level() - mg->get_n_geometric_levels() + 1;
    if(mdml)
      //the finest grid is taken a second time in mdml
      second_grid = domain.get_ref_level();
    else
      second_grid = domain.get_ref_level() - 1;

    if(coarsest_grid < 0 )
    {
      ErrThrow("The domain has not been refined often enough to do multigrid "
          "on ", mg->get_n_geometric_levels(), " geometric levels (",
          mg->get_n_algebraic_levels()," algebraic levels). There are"
          " only ", domain.get_ref_level() + 1, " geometric grid levels.");
    }
    // Construct systems per grid and store them, finest level first
    std::list<BlockFEMatrix*> matrices;
    // matrix on finest grid is already constructed
    matrices.push_back(&systems.back().matrix);
    for(int grid_no = second_grid; grid_no >= coarsest_grid; --grid_no)
    {
      TCollection *coll = domain.GetCollection(It_EQ, grid_no, reference_id);
      systems.emplace_back(example, *coll, velo_pres_order, type);
      // prepare input argument for multigrid object
      matrices.push_front(&systems.back().matrix);
    }
    // initialize the multigrid object with all the matrices on all levels
    mg->initialize(matrices);
  }
  
  // initial solution on finest grid - read-in or interpolation
  if(db["read_initial_solution"].is(true))
  {//initial solution is given
    std::string file = db["initial_solution_file"];
    Output::info("Initial Solution", "Reading initial solution from file ", file);
    systems.front().solution.read_from_file(file);
  }
  else
  {///interpolate initial condition from the example
    Output::info("Initial Solution", "Interpolating initial solution from example.");
    TFEFunction2D * u1 = this->systems.front().u.GetComponent(0);
    TFEFunction2D * u2 = this->systems.front().u.GetComponent(1);
    u1->Interpolate(example.get_initial_cond(0));
    u2->Interpolate(example.get_initial_cond(1));
  }
  // the defect has the same structure as the rhs (and as the solution)
  this->defect.copy_structure(this->systems.front().rhs);

  outputWriter.add_fe_vector_function(&this->get_velocity());
  outputWriter.add_fe_function(&this->get_pressure());

  // print out the information (cells, dofs, etc)
  this->output_problem_size_info();
  
  // copy solution
  this->systems.front().solution_m1 = this->systems.front().solution;
}

/**************************************************************************** */
void Time_NSE2D::set_parameters()
{
  if(!db["problem_type"].is(6))
  {
    if (db["problem_type"].is(0))
    {
      db["problem_type"] = 6;
    }
    else
    {
      Output::warn<2>("The parameter problem_type doesn't correspond to Time_NSE."
          "It is now reset to the correct value for Time_NSE (=6).");
      db["problem_type"] = 6;
    }
  }
  if(db["time_discretization"].is("forward_euler"))
  {
    ErrThrow("time discretization: ", db["time_discretization"]," does not supported");
  }

  if(db["imex_scheme_"] && db["extrapolate_velocity"])
  {
    // first two steps are performed with the full nonlinear 
    db["extrapolate_velocity"] = true;
  }
  // set the discretization parameters
  // standard Galerkin
  if(db["space_discretization_type"].is("galerkin"))
  {
    space_disc_global = 1;
    /// set scaling factor for B, BT's block
    time_stepping_scheme.n_scale_block = 4;
    time_stepping_scheme.b_bt_linear_nl = "linear";
  }
  if(db["space_discretization_type"].is("local_projection"))
  {
    space_disc_global = 1;
    /// set scaling factor for B, BT's block
    time_stepping_scheme.n_scale_block = 4;
    if(TDatabase::ParamDB->LP_PRESSURE)
      time_stepping_scheme.n_scale_block = 5;
    time_stepping_scheme.b_bt_linear_nl = "linear";
  }
  
  if(db["space_discretization_type"].is("supg") 
    || db["space_discretization_type"].is("residual_based_vms"))
  {
    // supg: NOTE: only tested with BDF2 so far
    if(!db["time_discretization"].is("bdf_two"))
    {
      ErrThrow("supg and RBVMS methods are only implemented for BDF2 time stepping scheme");
    }
    if(db["space_discretization_type"].is("supg"))
      space_disc_global = 2;
    else
      space_disc_global = 20;
    /// set scaling factor for B, BT's block
    // depends on how to deal the nonlinearity in the 
    // test function: fully implicit case
    time_stepping_scheme.b_bt_linear_nl = "nonlinear";
    time_stepping_scheme.n_scale_block = 2;
    if(TDatabase::ParamDB->NSTYPE==14)
      time_stepping_scheme.n_scale_block = 5;
  }
  
  // Smagorinsky
  if(db["space_discretization_type"].is("smagorinsky"))
  {
    space_disc_global = 4;    
  }

  if(db["space_discretization_type"].is("local_projection"))
  {
     space_disc_global = 14;
  }

  // the only case where one have to re-assemble the right hand side
  if(db["space_discretization_type"].is("supg") 
    || db["space_discretization_type"].is("residual_based_vms"))
  {
    if(db["time_discretization"].is("bdf_two"))
      is_rhs_and_mass_matrix_nonlinear = true;
    else
      is_rhs_and_mass_matrix_nonlinear = false;
  }  
}

/**************************************************************************** */
void Time_NSE2D::get_velocity_pressure_orders(std::pair< int, int > &velo_pres_order)
{
  int velocity_order = velo_pres_order.first;
  int pressure_order = velo_pres_order.second;
  int order = 0;
  switch(velocity_order)
  {
    case 1: case 2: case 3: case 4: case 5:
    case 12: case 13: case 14: case 15:
      if(velocity_order > 10)
        order = velocity_order-10;
      else
        order = velocity_order;
      break;
    case -1: case -2: case -3: case -4: case -5: case -101:
    case 100: case 201: case 302:
      order = velocity_order;
      break;
    // conforming fe spaces with bubbles on triangles
    case 22: case 23: case 24:
      order = velocity_order;
      break;
      // discontinuous spaces
    case -11: case -12: case -13:
      order = velocity_order*10;
      break;
  }
  TDatabase::ParamDB->VELOCITY_SPACE = order;
  velo_pres_order.first = order;
  switch(pressure_order)
  {
    case -4711:
      switch(velocity_order)
      {
        case -1: case -2: case -3: case -4:
          // nonconforming pw (bi)linear velo/ pw constant pressure
          // conforming pw (bi)linear velo/ pw constant pressure (not stable !!!)
          pressure_order = -velocity_order-1;
          break;
        case 1: // discontinuous space
          pressure_order = 0;
          break;
        case 2: case 3: case 4: case 5:
        // standard conforming velo and continuous pressure
          pressure_order = velocity_order-1;
          break;
          // discontinuous pressure spaces
          // standard conforming velo and discontinuous pressure
          // this is not stable on triangles !!!
        case 12: case 13: case 14: case 15:
        case -11: case -12: case -13: case -14:
          pressure_order = -(velocity_order-1)*10;
          break;
        case 22: case 23: case 24:
          pressure_order = -(velocity_order-11)*10;
          break;
        case 100: case 201: case 302: case 403: case 504:          
          pressure_order = -(velocity_order%100 + 10)*10;
          break; 
      }
      break;
    case 1:case 2: case 3: case 4: case 5:
      // pressure order is chosen correctly
      break;
    // discontinuous spaces
    case -11: case -12: case -13: case -14:
      pressure_order = pressure_order*10;
      break;
    case 100: case 201: case 302: case 403: case 504:
      // pressure order is chosen correctly
      break;
    default:
      ErrThrow("pressure space is not chosen properly ", pressure_order);
  }
  TDatabase::ParamDB->PRESSURE_SPACE  = pressure_order;
  velo_pres_order.second = pressure_order;

  Output::print("velocity space", setw(10), velo_pres_order.first);
  Output::print("pressure space", setw(10), velo_pres_order.second);
}

/**************************************************************************** */
void Time_NSE2D::assemble_initial_time()
{
  if(systems.size() > 1) //using  multigrid
  {
    this->restrict_function();
  }
  for(auto &s : this->systems)
  {
    call_assembling_routine(s, TNSE2D);
    //update matrices for local projection stabilization
    if(db["space_discretization_type"].is("local_projection"))
      update_matrices_lps(s);
    // copy nonactives
    s.solution.copy_nonactive(s.rhs);

    s.solution_m1 = s.solution;
    s.solution_m2 = s.solution;
  }
  
  // copy the current right hand side vector to the old_rhs
  this->old_rhs = this->systems.front().rhs;
  // set the solution vectors
  this->old_solution = this->systems.front().solution;  
}
/**************************************************************************** */
void Time_NSE2D::assemble_matrices_rhs(unsigned int it_counter)
{
  // case 1. standard Galerkin case:: Mass matrix, B's blocks
  // and right hand side is linear 
  // case 2. SUPG method: all matrices and right hand sides are
  // nonlinear (NSTYPE 14) 
  if(it_counter == 0)
  {
    // initialize the rhs from the time discretization
    rhs_from_time_disc = this->systems.front().rhs;
    rhs_from_time_disc.reset();
    System_per_grid& s = this->systems.front();
    // only assembles the right-hand side
    call_assembling_routine(s, LocalAssembling2D_type::TNSE2D_Rhs);
    // copy the non active to the solution vector
    // since the rhs vector will be passed to the solver
    // and is modified with matrix vector multiplication
    // which also uses the non-actives
    s.solution.copy_nonactive(s.rhs);
    // copy the right hand side to the "rhs_from_time_disc"
    rhs_from_time_disc = s.rhs;
    // all matrices from the previous time step are available
    unsigned int n_sols = time_stepping_scheme.n_old_solutions();
    std::vector<BlockVector> oldsolutions(n_sols);
    oldsolutions[0] = s.solution_m1;
    if(oldsolutions.size() == 2)
      oldsolutions[1] = s.solution_m2;
    // one needs two right hand sides only for the crank-Nicolson
    // and fractional step theta schemes
    std::vector<BlockVector> rhs_(2);
    rhs_[0] = rhs_from_time_disc; // current rhs
    rhs_[1] = old_rhs; // old right hand side is needed for the Crank-Nicolson time stepping
    // modification of the matrices due to slip b.c
    if((time_stepping_scheme.current_step_ == 1 ) 
      && TDatabase::ParamDB->INTERNAL_SLIP_WITH_FRICTION >=1)
        this->modify_slip_bc(true, true);
    //NOTE: scale the B blocks only at the first iteration
    for(System_per_grid& sys : this->systems)
      time_stepping_scheme.scale_descale_all_b_blocks(sys.matrix, "scale");
   
    // prepare the right hand side for the solver
    time_stepping_scheme.prepare_rhs_from_time_disc(s.matrix, s.mass_matrix,
                     rhs_, oldsolutions);
    rhs_from_time_disc=rhs_[0];
    old_rhs=s.rhs;
    // copy the non-actives
    rhs_from_time_disc.copy_nonactive(s.solution);    
  }
  // assemble the nonlinear matrices
  if(systems.size() > 1)
    this->restrict_function();
  for(System_per_grid & s : systems)
  {
    call_assembling_routine(s, LocalAssembling2D_type::TNSE2D_NL);
    // update matrices with local projection term
    if(db["space_discretization_type"].is("local_projection"))
      update_matrices_lps(s);
  }
  
  // slip boundary modification of matrices
  if(TDatabase::ParamDB->INTERNAL_SLIP_WITH_FRICTION >=1 )
  {
    if(is_rhs_and_mass_matrix_nonlinear)
      this->modify_slip_bc(true, true);
    else
      this->modify_slip_bc();
  }
  // prepare the right-hand side if it is nonlinear, assembling already 
  // done together with the matrices
  if(is_rhs_and_mass_matrix_nonlinear)
  {
    this->assemble_rhs_nonlinear();
  }
  //
  // also prepare the system matrices for the solver
  for(System_per_grid& s : this->systems)
  {// call the preparing method
    time_stepping_scheme.prepare_system_matrix(s.matrix, s.mass_matrix);
    if(db["space_discretization_type"].is("supg") 
      || db["space_discretization_type"].is("residual_based_vms"))
      time_stepping_scheme.scale_nl_b_blocks(s.matrix);
  }
  Output::print<5>("Assembling of matrices and right hand side is done");
}

/**************************************************************************** */
void Time_NSE2D::call_assembling_routine(Time_NSE2D::System_per_grid& s,
                               LocalAssembling2D_type type)
{
  // set arrays of spaces for matrices and rhs
  std::vector<const TFESpace2D*> spaces_mat;
  std::vector<const TFESpace2D*> spaces_rhs;
  std::vector<TFEFunction2D*> fefunctios;
  // call to routine to set arrays
  set_arrays(s, spaces_mat, spaces_rhs, fefunctios);
  
  // prepare matrices and rhs for assembling
  std::vector<TSquareMatrix2D*> sqMatrices;
  std::vector<TMatrix2D*> rectMatrices;
  std::vector<double*> rhs_array;
  // call the routine to prepare the matrices
  set_matrices_rhs(s, type, sqMatrices, rectMatrices, rhs_array);
  // boundary conditions and boundary values array
  // boundary conditions:
  BoundCondFunct2D* bc[3] = {
    s.velocity_space.GetBoundCondition(),
    s.velocity_space.GetBoundCondition(),
    s.pressure_space.GetBoundCondition()};
  
  // boundary values:
  std::vector<BoundValueFunct2D*>bv(3);
  bv[0]=example.get_bd(0);
  bv[1]=example.get_bd(1);
  bv[2]=example.get_bd(2);

  // local assembling settings
  LocalAssembling2D la(type, fefunctios.data(),
                       this->example.get_coeffs(), this->get_space_disc_global());

  // find out if we have to do upwinding
  bool do_upwinding = false;
  {
    bool mdml =  this->solver.is_using_multigrid()
                && this->solver.get_multigrid()->is_using_mdml();
    bool on_finest_grid = &systems.front() == &s;
    do_upwinding = (db["space_discretization_type"].is("upwind")
                    || (mdml && !on_finest_grid));
    }

    if(do_upwinding)  //HOTFIX: Check the documentation!
      assemble_nse = Hotfixglobal_AssembleNSE::WITHOUT_CONVECTION;
    else
      assemble_nse = Hotfixglobal_AssembleNSE::WITH_CONVECTION;
    
  // assemble all the matrices and ru_coight hand side
  Assemble2D(spaces_mat.size(), spaces_mat.data(),
               sqMatrices.size(), sqMatrices.data(),
               rectMatrices.size(), rectMatrices.data(),
               rhs_array.size(), rhs_array.data(), spaces_rhs.data(),
               bc, bv.data(), la);

  if(do_upwinding)
  {
    switch(TDatabase::ParamDB->NSTYPE)
    {
      case 1:
      case 2:
        // do upwinding with one matrix
        UpwindForNavierStokes(la.GetCoeffFct(), sqMatrices[0],
                              la.get_fe_function(0),
                              la.get_fe_function(1));
        Output::print<3>("UPWINDING DONE");
        break;
      case 3:
      case 4:
      case 14:
        // do upwinding with two matrices
        Output::print<3>("UPWINDING DONE");
        UpwindForNavierStokes(la.GetCoeffFct(), sqMatrices[0],
                              la.get_fe_function(0),
                              la.get_fe_function(1));
        UpwindForNavierStokes(la.GetCoeffFct(), sqMatrices[1],
                              la.get_fe_function(0),
                              la.get_fe_function(1));
        break;
    } // endswitch
  }
  // we are assembling only one mass matrix M11, but in general we need the
  // diagonal block M22 to be the same
  // For SUPG method, mass matrix is non-linear and will be changed during 
  // the nonlinear assembling, therefor also copy the M11 to M22.
  //if(db["space_discretization_type"].is("supg"))
  //{
  //if(time_stepping_scheme.current_step_ == 1)
  //  s.mass_matrix.replace_blocks(*s.mass_matrix.get_blocks().at(0).get(), {{1,1}}, {false});    
    
  //}
}

/**************************************************************************** */
void Time_NSE2D::set_matrices_rhs(Time_NSE2D::System_per_grid& s, LocalAssembling2D_type type, std::vector< TSquareMatrix2D* >& sqMat,
                   std::vector< TMatrix2D* >& reMat, std::vector< double* >& rhs_array)
{
  rhs_array.resize(0);
  sqMat.resize(0);
  reMat.resize(0);

  std::vector<std::shared_ptr<FEMatrix>> blocks
         = s.matrix.get_blocks_uniquely();
        // get the blocks of the mass matrix
  //std::vector<std::shared_ptr<FEMatrix>> mass_blocks
  //      = s.mass_matrix.get_blocks_uniquely();
  std::vector<std::shared_ptr<FEMatrix>> mass_blocks
              = s.mass_matrix.get_blocks_uniquely(true);
  switch(type)
  {
    case TNSE2D:
    {
      // right hand side: for NSTYPE: 1,2 and 3, size is 2
      rhs_array.resize(2);
      rhs_array[0] = s.rhs.block(0);
      rhs_array[1] = s.rhs.block(1);
      switch(TDatabase::ParamDB->NSTYPE)
      {
        case 1:
          if(blocks.size() != 3)
          {
            ErrThrow("Wrong blocks.size() ", blocks.size());
          }
          sqMat.resize(2);
          sqMat[0] = reinterpret_cast<TSquareMatrix2D*>(blocks.at(0).get());
          sqMat[1] = reinterpret_cast<TSquareMatrix2D*>(mass_blocks.at(0).get());
          // rectangular matrices
          reMat.resize(2);
          reMat[0] = reinterpret_cast<TMatrix2D*>(blocks.at(1).get());
          reMat[1] = reinterpret_cast<TMatrix2D*>(blocks.at(2).get());
          break;
        case 2:
          if(blocks.size() != 5)
          {
            ErrThrow("Wrong blocks.size() ", blocks.size());
          }
          sqMat.resize(2);
          sqMat[0] = reinterpret_cast<TSquareMatrix2D*>(blocks.at(0).get());
          sqMat[1] = reinterpret_cast<TSquareMatrix2D*>(mass_blocks.at(0).get());
          // rectangular matrices
          reMat.resize(4);
          reMat[0] = reinterpret_cast<TMatrix2D*>(blocks.at(3).get());//first the lying B blocks
          reMat[1] = reinterpret_cast<TMatrix2D*>(blocks.at(4).get());
          reMat[2] = reinterpret_cast<TMatrix2D*>(blocks.at(1).get()); //than the standing B blocks
          reMat[3] = reinterpret_cast<TMatrix2D*>(blocks.at(2).get());
          break;
        case 3:
          if(blocks.size() != 6)
          {
            ErrThrow("Wrong blocks.size() ", blocks.size());
          }
          sqMat.resize(6);
          sqMat[0] = reinterpret_cast<TSquareMatrix2D*>(blocks.at(0).get());
          sqMat[1] = reinterpret_cast<TSquareMatrix2D*>(blocks.at(1).get());
          sqMat[2] = reinterpret_cast<TSquareMatrix2D*>(blocks.at(3).get());
          sqMat[3] = reinterpret_cast<TSquareMatrix2D*>(blocks.at(4).get());
          // mass matrix
          sqMat[4] = reinterpret_cast<TSquareMatrix2D*>(mass_blocks.at(0).get());
	  sqMat[5] = reinterpret_cast<TSquareMatrix2D*>(mass_blocks.at(4).get());
          // rectangular matrices
          reMat.resize(2);
          reMat[0] = reinterpret_cast<TMatrix2D*>(blocks.at(2).get()); //first the lying B blocks
          reMat[1] = reinterpret_cast<TMatrix2D*>(blocks.at(5).get());
          break;
        case 4:
        case 14:
          if(TDatabase::ParamDB->NSTYPE==14 && blocks.size() != 9)
          {
            ErrThrow("Wrong blocks.size() ", blocks.size());
          }
          else if(TDatabase::ParamDB->NSTYPE==4 && blocks.size() != 8)
          {
            ErrThrow("Wrong blocks.size() ", blocks.size());
          }
          sqMat.resize(6);
          sqMat[0] = reinterpret_cast<TSquareMatrix2D*>(blocks.at(0).get());
          sqMat[1] = reinterpret_cast<TSquareMatrix2D*>(blocks.at(1).get());
          sqMat[2] = reinterpret_cast<TSquareMatrix2D*>(blocks.at(3).get());
          sqMat[3] = reinterpret_cast<TSquareMatrix2D*>(blocks.at(4).get());
          
	  if(db["space_discretization_type"].is("residual_based_vms"))
	  {
	    sqMat.resize(8);
	    sqMat[4] = reinterpret_cast<TSquareMatrix2D*>(mass_blocks.at(0).get());
	    sqMat[5] = reinterpret_cast<TSquareMatrix2D*>(mass_blocks.at(1).get());
	    sqMat[6] = reinterpret_cast<TSquareMatrix2D*>(mass_blocks.at(3).get());
	    sqMat[7] = reinterpret_cast<TSquareMatrix2D*>(mass_blocks.at(4).get());
            if(TDatabase::ParamDB->NSTYPE == 14)
            {// C block
              sqMat.resize(9);
              sqMat[8] = reinterpret_cast<TSquareMatrix2D*>(blocks.at(8).get());
            }
	  }
          else
          {
            sqMat[4] = reinterpret_cast<TSquareMatrix2D*>(mass_blocks.at(0).get());
	    sqMat[5] = reinterpret_cast<TSquareMatrix2D*>(mass_blocks.at(4).get());
            if(TDatabase::ParamDB->NSTYPE == 14 )
              //&& !db["space_discretization_type"].is("local_projection"))
            {// C block
              sqMat.resize(7);
              sqMat[6] = reinterpret_cast<TSquareMatrix2D*>(blocks.at(8).get());
            }
          }
          // rectangular matrices
          reMat.resize(4);
          reMat[0] = reinterpret_cast<TMatrix2D*>(blocks.at(6).get()); //first the lying B blocks
          reMat[1] = reinterpret_cast<TMatrix2D*>(blocks.at(7).get());
          reMat[2] = reinterpret_cast<TMatrix2D*>(blocks.at(2).get()); //the standing B blocks
          reMat[3] = reinterpret_cast<TMatrix2D*>(blocks.at(5).get());

          // right hand side
          rhs_array.resize(2);
          rhs_array[0] = s.rhs.block(0);
          rhs_array[1] = s.rhs.block(1);
          if(TDatabase::ParamDB->NSTYPE == 14 &&
            !db["space_discretization_type"].is("local_projection"))
          {
            // additional right hand sides
            rhs_array.resize(3);
            rhs_array[2] = s.rhs.block(2);
          }
          break;
      }
      // right hand sides are assembled for the initial time step
      // for the remaining time steps, they are assembled in
      // another function. so reset to zero here
      s.rhs.reset();
      break;
    }// case TNSE2D
// case TNSE2D       
    case TNSE2D_NL:
    {
      switch(TDatabase::ParamDB->NSTYPE)
      {
        case 1:
        case 2:
          sqMat.resize(1);
          sqMat[0] = reinterpret_cast<TSquareMatrix2D*>(blocks.at(0).get());
          reMat.resize(0);
          break;
        case 3:
        case 4:
          sqMat.resize(2);
          sqMat[0] = reinterpret_cast<TSquareMatrix2D*>(blocks.at(0).get());
          sqMat[1] = reinterpret_cast<TSquareMatrix2D*>(blocks.at(4).get());

          reMat.resize(0);
          // right hand side
          rhs_array.resize(0);
          if(db["space_discretization_type"].is("smagorinsky") || db["space_discretization_type"].is("supg"))
          {
            sqMat.resize(4);
            sqMat[1] = reinterpret_cast<TSquareMatrix2D*>(blocks.at(1).get());
            sqMat[2] = reinterpret_cast<TSquareMatrix2D*>(blocks.at(3).get());
            sqMat[3] = reinterpret_cast<TSquareMatrix2D*>(blocks.at(4).get());
	    
	    // In the case of SUPG: together with the other contributions to 
	    // the viscous and nonlinear terms, additional Mass matrix, BT-block, 
	    // and right-had-side needs to be assembled during the nonlinear 
	    // iteration due to the weighted test function.
	    if(db["space_discretization_type"].is("supg"))
	    {
	      sqMat.resize(6);
	      sqMat[4] = reinterpret_cast<TSquareMatrix2D*>(mass_blocks.at(0).get());
	      sqMat[5] = reinterpret_cast<TSquareMatrix2D*>(mass_blocks.at(4).get());
	      
	      reMat.resize(2); 
	      reMat[0] = reinterpret_cast<TMatrix2D*>(blocks.at(2).get()); 
	      reMat[1] = reinterpret_cast<TMatrix2D*>(blocks.at(5).get());
	      rhs_array.resize(2);
	      rhs_array[0] = s.rhs.block(0);
	      rhs_array[1] = s.rhs.block(1);
	      s.rhs.reset(); // reset to zero
	    }  
          }
          if(db["space_discretization_type"].is("residual_based_vms"))
	  {
	    sqMat.resize(8);
            sqMat[1] = reinterpret_cast<TSquareMatrix2D*>(blocks.at(1).get());
            sqMat[2] = reinterpret_cast<TSquareMatrix2D*>(blocks.at(3).get());
            sqMat[3] = reinterpret_cast<TSquareMatrix2D*>(blocks.at(4).get());

	    sqMat[4] = reinterpret_cast<TSquareMatrix2D*>(mass_blocks.at(0).get());
	    sqMat[5] = reinterpret_cast<TSquareMatrix2D*>(mass_blocks.at(1).get());
	    sqMat[6] = reinterpret_cast<TSquareMatrix2D*>(mass_blocks.at(3).get());
	    sqMat[7] = reinterpret_cast<TSquareMatrix2D*>(mass_blocks.at(4).get());
	    
	    reMat.resize(2); 
	    reMat[0] = reinterpret_cast<TMatrix2D*>(blocks.at(2).get()); 
	    reMat[1] = reinterpret_cast<TMatrix2D*>(blocks.at(5).get());
	    
	    rhs_array.resize(2);
	    rhs_array[0] = s.rhs.block(0);
	    rhs_array[1] = s.rhs.block(1);
	    s.rhs.reset(); // reset to zero
	  }
          break;
        case 14:
          if(!db["space_discretization_type"].is("supg") 
	    && !db["space_discretization_type"].is("local_projection") 
	    && !db["space_discretization_type"].is("residual_based_vms"))
          {
            ErrThrow("NSTYPE 14 only supports SUPG and Local Projection ");
          }
          // we need to re-assemble all the matrices due to the solution
          // dependency of the stabilization parameters
          if(db["space_discretization_type"].is("local_projection"))
          {
            sqMat.resize(2);
            sqMat[0] = reinterpret_cast<TSquareMatrix2D*>(blocks.at(0).get());
            sqMat[1] = reinterpret_cast<TSquareMatrix2D*>(blocks.at(4).get());
          }
          else
          {
            sqMat.resize(4);
            sqMat[0] = reinterpret_cast<TSquareMatrix2D*>(blocks.at(0).get());
            sqMat[1] = reinterpret_cast<TSquareMatrix2D*>(blocks.at(1).get());
            sqMat[2] = reinterpret_cast<TSquareMatrix2D*>(blocks.at(3).get());
            sqMat[3] = reinterpret_cast<TSquareMatrix2D*>(blocks.at(4).get());
          }
          
          if(db["space_discretization_type"].is("supg") )
          {
            sqMat.resize(7);
            sqMat[4] = reinterpret_cast<TSquareMatrix2D*>(mass_blocks.at(0).get());
	    sqMat[5] = reinterpret_cast<TSquareMatrix2D*>(mass_blocks.at(4).get());
            // pressure-pressure block
            sqMat[6] = reinterpret_cast<TSquareMatrix2D*>(blocks.at(8).get());
          }
          
          if(db["space_discretization_type"].is("residual_based_vms"))
	  {
	    sqMat.resize(9);
	    sqMat[4] = reinterpret_cast<TSquareMatrix2D*>(mass_blocks.at(0).get());
	    sqMat[5] = reinterpret_cast<TSquareMatrix2D*>(mass_blocks.at(1).get());
	    sqMat[6] = reinterpret_cast<TSquareMatrix2D*>(mass_blocks.at(3).get());
	    sqMat[7] = reinterpret_cast<TSquareMatrix2D*>(mass_blocks.at(4).get());

	    sqMat[8] = reinterpret_cast<TSquareMatrix2D*>(blocks.at(8).get());
	  }
	  if(!db["space_discretization_type"].is("local_projection"))
          {
            reMat.resize(4);
            reMat[0] = reinterpret_cast<TMatrix2D*>(blocks.at(6).get()); //first the lying B blocks
            reMat[1] = reinterpret_cast<TMatrix2D*>(blocks.at(7).get());
            reMat[2] = reinterpret_cast<TMatrix2D*>(blocks.at(2).get()); //the standing B blocks
            reMat[3] = reinterpret_cast<TMatrix2D*>(blocks.at(5).get());
            
            rhs_array.resize(3);
            rhs_array[0] = s.rhs.block(0);
            rhs_array[1] = s.rhs.block(1);
            rhs_array[2] = s.rhs.block(2);
            s.rhs.reset();
          }
          break;
      }// endswitch NSTYPE
      break;
    }// endswitch TNSE2D_NL
    break;
//---------------------------    
    case TNSE2D_Rhs:
    {
      // no matrices to be assembled
      sqMat.resize(0);
      reMat.resize(0);
      // right hand side
      rhs_array.resize(2);
      rhs_array[0]=s.rhs.block(0);
      rhs_array[1]=s.rhs.block(1);     
      
      if(TDatabase::ParamDB->NSTYPE == 14 && !db["space_discretization_type"].is("local_projection"))
      {
        rhs_array.resize(3);
        rhs_array[2] = s.rhs.block(2); // pressure block
      }
      // reset them to zero
      s.rhs.reset();
      break;
    }
    default:
      ErrThrow("The assembling type ",type, " is unknown to Time_NSE2D.");
      
  }
  // reset matrices
  for(auto sm : sqMat)
    sm->reset();
  for(auto rm : reMat)
    rm->reset();
}

/**************************************************************************** */
void Time_NSE2D::set_arrays(Time_NSE2D::System_per_grid& s,
                            std::vector< const TFESpace2D* >& spaces,
                            std::vector< const TFESpace2D* >& spaces_rhs,
                            std::vector< TFEFunction2D* >& functions)
{
  spaces.resize(2);
  spaces_rhs.resize(2);

  spaces[0] = &s.velocity_space;
  spaces[1] = &s.pressure_space;

  spaces_rhs[0] = &s.velocity_space;
  spaces_rhs[1] = &s.velocity_space;
  if(TDatabase::ParamDB->NSTYPE == 14)
  {
    spaces_rhs.resize(3);
    spaces_rhs[2] = &s.pressure_space;
  }
  // standard for all methods.
  functions.resize(3);  
  functions[0] = s.u.GetComponent(0);
  functions[1] = s.u.GetComponent(1);
  functions[2] = &s.p;
  if(!db["space_discretization_type"].is("residual_based_vms"))
  {
    bool is_imex = imex_scheme(0);
    if(is_imex && db["extrapolate_velocity"])
    {
      if(db["space_discretization_type"].is("galerkin") || db["space_discretization_type"].is("local_projection"))
      {
	if(db["extrapolation_type"].is("constant_extrapolate"))
	{
	  s.extrapolate_sol.reset();
	  s.extrapolate_sol = s.solution_m1;
	  
	  functions[0] = s.extrapolate_u.GetComponent(0);
	  functions[1] = s.extrapolate_u.GetComponent(1);
	}
	else if(db["extrapolation_type"].is("linear_extrapolate"))
	{
	  s.extrapolate_sol.reset();
	  s.extrapolate_sol = s.solution_m1;
	  s.extrapolate_sol.scale(2.);
	  s.extrapolate_sol.add_scaled(s.solution_m2, -1.);
	
	  functions[0] = s.extrapolate_u.GetComponent(0);
	  functions[1] = s.extrapolate_u.GetComponent(1);
	}
	else
	{
	  ErrThrow("Only constant or linear extrapolation of velocity are used ", db["extrapolation_type"]);
	}
	functions[2] = &s.p;
      }
      // supg: NOTE: only tested with BDF2 so far
      if(db["space_discretization_type"].is("supg") && !db["time_discretization"].is("bdf_two"))
      {
	ErrThrow("supg method is only implemented for BDF2 time stepping scheme");
      }
      
      if(db["space_discretization_type"].is("supg") 
	|| db["space_discretization_type"].is("residual_based_vms"))
      {
	if(TDatabase::ParamDB->NSTYPE < 4)
	{
	  ErrThrow("SUPG is for equal-order implemented so far !!!");        
	}
	functions.resize(4);
	
	s.extrapolate_sol.reset();
	s.extrapolate_sol = s.solution_m1;
	s.extrapolate_sol.scale(2.);
	s.extrapolate_sol.add_scaled(s.solution_m2, -1.);
	functions[0] = s.extrapolate_u.GetComponent(0);
	functions[1] = s.extrapolate_u.GetComponent(1);
	// combination of previous time solutions for assembling the right-hand
	// side, this is used for the pressure part.
	s.combined_old_sols.reset();
	// copy and scale the solution at previous time step with factor 2
	s.combined_old_sols = s.solution_m1;
	s.combined_old_sols.scale(2.);
	// subtract with right factor the solution at pre-previous solution
	s.combined_old_sols.add_scaled(s.solution_m2, -1./2.);
	
	functions[2] = s.comb_old_u.GetComponent(0);
	functions[3] = s.comb_old_u.GetComponent(1);
      }    
    }
    else 
    {
      // For the standard methods or symmetric stabilization schemes
      // there is no time derivative involved in combination with the 
      // pressure or velocity as in the supg case. So nothing to do 
      // for those schemes.
      if(db["space_discretization_type"].is("supg"))
      {
	if(time_stepping_scheme.pre_stage_bdf)
	{
	  functions.resize(4);
	  functions[2] = s.u_m1.GetComponent(0);
	  functions[3] = s.u_m1.GetComponent(1);
	}
	else
	{
	  s.combined_old_sols.reset();
	  // copy and scale the solution at previous time step with factor 2
	  s.combined_old_sols = s.solution_m1;
	  s.combined_old_sols.scale(2.);
	  // subtract with right factor the solution at pre-previous solution
	  s.combined_old_sols.add_scaled(s.solution_m2, -1./2.);
	  
	  functions.resize(4);
	  functions[2] = s.comb_old_u.GetComponent(0);
	  functions[3] = s.comb_old_u.GetComponent(1);
	}
      }
    }//
  }
  // residual based vms first step is also extrapolated
  if(db["space_discretization_type"].is("residual_based_vms"))
  {
    double tau = time_stepping_scheme.get_step_length();
    functions.resize(7);
    if(time_stepping_scheme.pre_stage_bdf)
    {
      // backward euler method
      functions[2] = s.u_m1.GetComponent(0);
      functions[3] = s.u_m1.GetComponent(1);
      // old pressure combination
      functions[4] = &s.p;// extrapolate_p;
      // time derivative
      s.time_deriv_sol.reset();
      s.time_deriv_sol = s.solution;
      s.time_deriv_sol.scale(1./tau);	
      s.time_deriv_sol.add_scaled(s.solution_m1, -1./tau);
      functions[5] = s.u_td.GetComponent(0);
      functions[6] = s.u_td.GetComponent(1);
    }
    else
    {
      // additional fe functions for residual based vms method
      // extrapolated pressure. From second step linear extrapolation is 
      // used
      s.extrapolate_sol.reset();
      s.extrapolate_sol = s.solution_m1;
      s.extrapolate_sol.scale(2.);
      s.extrapolate_sol.add_scaled(s.solution_m2, -1.);
      functions[0] = s.extrapolate_u.GetComponent(0);
      functions[1] = s.extrapolate_u.GetComponent(1);
      
      // old combination of solutions
      s.combined_old_sols.reset();
      // copy and scale the solution at previous time step with factor 2
      s.combined_old_sols = s.solution_m1;
      s.combined_old_sols.scale(2.);
      // subtract with right factor the solution at pre-previous solution
      s.combined_old_sols.add_scaled(s.solution_m2, -1./2.);
      
      functions[2] = s.comb_old_u.GetComponent(0);
      functions[3] = s.comb_old_u.GetComponent(1);
      // old pressure combination
      functions[4] = &s.p;
      // time derivative: BDF 2
      s.time_deriv_sol.reset();
      s.time_deriv_sol = s.solution_m1;
      s.time_deriv_sol.add_scaled(s.solution_m2, -0.5);
      s.time_deriv_sol.scale(3./(tau));
      s.time_deriv_sol.add_scaled(s.solution_m1, -2./tau);
      s.time_deriv_sol.add_scaled(s.solution_m2, 1./(2.*tau));
      // time derivatives
      functions[5] = s.u_td.GetComponent(0);
      functions[6] = s.u_td.GetComponent(1);
    }
  }// endif residual_based_vms
}

/**************************************************************************** */
void Time_NSE2D::restrict_function()
{
  //assembling requires an approximate velocity solution on every grid
  for( int block = 0; block < 2 ;++block)
  {
    std::vector<const TFESpace2D*> spaces;
    std::vector<double*> u_entries;
    std::vector<size_t> u_ns_dofs;
    for(auto &s : systems )
    {
      spaces.push_back(&s.velocity_space);
      u_entries.push_back(s.solution.block(block));
      u_ns_dofs.push_back(s.solution.length(block));
    }
    GridTransfer::RestrictFunctionRepeatedly(spaces, u_entries, u_ns_dofs);
  }
  for( int block = 0; block < 2 ;++block)
  {
    std::vector<const TFESpace2D*> spaces;
    std::vector<double*> u_entries;
    std::vector<size_t> u_ns_dofs;
    for(auto &s : systems )
    {
      spaces.push_back(&s.velocity_space);
      u_entries.push_back(s.solution_m1.block(block));
      u_ns_dofs.push_back(s.solution_m1.length(block));
    }
    GridTransfer::RestrictFunctionRepeatedly(spaces, u_entries, u_ns_dofs);
  }
  for( int block = 0; block < 2 ;++block)
  {
    std::vector<const TFESpace2D*> spaces;
    std::vector<double*> u_entries;
    std::vector<size_t> u_ns_dofs;
    for(auto &s : systems )
    {
      spaces.push_back(&s.velocity_space);
      u_entries.push_back(s.solution_m2.block(block));
      u_ns_dofs.push_back(s.solution_m2.length(block));
    }
    GridTransfer::RestrictFunctionRepeatedly(spaces, u_entries, u_ns_dofs);
  }
}

/**************************************************************************** */
bool Time_NSE2D::imex_scheme(bool print_info)
{
  if(db["imex_scheme_"] && 
    ((time_stepping_scheme.current_step_ >= 3) || db["space_discretization_type"].is("residual_based_vms")) )
  {
    db["nonlinloop_maxit"] = 1;
    db["extrapolate_velocity"] = true;
    
    if(print_info) // condition is here just to print it once
      Output::info<1>("Nonlinear Loop MaxIteration",
                      "The parameter 'nonlinloop_maxit' was changed to 1."
                      " Only one non-linear iteration is done, because the IMEX scheme was chosen.\n");
    // this is typical for the problem with slip type boundary condition
    // NOTE: only tested for the mixing layer problem for the moment
    if(TDatabase::ParamDB->INTERNAL_SLIP_WITH_FRICTION >=1)
      is_rhs_and_mass_matrix_nonlinear = true;
    return true;
  }
  else
    return false;
}

/**************************************************************************** */
void Time_NSE2D::modify_slip_bc(bool BT_Mass, bool slip_A_nl)
{
  // modification of the matrices due to the
  // slip type boundary conditions: If the mass matrices,
  // the off-diagonal A-blocks , and the BT's block,
  // are unchanged during the time iteration, then this modification
  // is done only once in the time loop. However, in the SUPG
  // and residual based VMS method these matrices are also
  // updated during the time steps, so modification of all
  // of them including the right-hand side is necessary.The
  // modification of the diagonal A-blocks are necessary
  // in any case.
  if(TDatabase::ParamDB->NSTYPE < 4)
  {
    ErrThrow("Slip with friction b.c. is only implemented for NSTYPE 4 and 14");
  }
  std::vector<const TFESpace2D*> spaces_mat(1);
  std::vector<double*> rhs_array(2);
  std::vector<const TFESpace2D*> rhs_space(2);

  for(System_per_grid& s: this->systems)
  {
    spaces_mat[0] = &s.velocity_space;
    rhs_space[0] = spaces_mat[0];
    rhs_space[1] = spaces_mat[0];

    rhs_array[0] = s.rhs.block(0);
    rhs_array[1] = s.rhs.block(1);

    std::vector<std::shared_ptr<FEMatrix>> blocks;
    blocks = s.matrix.get_blocks_uniquely();

    std::vector<std::shared_ptr<FEMatrix>> mass_blocks;
    mass_blocks = s.mass_matrix.get_blocks_uniquely(true);
    
    BoundCondFunct2D* bc[3] = {
    s.velocity_space.GetBoundCondition(),
    s.velocity_space.GetBoundCondition(),
    s.pressure_space.GetBoundCondition()};
    // boundary values:
    std::vector<BoundValueFunct2D*>bv(3);
    bv[0]=example.get_bd(0);
    bv[1]=example.get_bd(1);
    bv[2]=example.get_bd(2);

    std::vector<TSquareMatrix2D*> sqMat;
    std::vector<TMatrix2D*> reMat;
    sqMat.resize(2);
    // all 4 A blocks at the first time step
    // and only the first 2 within the nonlinear loop
    sqMat[0] = reinterpret_cast<TSquareMatrix2D*>(blocks.at(0).get());//a11
    sqMat[1] = reinterpret_cast<TSquareMatrix2D*>(blocks.at(4).get());//a22

    // if the off-diagonal are not changing within the non-linear loop
    // then dont need to assemble them again
    if(slip_A_nl)
    {
      sqMat.resize(4);
      sqMat[2] = reinterpret_cast<TSquareMatrix2D*>(blocks.at(1).get());//a12
      sqMat[3] = reinterpret_cast<TSquareMatrix2D*>(blocks.at(3).get());//a21
    }

    // either at the first time step
    // or every time step if M and B's are changing
    reMat.resize(0);
    if(BT_Mass)
    {
      sqMat.resize(8);
      sqMat[4] = reinterpret_cast<TSquareMatrix2D*>(mass_blocks.at(0).get());
      sqMat[5] = reinterpret_cast<TSquareMatrix2D*>(mass_blocks.at(4).get());
      sqMat[6] = reinterpret_cast<TSquareMatrix2D*>(mass_blocks.at(1).get());
      sqMat[7] = reinterpret_cast<TSquareMatrix2D*>(mass_blocks.at(3).get());
      reMat.resize(2);
      reMat[0] = reinterpret_cast<TMatrix2D*>(blocks.at(2).get()); //the standing B blocks
      reMat[1] = reinterpret_cast<TMatrix2D*>(blocks.at(5).get());
    }
    // update the matrices and right hand side
    Assemble2DSlipBC(spaces_mat.size(), spaces_mat.data(),
                   sqMat.size(), sqMat.data(), reMat.size(), reMat.data(),
                   rhs_array.size(), rhs_array.data(), rhs_space.data(),
                   bc, bv.data(), s.u.GetComponent(0), s.u.GetComponent(1));

  }

}

/**************************************************************************** */
void Time_NSE2D::prepared_postprocessing(TCollection *coll)
{
  stream_function_space
     = std::make_shared<TFESpace2D>(coll, (char*)"stream function space",
                         (char*)"stream function space", example.get_bc(0), 1, nullptr);
  n_psi = stream_function_space->GetN_DegreesOfFreedom();
  psi.resize(n_psi, 0.);
  stream_function
     = std::make_shared<TFEFunction2D>(stream_function_space.get(), (char*)"streamfunction",
                          (char*)"streamfunction", psi.data(), n_psi);
  // add to the wrapper
  outputWriter.add_fe_function(stream_function.get());

  if(db["example"].is(3) || db["example"].is(6))
  {
    zero_vorticity = -4711;
    vorticity_space
      =std::make_shared<TFESpace2D>(coll, (char*)"vorticity space", (char*)"vorticity space",
                                example.get_bc(0), ContP_USpace, 1, nullptr);
    n_vort_dofs = vorticity_space->GetN_DegreesOfFreedom();
    vorticity.resize(2*n_vort_dofs, 0.);
    vorticity_funct 
      = std::make_shared<TFEFunction2D>(vorticity_space.get(), (char*)"voritcity",
                              (char*)"vorticity", vorticity.data()+n_vort_dofs, n_vort_dofs);
    divergence
      = std::make_shared<TFEFunction2D>(vorticity_space.get(), (char*)"dievergence",
                            (char*)"divergence", vorticity.data(), n_vort_dofs);
    outputWriter.add_fe_function(vorticity_funct.get());
    outputWriter.add_fe_function(divergence.get());
  }
}

/**************************************************************************** */
void Time_NSE2D::assemble_rhs_nonlinear()
{
  // initialize the rhs from the time discretization
  rhs_from_time_disc = this->systems.front().rhs;
  rhs_from_time_disc.reset();
  System_per_grid& s = this->systems.front();
  
  // copy the right hand side to the "rhs_from_time_disc"
  rhs_from_time_disc = s.rhs;
  // all matrices from the previous time step are available
  unsigned int n_sols = time_stepping_scheme.n_old_solutions();
  std::vector<BlockVector> oldsolutions(n_sols);
  oldsolutions[0] = s.solution_m1;
  if(oldsolutions.size() == 2)
    oldsolutions[1] = s.solution_m2;
  // one needs two right hand sides only for the crank-Nicolson
  // and fractional step theta schemes
  std::vector<BlockVector> rhs_(2);
  rhs_[0] = rhs_from_time_disc; // current rhs
  rhs_[1] = old_rhs; // old right hand side is needed for the Crank-Nicolson time stepping

  // prepare the right hand side for the solver
  time_stepping_scheme.prepare_rhs_from_time_disc(s.matrix, s.mass_matrix,
                   rhs_, oldsolutions);
  rhs_from_time_disc=rhs_[0];
  old_rhs=s.rhs;
  // copy the non-actives
  rhs_from_time_disc.copy_nonactive(s.rhs);
  s.solution.copy_nonactive(s.rhs);
}

/**************************************************************************** */
void Time_NSE2D::update_matrices_lps(System_per_grid &s)
{
  std::vector<std::shared_ptr<FEMatrix>> blocks;
  blocks = s.matrix.get_blocks_uniquely();
  double lpcoeff=TDatabase::ParamDB->LP_STREAMLINE_COEFF;
  double lpexpon=TDatabase::ParamDB->LP_STREAMLINE_EXPONENT;
  int lporddif= TDatabase::ParamDB->LP_STREAMLINE_ORDER_DIFFERENCE;
  if(TDatabase::ParamDB->NSTYPE==4 || TDatabase::ParamDB->NSTYPE==14)
  {
    //update matrices for local projection stabilization
    std::vector< TSquareMatrix2D* > sqMat(2);
    sqMat[0]=reinterpret_cast<TSquareMatrix2D*>(blocks.at(0).get());
    sqMat[1]=reinterpret_cast<TSquareMatrix2D*>(blocks.at(4).get());
<<<<<<< HEAD
    UltraLocalProjection(sqMat[0], false);
    UltraLocalProjection(sqMat[1], false);
=======
    if(TDatabase::ParamDB->LP_FULL_GRADIENT)
    {
      UltraLocalProjection(sqMat[0], FALSE);
      UltraLocalProjection(sqMat[1], FALSE);    
    }
    if(TDatabase::ParamDB->LP_STREAMLINE)
    {
      AddStreamlineTerm(sqMat[0], s.u.GetComponent(0),s.u.GetComponent(1),
                        lpcoeff, lpexpon,lporddif);
      AddStreamlineTerm(sqMat[1], s.u.GetComponent(0),s.u.GetComponent(1),
                        lpcoeff, lpexpon,lporddif);
    }
    if(TDatabase::ParamDB->LP_PRESSURE && time_stepping_scheme.current_step_== 0)
    {
      std::vector< TSquareMatrix2D* > sqMat(1);
      sqMat[0]=reinterpret_cast<TSquareMatrix2D*>(blocks.at(8).get());
      UltraLocalProjection(sqMat[0], TRUE);
    }
>>>>>>> 27ad13f9
  }
  else
  {
    std::vector< TSquareMatrix2D* > sqMat(1);
    sqMat[0]=reinterpret_cast<TSquareMatrix2D*>(blocks.at(0).get());
<<<<<<< HEAD
    UltraLocalProjection(sqMat[0], false);
=======
    if(TDatabase::ParamDB->LP_FULL_GRADIENT)
      UltraLocalProjection(sqMat[0], FALSE);
    if(TDatabase::ParamDB->LP_STREAMLINE)
      AddStreamlineTerm(sqMat[0], s.u.GetComponent(0),s.u.GetComponent(1),
                        lpcoeff, lpexpon,lporddif);
>>>>>>> 27ad13f9
  }
  
}

/**************************************************************************** */
bool Time_NSE2D::stopIte(unsigned int it_counter)
{
  //TODO This has no "slow convergence criterion yet!"
  System_per_grid& s = this->systems.front();
  unsigned int nuDof = s.solution.length(0);
  unsigned int npDof = s.solution.length(2);
  // unsigned int sc_minit = db["nonlinloop_minit"];
 
  this->defect = rhs_from_time_disc;
  s.matrix.apply_scaled_add(s.solution, defect,-1.);  
  
  if(s.matrix.pressure_projection_enabled())
    IntoL20FEFunction(&defect[2*nuDof], npDof, &this->get_pressure_space(),
                      TDatabase::ParamDB->VELOCITY_SPACE,
                      TDatabase::ParamDB->PRESSURE_SPACE);
  double residual =  Ddot(2*nuDof+npDof, &this->defect[0], &this->defect[0]);
  double impulse_residual = Ddot(2*nuDof, &this->defect[0],
         &this->defect[0]);
  double mass_residual    = Ddot(npDof,&this->defect[2*nuDof],
         &this->defect[2*nuDof]);
  
  Output::print<3>("nonlinear step  :  " , setw(3), it_counter);
  Output::print<3>("impulse_residual:  " , setw(3), impulse_residual);
  Output::print<3>("mass_residual   :  " , setw(3), mass_residual);
  Output::print<3>("residual        :  " , setw(3), sqrt(residual));

  if (it_counter>0)
  {
    Output::print<3>("rate:           :  " , setw(3), sqrt(residual)/oldResidual);
  }

  oldResidual = sqrt(residual);
  if(it_counter == 0)
    initial_residual = sqrt(residual);

  size_t Max_It = db["nonlinloop_maxit"];
  double limit = db["nonlinloop_epsilon"];
  if (db["nonlinloop_scale_epsilon_with_size"])
  {
    limit *= sqrt(this->get_size());
    Output::print("stopping tolerance for nonlinear iteration ", limit);
  }
  if ( (((sqrt(residual)<=limit)||(it_counter==Max_It))) )
   {
     for(System_per_grid& s: this->systems)
     {
       s.solution_m2 = s.solution_m1;
       s.solution_m1 = s.solution;
     }
     this->old_solution = s.solution;

     Output::print<3>("ITE : ", setw(3), it_counter, "  RES : ", sqrt(residual),
                   " Reduction : ",  sqrt(residual)/initial_residual);

     if(imex_scheme(0) && it_counter >0)
     {
       return true;
     }
     else
     {
       // descale the matrices, since only the diagonal A block will
       // be reassembled in the next time step
       for(System_per_grid & s : this->systems)
       {
         time_stepping_scheme.reset_linear_matrices(s.matrix, s.mass_matrix);
         // descale if it's rescaled at the next time step for bdf schemes
         time_stepping_scheme.scale_descale_all_b_blocks(s.matrix, "descale");
       }
       return true;
     }
   }
   else
     return false;
}

/**************************************************************************** */
void Time_NSE2D::solve()
{
  System_per_grid& s = this->systems.front();
  
  solver.solve(s.matrix, rhs_from_time_disc, s.solution);   
  
  double damping = this->db["nonlinloop_damping_factor"];
  if(damping != 1.0)
  {
    s.solution.scale(damping);
    s.solution.add_scaled(this->old_solution, 1-damping);
  }

  // Important: We have to descale the matrices, since they are scaled
  // before the solving process. Only A11 and A22 matrices are
  // reset and assembled again but the A12 and A21 are scaled, so
  // for the next iteration we have to descale, see assemble_system()
  for(System_per_grid & s : this->systems)
    time_stepping_scheme.reset_linear_matrices(s.matrix, s.mass_matrix);
  
  if(s.matrix.pressure_projection_enabled())
       s.p.project_into_L20();
}

/**************************************************************************** */
void Time_NSE2D::output(int m)
{
  System_per_grid& s = this->systems.front();

  bool no_output = !db["output_write_vtk"] && !db["output_compute_errors"];
  if(no_output)
    return;

  TFEFunction2D * u1 = s.u.GetComponent(0);
  TFEFunction2D * u2 = s.u.GetComponent(1);

  if((size_t)db["verbosity"]> 1)
  {
    u1->PrintMinMax();
    u2->PrintMinMax();
    s.p.PrintMinMax();
  }

  if(db["output_compute_errors"])
  {
    double locerr[8];
    MultiIndex2D allderiv[3]= {D00, D10, D01};
    const TFESpace2D *v_sp = &this->get_velocity_space();
    const TFESpace2D *p_sp = &this->get_pressure_space();
    TAuxParam2D aux;
    double tau = TDatabase::TimeDB->TIMESTEPLENGTH;
    double t=TDatabase::TimeDB->CURRENTTIME;
    if(db["example"].is(6))
    {
      u1->GetErrors(ExactNull,3, allderiv, 2, L2H1Errors, nullptr,
                  &aux,1, &v_sp,locerr);
      
      u2->GetErrors(ExactNull,3, allderiv, 2, L2H1Errors, nullptr,
                  &aux,1, &v_sp,locerr+2);
      
      Output::print( t, " kinetic energy ", (locerr[0]*locerr[0] + locerr[2]*locerr[2])/2 );
    }
    else
    {
      u1->GetErrors(example.get_exact(0), 3, allderiv, 2, L2H1Errors,nullptr,
                    &aux,1, &v_sp,locerr);
      
      u2->GetErrors(example.get_exact(1), 3, allderiv, 2, L2H1Errors,nullptr,
                    &aux,1, &v_sp,locerr+2);
      
      errors[0] += (locerr[0]*locerr[0]+locerr[2]*locerr[2]
                    + this->errors[1])*tau*0.5;
      errors[1] = locerr[0]*locerr[0]+locerr[2]*locerr[2];
      errors[2] += (locerr[1]*locerr[1]+locerr[3]*locerr[3]
                    + this->errors[3])*tau*0.5;
      errors[3] = locerr[1]*locerr[1]+locerr[3]*locerr[3];
      
      
      Output::print<1>(t, " L2(u) : ", setprecision(10), sqrt(this->errors[1]));
      Output::print<1>(t, " H1-semi(u) : ", setprecision(10), sqrt(this->errors[3]));
      
      Output::print<1>(t, " L2(0,t,L2(u)) : ", setprecision(10), sqrt(this->errors[0]));
      Output::print<1>(t, " L2(0,t,H1-semi(u)) : ", setprecision(10), sqrt(this->errors[2]));
      
      s.p.GetErrors(example.get_exact(2), 3, allderiv, 2, L2H1Errors,
                    nullptr, &aux, 1, &p_sp, locerr);
      
      Output::print<1>(t, " L2(p) : ", setprecision(10), locerr[0]);
      Output::print<1>(t, " H1-semi(p)) : " , setprecision(10), locerr[1] );
      
      errors[4] += (locerr[0]*locerr[0] + this->errors[5])*tau*0.5;
      errors[5] = locerr[0]*locerr[0];
      Output::print<1>(t, " L2(0,t,L2(p)) : ", setprecision(10), sqrt(errors[4]) );
      
      errors[6] += (locerr[1]*locerr[1] + this->errors[7])*tau*0.5;
      errors[7] = locerr[1]*locerr[1];
      Output::print<1>(t, " L2(0,t,H1-semi(p)) : ", setprecision(10), sqrt(errors[6]) );
    }
  }

  
  int n= s.solution.length(0);
  double *sol = s.solution.get_entries();
  if(!db["space_discretization_type"].is("local_projection"))
    StreamFunction(&s.velocity_space, sol,sol+n,
		   stream_function_space.get(), psi.data());
  if(db["example"].is(6))// mixing layer example
  {
    ComputeVorticityDivergence(&s.velocity_space,u1, u2, vorticity_space.get(),
                              vorticity_funct->GetValues(), divergence->GetValues());
    example.do_post_processing(*this, zero_vorticity);
  }
  else
  {
    double dummy = 0;
    example.do_post_processing(*this, dummy);
  }

  delete u1;
  delete u2;

  if(time_stepping_scheme.current_step_ % TDatabase::TimeDB->STEPS_PER_IMAGE == 0)
  {
    if(db["output_write_vtk"])
    {
      int m = time_stepping_scheme.current_step_/TDatabase::TimeDB->STEPS_PER_IMAGE;
      outputWriter.write(m);
    }
  }

  if(db["write_solution_binary"].is(true))
  {
    size_t interval = db["write_solution_binary_all_n_steps"];
    if(m % interval == 0)
    {//write solution to a binary file
      std::string file = db["write_solution_binary_file"];
      if(!db["overwrite_solution_binary"]) //create a new file every time
      {
        file += ".";
        file += std::to_string(TDatabase::TimeDB->CURRENTTIME);
      }
      Output::info("output", "Writing current solution to file ", file);
      systems.front().solution.write_to_file(file);
    }
  }

}

/**************************************************************************** */
void Time_NSE2D::output_problem_size_info() const
{
  int n_u = this->get_velocity_space().GetN_DegreesOfFreedom();
  int n_u_active = this->get_velocity_space().GetN_ActiveDegrees();
  int n_p = this->get_pressure_space().GetN_DegreesOfFreedom();
  int n_dof = 2 * n_u + n_p; // total number of degrees of freedom

  double h_min, h_max;
  TCollection * coll = this->get_velocity_space().GetCollection();
  coll->GetHminHmax(&h_min, &h_max);
  Output::stat("NSE2D", "Mesh data and problem size");
  Output::dash("cells              :  ", setw(10), coll->GetN_Cells());
  Output::dash("h (min, max)       :  ", setw(10), h_min, setw(10), " ", h_max);
  Output::dash("dof velocity       :  ", setw(10), 2*n_u );
  Output::dash("dof velocity active:  ", setw(10), 2*n_u_active);
  Output::dash("dof pressure       :  ", setw(10), n_p);
  Output::dash("dof all            :  ", setw(10), n_dof);
}

/**************************************************************************** */
std::array< double, int(6) > Time_NSE2D::get_errors()
{
  std::array<double, int(6)> error_at_time_points;
  error_at_time_points[0] = sqrt(errors[1]); // L2 velocity error
  error_at_time_points[1] = sqrt(errors[3]); // H1 velocity error
  error_at_time_points[2] = sqrt(errors[5]); // L2 pressure error
  error_at_time_points[3] = sqrt(errors[7]); // H1 pressure error

  return error_at_time_points;
}
/**************************************************************************** */


double Time_NSE2D::getFullResidual() const
{
  return this->oldResidual;
}<|MERGE_RESOLUTION|>--- conflicted
+++ resolved
@@ -1301,10 +1301,6 @@
     std::vector< TSquareMatrix2D* > sqMat(2);
     sqMat[0]=reinterpret_cast<TSquareMatrix2D*>(blocks.at(0).get());
     sqMat[1]=reinterpret_cast<TSquareMatrix2D*>(blocks.at(4).get());
-<<<<<<< HEAD
-    UltraLocalProjection(sqMat[0], false);
-    UltraLocalProjection(sqMat[1], false);
-=======
     if(TDatabase::ParamDB->LP_FULL_GRADIENT)
     {
       UltraLocalProjection(sqMat[0], FALSE);
@@ -1323,21 +1319,16 @@
       sqMat[0]=reinterpret_cast<TSquareMatrix2D*>(blocks.at(8).get());
       UltraLocalProjection(sqMat[0], TRUE);
     }
->>>>>>> 27ad13f9
   }
   else
   {
     std::vector< TSquareMatrix2D* > sqMat(1);
     sqMat[0]=reinterpret_cast<TSquareMatrix2D*>(blocks.at(0).get());
-<<<<<<< HEAD
-    UltraLocalProjection(sqMat[0], false);
-=======
     if(TDatabase::ParamDB->LP_FULL_GRADIENT)
       UltraLocalProjection(sqMat[0], FALSE);
     if(TDatabase::ParamDB->LP_STREAMLINE)
       AddStreamlineTerm(sqMat[0], s.u.GetComponent(0),s.u.GetComponent(1),
                         lpcoeff, lpexpon,lporddif);
->>>>>>> 27ad13f9
   }
   
 }
@@ -1500,8 +1491,8 @@
       Output::print<1>(t, " L2(u) : ", setprecision(10), sqrt(this->errors[1]));
       Output::print<1>(t, " H1-semi(u) : ", setprecision(10), sqrt(this->errors[3]));
       
-      Output::print<1>(t, " L2(0,t,L2(u)) : ", setprecision(10), sqrt(this->errors[0]));
-      Output::print<1>(t, " L2(0,t,H1-semi(u)) : ", setprecision(10), sqrt(this->errors[2]));
+      Output::print<1>(t, " L2(0,t,L2(u)) : ", sqrt(this->errors[0]));
+      Output::print<1>(t, " L2(0,t,H1-semi(u)) : ", sqrt(this->errors[2]));
       
       s.p.GetErrors(example.get_exact(2), 3, allderiv, 2, L2H1Errors,
                     nullptr, &aux, 1, &p_sp, locerr);
@@ -1511,11 +1502,11 @@
       
       errors[4] += (locerr[0]*locerr[0] + this->errors[5])*tau*0.5;
       errors[5] = locerr[0]*locerr[0];
-      Output::print<1>(t, " L2(0,t,L2(p)) : ", setprecision(10), sqrt(errors[4]) );
+      Output::print<1>(t, " L2(0,t,L2(p)) : ", sqrt(errors[4]) );
       
       errors[6] += (locerr[1]*locerr[1] + this->errors[7])*tau*0.5;
       errors[7] = locerr[1]*locerr[1];
-      Output::print<1>(t, " L2(0,t,H1-semi(p)) : ", setprecision(10), sqrt(errors[6]) );
+      Output::print<1>(t, " L2(0,t,H1-semi(p)) : ", sqrt(errors[6]) );
     }
   }
 
