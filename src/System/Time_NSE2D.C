#include <Time_NSE2D.h>
#include <Database.h>
#include <Assemble2D.h>
#include <LinAlg.h>
#include <ItMethod.h>
#include <MultiGridIte.h>
#include <FixedPointIte.h>
#include <FgmresIte.h>
#include <Output2D.h>
#include <DirectSolver.h>

/**************************************************************************** */
Time_NSE2D::System_per_grid::System_per_grid(const Example_NSE2D& example, 
                  TCollection& coll, std::pair< int, int > order, 
                  Time_NSE2D::Matrix type)
 : velocity_space(&coll, (char*)"u", (char*)"velocity space",  example.get_bc(0),
                  order.first, nullptr),
   pressure_space(&coll, (char*)"p", (char*)"pressure space", example.get_bc(1),
                  order.second, nullptr),
   matrix({&velocity_space, &velocity_space, &pressure_space}),
   Mass_Matrix({&velocity_space, &velocity_space}),
   rhs(matrix, true),
   solution(matrix, false),
   u(&velocity_space, (char*)"u", (char*)"u", solution.block(0), 
     solution.length(0), 2),
   p(&pressure_space, (char*)"p", (char*)"p", this->solution.block(2),
     solution.length(2))
{
  // Mass Matrix
  // Output::increaseVerbosity(5);

  Mass_Matrix = BlockFEMatrix::Mass_NSE2D(velocity_space);
      
  switch(type)
  {
    case Time_NSE2D::Matrix::Type1:
      matrix = BlockFEMatrix::NSE2D_Type1(velocity_space, pressure_space);
      break;
    case Time_NSE2D::Matrix::Type2:
      matrix = BlockFEMatrix::NSE2D_Type2(velocity_space, pressure_space);
      break;
    case Time_NSE2D::Matrix::Type3:
      matrix = BlockFEMatrix::NSE2D_Type3(velocity_space, pressure_space);
      break;
    case Time_NSE2D::Matrix::Type4:
      matrix = BlockFEMatrix::NSE2D_Type4(velocity_space, pressure_space);
      break;
    case Time_NSE2D::Matrix::Type14:
      matrix = BlockFEMatrix::NSE2D_Type14(velocity_space, pressure_space);
      break;
  }
}

/**************************************************************************** */
Time_NSE2D::Time_NSE2D(const TDomain& domain, int reference_id)
  : Time_NSE2D(domain, *(new Example_NSE2D()), reference_id)
{
  
}

/**************************************************************************** */
Time_NSE2D::Time_NSE2D(const TDomain& domain, const Example_NSE2D& ex, 
                       int reference_id)
 : systems(), example(ex), multigrid(), defect(), 
   oldResidual(0), initial_residual(1e10), errors(10,0.), oldtau(0.0)
{
  this->set_parameters();
  
  std::pair <int,int> velo_pres_order(TDatabase::ParamDB->VELOCITY_SPACE, 
                               TDatabase::ParamDB->PRESSURE_SPACE);
  this->get_velocity_pressure_orders(velo_pres_order);
  
  Time_NSE2D::Matrix type;
  switch(TDatabase::ParamDB->NSTYPE)
  {
    case  1: type = Matrix::Type1;  break;
    case  2: type = Matrix::Type2;  break;
    case  3: type = Matrix::Type3;  break;
    case  4: type = Matrix::Type4;  break;
    case 14: type = Matrix::Type14; break;
    default:
      ErrThrow("TDatabase::ParamDB->NSTYPE = ", TDatabase::ParamDB->NSTYPE ,
               " That NSE Block Matrix Type is unknown to class NSE2D.");
  }
  
  // create the collection of cells from the domain (finest grid)
  TCollection *coll = domain.GetCollection(It_Finest, 0, reference_id);
  this->systems.emplace_back(example, *coll, velo_pres_order, type);
  
  // the defect has the same structure as the rhs (and as the solution)
  this->defect.copy_structure(this->systems.front().rhs);
  
  // print out some information  
  int n_u = this->get_velocity_space().GetN_DegreesOfFreedom();
  int n_p = this->get_pressure_space().GetN_DegreesOfFreedom();
  int n_dof = 2 * n_u + n_p; // total number of degrees of freedom
  int nActive = this->get_velocity_space().GetN_ActiveDegrees();  
  
  double h_min, h_max;
  coll->GetHminHmax(&h_min, &h_max);
  Output::print<1>("N_Cells     : ", setw(10), coll->GetN_Cells());
  Output::print<1>("h (min,max) : ", setw(10), h_min ," ", setw(12), h_max);
  Output::print<1>("dof Velocity: ", setw(10), 2* n_u);
  Output::print<1>("dof Pressure: ", setw(10), n_p   );
  Output::print<1>("dof all     : ", setw(10), n_dof );
  Output::print<1>("active dof  : ", setw(10), 2*nActive);
  
  std::shared_ptr<TFEFunction2D> u1(this->systems.front().u.GetComponent(0));
  std::shared_ptr<TFEFunction2D> u2(this->systems.front().u.GetComponent(1));
  
  u1->Interpolate(example.get_initial_cond(0));
  u2->Interpolate(example.get_initial_cond(1));  
  
  if(TDatabase::ParamDB->READ_DATA)
  {
    this->systems.front().solution.read_from_file(
        TDatabase::ParamDB->READ_DATA_FILENAME);
    // this->output();
  }
  
  // done with the conrtuctor in case we're not using multigrid
  if(TDatabase::ParamDB->SC_PRECONDITIONER_SADDLE!= 5 
    || TDatabase::ParamDB->SOLVER_TYPE != 1)
    return;
  // else multigrid
  
  // create spaces, functions, matrices on coarser levels
  double *param = new double[10];
  param[0] = TDatabase::ParamDB->SC_SMOOTH_DAMP_FACTOR_SADDLE;
  param[1] = TDatabase::ParamDB->SC_SMOOTH_DAMP_FACTOR_FINE_SADDLE;
  param[2] = TDatabase::ParamDB->SC_SMOOTH_DAMP_FACTOR_COARSE_SADDLE;
  param[9] = 0;
  this->multigrid.reset(new TNSE_MultiGrid(1, 2, param));
  // number of refinement levels for the multigrid
  int LEVELS = TDatabase::ParamDB->LEVELS;
  if(LEVELS > domain.get_ref_level() + 1)
    LEVELS = domain.get_ref_level() + 1;
  
  // the matrix and rhs side on the finest grid are already constructed 
  // now construct all matrices, rhs, and solutions on coarser grids
  for(int i = LEVELS - 2; i >= 0; i--)
  {
    unsigned int grid = i + domain.get_ref_level() + 1 - LEVELS;
    TCollection *coll = domain.GetCollection(It_EQ, grid, reference_id);
    this->systems.emplace_back(example, *coll, velo_pres_order, type);
  }
  
  // create multigrid-level-objects, must be coarsest first
  unsigned int i = 0;
  for(auto it = this->systems.rbegin(); it != this->systems.rend(); ++it)
  {
    ErrThrow("NSE2D-multigrid needs to be checked");
    this->multigrid->AddLevel(this->mg_levels(i, *it));
    i++;
  }
}

/**************************************************************************** */
void Time_NSE2D::set_parameters()
{
  if(TDatabase::ParamDB->EXAMPLE < 101)
  {
    ErrMsg("Example " << TDatabase::ParamDB->EXAMPLE 
    <<"does not supported for time dependent problem");
    exit(1);
  }
  
  if(TDatabase::TimeDB->TIME_DISC == 0)
  {
    ErrMsg("TIME_DISC: " << TDatabase::TimeDB->TIME_DISC 
          << " does not supported");
    throw("TIME_DISC: 0 does not supported");
  }  
}

/**************************************************************************** */
void Time_NSE2D::get_velocity_pressure_orders(std::pair< int, int > &velo_pres_order)
{
  int velocity_order = velo_pres_order.first;
  int pressure_order = velo_pres_order.second;
  int order = 0;
  switch(velocity_order)
  {
    case 1: case 2: case 3: case 4: case 5:
    case 12: case 13: case 14: case 15:
      if(velocity_order > 10)
        order = velocity_order-10;
      else
        order = velocity_order;
      break;
    case -1: case -2: case -3: case -4: case -5:
    case -101:
      order = velocity_order;
      break;
    // conforming fe spaces with bubbles on triangles 
    case 22: case 23: case 24:
      order = velocity_order;
      break;
      // discontinuous spaces 
    case -11: case -12: case -13:
      order = velocity_order*10;
      break;
  }
  TDatabase::ParamDB->VELOCITY_SPACE = order;
  velo_pres_order.first = order;
  switch(pressure_order)
  {
    case -4711:
      switch(velocity_order)
      {
        case -1:
        case -2:
        case -3:
        case -4:
          // nonconforming pw (bi)linear velo/ pw constant pressure
          // conforming pw (bi)linear velo/ pw constant pressure (not stable !!!)
          pressure_order = -velocity_order-1;
          break; 
        case 1: // discontinuous space 
          pressure_order = 0;
          break;
        case 2: case 3: case 4: case 5:
        // standard conforming velo and continuous pressure
          pressure_order = velocity_order-1;
          break;
          // discontinuous pressure spaces 
          // standard conforming velo and discontinuous pressure
          // this is not stable on triangles !!!
        case 12: case 13: case 14: case 15:
          pressure_order = -(velocity_order-1)*10;
          break;
        case 22: case 23: case 24:
          pressure_order = -(velocity_order-11)*10;
          break;
      }
      break;
    // discontinuous spaces
    case 1:case 2: case 3: case 4: case 5:
      pressure_order = -(velocity_order-1)*10;
      break;
    // discontinuous spaces
    case -11: case -12: case -13: case -14:
      pressure_order = pressure_order*10;
      break;
  }
  TDatabase::ParamDB->PRESSURE_SPACE  = pressure_order;
  velo_pres_order.second = pressure_order;
  
  Output::print("velocity space", setw(10), velo_pres_order.first);
  Output::print("pressure space", setw(10), velo_pres_order.second);
  
  // projection spaces for reconstructions
  switch(TDatabase::ParamDB->VELOCITY_SPACE)
  {
    case 2: // BDM2
      TDatabase::ParamDB->PROJECTION_SPACE = 1012;
      break;
    case 22:
      TDatabase::ParamDB->PROJECTION_SPACE = 1012;
      break;
    case 3:
      TDatabase::ParamDB->PROJECTION_SPACE = 1013;
      break;
    case 4:
      TDatabase::ParamDB->PROJECTION_SPACE = 1014;
      break;
  }
}

/**************************************************************************** */
void Time_NSE2D::assemble_initial_time()
{
  for(System_per_grid& s : this->systems)
  {
    s.rhs.reset();
    const TFESpace2D * velo_space = &s.velocity_space;
    const TFESpace2D * pres_space = &s.pressure_space;
    // variables which are same for all nstypes
    size_t n_fe_spaces = 2;
    const TFESpace2D *fespmat[2] = {velo_space, pres_space};
    
    size_t n_square_matrices = 6; // 
    TSquareMatrix2D *sqMatrices[6]{nullptr}; // maximum number of square matrices
    
    size_t n_rect_matrices = 4; // maximum number of rectangular matrices
    TMatrix2D *rectMatrices[4]{nullptr}; // maximum number of pointers
    
    size_t nRhs = 2; //is 3 if NSE type is 4 or 14
    double *RHSs[3] = {s.rhs.block(0), s.rhs.block(1), nullptr}; //third place gets only filled
    const TFESpace2D *fe_rhs[3] = {velo_space, velo_space, nullptr};  // if NSE type is 4 or 14
    
    BoundCondFunct2D * boundary_conditions[3] = {
      velo_space->GetBoundCondition(), velo_space->GetBoundCondition(),
      pres_space->GetBoundCondition() };
      
    std::array<BoundValueFunct2D*, 3> non_const_bound_values;
    non_const_bound_values[0] = example.get_bd()[0];
    non_const_bound_values[1] = example.get_bd()[1];
    non_const_bound_values[2] = example.get_bd()[2];

    TFEFunction2D *fe_functions[3] =
      { s.u.GetComponent(0), s.u.GetComponent(1), &s.p };
    
    LocalAssembling2D la(TNSE2D, fe_functions, 
                         this->example.get_coeffs());
    std::vector<std::shared_ptr<FEMatrix>> blocks 
         = s.matrix.get_blocks_uniquely();
    std::vector<std::shared_ptr<FEMatrix>> mass_blocks
         = s.Mass_Matrix.get_blocks_uniquely();
    
    switch(TDatabase::ParamDB->NSTYPE)
    {
      case 1:
        if(blocks.size() != 3)
        {
          ErrThrow("Wrong blocks.size() ", blocks.size());
        }
        n_square_matrices = 2;
        sqMatrices[0] = reinterpret_cast<TSquareMatrix2D*>(blocks.at(0).get());
        // mass matrix 
        sqMatrices[1] = reinterpret_cast<TSquareMatrix2D*>(mass_blocks.at(0).get());
        // rectangular matrices
        n_rect_matrices = 2;
        rectMatrices[0] = reinterpret_cast<TMatrix2D*>(blocks.at(1).get());
        rectMatrices[1] = reinterpret_cast<TMatrix2D*>(blocks.at(2).get());
        break;
      case 2:
        if(blocks.size() != 5)
        {
          ErrThrow("Wrong blocks.size() ", blocks.size());
        }
        n_square_matrices = 2;
        sqMatrices[0] = reinterpret_cast<TSquareMatrix2D*>(blocks.at(0).get());
        // mass matrix
        sqMatrices[1] = reinterpret_cast<TSquareMatrix2D*>(mass_blocks.at(0).get());
        // rectangular matrices
        n_rect_matrices = 4;
        rectMatrices[0] = reinterpret_cast<TMatrix2D*>(blocks.at(3).get()); //first the lying B blocks
        rectMatrices[1] = reinterpret_cast<TMatrix2D*>(blocks.at(4).get());
        rectMatrices[2] = reinterpret_cast<TMatrix2D*>(blocks.at(1).get()); //than the standing B blocks
        rectMatrices[3] = reinterpret_cast<TMatrix2D*>(blocks.at(2).get());
        break;
      case 3:
        if(blocks.size() != 6)
        {
          ErrThrow("Wrong blocks.size() ", blocks.size());
        }
        n_square_matrices = 5;
        sqMatrices[0] = reinterpret_cast<TSquareMatrix2D*>(blocks.at(0).get());
        sqMatrices[1] = reinterpret_cast<TSquareMatrix2D*>(blocks.at(1).get());        
        sqMatrices[2] = reinterpret_cast<TSquareMatrix2D*>(blocks.at(3).get());        
        sqMatrices[3] = reinterpret_cast<TSquareMatrix2D*>(blocks.at(4).get());        
        // mass matrices
        sqMatrices[4] = reinterpret_cast<TSquareMatrix2D*>(mass_blocks.at(0).get());        
        // ErrThrow("not tested yet!!!, kindly remove one mass matrix from the LocalAssembling2D routine");
        // rectangular matrices
        n_rect_matrices = 2;
        rectMatrices[0] = reinterpret_cast<TMatrix2D*>(blocks.at(2).get()); //first the lying B blocks
        rectMatrices[1] = reinterpret_cast<TMatrix2D*>(blocks.at(5).get());
        break;
      case 4:
        if(blocks.size() != 8)
        {
          ErrThrow("Wrong blocks.size() ", blocks.size());
        }
        n_square_matrices = 5;
        sqMatrices[0] = reinterpret_cast<TSquareMatrix2D*>(blocks.at(0).get());
        sqMatrices[1] = reinterpret_cast<TSquareMatrix2D*>(blocks.at(1).get());        
        sqMatrices[2] = reinterpret_cast<TSquareMatrix2D*>(blocks.at(3).get());        
        sqMatrices[3] = reinterpret_cast<TSquareMatrix2D*>(blocks.at(4).get());        
        // mass matrices
        sqMatrices[4] = reinterpret_cast<TSquareMatrix2D*>(mass_blocks.at(0).get());
        // rectangular matrices
        n_rect_matrices = 4;
        rectMatrices[0] = reinterpret_cast<TMatrix2D*>(blocks.at(6).get()); //first the lying B blocks
        rectMatrices[1] = reinterpret_cast<TMatrix2D*>(blocks.at(7).get());
        rectMatrices[2] = reinterpret_cast<TMatrix2D*>(blocks.at(2).get()); //than the standing B blocks
        rectMatrices[3] = reinterpret_cast<TMatrix2D*>(blocks.at(5).get());

        RHSs[2] = s.rhs.block(2); // NSE type 4 includes pressure rhs
        fe_rhs[2] = pres_space;
        nRhs = 3;

        break;
      case 14:
        if(blocks.size() != 9)
        {
          ErrThrow("Wrong blocks.size() ", blocks.size());
        }
        n_square_matrices = 6;
        sqMatrices[0] = reinterpret_cast<TSquareMatrix2D*>(blocks.at(0).get());
        sqMatrices[1] = reinterpret_cast<TSquareMatrix2D*>(blocks.at(1).get());
        sqMatrices[2] = reinterpret_cast<TSquareMatrix2D*>(blocks.at(3).get());
        sqMatrices[3] = reinterpret_cast<TSquareMatrix2D*>(blocks.at(4).get());
        // mass matrices
        sqMatrices[4] = reinterpret_cast<TSquareMatrix2D*>(mass_blocks.at(0).get());
        // C block pressure pressure
        sqMatrices[5] = reinterpret_cast<TSquareMatrix2D*>(blocks.at(8).get());
        // rectangular matrices  
        n_rect_matrices = 4;
        rectMatrices[0] = reinterpret_cast<TMatrix2D*>(blocks.at(6).get()); //first the lying B blocks
        rectMatrices[1] = reinterpret_cast<TMatrix2D*>(blocks.at(7).get());
        rectMatrices[2] = reinterpret_cast<TMatrix2D*>(blocks.at(2).get()); //than the standing B blocks
        rectMatrices[3] = reinterpret_cast<TMatrix2D*>(blocks.at(5).get());

        RHSs[2] = s.rhs.block(2); // NSE type 14 includes pressure rhs
        fe_rhs[2]  = pres_space;
        nRhs = 3;

        break;
      default:
        ErrThrow("TDatabase::ParamDB->NSTYPE = ", TDatabase::ParamDB->NSTYPE ,
               " That NSE Block Matrix Type is unknown to class Time_NSE2D.");
    }
    // assemble all the matrices and right hand side 
    Assemble2D(n_fe_spaces, fespmat, n_square_matrices, sqMatrices, 
               n_rect_matrices, rectMatrices, nRhs, RHSs, fe_rhs, 
               boundary_conditions, non_const_bound_values.data(), la);
  }

  // copy the current right hand side vector to the old_rhs 
  this->old_rhs = this->systems.front().rhs; 
  this->old_solution = this->systems.front().solution;
  formerSolution = this->systems.front().solution;
  formerSolution.reset();
}

/**************************************************************************** */
void Time_NSE2D::assemble_rhs()
{
  double tau = TDatabase::TimeDB->TIMESTEPLENGTH;
  const double theta2 = TDatabase::TimeDB->THETA2;
  const double theta3 = TDatabase::TimeDB->THETA3;
  const double theta4 = TDatabase::TimeDB->THETA4;
  
  System_per_grid& s = this->systems.front();
  // reset the right hand side
  s.rhs.reset();
  // assembling of the right hand side 
  TFEFunction2D *fe_functions[3] = 
  { s.u.GetComponent(0), s.u.GetComponent(1), &s.p };
  
  LocalAssembling2D la(TNSE2D_Rhs, fe_functions,
                           this->example.get_coeffs());
  
  int N_Rhs = 3;
  const TFESpace2D * v_space = &this->get_velocity_space();
  const TFESpace2D * p_space = &this->get_pressure_space();
  
  double *RHSs[3] = {s.rhs.block(0), s.rhs.block(1), s.rhs.block(2)};
  
  const TFESpace2D *fespmat[2] = {v_space, p_space};
  const TFESpace2D *fesprhs[3] = {v_space, v_space, p_space};
  
  BoundCondFunct2D * boundary_conditions[3] = {
             v_space->GetBoundCondition(), v_space->GetBoundCondition(), 
              p_space->GetBoundCondition() };
  
   std::array<BoundValueFunct2D*, 3> non_const_bound_values;
   non_const_bound_values[0] = this->example.get_bd(0);
   non_const_bound_values[1] = this->example.get_bd(1);
   non_const_bound_values[2] = this->example.get_bd(2);
  
   Assemble2D(1, fespmat, 0, nullptr,
              0, nullptr, N_Rhs, RHSs, fesprhs,
              boundary_conditions, non_const_bound_values.data(), la);
   // copy the non active to the solution vector
   // since the rhs vector will be passed to the solver
   // and is modified with matrix vector multiplication
   // which also uses the non-actives
   s.solution.copy_nonactive(s.rhs);
   
  // now it is this->systems[i].rhs = f^k
  // scale by time step length and theta4 (only active dofs)  
  s.rhs.scaleActive(tau*theta4);
  // add rhs from previous time step 
  s.rhs.addScaledActive((this->old_rhs), tau*theta3);
  
  // now it is this->systems[i].rhs = tau*theta3*f^{k-1} + tau*theta4*f^k
  // next we want to set old_rhs to f^k (to be used in the next time step)
  this->old_rhs.addScaledActive(s.rhs, -1./(tau*theta3));
  this->old_rhs.scaleActive(-theta3/theta4);
  
  // FIXME FInd other solution than this submatrix method.
  // M u^{k-1}
  s.Mass_Matrix.apply_scaled_submatrix(old_solution, s.rhs, 2, 2, 1.0);
  // -tau*theta2 * A u^{k-1}
  double factor = -tau*theta2;
  s.matrix.apply_scaled_submatrix(old_solution, s.rhs, 2, 2, factor);
  
  // scale the BT blocks with time step length
  for(System_per_grid& s : this->systems)
  {
    if(tau != oldtau)
    {
      // TODO: change the factor to be THETA1*tau;
      factor = /*TDatabase::TimeDB->THETA1**/tau;
      if(this->oldtau != 0.0)
      {
        factor /= this->oldtau;
        Output::print<1>("change in tau", this->oldtau, "->", tau);
      }
      // scale the BT transposed blocks with the current time step
      s.matrix.scale_blocks(factor, {{0,2}, {1,2}});      
      if(TDatabase::TimeDB->SCALE_DIVERGENCE_CONSTRAINT > 0)
      {
        s.matrix.scale_blocks(factor, {{2,0}, {2,1}});
      }
    }
  }
  this->oldtau = tau;
  // copy non active from solution into rhs vector
  s.rhs.copy_nonactive(s.solution);
  
  if(TDatabase::ParamDB->SOLVER_TYPE == GMG
     && TDatabase::ParamDB->SC_PRECONDITIONER_SADDLE == 5)
     this->multigrid->RestrictToAllGrids();

  Output::print<5>("assembled the system right hand side ");  
}

/**************************************************************************** */
void Time_NSE2D::assemble_system()
{
  double tau = TDatabase::TimeDB->TIMESTEPLENGTH;
  double factor = tau*TDatabase::TimeDB->THETA1;
  
  for(System_per_grid& s : this->systems)
  {
    s.matrix.scale_blocks_actives(factor, {{0,0}, {0,1}, {1, 0}, {1, 1}});
    const FEMatrix& mass_bloks = *s.Mass_Matrix.get_blocks().at(0).get();
    s.matrix.add_matrix_actives(mass_bloks, 1.0, {{0,0}, {1,1}}, {false, false});
  }
  Output::print<5>("Assembled the system matrix which will be passed to the ", 
                   "solver");
}

/**************************************************************************** */
void Time_NSE2D::assemble_nonlinear_term()
{
  for(System_per_grid& s : this->systems)
  {
    const TFESpace2D *velocity_space = &s.velocity_space;
    size_t n_fe_spaces = 1;
    const TFESpace2D *fespmat[1]={velocity_space};
    
    size_t n_square_matrices;
    TSquareMatrix2D* sqMatrices[2]{nullptr};
    
    size_t n_rect_matrices = 0;
    TMatrix2D** rectMatrices=nullptr;
    
    BoundCondFunct2D * boundary_conditions[1] 
       = {velocity_space->GetBoundCondition() };
    
     std::array<BoundValueFunct2D*, 3> non_const_bound_values;
     non_const_bound_values[0] = this->example.get_bd(0);
     non_const_bound_values[1] = this->example.get_bd(1);
     non_const_bound_values[2] = this->example.get_bd(2);
     
     
    TFEFunction2D *fe_functions[3] = 
      { s.u.GetComponent(0), s.u.GetComponent(1), &s.p };
    LocalAssembling2D la_nonlinear(TNSE2D_NL, fe_functions,
                                   this->example.get_coeffs());
    
    
    std::vector<std::shared_ptr<FEMatrix>> blocks 
         = s.matrix.get_blocks_uniquely({{0,0},{1,1}});
    
    switch(TDatabase::ParamDB->NSTYPE)
    {
      case 1:
      case 2:
        n_square_matrices = 1;
        sqMatrices[0] = reinterpret_cast<TSquareMatrix2D*>(blocks.at(0).get());
        break;
      case 3:
      case 4:
      case 14:
        n_square_matrices = 2;
        sqMatrices[0] = reinterpret_cast<TSquareMatrix2D*>(blocks.at(0).get());
        
        sqMatrices[1] = reinterpret_cast<TSquareMatrix2D*>(blocks.at(1).get());
        break;
      default:
        ErrThrow("TDatabase::ParamDB->NSTYPE = ", TDatabase::ParamDB->NSTYPE ,
               " That NSE Block Matrix Type is unknown to class Time_NSE2D.");
    }
    // reset matrices to zero
    for(size_t m=0; m<n_square_matrices; m++)
      sqMatrices[m]->reset();
    
    Assemble2D(n_fe_spaces, fespmat, n_square_matrices, sqMatrices,
               n_rect_matrices, rectMatrices, 0, nullptr, nullptr, 
               boundary_conditions, non_const_bound_values.data(),
               la_nonlinear);
  }
  Output::print<5>("Assembled the nonlinear matrix only ");
}

/**************************************************************************** */
bool Time_NSE2D::stopIte(unsigned int it_counter)
{
  System_per_grid& s = this->systems.front();
  unsigned int nuDof = s.solution.length(0);
  unsigned int npDof = s.solution.length(2);
  
  this->defect = s.rhs; 
  s.matrix.apply_scaled_add(s.solution, defect,-1.);
  // 
  if(TDatabase::ParamDB->INTERNAL_PROJECT_PRESSURE)
    IntoL20FEFunction(&defect[2*nuDof], npDof, &this->get_pressure_space(),
                      TDatabase::ParamDB->VELOCITY_SPACE, 
                      TDatabase::ParamDB->PRESSURE_SPACE);
  double residual =  Ddot(2*nuDof+npDof, &this->defect[0], &this->defect[0]);
  double impulse_residual = Ddot(2*nuDof, &this->defect[0],
         &this->defect[0]);
  double mass_residual    = Ddot(npDof,&this->defect[2*nuDof],
         &this->defect[2*nuDof]);
  
//   Output::print("nonlinear step  :  " , setw(3), it_counter);
//   Output::print("impulse_residual:  " , setw(3), impulse_residual);
//   Output::print("mass_residual   :  " , setw(3), mass_residual);
//   Output::print("residual        :  " , setw(3), sqrt(residual));
   OutPut("nonlinear step  :  " << setw(3)<< it_counter << setw(14)<<
                   impulse_residual << setw(14) << mass_residual<< 
                   setw(14) << sqrt(residual));
  
  if (it_counter>0)
  {
  Output::print("rate:           :  " , setw(3), sqrt(residual)/oldResidual);
  }
  
  oldResidual = sqrt(residual);
  if(it_counter == 0)
    initial_residual = sqrt(residual);
  
  int Max_It = TDatabase::ParamDB->SC_NONLIN_MAXIT_SADDLE;
  double limit = TDatabase::ParamDB->SC_NONLIN_RES_NORM_MIN_SADDLE;
  if (TDatabase::ParamDB->SC_NONLIN_RES_NORM_MIN_SCALE_SADDLE)
  {
    limit *= sqrt(this->get_size());
    Output::print("stopping tolerance for nonlinear iteration ", limit);
  }
  
  if ((((sqrt(residual)<=limit)||(it_counter==Max_It)))
   && (it_counter>=TDatabase::ParamDB->SC_MINIT))
   {
     Output::print("ITE : ", setw(3), it_counter, "  RES : ", sqrt(residual), 
                   " Reduction : ",  sqrt(residual)/initial_residual);
     // descale the matrices, since only the diagonal A block will 
     // be reassembled in the next time step
     this->deScaleMatrices();     
     return true;
   }
   else
     return false;
}

/**************************************************************************** */
void Time_NSE2D::solve()
{
  System_per_grid& s = this->systems.front();
  
  if((TDatabase::ParamDB->SC_PRECONDITIONER_SADDLE !=5)
    || (TDatabase::ParamDB->SOLVER_TYPE !=1 ))
  {
    if(TDatabase::ParamDB->SOLVER_TYPE != 2)
      ErrThrow("only the direct solver is supported currently");
   
    /// @todo consider storing an object of DirectSolver in this class
    DirectSolver direct_solver(s.matrix, 
                               DirectSolver::DirectSolverTypes::umfpack);
    direct_solver.solve(s.rhs, s.solution);
  }
  else
    this->mg_solver();
  // Important: We have to descale the matrices, since they are scaled
  // before the solving process. Only A11 and A22 matrices are 
  // reset and assembled again but the A12 and A21 are scaled, so
  // for the next iteration we have to descale, see assemble_system()
  this->deScaleMatrices();

  Output::print<5>("solver done");
}

/**************************************************************************** */
void Time_NSE2D::deScaleMatrices()
{
  double tau = TDatabase::TimeDB->TIMESTEPLENGTH;
  double factor = tau*TDatabase::TimeDB->THETA1;  
  for(System_per_grid& s : this->systems)
  {
    const FEMatrix& mass_bloks = *s.Mass_Matrix.get_blocks().at(0).get();
    s.matrix.add_matrix_actives(mass_bloks, -1.0, {{0,0}, {1,1}}, {false, false});
    s.matrix.scale_blocks_actives(1./factor, {{0,0}, {0,1}, {1, 0}, {1, 1}});
  }  
}

/**************************************************************************** */
TNSE_MGLevel* Time_NSE2D::mg_levels(int i, Time_NSE2D::System_per_grid& s)
{
  TNSE_MGLevel *mg_l;
  int n_aux;
  double alpha[2];

  int v_space_code = TDatabase::ParamDB->VELOCITY_SPACE;
  int p_space_code = TDatabase::ParamDB->PRESSURE_SPACE; 
  
  if ((TDatabase::ParamDB->SC_STEP_LENGTH_CONTROL_ALL_SADDLE)
        || (TDatabase::ParamDB->SC_STEP_LENGTH_CONTROL_FINE_SADDLE))
     n_aux=4;
  else
     n_aux=2;
  
  if (i==0)
  {
    alpha[0] = TDatabase::ParamDB->SC_SMOOTH_DAMP_FACTOR_COARSE_SADDLE;
    alpha[1] = TDatabase::ParamDB->SC_GMG_DAMP_FACTOR_SADDLE;
  }
  else
  {
    alpha[0] = TDatabase::ParamDB->SC_SMOOTH_DAMP_FACTOR_SADDLE;
    alpha[1] = TDatabase::ParamDB->SC_GMG_DAMP_FACTOR_SADDLE;
  }
  
  std::vector<std::shared_ptr<FEMatrix>> blocks = s.matrix.get_blocks_TERRIBLY_UNSAFE();
  switch(TDatabase::ParamDB->NSTYPE)
  {
    case 1:
      ErrThrow("NSE2D::mg_levels: NSTYPE 1 is not supported");
      break;
    
    case 2:
      mg_l = new TNSE_MGLevel2(i, 
                               reinterpret_cast<TSquareMatrix2D*>(blocks.at(0).get()), 
                               reinterpret_cast<TMatrix2D*>(blocks.at(3).get()), // B blocks
                               reinterpret_cast<TMatrix2D*>(blocks.at(4).get()),
                               reinterpret_cast<TMatrix2D*>(blocks.at(1).get()), // transposed B blocks
                               reinterpret_cast<TMatrix2D*>(blocks.at(2).get()),
                               s.rhs.get_entries(), 
                               s.solution.get_entries(), 
                               n_aux, alpha, v_space_code, p_space_code, 
                               nullptr, nullptr);
      break;
      
    case 3:
      ErrThrow("NSE2D::mg_levels: NSTYPE 3 is not supported");
      break;
      
    case 4:
       mg_l = new TNSE_MGLevel4(i, 
                                reinterpret_cast<TSquareMatrix2D*>(blocks.at(0).get()),
                                reinterpret_cast<TSquareMatrix2D*>(blocks.at(1).get()),
                                reinterpret_cast<TSquareMatrix2D*>(blocks.at(3).get()),
                                reinterpret_cast<TSquareMatrix2D*>(blocks.at(4).get()),
                                reinterpret_cast<TMatrix2D*>(blocks.at(6).get()),   // B blocks
                                reinterpret_cast<TMatrix2D*>(blocks.at(7).get()),
                                reinterpret_cast<TMatrix2D*>(blocks.at(2).get()),  // transposed B-blocks
                                reinterpret_cast<TMatrix2D*>(blocks.at(5).get()),
                                s.rhs.get_entries(), 
                                s.solution.get_entries(), 
                                n_aux, alpha, v_space_code, p_space_code, 
                                nullptr, nullptr);
    break;
    case 14:
      mg_l = new TNSE_MGLevel14(i, 
                                reinterpret_cast<TSquareMatrix2D*>(blocks.at(0).get()),
                                reinterpret_cast<TSquareMatrix2D*>(blocks.at(1).get()),
                                reinterpret_cast<TSquareMatrix2D*>(blocks.at(3).get()),
                                reinterpret_cast<TSquareMatrix2D*>(blocks.at(4).get()),
                                reinterpret_cast<TSquareMatrix2D*>(blocks.at(8).get()),
                                reinterpret_cast<TMatrix2D*>(blocks.at(6).get()),
                                reinterpret_cast<TMatrix2D*>(blocks.at(7).get()),
                                reinterpret_cast<TMatrix2D*>(blocks.at(2).get()),
                                reinterpret_cast<TMatrix2D*>(blocks.at(5).get()),
                                s.rhs.get_entries(), 
                                s.solution.get_entries(), 
                                n_aux, alpha, v_space_code, p_space_code, 
                                nullptr, nullptr);
    break;
  }
  return mg_l;
}

/**************************************************************************** */
void Time_NSE2D::mg_solver()
{
  System_per_grid& s = this->systems.front(); 
  TSquareMatrix2D *sqMat[5];
  TSquareMatrix **sqmatrices = (TSquareMatrix **)sqMat;
  TMatrix2D *recMat[4];
  TMatrix **matrices = (TMatrix **)recMat;
  MatVecProc *MatVect;
  DefectProc *Defect;  
  std::vector<std::shared_ptr<FEMatrix>> blocks = s.matrix.get_blocks_TERRIBLY_UNSAFE();
  switch(TDatabase::ParamDB->NSTYPE)
  {
    case 1:
      ErrThrow("multigrid solver for the nstype 1 is not supported yet");
      MatVect = MatVect_NSE1;
      Defect = Defect_NSE1;
      break;
    case 2:
      sqMat[0]  = reinterpret_cast<TSquareMatrix2D*>(blocks.at(0).get());
      recMat[0] = reinterpret_cast<TMatrix2D*>(blocks.at(3).get());
      recMat[1] = reinterpret_cast<TMatrix2D*>(blocks.at(4).get());
      recMat[2] = reinterpret_cast<TMatrix2D*>(blocks.at(2).get());
      recMat[3] = reinterpret_cast<TMatrix2D*>(blocks.at(5).get());
      MatVect = MatVect_NSE2;
      Defect = Defect_NSE2;
      break;
    case 3:
      ErrThrow("multigrid solver for the nstype 3 is not supported yet");
      MatVect = MatVect_NSE3;
      Defect = Defect_NSE3;
      break;
    case 4:
      sqMat[0]=reinterpret_cast<TSquareMatrix2D*>(blocks.at(0).get());
      sqMat[1]=reinterpret_cast<TSquareMatrix2D*>(blocks.at(1).get());
      sqMat[2]=reinterpret_cast<TSquareMatrix2D*>(blocks.at(3).get());
      sqMat[3]=reinterpret_cast<TSquareMatrix2D*>(blocks.at(4).get());
      
      recMat[0] = reinterpret_cast<TMatrix2D*>(blocks.at(6).get());
      recMat[1] = reinterpret_cast<TMatrix2D*>(blocks.at(7).get());
      recMat[2] = reinterpret_cast<TMatrix2D*>(blocks.at(2).get());
      recMat[3] = reinterpret_cast<TMatrix2D*>(blocks.at(5).get());
      MatVect = MatVect_NSE4;
      Defect = Defect_NSE4;
      break;
  }
 
  int zero_start;  
  int nDof = this->get_size();
  double *itmethod_rhs, *itmethod_sol;
  TItMethod *itmethod, *prec;
  if(TDatabase::ParamDB->SOLVER_TYPE ==1)
  {
    switch(TDatabase::ParamDB->SC_SOLVER_SADDLE)
    {
      case 11:
        zero_start = 1;
        break; 
      case 16:
        zero_start = 0;
        break;
    }
    switch(TDatabase::ParamDB->SC_PRECONDITIONER_SADDLE)
    {
      case 5:
        prec = new TMultiGridIte(MatVect, Defect, nullptr, 0, nDof, 
                                 this->multigrid.get(), zero_start);
        break;
      default:
        ErrThrow("Unknown preconditioner !!!");
    }
    
    if(TDatabase::ParamDB->SC_PRECONDITIONER_SADDLE == 5)
    {
      itmethod_sol = new double[nDof];
      itmethod_rhs = new double[nDof];
      
      memcpy(itmethod_sol, s.solution.get_entries(), nDof*SizeOfDouble);
      memcpy(itmethod_rhs, s.rhs.get_entries(), nDof*SizeOfDouble);
    }
    else
    {
      itmethod_sol = s.solution.get_entries();
      itmethod_rhs = s.rhs.get_entries();
    }

    switch(TDatabase::ParamDB->SC_SOLVER_SADDLE)
    {
      case 11:
        itmethod = new TFixedPointIte(MatVect, Defect, prec, 0, nDof, 0);
        break;
      case 16:
        itmethod = new TFgmresIte(MatVect, Defect, prec, 0, nDof, 0);
        break;
      default:
        ErrThrow("Unknown preconditioner !!!");
    }
  }
  
  switch(TDatabase::ParamDB->SOLVER_TYPE)
  {
    case 1:
      itmethod->Iterate(sqmatrices,matrices,itmethod_sol,itmethod_rhs);
      break;
    case 2:
      break;
  }
  
  if(TDatabase::ParamDB->SC_PRECONDITIONER_SADDLE == 5)
  {
    memcpy(s.solution.get_entries(), itmethod_sol, nDof*SizeOfDouble);
    memcpy(s.rhs.get_entries(), itmethod_rhs, nDof*SizeOfDouble);
    
    delete itmethod; delete prec;
    delete [] itmethod_rhs;
    delete [] itmethod_sol;
  }
}

/**************************************************************************** */
void Time_NSE2D::output(int m, int& image)
{
  if(!TDatabase::ParamDB->WRITE_VTK 
    && !TDatabase::ParamDB->MEASURE_ERRORS)
    return;

  System_per_grid& s = this->systems.front();
  TFEFunction2D * u1 = s.u.GetComponent(0);
  TFEFunction2D * u2 = s.u.GetComponent(1);
  
  if(TDatabase::ParamDB->INTERNAL_PROJECT_PRESSURE)
       s.p.project_into_L20();

  if(TDatabase::ParamDB->SC_VERBOSE>1)
  {
    u1->PrintMinMax();
    u2->PrintMinMax();
    s.p.PrintMinMax();
  }

  if(TDatabase::ParamDB->MEASURE_ERRORS)
  {
    double locerr[8];
    MultiIndex2D allderiv[3]= {D00, D10, D01};
    const TFESpace2D *v_sp = &this->get_velocity_space();
    const TFESpace2D *p_sp = &this->get_pressure_space();
    TAuxParam2D aux;
    double tau = TDatabase::TimeDB->TIMESTEPLENGTH;
    
    u1->GetErrors(example.get_exact(0), 3, allderiv, 2, L2H1Errors,nullptr,
                  &aux,1, &v_sp,locerr);
    
    u2->GetErrors(example.get_exact(1), 3, allderiv, 2, L2H1Errors,nullptr,
                  &aux,1, &v_sp,locerr+2);

    errors[0] += (locerr[0]*locerr[0]+locerr[2]*locerr[2] 
                  + this->errors[1])*tau*0.5;
    errors[1] = locerr[0]*locerr[0]+locerr[2]*locerr[2];
    errors[2] += (locerr[1]*locerr[1]+locerr[3]*locerr[3] 
                  + this->errors[3])*tau*0.5;
    errors[3] = locerr[1]*locerr[1]+locerr[3]*locerr[3];  

    Output::print<1>("L2(u) : ", setprecision(10), sqrt(this->errors[1]));
    Output::print<1>("H1-semi(u) : ", setprecision(10), sqrt(this->errors[3]));

    Output::print<1>("L2(0,t,L2(u)) : ", sqrt(this->errors[0]));
    Output::print<1>("L2(0,t,H1(u)) : ", sqrt(this->errors[2]));

    s.p.GetErrors(example.get_exact(2), 3, allderiv, 2, L2H1Errors, 
                  nullptr, &aux, 1, &p_sp, locerr);

    Output::print<1>("L2(p) : ", setprecision(10), locerr[0]);
    Output::print<1>("H1-semi(p)) : " , setprecision(10), locerr[1] );

    errors[4] += (locerr[0]*locerr[0] + this->errors[5])*tau*0.5;
    errors[5] = locerr[0]*locerr[0];
    Output::print<1>("L2(0,t,L2(p)) : ", sqrt(errors[4]) );
    
    errors[6] += (locerr[1]*locerr[1] + this->errors[6])*tau*0.5;
    errors[7] = locerr[1]*locerr[1];
    Output::print<1>("L2(0,t,L2(p)) : ", sqrt(errors[4]) );
  }
   delete u1;
   delete u2;
  
  if(TDatabase::ParamDB->WRITE_VTK)
  {
<<<<<<< HEAD
    if((m%TDatabase::TimeDB->STEPS_PER_IMAGE == 0)
=======
    if(m%TDatabase::TimeDB->STEPS_PER_IMAGE == 0)
>>>>>>> 50d5a7a6
    {
      TOutput2D output(2, 3, 1, 0, NULL);
      output.AddFEFunction(&s.p);
      output.AddFEVectFunct(&s.u);
      std::string filename(TDatabase::ParamDB->OUTPUTDIR);
      filename += "/" + std::string(TDatabase::ParamDB->BASENAME);
      if(image<10) filename += ".0000";
      else if(image<100) filename += ".000";
      else if(image<1000) filename += ".00";
      else if(image<10000) filename += ".0";
      else filename += ".";
      filename += std::to_string(image) + ".vtk";
      output.WriteVtk(filename.c_str());
      image++;
    }
  }
  
  TFEFunction2D u1old(&systems[0].velocity_space, (char*) "u1old",
                      (char*) "u1old", this->formerSolution.block(0),
                      this->formerSolution.length(0));
  TFEFunction2D u2old(&systems[0].velocity_space, (char*) "u1old",
                      (char*) "u1old", this->formerSolution.block(1),
                      this->formerSolution.length(1));
  
  this->example.do_post_processing(systems[0].u.GetComponent(0), 
                                   systems[0].u.GetComponent(1),
                                   &systems[0].p, &u1old, &u2old);
  // copy solution vector to formerSolution for post processin
  this->formerSolution = s.solution;
  if(TDatabase::ParamDB->SAVE_DATA)
  {
    s.solution.write_to_file(TDatabase::ParamDB->SAVE_DATA_FILENAME);
  }
}
/**************************************************************************** */
std::array< double, int(6) > Time_NSE2D::get_errors()
{
  std::array<double, int(6)> error_at_time_points;
  error_at_time_points[0] = sqrt(errors[1]); // L2 velocity error
  error_at_time_points[1] = sqrt(errors[3]); // H1 velocity error
  error_at_time_points[2] = sqrt(errors[5]); // L2 pressure error
  error_at_time_points[3] = sqrt(errors[7]); // H1 pressure error
  
  return error_at_time_points;
}

/**************************************************************************** */<|MERGE_RESOLUTION|>--- conflicted
+++ resolved
@@ -971,11 +971,7 @@
   
   if(TDatabase::ParamDB->WRITE_VTK)
   {
-<<<<<<< HEAD
-    if((m%TDatabase::TimeDB->STEPS_PER_IMAGE == 0)
-=======
     if(m%TDatabase::TimeDB->STEPS_PER_IMAGE == 0)
->>>>>>> 50d5a7a6
     {
       TOutput2D output(2, 3, 1, 0, NULL);
       output.AddFEFunction(&s.p);
