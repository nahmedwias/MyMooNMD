#include <Time_NSE2D.h>
#include <Database.h>
#include <Assemble2D.h>
#include <LinAlg.h>
#include <DirectSolver.h>

#include <GridTransfer.h>

/* *************************************************************************** */
  //TODO  So far of this object only the nonlin it stuff is used - switch entirely!
ParameterDatabase get_default_TNSE2D_parameters()
{
  Output::print<5>("creating a default TNSE2D parameter database");
  // we use a parmoon default database because this way these parameters are
  // available in the default TNSE2D database as well.
  ParameterDatabase db = ParameterDatabase::parmoon_default_database();
  db.set_name("TNSE2D parameter database");

  //Time_NSE2D requires a nonlinear iteration, set up a nonlinit_database and merge
  ParameterDatabase nl_db = ParameterDatabase::default_nonlinit_database();
  db.merge(nl_db,true);

  // a default output database - needed here as long as there's no class handling the output
  ParameterDatabase out_db = ParameterDatabase::default_output_database();
  db.merge(out_db, true);

  return db;
}
/* *************************************************************************** */

/**************************************************************************** */
Time_NSE2D::System_per_grid::System_per_grid(const Example_TimeNSE2D& example, 
                  TCollection& coll, std::pair< int, int > order, 
                  Time_NSE2D::Matrix type)
 : velocity_space(&coll, (char*)"u", (char*)"velocity space",  example.get_bc(0),
                  order.first, nullptr),
   pressure_space(&coll, (char*)"p", (char*)"pressure space", example.get_bc(2),
                  order.second, nullptr),
   matrix({&velocity_space, &velocity_space, &pressure_space}),
   Mass_Matrix({&velocity_space, &velocity_space}),
   rhs(matrix, true),
   solution(matrix, false),
   u(&velocity_space, (char*)"u", (char*)"u", solution.block(0), 
     solution.length(0), 2),
   p(&pressure_space, (char*)"p", (char*)"p", this->solution.block(2),
     solution.length(2))
{
  // Mass Matrix
  // Output::increaseVerbosity(5);

  Mass_Matrix = BlockFEMatrix::Mass_NSE2D(velocity_space);
      
  switch(type)
  {
    case Time_NSE2D::Matrix::Type1:
      matrix = BlockFEMatrix::NSE2D_Type1(velocity_space, pressure_space);
      break;
    case Time_NSE2D::Matrix::Type2:
      matrix = BlockFEMatrix::NSE2D_Type2(velocity_space, pressure_space);
      break;
    case Time_NSE2D::Matrix::Type3:
      matrix = BlockFEMatrix::NSE2D_Type3(velocity_space, pressure_space);
      break;
    case Time_NSE2D::Matrix::Type4:
      matrix = BlockFEMatrix::NSE2D_Type4(velocity_space, pressure_space);
      break;
    case Time_NSE2D::Matrix::Type14:
      matrix = BlockFEMatrix::NSE2D_Type14(velocity_space, pressure_space);
      break;
  }
}

/**************************************************************************** */
Time_NSE2D::Time_NSE2D(const TDomain& domain, const ParameterDatabase& param_db,
                       int reference_id)
  : Time_NSE2D(domain, param_db, Example_TimeNSE2D(param_db), reference_id)
{
  
}

/**************************************************************************** */
Time_NSE2D::Time_NSE2D(const TDomain& domain, const ParameterDatabase& param_db,
                       const Example_TimeNSE2D& ex, int reference_id)
 : db(get_default_TNSE2D_parameters()), outputWriter(param_db), systems(),
   example(ex), solver(param_db), defect(), oldResidual(0), 
   initial_residual(1e10), errors(10,0.), oldtau(0.0)
{
  db.merge(param_db);
  this->set_parameters();
  
  std::pair <int,int> velo_pres_order(TDatabase::ParamDB->VELOCITY_SPACE, 
                               TDatabase::ParamDB->PRESSURE_SPACE);
  this->get_velocity_pressure_orders(velo_pres_order);
  
  Time_NSE2D::Matrix type;
  switch(TDatabase::ParamDB->NSTYPE)
  {
    case  1: type = Matrix::Type1;  break;
    case  2: type = Matrix::Type2;  break;
    case  3: type = Matrix::Type3;  break;
    case  4: type = Matrix::Type4;  break;
    case 14: type = Matrix::Type14; break;
    default:
      ErrThrow("TDatabase::ParamDB->NSTYPE = ", TDatabase::ParamDB->NSTYPE ,
               " That NSE Block Matrix Type is unknown to class NSE2D.");
  }
  bool usingMultigrid = this->solver.is_using_multigrid();
  
<<<<<<< HEAD
  // create the collection of cells from the domain (finest grid)
  TCollection *coll = domain.GetCollection(It_Finest, 0, reference_id);
  this->systems.emplace_back(example, *coll, velo_pres_order, type);
  
  // the defect has the same structure as the rhs (and as the solution)
  this->defect.copy_structure(this->systems.front().rhs);
  
  // print out some information  
  int n_u = this->get_velocity_space().GetN_DegreesOfFreedom();
  int n_p = this->get_pressure_space().GetN_DegreesOfFreedom();
  int n_dof = 2 * n_u + n_p; // total number of degrees of freedom
  int nActive = this->get_velocity_space().GetN_ActiveDegrees();  
  
  double h_min, h_max;
  coll->GetHminHmax(&h_min, &h_max);
  Output::print<1>("N_Cells     : ", setw(10), coll->GetN_Cells());
  Output::print<1>("h (min,max) : ", setw(10), h_min ," ", setw(12), h_max);
  Output::print<1>("dof Velocity: ", setw(10), 2* n_u);
  Output::print<1>("dof Pressure: ", setw(10), n_p   );
  Output::print<1>("dof all     : ", setw(10), n_dof );
  Output::print<1>("active dof  : ", setw(10), 2*nActive);
  
  std::shared_ptr<TFEFunction2D> u1(this->systems.front().u.GetComponent(0));
  std::shared_ptr<TFEFunction2D> u2(this->systems.front().u.GetComponent(1));
  
  u1->Interpolate(example.get_initial_cond(0));
  u2->Interpolate(example.get_initial_cond(1));  
  
  if(TDatabase::ParamDB->READ_DATA)
  {
    this->systems.front().solution.read_from_file(
        TDatabase::ParamDB->READ_DATA_FILENAME);
    // this->output();
  }
  
  // done with the conrtuctor in case we're not using multigrid
  if(TDatabase::ParamDB->SC_PRECONDITIONER_SADDLE!= 5 
    || TDatabase::ParamDB->SOLVER_TYPE != 1)
    return;
  // else multigrid
  
  // create spaces, functions, matrices on coarser levels
  double *param = new double[10];
  param[0] = TDatabase::ParamDB->SC_SMOOTH_DAMP_FACTOR_SADDLE;
  param[1] = TDatabase::ParamDB->SC_SMOOTH_DAMP_FACTOR_FINE_SADDLE;
  param[2] = TDatabase::ParamDB->SC_SMOOTH_DAMP_FACTOR_COARSE_SADDLE;
  param[9] = 0;
  this->multigrid.reset(new TNSE_MultiGrid(1, 2, param));
  // number of refinement levels for the multigrid
  int LEVELS = TDatabase::ParamDB->LEVELS;
  if(LEVELS > domain.get_ref_level() + 1)
    LEVELS = domain.get_ref_level() + 1;
  
  // the matrix and rhs side on the finest grid are already constructed 
  // now construct all matrices, rhs, and solutions on coarser grids
  for(int i = LEVELS - 2; i >= 0; i--)
=======
  if(!usingMultigrid)
>>>>>>> 75bbe9d7
  {
    // create the collection of cells from the domain (finest grid)
    TCollection *coll = domain.GetCollection(It_Finest, 0, reference_id);
    this->systems.emplace_back(example, *coll, velo_pres_order, type);
    
    TFEFunction2D * u1 = this->systems.front().u.GetComponent(0);
    TFEFunction2D * u2 = this->systems.front().u.GetComponent(1);
    
    u1->Interpolate(example.get_initial_cond(0));
    u2->Interpolate(example.get_initial_cond(1));
  }
  else
  {
    auto multigrid = this->solver.get_multigrid();
    
    // Construct systems per grid and store them, finest level first
    std::list<BlockFEMatrix*> matrices;
    size_t n_levels = multigrid->get_n_geometric_levels();
    int finest = domain.get_ref_level();
    int coarsest = finest - n_levels + 1;
    for (int grid_no = finest; grid_no >= coarsest; --grid_no)
    {
      TCollection *coll = domain.GetCollection(It_EQ, grid_no, reference_id);
      systems.emplace_back(example, *coll, velo_pres_order,
                            type);
      //prepare input argument for multigrid object
      matrices.push_front(&systems.back().matrix);
    }
    multigrid->initialize(matrices);
  }
  // the defect has the same structure as the rhs (and as the solution)
  this->defect.copy_structure(this->systems.front().rhs);
  
  outputWriter.add_fe_vector_function(&this->get_velocity());
  outputWriter.add_fe_function(&this->get_pressure());
  
  // print out the information (cells, dofs, etc)
  this->output_problem_size_info();
}

/**************************************************************************** */
void Time_NSE2D::set_parameters()
{
  if(!db["problem_type"].is(6))
  {
    if (db["problem_type"].is(0))
    {
      db["problem_type"] = 6;
    }
    else
    {
      Output::warn<2>("The parameter problem_type doesn't correspond to Time_NSE."
          "It is now reset to the correct value for Time_NSE (=6).");
      db["problem_type"] = 6;
    }
  }
  if(TDatabase::TimeDB->TIME_DISC == 0)
  {
    ErrMsg("TIME_DISC: " << TDatabase::TimeDB->TIME_DISC 
          << " does not supported");
    throw("TIME_DISC: 0 is not supported");
  }  
}

/**************************************************************************** */
void Time_NSE2D::get_velocity_pressure_orders(std::pair< int, int > &velo_pres_order)
{
  int velocity_order = velo_pres_order.first;
  int pressure_order = velo_pres_order.second;
  int order = 0;
  switch(velocity_order)
  {
    case 1: case 2: case 3: case 4: case 5:
    case 12: case 13: case 14: case 15:
      if(velocity_order > 10)
        order = velocity_order-10;
      else
        order = velocity_order;
      break;
    case -1: case -2: case -3: case -4: case -5:
    case -101:
      order = velocity_order;
      break;
    // conforming fe spaces with bubbles on triangles 
    case 22: case 23: case 24:
      order = velocity_order;
      break;
      // discontinuous spaces 
    case -11: case -12: case -13:
      order = velocity_order*10;
      break;
  }
  TDatabase::ParamDB->VELOCITY_SPACE = order;
  velo_pres_order.first = order;
  switch(pressure_order)
  {
    case -4711:
      switch(velocity_order)
      {
        case -1:
        case -2:
        case -3:
        case -4:
          // nonconforming pw (bi)linear velo/ pw constant pressure
          // conforming pw (bi)linear velo/ pw constant pressure (not stable !!!)
          pressure_order = -velocity_order-1;
          break; 
        case 1: // discontinuous space 
          pressure_order = 0;
          break;
        case 2: case 3: case 4: case 5:
        // standard conforming velo and continuous pressure
          pressure_order = velocity_order-1;
          break;
          // discontinuous pressure spaces 
          // standard conforming velo and discontinuous pressure
          // this is not stable on triangles !!!
        case 12: case 13: case 14: case 15:
          pressure_order = -(velocity_order-1)*10;
          break;
        case 22: case 23: case 24:
          pressure_order = -(velocity_order-11)*10;
          break;
      }
      break;
    // discontinuous spaces
    case 1:case 2: case 3: case 4: case 5:
      pressure_order = -(velocity_order-1)*10;
      break;
    // discontinuous spaces
    case -11: case -12: case -13: case -14:
      pressure_order = pressure_order*10;
      break;
  }
  TDatabase::ParamDB->PRESSURE_SPACE  = pressure_order;
  velo_pres_order.second = pressure_order;
  
  Output::print("velocity space", setw(10), velo_pres_order.first);
  Output::print("pressure space", setw(10), velo_pres_order.second);
  
  // projection spaces for reconstructions
  switch(TDatabase::ParamDB->VELOCITY_SPACE)
  {
    case 2: // BDM2
      TDatabase::ParamDB->PROJECTION_SPACE = 1012;
      break;
    case 22:
      TDatabase::ParamDB->PROJECTION_SPACE = 1012;
      break;
    case 3:
      TDatabase::ParamDB->PROJECTION_SPACE = 1013;
      break;
    case 4:
      TDatabase::ParamDB->PROJECTION_SPACE = 1014;
      break;
  }
}

/**************************************************************************** */
void Time_NSE2D::assemble_initial_time()
{
  for(System_per_grid& s : this->systems)
  {
    s.rhs.reset();
    const TFESpace2D * velo_space = &s.velocity_space;
    const TFESpace2D * pres_space = &s.pressure_space;
    // variables which are same for all nstypes
    size_t n_fe_spaces = 2;
    const TFESpace2D *fespmat[2] = {velo_space, pres_space};
    
    size_t n_square_matrices = 6; // 
    TSquareMatrix2D *sqMatrices[6]{nullptr}; // maximum number of square matrices
    
    size_t n_rect_matrices = 4; // maximum number of rectangular matrices
    TMatrix2D *rectMatrices[4]{nullptr}; // maximum number of pointers
    
    size_t nRhs = 2; //is 3 if NSE type is 4 or 14
    double *RHSs[3] = {s.rhs.block(0), s.rhs.block(1), nullptr}; //third place gets only filled
    const TFESpace2D *fe_rhs[3] = {velo_space, velo_space, nullptr};  // if NSE type is 4 or 14
    
    BoundCondFunct2D * boundary_conditions[3] = {
      velo_space->GetBoundCondition(), velo_space->GetBoundCondition(),
      pres_space->GetBoundCondition() };
      
    std::array<BoundValueFunct2D*, 3> non_const_bound_values;
    non_const_bound_values[0] = example.get_bd()[0];
    non_const_bound_values[1] = example.get_bd()[1];
    non_const_bound_values[2] = example.get_bd()[2];

    TFEFunction2D *fe_functions[3] =
      { s.u.GetComponent(0), s.u.GetComponent(1), &s.p };

    LocalAssembling2D la(TNSE2D, fe_functions, 
                         this->example.get_coeffs());
    std::vector<std::shared_ptr<FEMatrix>> blocks 
         = s.matrix.get_blocks_uniquely();
    std::vector<std::shared_ptr<FEMatrix>> mass_blocks
         = s.Mass_Matrix.get_blocks_uniquely();
    
    switch(TDatabase::ParamDB->NSTYPE)
    {
      case 1:
        if(blocks.size() != 3)
        {
          ErrThrow("Wrong blocks.size() ", blocks.size());
        }
        n_square_matrices = 2;
        sqMatrices[0] = reinterpret_cast<TSquareMatrix2D*>(blocks.at(0).get());
        // mass matrix 
        sqMatrices[1] = reinterpret_cast<TSquareMatrix2D*>(mass_blocks.at(0).get());
        // rectangular matrices
        n_rect_matrices = 2;
        rectMatrices[0] = reinterpret_cast<TMatrix2D*>(blocks.at(1).get());
        rectMatrices[1] = reinterpret_cast<TMatrix2D*>(blocks.at(2).get());
        break;
      case 2:
        if(blocks.size() != 5)
        {
          ErrThrow("Wrong blocks.size() ", blocks.size());
        }
        n_square_matrices = 2;
        sqMatrices[0] = reinterpret_cast<TSquareMatrix2D*>(blocks.at(0).get());
        // mass matrix
        sqMatrices[1] = reinterpret_cast<TSquareMatrix2D*>(mass_blocks.at(0).get());
        // rectangular matrices
        n_rect_matrices = 4;
        rectMatrices[0] = reinterpret_cast<TMatrix2D*>(blocks.at(3).get()); //first the lying B blocks
        rectMatrices[1] = reinterpret_cast<TMatrix2D*>(blocks.at(4).get());
        rectMatrices[2] = reinterpret_cast<TMatrix2D*>(blocks.at(1).get()); //than the standing B blocks
        rectMatrices[3] = reinterpret_cast<TMatrix2D*>(blocks.at(2).get());
        break;
      case 3:
        if(blocks.size() != 6)
        {
          ErrThrow("Wrong blocks.size() ", blocks.size());
        }
        n_square_matrices = 5;
        sqMatrices[0] = reinterpret_cast<TSquareMatrix2D*>(blocks.at(0).get());
        sqMatrices[1] = reinterpret_cast<TSquareMatrix2D*>(blocks.at(1).get());        
        sqMatrices[2] = reinterpret_cast<TSquareMatrix2D*>(blocks.at(3).get());        
        sqMatrices[3] = reinterpret_cast<TSquareMatrix2D*>(blocks.at(4).get());        
        // mass matrices
        sqMatrices[4] = reinterpret_cast<TSquareMatrix2D*>(mass_blocks.at(0).get());        
        // ErrThrow("not tested yet!!!, kindly remove one mass matrix from the LocalAssembling2D routine");
        // rectangular matrices
        n_rect_matrices = 2;
        rectMatrices[0] = reinterpret_cast<TMatrix2D*>(blocks.at(2).get()); //first the lying B blocks
        rectMatrices[1] = reinterpret_cast<TMatrix2D*>(blocks.at(5).get());
        break;
      case 4:
        if(blocks.size() != 8)
        {
          ErrThrow("Wrong blocks.size() ", blocks.size());
        }
        n_square_matrices = 5;
        sqMatrices[0] = reinterpret_cast<TSquareMatrix2D*>(blocks.at(0).get());
        sqMatrices[1] = reinterpret_cast<TSquareMatrix2D*>(blocks.at(1).get());        
        sqMatrices[2] = reinterpret_cast<TSquareMatrix2D*>(blocks.at(3).get());        
        sqMatrices[3] = reinterpret_cast<TSquareMatrix2D*>(blocks.at(4).get());        
        // mass matrices
        sqMatrices[4] = reinterpret_cast<TSquareMatrix2D*>(mass_blocks.at(0).get());
        // rectangular matrices
        n_rect_matrices = 4;
        rectMatrices[0] = reinterpret_cast<TMatrix2D*>(blocks.at(6).get()); //first the lying B blocks
        rectMatrices[1] = reinterpret_cast<TMatrix2D*>(blocks.at(7).get());
        rectMatrices[2] = reinterpret_cast<TMatrix2D*>(blocks.at(2).get()); //than the standing B blocks
        rectMatrices[3] = reinterpret_cast<TMatrix2D*>(blocks.at(5).get());

        RHSs[2] = s.rhs.block(2); // NSE type 4 includes pressure rhs
        fe_rhs[2] = pres_space;
        nRhs = 3;

        break;
      case 14:
        if(blocks.size() != 9)
        {
          ErrThrow("Wrong blocks.size() ", blocks.size());
        }
        n_square_matrices = 6;
        sqMatrices[0] = reinterpret_cast<TSquareMatrix2D*>(blocks.at(0).get());
        sqMatrices[1] = reinterpret_cast<TSquareMatrix2D*>(blocks.at(1).get());
        sqMatrices[2] = reinterpret_cast<TSquareMatrix2D*>(blocks.at(3).get());
        sqMatrices[3] = reinterpret_cast<TSquareMatrix2D*>(blocks.at(4).get());
        // mass matrices
        sqMatrices[4] = reinterpret_cast<TSquareMatrix2D*>(mass_blocks.at(0).get());
        // C block pressure pressure
        sqMatrices[5] = reinterpret_cast<TSquareMatrix2D*>(blocks.at(8).get());
        // rectangular matrices  
        n_rect_matrices = 4;
        rectMatrices[0] = reinterpret_cast<TMatrix2D*>(blocks.at(6).get()); //first the lying B blocks
        rectMatrices[1] = reinterpret_cast<TMatrix2D*>(blocks.at(7).get());
        rectMatrices[2] = reinterpret_cast<TMatrix2D*>(blocks.at(2).get()); //than the standing B blocks
        rectMatrices[3] = reinterpret_cast<TMatrix2D*>(blocks.at(5).get());

        RHSs[2] = s.rhs.block(2); // NSE type 14 includes pressure rhs
        fe_rhs[2]  = pres_space;
        nRhs = 3;

        break;
      default:
        ErrThrow("TDatabase::ParamDB->NSTYPE = ", TDatabase::ParamDB->NSTYPE ,
               " That NSE Block Matrix Type is unknown to class Time_NSE2D.");
    }
    // assemble all the matrices and right hand side 
    Assemble2D(n_fe_spaces, fespmat, n_square_matrices, sqMatrices, 
               n_rect_matrices, rectMatrices, nRhs, RHSs, fe_rhs, 
               boundary_conditions, non_const_bound_values.data(), la);
    // copy nonactives
    s.solution.copy_nonactive(s.rhs);
  }
  
  // copy the current right hand side vector to the old_rhs 
  this->old_rhs = this->systems.front().rhs; 
  this->old_solution = this->systems.front().solution;
  formerSolution = this->systems.front().solution;
  formerSolution.reset();
}

/**************************************************************************** */
void Time_NSE2D::assemble_rhs()
{
  double tau = TDatabase::TimeDB->TIMESTEPLENGTH;
  const double theta2 = TDatabase::TimeDB->THETA2;
  const double theta3 = TDatabase::TimeDB->THETA3;
  const double theta4 = TDatabase::TimeDB->THETA4;
  
  System_per_grid& s = this->systems.front();
  // reset the right hand side
  s.rhs.reset();
  // assembling of the right hand side 
  TFEFunction2D *fe_functions[3] = 
  { s.u.GetComponent(0), s.u.GetComponent(1), &s.p };
  
  LocalAssembling2D la(TNSE2D_Rhs, fe_functions,
                           this->example.get_coeffs());
  
  int N_Rhs = 3;
  const TFESpace2D * v_space = &this->get_velocity_space();
  const TFESpace2D * p_space = &this->get_pressure_space();
  
  double *RHSs[3] = {s.rhs.block(0), s.rhs.block(1), s.rhs.block(2)};
  
  const TFESpace2D *fespmat[2] = {v_space, p_space};
  const TFESpace2D *fesprhs[3] = {v_space, v_space, p_space};
  
  BoundCondFunct2D * boundary_conditions[3] = {
             v_space->GetBoundCondition(), v_space->GetBoundCondition(), 
              p_space->GetBoundCondition() };
  
   std::array<BoundValueFunct2D*, 3> non_const_bound_values;
   non_const_bound_values[0] = this->example.get_bd(0);
   non_const_bound_values[1] = this->example.get_bd(1);
   non_const_bound_values[2] = this->example.get_bd(2);
  
   Assemble2D(1, fespmat, 0, nullptr,
              0, nullptr, N_Rhs, RHSs, fesprhs,
              boundary_conditions, non_const_bound_values.data(), la);
   // copy the non active to the solution vector
   // since the rhs vector will be passed to the solver
   // and is modified with matrix vector multiplication
   // which also uses the non-actives
   s.solution.copy_nonactive(s.rhs);
   
  // now it is this->systems[i].rhs = f^k
  // scale by time step length and theta4 (only active dofs)  
  s.rhs.scaleActive(tau*theta4);
  // add rhs from previous time step 
  if(theta3 != 0)
  {    
    s.rhs.addScaledActive((this->old_rhs), tau*theta3);
    
    // now it is this->systems[i].rhs = tau*theta3*f^{k-1} + tau*theta4*f^k
    // next we want to set old_rhs to f^k (to be used in the next time step)
    this->old_rhs.addScaledActive(s.rhs, -1./(tau*theta3));
    this->old_rhs.scaleActive(-theta3/theta4);
    this->old_rhs.copy_nonactive(s.rhs);
  }  
  // FIXME FInd other solution than this submatrix method.
  // M u^{k-1}
  s.Mass_Matrix.apply_scaled_submatrix(old_solution, s.rhs, 2, 2, 1.0);
  // -tau*theta2 * A u^{k-1}
  double factor = -tau*theta2;
  s.matrix.apply_scaled_submatrix(old_solution, s.rhs, 2, 2, factor);
  
  // scale the BT blocks with time step length
  for(System_per_grid& s : this->systems)
  {
    if(tau != oldtau)
    {
      // TODO: change the factor to be THETA1*tau;
      factor = /*TDatabase::TimeDB->THETA1**/tau;
      if(this->oldtau != 0.0)
      {
        factor /= this->oldtau;
        Output::print<1>("change in tau", this->oldtau, "->", tau);
      }
      // scale the BT transposed blocks with the current time step
      const std::vector<std::vector<size_t>> cell_positions = {{0,2}, {1,2}};
	s.matrix.scale_blocks(factor, cell_positions);      
      if(TDatabase::TimeDB->SCALE_DIVERGENCE_CONSTRAINT > 0)
      {
        const std::vector<std::vector<size_t>> cell_positions_t = {{2,0}, {2,1}};
	s.matrix.scale_blocks(factor, cell_positions_t);
      }
    }
  }
  this->oldtau = tau;
  // copy non active from solution into rhs vector
  s.rhs.copy_nonactive(s.solution);  

  Output::print<5>("assembled the system right hand side ");  
}

/**************************************************************************** */
void Time_NSE2D::assemble_system()
{
  double tau = TDatabase::TimeDB->TIMESTEPLENGTH;
  double factor = tau*TDatabase::TimeDB->THETA1;
  
  for(System_per_grid& s : this->systems)
  {
    const std::vector<std::vector<size_t>>
      cell_positions = {{0,0}, {0,1}, {1, 0}, {1, 1}};
    // note: declaring the auxiliary cell_positions is needed by the compiler
    // to sort out the overriding of the function scale_blocks_actives(...,...)
    s.matrix.scale_blocks_actives(factor, cell_positions);
    const FEMatrix& mass_bloks = *s.Mass_Matrix.get_blocks().at(0).get();
    s.matrix.add_matrix_actives(mass_bloks, 1.0, {{0,0}, {1,1}}, {false, false});
  }
  Output::print<5>("Assembled the system matrix which will be passed to the ", 
                   "solver");
}

/**************************************************************************** */
void Time_NSE2D::assemble_nonlinear_term()
{
  //Nonlinear assembling requires an approximate velocity solution on every grid!
  if(systems.size() > 1)
  {
    for( int block = 0; block < 2 ;++block)
    {
      std::vector<const TFESpace2D*> spaces;
      std::vector<double*> u_entries;
      std::vector<size_t> u_ns_dofs;
      for(auto &s : systems )
      {
        spaces.push_back(&s.velocity_space);
        u_entries.push_back(s.solution.block(block));
        u_ns_dofs.push_back(s.solution.length(block));
      }
      GridTransfer::RestrictFunctionRepeatedly(spaces, u_entries, u_ns_dofs);
    }
  }
  
  for(System_per_grid& s : this->systems)
  {
    const TFESpace2D *velocity_space = &s.velocity_space;
    size_t n_fe_spaces = 1;
    const TFESpace2D *fespmat[1]={velocity_space};
    
    size_t n_square_matrices;
    TSquareMatrix2D* sqMatrices[2]{nullptr};
    
    size_t n_rect_matrices = 0;
    TMatrix2D** rectMatrices=nullptr;
    
    BoundCondFunct2D * boundary_conditions[1] 
       = {velocity_space->GetBoundCondition() };
    
     std::array<BoundValueFunct2D*, 3> non_const_bound_values;
     non_const_bound_values[0] = this->example.get_bd(0);
     non_const_bound_values[1] = this->example.get_bd(1);
     non_const_bound_values[2] = this->example.get_bd(2);
     
     
    TFEFunction2D *fe_functions[3] = 
      { s.u.GetComponent(0), s.u.GetComponent(1), &s.p };
    LocalAssembling2D la_nonlinear(TNSE2D_NL, fe_functions,
                                   this->example.get_coeffs());
    
    
    std::vector<std::shared_ptr<FEMatrix>> blocks 
         = s.matrix.get_blocks_uniquely({{0,0},{1,1}});
    
    switch(TDatabase::ParamDB->NSTYPE)
    {
      case 1:
      case 2:
        n_square_matrices = 1;
        sqMatrices[0] = reinterpret_cast<TSquareMatrix2D*>(blocks.at(0).get());
        break;
      case 3:
      case 4:
      case 14:
        n_square_matrices = 2;
        sqMatrices[0] = reinterpret_cast<TSquareMatrix2D*>(blocks.at(0).get());
        
        sqMatrices[1] = reinterpret_cast<TSquareMatrix2D*>(blocks.at(1).get());
        break;
      default:
        ErrThrow("TDatabase::ParamDB->NSTYPE = ", TDatabase::ParamDB->NSTYPE ,
               " That NSE Block Matrix Type is unknown to class Time_NSE2D.");
    }
    // reset matrices to zero
    for(size_t m=0; m<n_square_matrices; m++)
      sqMatrices[m]->reset();
    
    Assemble2D(n_fe_spaces, fespmat, n_square_matrices, sqMatrices,
               n_rect_matrices, rectMatrices, 0, nullptr, nullptr, 
               boundary_conditions, non_const_bound_values.data(),
               la_nonlinear);
  }
  Output::print<5>("Assembled the nonlinear matrix only ");
}

/**************************************************************************** */
bool Time_NSE2D::stopIte(unsigned int it_counter)
{//TODO This has no "slow convergence criterion yet!"
  System_per_grid& s = this->systems.front();
  unsigned int nuDof = s.solution.length(0);
  unsigned int npDof = s.solution.length(2);
  unsigned int sc_minit = db["nonlinloop_minit"];
  
  this->defect = s.rhs; 
  s.matrix.apply_scaled_add(s.solution, defect,-1.);
  // 
  if(TDatabase::ParamDB->INTERNAL_PROJECT_PRESSURE)
    IntoL20FEFunction(&defect[2*nuDof], npDof, &this->get_pressure_space(),
                      TDatabase::ParamDB->VELOCITY_SPACE, 
                      TDatabase::ParamDB->PRESSURE_SPACE);
  double residual =  Ddot(2*nuDof+npDof, &this->defect[0], &this->defect[0]);
  double impulse_residual = Ddot(2*nuDof, &this->defect[0],
         &this->defect[0]);
  double mass_residual    = Ddot(npDof,&this->defect[2*nuDof],
         &this->defect[2*nuDof]);
  
//   Output::print("nonlinear step  :  " , setw(3), it_counter);
//   Output::print("impulse_residual:  " , setw(3), impulse_residual);
//   Output::print("mass_residual   :  " , setw(3), mass_residual);
//   Output::print("residual        :  " , setw(3), sqrt(residual));
   OutPut("nonlinear step  :  " << setw(3)<< it_counter << setw(14)<<
                   impulse_residual << setw(14) << mass_residual<< 
                   setw(14) << sqrt(residual));
  
  if (it_counter>0)
  {
  Output::print("rate:           :  " , setw(3), sqrt(residual)/oldResidual);
  }
  
  oldResidual = sqrt(residual);
  if(it_counter == 0)
    initial_residual = sqrt(residual);
  
  size_t Max_It = db["nonlinloop_maxit"];
  double limit = db["nonlinloop_epsilon"];
  if (db["nonlinloop_scale_epsilon_with_size"])
  {
    limit *= sqrt(this->get_size());
    Output::print("stopping tolerance for nonlinear iteration ", limit);
  }
  
  if ((((sqrt(residual)<=limit)||(it_counter==Max_It)))
   && (it_counter>=sc_minit))
   {
     Output::print("ITE : ", setw(3), it_counter, "  RES : ", sqrt(residual), 
                   " Reduction : ",  sqrt(residual)/initial_residual);
     // descale the matrices, since only the diagonal A block will 
     // be reassembled in the next time step
     this->deScaleMatrices();     
     return true;
   }
   else
     return false;
}

/**************************************************************************** */
void Time_NSE2D::solve()
{
  System_per_grid& s = this->systems.front();
  
  if(this->solver.is_using_multigrid())
  {
    ErrThrow("multigrid solver is not tested yet")
  }
  solver.solve(s.matrix,s.rhs, s.solution);
  
  // Important: We have to descale the matrices, since they are scaled
  // before the solving process. Only A11 and A22 matrices are 
  // reset and assembled again but the A12 and A21 are scaled, so
  // for the next iteration we have to descale, see assemble_system()
  this->deScaleMatrices();
<<<<<<< HEAD
  
  this->old_solution = s.solution;

  Output::print<5>("solver done");
=======

  if(TDatabase::ParamDB->INTERNAL_PROJECT_PRESSURE)
       s.p.project_into_L20();

  this->old_solution = s.solution;
>>>>>>> 75bbe9d7
}

/**************************************************************************** */
void Time_NSE2D::deScaleMatrices()
{
  double tau = TDatabase::TimeDB->TIMESTEPLENGTH;
  double factor = tau*TDatabase::TimeDB->THETA1;  
  for(System_per_grid& s : this->systems)
  {
    const FEMatrix& mass_bloks = *s.Mass_Matrix.get_blocks().at(0).get();
    s.matrix.add_matrix_actives(mass_bloks, -1.0, {{0,0}, {1,1}}, {false, false});
    const std::vector<std::vector<size_t>>
      cell_positions = {{0,0}, {0,1}, {1, 0}, {1, 1}};
    // note: declaring the auxiliary cell_positions is needed by the compiler
    // to sort out the overriding of the function scale_blocks_actives(...,...)
    s.matrix.scale_blocks_actives(1./factor, cell_positions);
  }  
}

/**************************************************************************** */
void Time_NSE2D::output(int m)
{
	bool no_output = !db["output_write_vtk"] && !db["output_compute_errors"];
	if(no_output)
		return;

  System_per_grid& s = this->systems.front();
  TFEFunction2D * u1 = s.u.GetComponent(0);
  TFEFunction2D * u2 = s.u.GetComponent(1);

  if((size_t)db["verbosity"]> 1)
  {
    u1->PrintMinMax();
    u2->PrintMinMax();
    s.p.PrintMinMax();
  }

  if(db["output_compute_errors"])
  {
    double locerr[8];
    MultiIndex2D allderiv[3]= {D00, D10, D01};
    const TFESpace2D *v_sp = &this->get_velocity_space();
    const TFESpace2D *p_sp = &this->get_pressure_space();
    TAuxParam2D aux;
    double tau = TDatabase::TimeDB->TIMESTEPLENGTH;
    
    u1->GetErrors(example.get_exact(0), 3, allderiv, 2, L2H1Errors,nullptr,
                  &aux,1, &v_sp,locerr);
    
    u2->GetErrors(example.get_exact(1), 3, allderiv, 2, L2H1Errors,nullptr,
                  &aux,1, &v_sp,locerr+2);

    errors[0] += (locerr[0]*locerr[0]+locerr[2]*locerr[2] 
                  + this->errors[1])*tau*0.5;
    errors[1] = locerr[0]*locerr[0]+locerr[2]*locerr[2];
    errors[2] += (locerr[1]*locerr[1]+locerr[3]*locerr[3] 
                  + this->errors[3])*tau*0.5;
    errors[3] = locerr[1]*locerr[1]+locerr[3]*locerr[3];  

    Output::print<1>("L2(u) : ", setprecision(10), sqrt(this->errors[1]));
    Output::print<1>("H1-semi(u) : ", setprecision(10), sqrt(this->errors[3]));

    Output::print<1>("L2(0,t,L2(u)) : ", sqrt(this->errors[0]));
    Output::print<1>("L2(0,t,H1-semi(u)) : ", sqrt(this->errors[2]));

    s.p.GetErrors(example.get_exact(2), 3, allderiv, 2, L2H1Errors, 
                  nullptr, &aux, 1, &p_sp, locerr);

    Output::print<1>("L2(p) : ", setprecision(10), locerr[0]);
    Output::print<1>("H1-semi(p)) : " , setprecision(10), locerr[1] );

    errors[4] += (locerr[0]*locerr[0] + this->errors[5])*tau*0.5;
    errors[5] = locerr[0]*locerr[0];
    Output::print<1>("L2(0,t,L2(p)) : ", sqrt(errors[4]) );
    
    errors[6] += (locerr[1]*locerr[1] + this->errors[7])*tau*0.5;
    errors[7] = locerr[1]*locerr[1];
    Output::print<1>("L2(0,t,H1-semi(p)) : ", sqrt(errors[6]) );
  }
   delete u1;
   delete u2;
  
  if(TDatabase::ParamDB->WRITE_VTK)
  {
<<<<<<< HEAD
    if(m%TDatabase::TimeDB->STEPS_PER_IMAGE == 0)
=======
    if(db["output_write_vtk"])
>>>>>>> 75bbe9d7
    {
      outputWriter.write(TDatabase::TimeDB->CURRENTTIME);
    }
  }
  
  TFEFunction2D u1old(&systems[0].velocity_space, (char*) "u1old",
                      (char*) "u1old", this->formerSolution.block(0),
                      this->formerSolution.length(0));
  TFEFunction2D u2old(&systems[0].velocity_space, (char*) "u1old",
                      (char*) "u1old", this->formerSolution.block(1),
                      this->formerSolution.length(1));
  
  this->example.do_post_processing(systems[0].u.GetComponent(0), 
                                   systems[0].u.GetComponent(1),
                                   &systems[0].p, &u1old, &u2old);
  // copy solution vector to formerSolution for post processin
  this->formerSolution = s.solution;
  if(TDatabase::ParamDB->SAVE_DATA)
  {
    s.solution.write_to_file(TDatabase::ParamDB->SAVE_DATA_FILENAME);
  }
}
/**************************************************************************** */
void Time_NSE2D::output_problem_size_info() const
{
  int n_u = this->get_velocity_space().GetN_DegreesOfFreedom();
  int n_u_active = this->get_velocity_space().GetN_ActiveDegrees();
  int n_p = this->get_pressure_space().GetN_DegreesOfFreedom();
  int n_dof = 2 * n_u + n_p; // total number of degrees of freedom
  
  double h_min, h_max;
  TCollection * coll = this->get_velocity_space().GetCollection();
  coll->GetHminHmax(&h_min, &h_max);
  Output::stat("NSE2D", "Mesh data and problem size");
  Output::dash("cells              :  ", setw(10), coll->GetN_Cells());
  Output::dash("h (min, max)       :  ", setw(10), h_min, setw(10), " ", h_max);
  Output::dash("dof velocity       :  ", setw(10), 2*n_u );
  Output::dash("dof velocity active:  ", setw(10), 2*n_u_active);
  Output::dash("dof pressure       :  ", setw(10), n_p);
  Output::dash("dof all            :  ", setw(10), n_dof);
}

/**************************************************************************** */
std::array< double, int(6) > Time_NSE2D::get_errors()
{
  std::array<double, int(6)> error_at_time_points;
  error_at_time_points[0] = sqrt(errors[1]); // L2 velocity error
  error_at_time_points[1] = sqrt(errors[3]); // H1 velocity error
  error_at_time_points[2] = sqrt(errors[5]); // L2 pressure error
  error_at_time_points[3] = sqrt(errors[7]); // H1 pressure error
  
  return error_at_time_points;
}

/**************************************************************************** */<|MERGE_RESOLUTION|>--- conflicted
+++ resolved
@@ -106,66 +106,7 @@
   }
   bool usingMultigrid = this->solver.is_using_multigrid();
   
-<<<<<<< HEAD
-  // create the collection of cells from the domain (finest grid)
-  TCollection *coll = domain.GetCollection(It_Finest, 0, reference_id);
-  this->systems.emplace_back(example, *coll, velo_pres_order, type);
-  
-  // the defect has the same structure as the rhs (and as the solution)
-  this->defect.copy_structure(this->systems.front().rhs);
-  
-  // print out some information  
-  int n_u = this->get_velocity_space().GetN_DegreesOfFreedom();
-  int n_p = this->get_pressure_space().GetN_DegreesOfFreedom();
-  int n_dof = 2 * n_u + n_p; // total number of degrees of freedom
-  int nActive = this->get_velocity_space().GetN_ActiveDegrees();  
-  
-  double h_min, h_max;
-  coll->GetHminHmax(&h_min, &h_max);
-  Output::print<1>("N_Cells     : ", setw(10), coll->GetN_Cells());
-  Output::print<1>("h (min,max) : ", setw(10), h_min ," ", setw(12), h_max);
-  Output::print<1>("dof Velocity: ", setw(10), 2* n_u);
-  Output::print<1>("dof Pressure: ", setw(10), n_p   );
-  Output::print<1>("dof all     : ", setw(10), n_dof );
-  Output::print<1>("active dof  : ", setw(10), 2*nActive);
-  
-  std::shared_ptr<TFEFunction2D> u1(this->systems.front().u.GetComponent(0));
-  std::shared_ptr<TFEFunction2D> u2(this->systems.front().u.GetComponent(1));
-  
-  u1->Interpolate(example.get_initial_cond(0));
-  u2->Interpolate(example.get_initial_cond(1));  
-  
-  if(TDatabase::ParamDB->READ_DATA)
-  {
-    this->systems.front().solution.read_from_file(
-        TDatabase::ParamDB->READ_DATA_FILENAME);
-    // this->output();
-  }
-  
-  // done with the conrtuctor in case we're not using multigrid
-  if(TDatabase::ParamDB->SC_PRECONDITIONER_SADDLE!= 5 
-    || TDatabase::ParamDB->SOLVER_TYPE != 1)
-    return;
-  // else multigrid
-  
-  // create spaces, functions, matrices on coarser levels
-  double *param = new double[10];
-  param[0] = TDatabase::ParamDB->SC_SMOOTH_DAMP_FACTOR_SADDLE;
-  param[1] = TDatabase::ParamDB->SC_SMOOTH_DAMP_FACTOR_FINE_SADDLE;
-  param[2] = TDatabase::ParamDB->SC_SMOOTH_DAMP_FACTOR_COARSE_SADDLE;
-  param[9] = 0;
-  this->multigrid.reset(new TNSE_MultiGrid(1, 2, param));
-  // number of refinement levels for the multigrid
-  int LEVELS = TDatabase::ParamDB->LEVELS;
-  if(LEVELS > domain.get_ref_level() + 1)
-    LEVELS = domain.get_ref_level() + 1;
-  
-  // the matrix and rhs side on the finest grid are already constructed 
-  // now construct all matrices, rhs, and solutions on coarser grids
-  for(int i = LEVELS - 2; i >= 0; i--)
-=======
   if(!usingMultigrid)
->>>>>>> 75bbe9d7
   {
     // create the collection of cells from the domain (finest grid)
     TCollection *coll = domain.GetCollection(It_Finest, 0, reference_id);
@@ -305,23 +246,6 @@
   
   Output::print("velocity space", setw(10), velo_pres_order.first);
   Output::print("pressure space", setw(10), velo_pres_order.second);
-  
-  // projection spaces for reconstructions
-  switch(TDatabase::ParamDB->VELOCITY_SPACE)
-  {
-    case 2: // BDM2
-      TDatabase::ParamDB->PROJECTION_SPACE = 1012;
-      break;
-    case 22:
-      TDatabase::ParamDB->PROJECTION_SPACE = 1012;
-      break;
-    case 3:
-      TDatabase::ParamDB->PROJECTION_SPACE = 1013;
-      break;
-    case 4:
-      TDatabase::ParamDB->PROJECTION_SPACE = 1014;
-      break;
-  }
 }
 
 /**************************************************************************** */
@@ -480,8 +404,6 @@
   // copy the current right hand side vector to the old_rhs 
   this->old_rhs = this->systems.front().rhs; 
   this->old_solution = this->systems.front().solution;
-  formerSolution = this->systems.front().solution;
-  formerSolution.reset();
 }
 
 /**************************************************************************** */
@@ -702,13 +624,10 @@
   double mass_residual    = Ddot(npDof,&this->defect[2*nuDof],
          &this->defect[2*nuDof]);
   
-//   Output::print("nonlinear step  :  " , setw(3), it_counter);
-//   Output::print("impulse_residual:  " , setw(3), impulse_residual);
-//   Output::print("mass_residual   :  " , setw(3), mass_residual);
-//   Output::print("residual        :  " , setw(3), sqrt(residual));
-   OutPut("nonlinear step  :  " << setw(3)<< it_counter << setw(14)<<
-                   impulse_residual << setw(14) << mass_residual<< 
-                   setw(14) << sqrt(residual));
+  Output::print("nonlinear step  :  " , setw(3), it_counter);
+  Output::print("impulse_residual:  " , setw(3), impulse_residual);
+  Output::print("mass_residual   :  " , setw(3), mass_residual);
+  Output::print("residual        :  " , setw(3), sqrt(residual));
   
   if (it_counter>0)
   {
@@ -757,18 +676,11 @@
   // reset and assembled again but the A12 and A21 are scaled, so
   // for the next iteration we have to descale, see assemble_system()
   this->deScaleMatrices();
-<<<<<<< HEAD
-  
-  this->old_solution = s.solution;
-
-  Output::print<5>("solver done");
-=======
 
   if(TDatabase::ParamDB->INTERNAL_PROJECT_PRESSURE)
        s.p.project_into_L20();
 
   this->old_solution = s.solution;
->>>>>>> 75bbe9d7
 }
 
 /**************************************************************************** */
@@ -851,33 +763,12 @@
    delete u1;
    delete u2;
   
-  if(TDatabase::ParamDB->WRITE_VTK)
-  {
-<<<<<<< HEAD
-    if(m%TDatabase::TimeDB->STEPS_PER_IMAGE == 0)
-=======
+  if((m==0) || (m/TDatabase::TimeDB->STEPS_PER_IMAGE) )
+  {
     if(db["output_write_vtk"])
->>>>>>> 75bbe9d7
     {
       outputWriter.write(TDatabase::TimeDB->CURRENTTIME);
     }
-  }
-  
-  TFEFunction2D u1old(&systems[0].velocity_space, (char*) "u1old",
-                      (char*) "u1old", this->formerSolution.block(0),
-                      this->formerSolution.length(0));
-  TFEFunction2D u2old(&systems[0].velocity_space, (char*) "u1old",
-                      (char*) "u1old", this->formerSolution.block(1),
-                      this->formerSolution.length(1));
-  
-  this->example.do_post_processing(systems[0].u.GetComponent(0), 
-                                   systems[0].u.GetComponent(1),
-                                   &systems[0].p, &u1old, &u2old);
-  // copy solution vector to formerSolution for post processin
-  this->formerSolution = s.solution;
-  if(TDatabase::ParamDB->SAVE_DATA)
-  {
-    s.solution.write_to_file(TDatabase::ParamDB->SAVE_DATA_FILENAME);
   }
 }
 /**************************************************************************** */
