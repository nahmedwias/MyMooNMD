--- conflicted
+++ resolved
@@ -94,10 +94,10 @@
   extrapolate_sol = BlockVector(matrix, false);
   extrapolate_u = TFEVectFunct2D(velocity_space.get(),"u","u", extrapolate_sol.block(0),
        extrapolate_sol.length(0), 2);
-  extrapolate_p = TFEFunction2D(&pressure_space, (char*)"p", (char*)"p", extrapolate_sol.block(2),
+  extrapolate_p = TFEFunction2D(pressure_space.get(), (char*)"p", (char*)"p", extrapolate_sol.block(2),
         extrapolate_sol.length(2));
    time_deriv_sol = BlockVector(matrix, false);
-   u_td = TFEVectFunct2D(&velocity_space, (char*)"ut", (char*)"ut", time_deriv_sol.block(0),
+   u_td = TFEVectFunct2D(velocity_space.get(), (char*)"ut", (char*)"ut", time_deriv_sol.block(0),
         time_deriv_sol.length(0), 2);
 }
 
@@ -606,7 +606,7 @@
   if(db["example"].is(7))
   {
     // add boundary integrals to stabilize backflow at open boundaries
-    const TFESpace2D * v_space = &s.velocity_space;
+    const TFESpace2D * v_space = s.velocity_space.get();
     std::vector< TFEFunction2D* > u_conv;
     u_conv.resize(2);
     u_conv[0] = s.u.GetComponent(0);
@@ -743,7 +743,6 @@
           sqMat[2] = reinterpret_cast<TSquareMatrix2D*>(blocks.at(3).get());
           sqMat[3] = reinterpret_cast<TSquareMatrix2D*>(blocks.at(4).get());
           
-<<<<<<< HEAD
 	  if(db["space_discretization_type"].is("residual_based_vms"))
 	  {
 	    sqMat.resize(8);
@@ -760,21 +759,13 @@
           else
           {
             sqMat[4] = reinterpret_cast<TSquareMatrix2D*>(mass_blocks.at(0).get());
-	    sqMat[5] = reinterpret_cast<TSquareMatrix2D*>(mass_blocks.at(4).get());
+            sqMat[5] = reinterpret_cast<TSquareMatrix2D*>(mass_blocks.at(4).get());
             if(TDatabase::ParamDB->NSTYPE == 14 )
               //&& !db["space_discretization_type"].is("local_projection"))
             {// C block
               sqMat.resize(7);
               sqMat[6] = reinterpret_cast<TSquareMatrix2D*>(blocks.at(8).get());
             }
-=======
-          sqMat[4] = reinterpret_cast<TSquareMatrix2D*>(mass_blocks.at(0).get());
-          sqMat[5] = reinterpret_cast<TSquareMatrix2D*>(mass_blocks.at(4).get());
-          if(TDatabase::ParamDB->NSTYPE == 14)
-          {// C block
-            sqMat.resize(7);
-            sqMat[6] = reinterpret_cast<TSquareMatrix2D*>(blocks.at(8).get());
->>>>>>> a5fd8d26
           }
           // rectangular matrices
           reMat.resize(4);
@@ -1139,7 +1130,7 @@
     std::vector<size_t> u_ns_dofs;
     for(auto &s : systems )
     {
-      spaces.push_back(&s.velocity_space);
+      spaces.push_back(s.velocity_space.get());
       u_entries.push_back(s.solution_m1.block(block));
       u_ns_dofs.push_back(s.solution_m1.length(block));
     }
@@ -1152,7 +1143,7 @@
     std::vector<size_t> u_ns_dofs;
     for(auto &s : systems )
     {
-      spaces.push_back(&s.velocity_space);
+      spaces.push_back(s.velocity_space.get());
       u_entries.push_back(s.solution_m2.block(block));
       u_ns_dofs.push_back(s.solution_m2.length(block));
     }
@@ -1566,14 +1557,9 @@
   
   int n= s.solution.length(0);
   double *sol = s.solution.get_entries();
-<<<<<<< HEAD
   if(!db["space_discretization_type"].is("local_projection"))
-    StreamFunction(&s.velocity_space, sol,sol+n,
+    StreamFunction(s.velocity_space.get(), sol,sol+n,
 		   stream_function_space.get(), psi.data());
-=======
-  StreamFunction(s.velocity_space.get(), sol,sol+n,
-                    stream_function_space.get(), psi.data());
->>>>>>> a5fd8d26
   if(db["example"].is(6))// mixing layer example
   {
     ComputeVorticityDivergence(s.velocity_space.get(),u1, u2, vorticity_space.get(),
