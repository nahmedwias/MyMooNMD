--- conflicted
+++ resolved
@@ -1681,7 +1681,6 @@
       Output::warn<1>("NSE Parameter Consistency","NSTYPE changed from 2 to 4 because of LAPLACETYPE ");
   }
 
-<<<<<<< HEAD
   // equal order
   if (TDatabase::ParamDB->NSTYPE == 14)
   {
@@ -1711,8 +1710,6 @@
 */
   }
 
-=======
->>>>>>> a5fd8d26
   // rotational form
   if (TDatabase::ParamDB->NSE_NONLINEAR_FORM==2||(TDatabase::ParamDB->NSE_NONLINEAR_FORM==4))
   {
