--- conflicted
+++ resolved
@@ -1644,11 +1644,7 @@
 {
 #ifdef _MPI
   int my_rank;
-<<<<<<< HEAD
   MPI_Comm_rank(MPI_COMM_WORLD, &my_rank);
-=======
-  MPI_Comm_rank(TDatabase::ParamDB->Comm, &my_rank);
->>>>>>> 780d6075
 #else
   int my_rank = 0;
 #endif
@@ -1658,11 +1654,7 @@
   {
     ParamDB->NSTYPE+=2;
     if(my_rank==0)
-<<<<<<< HEAD
       Output::info("NSE Parameter Consistency","NSTYPE changed to ", ParamDB->NSTYPE,
-=======
-    Output::print("NSTYPE changed to ", ParamDB->NSTYPE,
->>>>>>> 780d6075
                   " because of SC_NONLIN_ITE_TYPE_SADDLE  = ",
                   ParamDB->SC_NONLIN_ITE_TYPE_SADDLE);
   }
@@ -1676,11 +1668,7 @@
     {
       ParamDB->SC_SMOOTHER_SADDLE+=2;
       if(my_rank==0)
-<<<<<<< HEAD
       Output::info("NSE Parameter Consistency","SC_SMOOTHER_SADDLE changed to ",
-=======
-      Output::print("INFO (Database): SC_SMOOTHER_SADDLE changed to ",
->>>>>>> 780d6075
                     ParamDB->SC_SMOOTHER_SADDLE, 
                     " because of continuous pressure");
     }
@@ -1691,11 +1679,7 @@
     {
       ParamDB->SC_COARSE_SMOOTHER_SADDLE+=2;
       if(my_rank==0)
-<<<<<<< HEAD
       Output::info("NSE Parameter Consistency","SC_COARSE_SMOOTHER_SADDLE changed to ",
-=======
-      Output::print("INFO (Database): SC_COARSE_SMOOTHER_SADDLE changed to ",
->>>>>>> 780d6075
                     ParamDB->SC_COARSE_SMOOTHER_SADDLE,
                     " because of continuous pressure");
     }
@@ -1706,34 +1690,20 @@
     {
       ParamDB->DISCTYPE = GALERKIN;
       if(my_rank==0)
-<<<<<<< HEAD
       Output::info("NSE Parameter Consistency","GROUP_FEM: changed DISCTYPE to ", ParamDB->DISCTYPE);
-=======
-      Output::print("GROUP_FEM: changed DISCTYPE to ", ParamDB->DISCTYPE);
->>>>>>> 780d6075
     }
     if (ParamDB->NSTYPE != 1)
     {
       //ParamDB->NSTYPE = 1;
-<<<<<<< HEAD
       //Output::info("NSE Parameter Consistency","GROUP_FEM: changed NSTYPE to ", ParamDB->NSTYPE);
       if(my_rank==0)
         Output::warn("NSE Parameter Consistency","GROUP_FEM works properly only with NSTYPE = 1");
-=======
-      //Output::print("GROUP_FEM: changed NSTYPE to ", ParamDB->NSTYPE);
-      if(my_rank==0)
-      Output::print("WARNING: GROUP_FEM works properly only with NSTYPE = 1");
->>>>>>> 780d6075
     }
     if (ParamDB->SC_MG_TYPE_SADDLE != 0)
     {
       ParamDB->SC_MG_TYPE_SADDLE = 0;
       if(my_rank==0)
-<<<<<<< HEAD
         Output::info("NSE Parameter Consistency","GROUP_FEM: changed SC_MG_TYPE_SADDLE to ",
-=======
-      Output::print("GROUP_FEM: changed SC_MG_TYPE_SADDLE to ",
->>>>>>> 780d6075
                     ParamDB->SC_MG_TYPE_SADDLE);
     }
   }
@@ -1742,48 +1712,30 @@
   if ((ParamDB->DISCTYPE == SDFEM) && (ParamDB->NSTYPE==1))
   {
       //ParamDB->NSTYPE = 2;
-<<<<<<< HEAD
       //Output::info("NSE Parameter Consistency","NSTYPE changed from 1 to 2 because of SDFEM discretization ");
-	  if(my_rank==0)
+    if(my_rank==0)
         Output::info("NSE Parameter Consistency","NSTYPE 1: only reduced SDFEM, only for 2D, fixed point, not skew !!!");
-=======
-      //Output::print("NSTYPE changed from 1 to 2 because of SDFEM discretization ");
-    if(my_rank==0)
-      Output::print("NSTYPE 1: only reduced SDFEM, only for 2D, fixed point, not skew !!!");
->>>>>>> 780d6075
   }
 
   if ((ParamDB->DISCTYPE == SDFEM) && (ParamDB->NSTYPE==3))
   {
     ParamDB->NSTYPE = 4;
     if(my_rank==0)
-<<<<<<< HEAD
       Output::info("NSE Parameter Consistency","NSTYPE changed from 3 to 4 because of SDFEM discretization ");
-=======
-    Output::print("NSTYPE changed from 3 to 4 because of SDFEM discretization ");
->>>>>>> 780d6075
   }
 
   if ((ParamDB->LAPLACETYPE == 1) && (ParamDB->NSTYPE ==1))
   {
     ParamDB->NSTYPE = 3 ;
     if(my_rank==0)
-<<<<<<< HEAD
       Output::info("NSE Parameter Consistency","NSTYPE changed from 1 to 3 because of LAPLACETYPE ");
-=======
-    Output::print("NSTYPE changed from 1 to 3 because of LAPLACETYPE ");
->>>>>>> 780d6075
   }
 
   if ((ParamDB->LAPLACETYPE == 1) && (ParamDB->NSTYPE ==2))
   {
     ParamDB->NSTYPE = 4 ;
     if(my_rank==0)
-<<<<<<< HEAD
       Output::info("NSE Parameter Consistency","NSTYPE changed from 2 to 4 because of LAPLACETYPE ");
-=======
-    Output::print("NSTYPE changed from 2 to 4 because of LAPLACETYPE ");
->>>>>>> 780d6075
   }
 
   // equal order
@@ -1793,11 +1745,7 @@
     {
       ParamDB->DISCTYPE = SDFEM;
       if(my_rank==0)
-<<<<<<< HEAD
         Output::info("NSE Parameter Consistency","DISCTYPE changed to SDFEM !!!");
-=======
-      Output::print("DISCTYPE changed to SDFEM !!!");
->>>>>>> 780d6075
     }
 /*
       if (ParamDB->SC_SMOOTHER_SADDLE<3)
@@ -1827,16 +1775,10 @@
     {
       ParamDB->NSTYPE+=2;
       if(my_rank==0)
-<<<<<<< HEAD
       {
         Output::info("NSE Parameter Consistency","NSTYPE changed to ", ParamDB->NSTYPE);
         Output::info("NSE Parameter Consistency"," because of NSE_NONLINEAR_FORM = ", ParamDB->NSE_NONLINEAR_FORM);
       }
-=======
-      Output::print("NSTYPE changed to ", ParamDB->NSTYPE);
-      if(my_rank==0)
-      Output::print(" because of NSE_NONLINEAR_FORM = ", ParamDB->NSE_NONLINEAR_FORM);
->>>>>>> 780d6075
     }
       // change DISCTYPE for internal reasons
     if (ParamDB->DISCTYPE == 1)
@@ -1844,11 +1786,7 @@
       ParamDB->DISCTYPE = 4;
       TDatabase::ParamDB->TURBULENT_VISCOSITY_TYPE = 0;
       if(my_rank==0)
-<<<<<<< HEAD
         Output::info("NSE Parameter Consistency","DISCTYPE changed to 4 for internal reasons, turbulent viscosity is switched off.");
-=======
-      Output::print("DISCTYPE changed to 4 for internal reasons, turbulent viscosity is switched off.");
->>>>>>> 780d6075
     }
   }
 
@@ -1858,18 +1796,11 @@
           (TDatabase::ParamDB->DISCTYPE == VMS_PROJECTION_EXPL)))
     {
       if(my_rank==0)
-<<<<<<< HEAD
       {
         Output::info("NSE Parameter Consistency","TURBULENT_VISCOSITY_TYPE = 5 only defined for projection-based VMS methods");
         Output::info("NSE Parameter Consistency","Set different TURBULENT_VISCOSITY_TYPE !!!");
         ErrThrow("BOOM!");
       }
-=======
-      Output::print("TURBULENT_VISCOSITY_TYPE = 5 only defined for projection-based VMS methods");
-      if(my_rank==0)
-      Output::print("Set different TURBULENT_VISCOSITY_TYPE !!!");
-      exit(4711);
->>>>>>> 780d6075
     }
   }
 
@@ -1882,11 +1813,7 @@
       {
         ParamDB->LP_STREAMLINE = 0;
         if(my_rank==0)
-<<<<<<< HEAD
         Output::info("NSE Parameter Consistency","LP_STREAMLINE changed to ", ParamDB->LP_STREAMLINE,
-=======
-        Output::print("LP_STREAMLINE changed to ", ParamDB->LP_STREAMLINE,
->>>>>>> 780d6075
                       " due to LP_FULL_GRADIENT = ", ParamDB->LP_FULL_GRADIENT);
       }
 
@@ -1894,11 +1821,7 @@
       {
         ParamDB->LP_DIVERGENCE = 0;
         if(my_rank==0)
-<<<<<<< HEAD
         Output::info("NSE Parameter Consistency","LP_DIVERGENCE changed to ", ParamDB->LP_DIVERGENCE,
-=======
-        Output::print("LP_DIVERGENCE changed to ", ParamDB->LP_DIVERGENCE,
->>>>>>> 780d6075
                       " due to LP_FULL_GRADIENT = ", ParamDB->LP_FULL_GRADIENT);
       }
     } // end LP_FULL_GRADIENT
@@ -1909,11 +1832,7 @@
       {
         ParamDB->NSTYPE+=2;
         if(my_rank==0)
-<<<<<<< HEAD
         Output::info("NSE Parameter Consistency","NSTYPE changed to ", ParamDB->NSTYPE,
-=======
-        Output::print("NSTYPE changed to ", ParamDB->NSTYPE,
->>>>>>> 780d6075
                       " LP_DIVERGENCE = ", ParamDB->LP_DIVERGENCE);
       }
     }
@@ -1965,35 +1884,20 @@
     switch (TDatabase::ParamDB->NSTYPE)
     {
       case 1: 
-<<<<<<< HEAD
     	  if(my_rank==0)
             Output::info("NSE Parameter Consistency","Galerkin discretization for Oseen because of NSTYPE ",
-=======
-        if(my_rank==0)
-        Output::print("Galerkin discretization for Oseen because of NSTYPE ",
->>>>>>> 780d6075
                       TDatabase::ParamDB->NSTYPE);
         TDatabase::ParamDB->DISCTYPE =  1;
         break;
       case 14:
-<<<<<<< HEAD
     	if(my_rank==0)
           Output::info("NSE Parameter Consistency","SUPG/PSPG/grad-div discretization for Oseen because of NSTYPE ",
-=======
-        if(my_rank==0)
-        Output::print("SUPG/PSPG/grad-div discretization for Oseen because of NSTYPE ",
->>>>>>> 780d6075
                       TDatabase::ParamDB->NSTYPE);
         TDatabase::ParamDB->DISCTYPE =  2;
         break;
       default:
-<<<<<<< HEAD
     	if(my_rank==0)
           Output::info("NSE Parameter Consistency","No method for Oseen implemented for NSTYPE ",
-=======
-        if(my_rank==0)
-        Output::print("No method for Oseen implemented for NSTYPE ",
->>>>>>> 780d6075
                       TDatabase::ParamDB->NSTYPE);
         exit(4711);
     }
@@ -2176,4 +2080,5 @@
   delete [] FS_OUTNAME;
   delete [] MATLAB_MATRIX;
   delete [] PODFILE;
+  Output::print<2>("deleted parameter database");
 }