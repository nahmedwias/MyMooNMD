--- conflicted
+++ resolved
@@ -1276,7 +1276,6 @@
   // TODO: Remove this database. It's already exists in the TimeDiscretization class
   ParameterDatabase db("default ParMooN time parameters database");
   
-<<<<<<< HEAD
 //   db.add("time_start", 0.,
 //          "This is the start time of the simulation. The total simulated time "
 //          "interval is [start_time, end_time].", -1000.,1000.);
@@ -1291,7 +1290,7 @@
 //          "time adaptivity, it only corresponds to the initial value.",
 //          0., 0.5);
 //   
-//   db.add("time_discretization", (size_t)2,
+//   db.add("time_discretization", 2u,
 //          "This is the time discretization scheme. The following values are "
 //          "implemented :"
 //          "0 -> Forward Euler, "
@@ -1299,32 +1298,7 @@
 //          "2 -> Crank-Nicholson, "
 //          "3 -> Fractional step."
 //          "4 -> Extrapolated Crank_Nicholson (or IMplicit-EXplicit, IMEX)",
-//          (size_t)0 , (size_t)4 );
-=======
-  db.add("time_start", 0.,
-         "This is the start time of the simulation. The total simulated time "
-         "interval is [start_time, end_time].", -1000.,1000.);
-  
-  db.add("time_end", 1.,
-         "This is the end time of the simulation. The total simulated time "
-         "interval is [start_time, end_time].", -1000.,1000.);
-  
-  db.add("time_step_length", 0.05,
-         "This is the time step length. Without time adaptivity, it "
-         "is the same constant value for all time steps, whereas for "
-         "time adaptivity, it only corresponds to the initial value.",
-         0., 0.5);
-  
-  db.add("time_discretization", 2u,
-         "This is the time discretization scheme. The following values are "
-         "implemented :"
-         "0 -> Forward Euler, "
-         "1 -> Backward Euler, "
-         "2 -> Crank-Nicholson, "
-         "3 -> Fractional step."
-         "4 -> Extrapolated Crank_Nicholson (or IMplicit-EXplicit, IMEX)",
-         0u , 4u );
->>>>>>> 66f1cce4
+//          0u , 4u );
   
   return db;
 }
