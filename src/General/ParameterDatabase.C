--- conflicted
+++ resolved
@@ -129,12 +129,8 @@
   if(!this->contains(p.get_name()))
     this->parameters.emplace_back(std::move(p));
   else
-<<<<<<< HEAD
     ErrThrow("parameter with this name already exists ", p.get_name());
-=======
-    ErrThrow("parameter with this name already exists");
    
->>>>>>> 5cc538d7
     // what happens to p now?
 }
 
