#include <ParameterDatabase.h>
#include <iostream>
#include <algorithm>
#include <ctime>
#include <memory>
#include <MooNMD_Io.h>

// helper functions
std::list<Parameter>::const_iterator 
find_parameter(std::string name, const std::list<Parameter>& parameters)
{
  auto search_lambda = [=](const Parameter& p){ return p.get_name() == name; };
  return std::find_if(parameters.begin(), parameters.end(), search_lambda);
}
std::list<Parameter>::iterator 
find_parameter(std::string name, std::list<Parameter>& parameters)
{
  auto search_lambda = [=](const Parameter& p){ return p.get_name() == name; };
  return std::find_if(parameters.begin(), parameters.end(), search_lambda);
}

bool ParameterDatabase::contains(std::string param_name) const
{
  if(find_parameter(param_name, this->parameters) == this->parameters.end())
    return false;
  else
    return true;
}

/* ************************************************************************** */
ParameterDatabase::ParameterDatabase(std::string name) 
 : name(name), parameters()
{
  
}

/* ************************************************************************** */
ParameterDatabase::ParameterDatabase(const ParameterDatabase& db)
 : name(db.name), parameters()
{
  // iterate through the parameters in db
  for(const auto& p : db.parameters)
  {
    this->parameters.emplace_back(Parameter(p));
  }
}

/* ************************************************************************** */
ParameterDatabase& ParameterDatabase::operator=(const ParameterDatabase& db)
{
  this->name = db.get_name();
  // remove parameters previously stored
  this->parameters.clear();
  // add parmeter copies from db to this
  // iterate through the parameters in db
  for(const auto& p : db.parameters)
  {
    this->parameters.emplace_back(Parameter(p));
  }
  return *this;
}

/* ************************************************************************** */
template <typename T>
void ParameterDatabase::add(std::string name, T value, std::string description)
{
  Parameter p(name, value, description);
  this->add(std::move(p));
}
template void ParameterDatabase::add(std::string n, bool v,      std::string d);
template void ParameterDatabase::add(std::string n, int v,       std::string d);
template void ParameterDatabase::add(std::string n, size_t v,    std::string d);
template void ParameterDatabase::add(std::string n, double v,    std::string d);
template void ParameterDatabase::add(std::string n,std::string v,std::string d);
template<> void ParameterDatabase::add(std::string n,const char* v,
                                       std::string d)
{
  this->add(n, std::string(v), d);
}

/* ************************************************************************** */
template <typename T>
void ParameterDatabase::add(std::string name, T value, std::string description,
                            T min, T max)
{
  Parameter p(name, value, description);
  p.set_range(min, max);
  this->add(std::move(p));
}
template void ParameterDatabase::add(std::string n, int v,    std::string d,
                                     int min, int max);
template void ParameterDatabase::add(std::string n, size_t v, std::string d,
                                     size_t min, size_t max);
template void ParameterDatabase::add(std::string n, double v, std::string d,
                                     double min, double max);

/* ************************************************************************** */
template <typename T>
void ParameterDatabase::add(std::string name, T value, std::string description, 
                            std::set<T> range)
{
  Parameter p(name, value, description);
  p.set_range(range);
  this->add(std::move(p));
}
template void ParameterDatabase::add(std::string n, bool v,      std::string d,
                                     std::set<bool> range);
template void ParameterDatabase::add(std::string n, int v,       std::string d,
                                     std::set<int> range);
template void ParameterDatabase::add(std::string n, size_t v,    std::string d,
                                     std::set<size_t> range);
template void ParameterDatabase::add(std::string n,std::string v,std::string d,
                                     std::set<std::string> range);
template<> void ParameterDatabase::add(std::string n,const char* v,
                                       std::string d, 
                                       std::set<const char*> range)
{
  std::set<std::string> range_of_strings;
  for(const auto& r : range) range_of_strings.insert(std::string(r));
  this->add(n, std::string(v), d, range_of_strings);
}

/* ************************************************************************** */
void ParameterDatabase::add(Parameter&& p)
{
  // check if such a parameter already exists in this database
  if(!this->contains(p.get_name()))
    this->parameters.emplace_back(std::move(p));
  else
    ErrThrow("parameter with this name already exists");
    // what happens to p now?
}

/* ************************************************************************** */
const Parameter& ParameterDatabase::operator[](std::string parameter_name) const
{
  auto it = find_parameter(parameter_name, this->parameters);
  if(it == this->parameters.end())
    ErrThrow("unknown parameter ", parameter_name);
  return *it;
}
Parameter& ParameterDatabase::operator[](std::string parameter_name)
{
  auto it = find_parameter(parameter_name, this->parameters);
  if(it == this->parameters.end())
    ErrThrow("unknown parameter ", parameter_name);
  return *it;
}

/* ************************************************************************** */
std::string ParameterDatabase::get_name() const
{
  return this->name;
}

/* ************************************************************************** */
void ParameterDatabase::set_name(std::string new_name)
{
  this->name = new_name;
}

/* ************************************************************************** */
size_t ParameterDatabase::get_n_parameters() const
{
  return this->parameters.size();
}

/* ************************************************************************** */
void ParameterDatabase::write(std::ostream& os, size_t verbose) const
{
  if(!os.good())
  {
    Output::print("Error in ParameterDatabase::write. stream not good");
    return;
  }
  if(verbose > 2) // make sure verbose is either 0,1, or 2
  {
    Output::print("Error in ParameterDatabase::write. unknown verbosity level");
    return;
  }
  
  if(verbose == 2)
  {
    time_t rawtime = time(NULL);
    os << "# current date and time: " << ctime(&rawtime);
    os << "# Writing a ParMooN parameter database with "
       << this->get_n_parameters() << " parameters\n";
    os << "\n";
  
    os << "# The name of the database. This is usually not of any importance\n";
    os << "[ " << this->name << " ]\n\n";
  }
  for(const auto& p : this->parameters)
  {
    if(verbose == 1 || verbose == 2) // verbose != 0
    {
      p.print_description(os, "## ", 60, "");
    }
    os << p.get_name() << ": " << p << "   " 
       << p.range_as_string() << "\n\n";
  }
}

/* ************************************************************************** */
// helper function to remove whitespace at the beginning of a string
void remove_leading_whitespace(std::string& s)
{
  // position of first non white space character
  auto pos = s.find_first_not_of(" \t");
  if(pos != std::string::npos)
    s = s.substr(pos);
  else 
    s = std::string(); // empty string
}
// helper function to remove whitespace at the end of a string
void remove_trailing_whitespace(std::string& s)
{
  // position of first non white space character
  auto pos = s.find_last_not_of(" \t");
  if(pos != std::string::npos)
    s = s.substr(0, pos+1);
  else 
    s = std::string(); // empty string
}
// helper function to create a list of all lines for one database from a stream
// additionally get the name of the database
std::list<std::string> get_lines_of_database(std::istream& is,
                                             std::string& name)
{
  std::list<std::string> lines_read; // read all lines into local variable
  std::string line; // read each line into this string
  bool found_name = false; // indicate if a database name has been found
  auto position = is.tellg(); // remember position of stream before 'getline'
  // loop over all lines until a new database is found. This is indicated by a
  // pair of brackets surrounding the name of the database 
  // '[_name_of_database_]'
  while(std::getline(is, line))
  {
    if(!line.empty() && line.at(0) == '[')
    {
      // starting position of the new name in string 'line', is right after the
      // opening bracket. The name ends at the closing bracket
      auto end_position_for_name = line.find("]");
      if(end_position_for_name != std::string::npos) // found closing bracket
      {
        if(found_name) // we found a second database here
        {
          // reset the stream position such that the next line to be read is
          // 'line', so that the second database can be read as well
          is.seekg(position);
          break; // no more lines are read into the list
        }
        found_name = true;
        name = line.substr(1, end_position_for_name-1);
        remove_leading_whitespace(name);
        remove_trailing_whitespace(name);
      }
      // else // we do nothing, maybe give a warning?
    }
    else
      lines_read.push_back(line);
    position = is.tellg(); // update to new position
  }
  if(!is)
    Output::print<3>("read last line of input stream");
  
  if(!found_name)
  {
    // no parameter database name found
    name = "custom parameter database without a given name";
  }
  return lines_read;
}

// helper function to identify the type of a variable in `value_string`. Exactly
// one of the other parameters are updated accordingly.
Parameter::types get_parameter_and_type(std::string value_string,
                                        bool & bool_ret,
                                        int & int_ret, size_t & size_t_ret, 
                                        double & double_ret,
                                        std::string & string_ret)
{
  if(value_string == "True" || value_string == "true")
  {
    bool_ret = true;
    return Parameter::types::_bool;
  }
  else if(value_string == "False" || value_string == "false")
  {
    bool_ret = false;
    return Parameter::types::_bool;
  }
  else if(value_string.find('.') != std::string::npos 
         || value_string.find(std::string("e-")) != std::string::npos)
  {
    try // this could be a double
    {
      double_ret = stod(value_string);
      return Parameter::types::_double;
    }
    catch(...)
    {
      // this could be a filename or a path
    }
  }
  else 
  {
    try
    {
      int value = stoi(value_string);
      if(value < 0) // this is an int not a size_t
      {
        int_ret = value;
        double_ret = (double)value;
        return Parameter::types::_int;
      }
      // this is an unsigned parameter
      size_t_ret = (size_t)value; // safe, because value >= 0
      // we set int_ret and double_ret as well because maybe this parameter 
      // turns out to be of those types really, then we need these numbers
      int_ret = value;
      double_ret = (double)value;
      return Parameter::types::_size_t;
    }
    catch(...)
    {}
  }
  
  // then it must be a string
  string_ret = value_string;
  return Parameter::types::_string;
}

// if the parameter range consists of values of a different type than `type`,
// that type needs to be adjusted. For example if the type is size_t but the 
// range has negative values, then the type is set to int. Also if the range 
// has a double value in it and the type is an integer type, we change the type
// to double.
void adjust_type(Parameter::types& type,
                 const std::pair<bool,std::set<std::string>>& range_list)
{
  // we need the following values to call get_parameter_and_type
  bool bool_val;
  int int_val;
  size_t size_t_val;
  double double_val;
  std::string string_val;
  
  for(const std::string & s : range_list.second)
  {
    Parameter::types t = get_parameter_and_type(s, bool_val, int_val, 
                                                size_t_val, double_val, 
                                                string_val);
    if(type == t)
      continue;
    // type and t are different
    if(type == Parameter::types::_bool || t == Parameter::types::_bool)
      ErrThrow("value and range have different types, one is bool");
    if(type == Parameter::types::_string || t == Parameter::types::_string)
      ErrThrow("value and range have different types, one is string");
    if(type == Parameter::types::_size_t && t == Parameter::types::_int)
      type = Parameter::types::_int;
    if((type == Parameter::types::_size_t || type == Parameter::types::_int)
       && t == Parameter::types::_double)
      type = Parameter::types::_double;
    // in other cases we don't change the type 
  }
}

// the bool is true in case of an interval and false otherwise
std::pair<bool,std::set<std::string>> get_range_list(std::string range)
{
  std::pair<bool, std::set<std::string>> ret; // to be returned
  if(range.empty())
    return ret; // nothing to do here
  auto npos = std::string::npos;
  // expected format: [ min, max ] or { a, b, c, d, e, ... }
  auto begin = range.find("[");
  if(begin != npos) // interval range
  {
    begin += 1;
    auto middle = range.find(",", begin);
    auto end    = range.find("]", begin);
    if(middle == npos || end == npos)
    {
      ErrThrow("wrong range format for interval.");
    }
    if(range.find(",", middle+1) < end)
    {
      // another comma between '[' and ']'
      Output::print("WARNING a parameter interval should only have two values. "
                    "Did you mean a set? Then use '{' and '}'.");
    }
    std::string min_string = range.substr(begin, middle-begin);
    std::string max_string = range.substr(middle+1, end-middle-1);
    remove_leading_whitespace(min_string);
    remove_leading_whitespace(max_string);
    remove_trailing_whitespace(min_string);
    remove_trailing_whitespace(max_string);
    ret.first = true;
    ret.second.insert(min_string);
    ret.second.insert(max_string);
  }
  else // set range
  {
    auto begin = range.find("{");
    if(begin == npos)
      return ret; // no meaningful range given
    begin += 1; // just after the "{"
    auto middle = range.find(",", begin); // find first comma
    auto end    = range.find("}", begin);
    ret.first = false;
    while(middle < end && middle != npos)
    {
      std::string value = range.substr(begin, middle-begin);
      remove_trailing_whitespace(value);
      remove_leading_whitespace(value);
      ret.second.insert(value);
      begin = middle+1; // just after the comma
      middle = range.find(",", begin); // next comma
    }
    // find last entry
    std::string value = range.substr(begin, end-begin);
    remove_trailing_whitespace(value);
    remove_leading_whitespace(value);
    ret.second.insert(value);
  }
  return ret;
}

// helper function to call set_range on the parameter with the right type
void add_range_to_parameter(Parameter& p, 
                            std::pair<bool,std::set<std::string>> range_list)
{
  if(range_list.second.empty())
    return; // nothing we can do here
  switch(p.get_type())
  {
    case Parameter::types::_bool:
    {
      if(range_list.first)
        ErrThrow("unable to set an interval range for a boolean parameter");
      auto rl = range_list.second;
      if(rl.count("true") == 1 || rl.count("True") == 1)
      {
        if(rl.count("false") == 1 || rl.count("False") == 1)
          p.set_range(std::set<bool>{true, false});
        else
          p.set_range(std::set<bool>{ true });
      }
      else if(rl.count("false") == 1 || rl.count("False") == 1)
        p.set_range(std::set<bool>{ false });
      // else not a valid range for a bool
      break;
    }
    case Parameter::types::_int:
    case Parameter::types::_size_t:
    {
      if(range_list.first)
      {
        // interval range
        std::string min_string = *range_list.second.begin();
        std::string max_string;
        if(range_list.second.size() == 1)
          max_string = min_string;
        else
          max_string = *range_list.second.rbegin();
        try
        {
          long min = stol(min_string);
          long max = stol(max_string);
          if(p.get_type() == Parameter::types::_size_t)
          {
            if(min < 0 || max < 0)
              ErrThrow("reading negative value for size_t??");
            p.set_range((size_t)min, (size_t)max);
          }
          else
            p.set_range((int)min, (int)max);
        }
        catch(...)
        {
          ErrThrow("could not read interval range for int parameter");
        }
      }
      else
      {
        // set range (not necessarily interval)
        std::set<long> long_range;
        try
        {
          for(const std::string& s : range_list.second)
          {
            long_range.insert(stol(s));
          }
        }
        catch(...)
        {
          ErrThrow("could not read range for int parameter");
        }
        // convert to the right `set` and set_range
        if(p.get_type() == Parameter::types::_size_t)
        {
          std::set<size_t> size_t_range;
          for(auto t : long_range)
          {
            if(t < 0)
              ErrThrow("reading negative value for size_t??");
            size_t_range.insert(t);
          }
          p.set_range(size_t_range);
        }
        else
        {
          std::set<int> int_range;
          for(auto t : long_range) int_range.insert(t);
          p.set_range(int_range);
        }
      }
      break;
    }
    case Parameter::types::_double:
    {
      if(!range_list.first)
        ErrThrow("unable to set a set range for a double parameter");
      std::string min_string = *range_list.second.begin();
      std::string max_string;
        if(range_list.second.size() == 1)
          max_string = min_string;
        else
          max_string = *range_list.second.rbegin();
      try
      {
        double min = stod(min_string);
        double max = stod(max_string);
        p.set_range(min, max);
      }
      catch(...)
      {
        ErrThrow("could not read range for double parameter");
      }
      break;
    }
    case Parameter::types::_string:
    {
      if(range_list.first)
        ErrThrow("unable to set an interval range for a string parameter");
      p.set_range(range_list.second);
      break;
    }
    default:
      ErrThrow("unknown parameter type");
      break;
  }
}

// helper function to create a new parameter where the type is to be determined
Parameter create_parameter(std::string name, std::string value_string, 
                           std::string description, std::string range_string)
{
  bool bool_val;
  int int_val;
  size_t size_t_val;
  double double_val;
  std::string string_val;
  
  // p will be returned at the end. We use a pointer because the Parameter class
  // has no default constructor.
  std::unique_ptr<Parameter> p;
  // find out what type this is
  Parameter::types type = get_parameter_and_type(value_string, bool_val,
                                                 int_val, size_t_val, 
                                                 double_val, string_val);
  
  auto range_list = get_range_list(range_string);
  
  adjust_type(type, range_list);
  
  // create a new parameter according to `type`
  switch(type)
  {
    case Parameter::types::_bool:
      p.reset(new Parameter(name, bool_val, description));
      break;
    case Parameter::types::_int:
      p.reset(new Parameter(name, int_val, description));
      break;
    case Parameter::types::_size_t:
      p.reset(new Parameter(name, size_t_val, description));
      break;
    case Parameter::types::_double:
      p.reset(new Parameter(name, double_val, description));
      break;
    case Parameter::types::_string:
      p.reset(new Parameter(name, string_val, description));
      break;
    default:
      ErrThrow("unknown type");
      break;
  }
  add_range_to_parameter(*p, range_list);
  return std::move(*p);
}

// helper function to read a single parameter from one line and return strings 
// for name, value and range
bool read_parameter(const std::string& line, std::string& name, 
                    std::string& value, std::string& range_string)
{
  auto npos = std::string::npos;
  // find ':'. Whatever is before that is the parameter name
  auto position_for_name = line.find(":");
  if(position_for_name == npos)
    return false;
  
  name = line.substr(0, position_for_name);
  remove_leading_whitespace(name);
  remove_trailing_whitespace(name);
  
  // whatever is after ':' is the value
  position_for_name += 1;
  // what remains is the value and possibly the range
  std::string remainder = line.substr(position_for_name);
  // remove leading whitespace
  remove_leading_whitespace(remainder);
  
  if(remainder.size() == 0)
    return false; // no value given, maybe write a warning
  
  auto position_for_value = remainder.find(" "); // may be npos
  value = remainder.substr(0, position_for_value);
  
  range_string.clear();
  if(position_for_value != npos)
  {
    // the now remaining part is the range which is not always given
    range_string = remainder.substr(position_for_value);
    remove_leading_whitespace(range_string);
    remove_trailing_whitespace(range_string);
  }
  return true;
}

/* ************************************************************************** */
void ParameterDatabase::read(std::istream& is)
{
  if(!is.good())
  {
    Output::print("Error in ParameterDatabase::read. stream not good");
    return;
  }
  
  ParameterDatabase tmp("");
  
  Output::print<2>("\nReading database from stream");
  
  // get all lines of the input stream as a list of strings
  std::list<std::string> lines_read = get_lines_of_database(is, tmp.name);
  
  std::string description; // accumulates from several lines
  // loop over all lines
  for(std::string & line : lines_read)
  {
    remove_leading_whitespace(line);
    // check if this line is empty
    if(line.length() == 0)
    {
      // no parameter on this line, reset the description
      description.clear();
      continue; // go to next line
    }
    if(line.at(0) == '#')
    {
      // documentation for a parameter on this line
      std::string des = line.substr(1);
      remove_leading_whitespace(des);
      // if there were two '#' at the beginning, then interpret this as a 
      // comment which should not become part of the description
      if(des.length() != 0 && des.at(0) == '#')
        description.clear();
      else
        // add this line to the descripion
        description += des + " ";
      continue; // go to next line
    }
    
    // check for a parameter
    std::string param_name, value_string, range_string;
    bool found_parameter = read_parameter(line, param_name, value_string,
                                          range_string);
    Output::print<4>("Reading parameter from stream: ", param_name, " \t ",
                     value_string, " \t ->", range_string, "<-     ",
                     found_parameter);
    if(!found_parameter)
    {
      description.clear();
      continue;
    }
    
    tmp.add(create_parameter(param_name, value_string, description,
                             range_string));
    description.clear();
  }
  Output::print<2>("Done reading database from stream. Read ",
                   this->parameters.size(), " parameters");
  
  this->name = tmp.get_name();
  this->merge(tmp);
}

/* ************************************************************************** */
void ParameterDatabase::merge(const ParameterDatabase &other,
                              bool create_new_parameters)
{
  for(const Parameter & p : other.parameters)
  {
    if(this->contains(p.get_name()))
    {
      this->operator[](p.get_name()).impose(p);
    }
    else if(create_new_parameters)
      this->add(Parameter(p)); // add a copy of the parameter p
  }
}

/* ************************************************************************** */
void ParameterDatabase::info(bool only_names) const
{
  Output::print("Parameter database: ", this->name);
  Output::print("  number of parameters: ", this->parameters.size());
  for(const auto& p : this->parameters)
  {
    if(only_names)
      Output::print("    ", p.get_name(), ": ", p.value_as_string());
    else
      p.info();
  }
}

/* ************************************************************************** */
// set default parameters
ParameterDatabase ParameterDatabase::parmoon_default_database()
{
  ParameterDatabase db("default ParMooN parameter database");
  
  // add parameters which are needed by all ParMooN programs and don't belong
  // anywhere else.
  
  db.add("outfile", "default_parmoon_outfile.out",
         "This is the file where all output of ParMooN is (usually) written "
         "to. In general ParMooN produces text output on the console as well "
         "as in this file. For this to properly work, you should call "
         "`Output::set_outfile(db[\"outfile\"]);` in your main program.");
  
  db.add("boundary_file", "Default_UnitSquare",
         "This is a file describing the boundary of the computational domain. "
         "You probably want to adjust this to be the path to some file which "
         "typically has the extension 'PRM'. See the documentation for GEO and "
         "PRM files.",
         {"Default_UnitSquare", "Default_UnitCube"}
        );
  
   db.add("geo_file", "UnitSquare",
         "This files describes the computational mesh. You probably want to "
         "adjust this to be the path to some file which typically has the "
         "extension 'GEO' or 'xGEO'. See the documentation for GEO and PRM "
         "files.",
         {"UnitSquare", "TwoTriangles", "Default_UnitCube_Hexa", 
          "Default_UnitCube_Tetra"});

  db.add("mesh_file", "__nofile__",
         "This files describes the computational mesh in .mesh format. "
         "Set this to the path of your desired mesh file.");

  db.add("problem_type", (size_t)0, 
         "Determine which kind of problem you want to solve. A value of 0 "
         "means not set. Other values have the following meanings: "
         "1: stationary convection-diffusion,  2: time-dependent "
         "convection-diffusion,  3: stationary Stokes,  4: time-dependent "
         "Stokes,  5: stationary Navier-Stokes,  6: time-dependent "
         "Navier-Stokes.",
         (size_t)0, (size_t)6);

  db.add("output_write_ps", false,
	 "Draw a postscript file of the domain. This only works in two space "
	 "dimensions. Usually this is used in the main program.",
	 {true,false});

  db.add("verbosity", (size_t)1,
         "Set the verbosity of ParMooN. The higher the number, the more will "
         "output you will get. Such output will be written to console and the "
         "'outfile'.", (size_t)1, (size_t)5);
  
  db.add("example", 0,
         "Choose which example to run. \nNote that depending on the type of "
         "problem you want to solve, different values are meaningful here. See "
         "the class 'Example' and its derived classes.", -5, 200);

  return db;
}

/* ************************************************************************** */
// set default parameters for time discretization
ParameterDatabase ParameterDatabase::default_time_database()
{
  ParameterDatabase db("default ParMooN time parameters database");
  
  db.add("time_start", 0.,
         "This is the start time of the simulation. The total simulated time "
         "interval is [start_time, end_time].", -1000.,1000.);
  
  db.add("time_end", 1.,
         "This is the end time of the simulation. The total simulated time "
         "interval is [start_time, end_time].", -1000.,1000.);
  
  db.add("time_step_length", 0.05,
         "This is the time step length. Without time adaptivity, it "
         "is the same constant value for all time steps, whereas for "
         "time adaptivity, it only corresponds to the initial value.",
         0., 0.5);
  
  db.add("time_discretization", (size_t)1,
         "This is the time discretization scheme. The following values are "
         "implemented :"
         "0 -> Forward Euler, "
         "1 -> Backward Euler, "
         "2 -> Crank-Nicholson, "
         "3 -> Fractional step.", (size_t)0 , (size_t)4 );
  
  return db;
}

ParameterDatabase ParameterDatabase::default_nonlinit_database()
{
  ParameterDatabase db("default ParMooN nonlinear iteration parameters database");

  //TDatabase::ParamDB->SC_NONLIN_MAXIT_SADDLE, TDatabase::ParamDB->SC_NONLIN_MAXIT_SCALAR;
  db.add("nonlinloop_maxit", (size_t) 100,
         "The maximum number of iterations to perform in a non-linear loop.",
         (size_t) 0, size_t (1000));

  // TDatabase::ParamDB->SC_NONLIN_RES_NORM_MIN_SADDLE, TDatabase::ParamDB->SC_NONLIN_RES_NORM_MIN_SCALAR,
  db.add("nonlinloop_epsilon", 1e-10,
         "At which absolute residual to break the nonlinear loop.",
         0. , 1. );
  
  db.add("nonlinloop_damping_factor", 1.0,
         "Damping factor 'w' for the nonlinear iteration. The solution of the "
         "k-th iterate will be scaled by 'w'. Then The previous solution, "
         "scaled by '1-w', will be added. Setting to it to zero makes no "
         "sense.", 
         0., 1.);

  //TDatabase::ParamDB->SC_NONLIN_DIV_FACTOR
  db.add("nonlinloop_slowfactor", (double) 1e10,
         "Determines at which reduction rate over x iterations"
         "(usually x = 10, see system classes) a convergence is interpreted"
         "as too slow and therefore the iteration is stopped.",
         0., (double) 1e10);

  //TDatabase::ParamDB->SC_NONLIN_RES_NORM_MIN_SCALE_SADDLE, TDatabase::ParamDB->SC_NONLIN_RES_NORM_MIN_SCALE_SCALAR
  db.add("nonlinloop_scale_epsilon_with_size", false,
         "Whether or not to scale the absolute residual breaking criterion"
         "with the square root of the problem size.",
         {true,false});

  return db;
}

ParameterDatabase ParameterDatabase::default_output_database()
{
	  ParameterDatabase db("default ParMooN output control parameters database");

	  db.add("output_write_vtk", false,
			  "This parameter can control, whether an output method"
			  "of a system class will produce VTK output or not.",
			  {true,false});

	  db.add("output_write_case", false,
			  "This parameter can control, whether an output method"
			  "of a system class will produce CASE output or not.",
			  {true,false});

	  db.add("output_compute_errors", true,
	         "Do or do not compute errors after computing a solution. This makes "
	         "much sense if an analytical solution is known. If not then it is "
	         "often simply set to zero and computing errors then means computing "
	         "norms, e.g. the L^2-norm of the solution.",
			 {true,false});
<<<<<<< HEAD
	  ///@todo change this to output_directory
	  db.add("output_vtk_directory", std::string("."),
	         "This directory is where the output is written. This "
=======

	  db.add("output_vtk_directory", ".",
	         "This directory is where the VTK output is written. This "
>>>>>>> 9896c18a
	         "directory will be created, if it does not exist already. Files in "
	         "this directory will be overwritten without any warning.");

	  db.add("output_basename", "parmoon",
	         "This string is prepended to most files written by ParMooN. "
	         "This includes also vtk- and case-files");

	  db.add("steps_per_output", 1,
	         "This integer specifies how many (time) steps are performed "
		 "before writing the results ");

	  return db;
}

ParameterDatabase ParameterDatabase::default_tetgen_database()
{
  ParameterDatabase db("default ParMooN mesh generation using TetGen "
                        "parameters database");
  db.add("mesh_tetgen_file", std::string("Wuerfel"),
         "This files describes the computational mesh. Typically this files"
         " has the extension 'smesh', 'node' or 'poly'. "
         " currently only the smesh files are supported");
  // maximum can be infnity
  db.add("tetgen_quality", 1.4, " This value is for the aspect ratio", 
         1.0, 1000.);
  
  db.add("tetgen_steiner", (size_t) 0,
         "this parameter 'preserve the mesh on the exterior boundary' ", 
         (size_t) 0, (size_t) 1);
  
  // maximum can be anything depending on geometry
  db.add("tetgen_volume", 1.0, "this parameter is for the maximum volume "
          "that depends on the geometry", 0.0, 1000.);
  
  db.add("tetgen_merge_colplaner", (size_t) 0, 
         "This parameter is for the coplanar facets to be merge "
         "or very close vertices", (size_t) 0, (size_t) 1);
  
  db.add("tetgen_quite", (size_t) 1, "Quiet: No terminal output except errors ", 
         (size_t) 0, (size_t) 1);
  return db;
}<|MERGE_RESOLUTION|>--- conflicted
+++ resolved
@@ -887,15 +887,9 @@
 	         "often simply set to zero and computing errors then means computing "
 	         "norms, e.g. the L^2-norm of the solution.",
 			 {true,false});
-<<<<<<< HEAD
 	  ///@todo change this to output_directory
-	  db.add("output_vtk_directory", std::string("."),
+	  db.add("output_vtk_directory", ".",
 	         "This directory is where the output is written. This "
-=======
-
-	  db.add("output_vtk_directory", ".",
-	         "This directory is where the VTK output is written. This "
->>>>>>> 9896c18a
 	         "directory will be created, if it does not exist already. Files in "
 	         "this directory will be overwritten without any warning.");
 
