--- conflicted
+++ resolved
@@ -899,15 +899,9 @@
          "This files describes the computational mesh. Typically this files"
          " has the extension 'smesh', 'node' or 'poly'. "
          " currently only the smesh files are supported");
-<<<<<<< HEAD
-  
-  db.add("tetgen_quality", 2.0, " This value is the shape constrained--"
-         "quality mesh generation", 0.0, 2.0);
-=======
   // maximum can be infnity
   db.add("tetgen_quality", 1.4, " This value is for the aspect ratio", 
          1.0, 1000.);
->>>>>>> 99558672
   
   db.add("tetgen_steiner", (size_t) 0,
          "this parameter 'preserve the mesh on the exterior boundary' ", 
@@ -921,13 +915,7 @@
          "This parameter is for the coplanar facets to be merge "
          "or very close vertices", (size_t) 0, (size_t) 1);
   
-<<<<<<< HEAD
-  db.add("tetgen_quite", (size_t) 1, 
-         "Quiet: No terminal output except errors ", 
-	 (size_t) 0, (size_t) 1);
-=======
   db.add("tetgen_quite", (size_t) 1, "Quiet: No terminal output except errors ", 
          (size_t) 0, (size_t) 1);
->>>>>>> 99558672
   return db;
 }