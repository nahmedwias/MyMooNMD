--- conflicted
+++ resolved
@@ -808,39 +808,6 @@
          "output you will get. Such output will be written to console and the "
          "'outfile'.", (size_t)1, (size_t)5);
   
-<<<<<<< HEAD
-  /** THE PARAMETERS BELOW THIS LINE ARE SPECIFIC TO USER PROJECT MULTIPHASE **/
-  db.add("coupling_nse_cd", false,
-         "Parameter for multiphase simulation: if it is true, it enables "
-         "a one way coupling between NSE and CD, namely the velocity vector"
-         "resulting from NSE is injected as a convection vector into CD assembling"
-         "methods.",
-         {true,false});
-
-  db.add("dimensional_nse", false,
-         "When this parameter is false, the classical non dimensional NSE is "
-         "assembled, with Reynolds number inverse on the diffusive term. "
-         "When it is true, the dimensional NSE is assembled, with density factor "
-         " and dynamic viscosity on the right places.",
-         {true,false});
-
-  db.add("coupling_cd_nse", false,
-         "Parameter for multiphase simulation: if it is true, it enables "
-         "a coupling between CD and NSE in the sense that the concentration "
-         "field resulting from CD is used to correct property fields in NSE."
-         " Note that if it is true and the parameter coupling_nse_cd is also true, then it"
-         " means that there is a 2-way coupling. If the other parameter, "
-         "coupling_nse_cd is false, then this parameter will not be read "
-         "at all, and having true or false value will no have no effect. "
-         "A pure one-way cd -> nse coupling makes no sense in our multiphase model.",
-         {true,false});
-
-  db.add("solve_cd", true,
-         "Parameter to indicate if we want to solve the TCD equation "
-         "in parallel to TNSE. This means more computation and more "
-         "output on the screen.", {true,false});
-
-=======
   db.add("space_discretization_type", "galerkin",
          "Replaces the global parameter DISCTYPE.",
          {"galerkin",      // = old global DISCTYPE = GALERKIN = 1
@@ -854,7 +821,38 @@
           "vms_projection_expl",// = old global DISCTYPE = VMS_PROJECTION_EXPL = 10
           "local_projection",   // = old global DISCTYPE = LOCAL_PROJECTION = 14
           "local_projection_2_level"}); // = old global DISCTYPE = LOCAL_PROJECTION_2_LEVEL = 15
->>>>>>> 5e46d109
+
+  /** THE PARAMETERS BELOW THIS LINE ARE SPECIFIC TO USER PROJECT MULTIPHASE **/
+  db.add("coupling_nse_cd", false,
+         "Parameter for multiphase simulation: if it is true, it enables "
+         "a one way coupling between NSE and CD, namely the velocity vector"
+         "resulting from NSE is injected as a convection vector into CD assembling"
+         "methods.",
+         {true,false});
+
+  db.add("dimensional_nse", false,
+         "When this parameter is false, the classical non dimensional NSE is "
+         "assembled, with Reynolds number inverse on the diffusive term. "
+         "When it is true, the dimensional NSE is assembled, with density factor "
+         " and dynamic viscosity on the right places.",
+         {true,false});
+
+  db.add("coupling_cd_nse", false,
+         "Parameter for multiphase simulation: if it is true, it enables "
+         "a coupling between CD and NSE in the sense that the concentration "
+         "field resulting from CD is used to correct property fields in NSE."
+         " Note that if it is true and the parameter coupling_nse_cd is also true, then it"
+         " means that there is a 2-way coupling. If the other parameter, "
+         "coupling_nse_cd is false, then this parameter will not be read "
+         "at all, and having true or false value will no have no effect. "
+         "A pure one-way cd -> nse coupling makes no sense in our multiphase model.",
+         {true,false});
+
+  db.add("solve_cd", true,
+         "Parameter to indicate if we want to solve the TCD equation "
+         "in parallel to TNSE. This means more computation and more "
+         "output on the screen.", {true,false});
+
 
   return db;
 }
@@ -994,4 +992,4 @@
   db.add("tetgen_quiet", (size_t) 1, "Quiet: No terminal output except errors ",
          (size_t) 0, (size_t) 1);
   return db;
-}
+}