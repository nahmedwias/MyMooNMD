--- conflicted
+++ resolved
@@ -8,10 +8,6 @@
 lib3D/.*\.a$
 
 lib2D/.*\.a$
-<<<<<<< HEAD
-
-=======
->>>>>>> 15e01ffd
 
 #3DPrograms/.*\.C$
 
