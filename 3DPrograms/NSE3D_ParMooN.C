--- conflicted
+++ resolved
@@ -68,15 +68,12 @@
   // Construct domain, thereby read in controls from the input file.
   TDomain domain(argv[1], parmoon_db);
 
-<<<<<<< HEAD
-  //open OUTFILE, this is where all output is written to (addionally to console)
-  Output::set_outfile(parmoon_db["outfile"]);
-  Output::setVerbosity(parmoon_db["verbosity"]);
-=======
   //open OUTFILE, this is where all output is written to (additionally to console)
   if(my_rank ==0)
-    Output::set_outfile(TDatabase::ParamDB->OUTFILE);
->>>>>>> 76e887de
+  {
+    Output::set_outfile(parmoon_db["outfile"]);
+    Output::setVerbosity(parmoon_db["verbosity"]);
+  }
 
   if(my_rank==0) //Only one process should do that.
     Database.WriteParamDB(argv[0]);
@@ -116,13 +113,9 @@
   Example_NSE3D example;
 
   // Read in geometry and initialize the mesh.
-<<<<<<< HEAD
-  domain.Init(parmoon_db["boundary_file"], parmoon_db["geo_file"]);
-=======
-  domain.Init(TDatabase::ParamDB->BNDFILE, TDatabase::ParamDB->GEOFILE,
+  domain.Init(parmoon_db["boundary_file"], parmoon_db["geo_file"],
               drift_x, drift_y, drift_z,
               CoiledPipe::GeoConsts::segment_marks);
->>>>>>> 76e887de
 
   // Initial domain refinement
   size_t n_ref = domain.get_n_initial_refinement_steps();
