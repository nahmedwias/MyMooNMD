--- conflicted
+++ resolved
@@ -11,13 +11,7 @@
 #include <NSE3D.h>
 #include <MeshPartition.h>
 #include <Chrono.h>
-<<<<<<< HEAD
 #include <LoopInfo.h>
-=======
-#include <Output3D.h>
-
-#include <sys/stat.h>
->>>>>>> e18b057d
 
 #ifdef _MPI
 // we need this here because for some reason (??) these are declared extern in
@@ -80,7 +74,7 @@
   Database.CheckParameterConsistencyNSE();
 
   // Read in geometry and initialize the mesh.
-   domain.Init(parmoon_db["boundary_file"], parmoon_db["geo_file"]);
+  domain.Init(parmoon_db["boundary_file"], parmoon_db["geo_file"]);
 
   // Initial domain refinement
   size_t n_ref = domain.get_n_initial_refinement_steps();
@@ -159,7 +153,8 @@
   //======================================================================
   for(unsigned int k=1;; k++)
   {
-    Output::print(); // new line for a new nonlinear iteration
+    if(rank == 0)
+      Output::print(); // new line for a new nonlinear iteration
     // solve the system
     nse3d.solve();
 
