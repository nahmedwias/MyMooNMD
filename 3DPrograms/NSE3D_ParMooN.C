--- conflicted
+++ resolved
@@ -9,6 +9,7 @@
 #include <Database.h>
 #include <FEDatabase3D.h>
 #include <NSE3D.h>
+#include <MeshPartition.h>
 #include <Chrono.h>
 #include <LoopInfo.h>
 
@@ -22,11 +23,8 @@
 double timeC = 0;
 #endif
 
-<<<<<<< HEAD
-=======
 //project specific declaration
 struct derived_properties;
->>>>>>> b699b454
 int main(int argc, char* argv[])
 {
 #ifdef _MPI
@@ -66,10 +64,7 @@
 
     TFEDatabase3D feDatabase;
 
-<<<<<<< HEAD
-    // Construct domain, thereby read in controls from the input file.
-    TDomain domain(argv[1], parmoon_db);
-
+  //open OUTFILE, this is where all output is written to (additionally to console)
     //open OUTFILE, this is where all output is written to (addionally to console)
     if(my_rank==0)
     {
@@ -82,21 +77,11 @@
       parmoon_db.write(Output::get_outfile());
       Database.WriteParamDB(argv[0]);
     }
-=======
-  //open OUTFILE, this is where all output is written to (additionally to console)
-  if(my_rank==0)
-  {
-    Output::set_outfile(parmoon_db["outfile"]);
-  }
-  Output::setVerbosity(parmoon_db["verbosity"]);
-
-//  if(my_rank==0) //Only one process should do that.
-//    Database.WriteParamDB(argv[0]);
-
-  // Do the old parameter check of the Database.
-  Database.CheckParameterConsistencyNSE();
-
-  // project specific: prepare the coiled geometry
+
+    // Do the old parameter check of the Database.
+    Database.CheckParameterConsistencyNSE();
+    
+      // project specific: prepare the coiled geometry
   size_t n_twists                 = parmoon_db["twisted_pipe_n_twists"];
   size_t n_segments_per_twist     = parmoon_db["twisted_pipe_n_segments_per_twist"];
   double l_inflow                 = parmoon_db["twisted_pipe_l_inflow"];
@@ -131,18 +116,11 @@
   TDomain domain(argv[1], parmoon_db,
                  drift_x, drift_y, drift_z, CoiledPipe::GeoConsts::segment_marks);
 
-  // Initial domain refinement
-  size_t n_ref = domain.get_n_initial_refinement_steps();
-  for(size_t i = 0; i < n_ref; i++)
-    domain.RegRefineAll();
->>>>>>> b699b454
-
-    // Do the old parameter check of the Database.
-    Database.CheckParameterConsistencyNSE();
+
+
 
     // Intial refinement and grabbing of grids for multigrid.
 #ifdef _MPI
-<<<<<<< HEAD
     int maxSubDomainPerDof = 0;
 #endif
     std::list<TCollection* > gridCollections
@@ -152,57 +130,12 @@
         , maxSubDomainPerDof
 #endif
     );
-=======
-  // Partition the by now finest grid using Metis and distribute among processes.
-
-  // 1st step: Analyse interfaces and create edge objects,.
-  domain.GenerateEdgeInfo();
-
-  // 2nd step: Call the mesh partitioning.
-
-  int maxCellsPerVertex;
-  //do the actual partitioning, and examine the return value
-  if ( Partition_Mesh3D(comm, &domain, maxCellsPerVertex) == 1)
-  {
-    /** \todo It is a known issue that Metis does not operate entirely
-     * deterministic here. On a coarse grid (as if doing the partitioning on
-     * the coarsest grid of a multgrid hierarchy) it can happen, that
-     * one process goes entirely without own cells to work on.
-     * The workarounds which were used so far (setting another metis type,
-     * doing more uniform steps than the user requested ) are unsatisfactoy
-     * imo. So this is a FIXME
-     *
-     * One can reproduce the problem when using the cd3d multigrid test program
-     * in MPI and setting LEVELS to 3 and UNIFORM_STEPS to 1.
-     *
-     * Of course the same issue occurs if one calls this upon too small
-     * a grid with too many processes.
-     *
-     */
-    ErrThrow("Partitioning did not succeed.");
-  }
-
-  // 3rd step: Generate edge info anew
-  //(since distributing changed the domain).
-  domain.GenerateEdgeInfo();
-
-  // calculate largest possible number of processes which share one dof
-  int maxSubDomainPerDof = MIN(maxCellsPerVertex, size);
-
-  domain.print_info(std::string("coiled tube"));
->>>>>>> b699b454
 
     //print information on the mesh partition on the finest grid
-    domain.print_info("NSE3D domain");
-
-<<<<<<< HEAD
-    // Choose and construct example.
-    Example_NSE3D example(parmoon_db);
-=======
-  MPI_Barrier(MPI_COMM_WORLD);
-#endif
-
-  size_t planeSegment = parmoon_db["twisted_pipe_planeSegment"];
+    domain.print_info(std::string("coiled tube"));
+
+//Now this is Felix' code - get the correct plane for grabbing values.
+    size_t planeSegment = parmoon_db["twisted_pipe_planeSegment"];
 
   // variable zPlane
   double zPlane = 0.;
@@ -277,7 +210,7 @@
 	  }
 	}
   }
->>>>>>> b699b454
+
 
     timer.restart_and_print("setup(domain, example, database)");
     // Construct an object of the NSE3D-problem type.
@@ -300,43 +233,9 @@
 
     timer.restart_and_print("assembling linear terms");
 
-<<<<<<< HEAD
     //Timer which measures time spent in solve() method solely.
     Chrono timer_sol;
     timer_sol.stop();
-=======
-  //======================================================================
-  for(unsigned int k=1;; k++)
-  {
-    nse3d.output(k);
-
-    if(my_rank == 0)
-      Output::print(); // new line for a new nonlinear iteration
-    // solve the system
-    nse3d.solve();
-
-    if (cells.empty())
-    {
-   	 Output::print<2>("No cells found at zPlane = ", zPlane);
-    }
-    else
-    {
-      Output::print<2>(cells.size(), " cells found");
-
-      std::string filename = std::string("testVelocity.txt");
-
-      CoiledPipe::writeVelocityOfCells(cells, vertexList,
-   	  	 	 	 	 	 	 	    nse3d.get_velocity(),
-									nse3d.get_pressure(),
-									filename);
-    }
-
-    //no nonlinear iteration for Stokes problem
-    if(parmoon_db["problem_type"].is(3))
-      break;
-    
-    nse3d.assemble_non_linear_term();
->>>>>>> b699b454
 
     //======================================================================
     for(unsigned int k=1;; k++)
@@ -347,6 +246,21 @@
       timer_sol.start();
       nse3d.solve();
       timer_sol.stop();
+    if (cells.empty())
+    {
+   	 Output::print<2>("No cells found at zPlane = ", zPlane);
+    }
+    else
+    {
+      Output::print<2>(cells.size(), " cells found");
+
+      std::string filename = std::string("testVelocity.txt");
+
+      CoiledPipe::writeVelocityOfCells(cells, vertexList,
+   	  	 	 	 	 	 	 	    nse3d.get_velocity(),
+									nse3d.get_pressure(),
+									filename);
+    }
 
       //no nonlinear iteration for Stokes problem
       if(parmoon_db["problem_type"].is(3))
