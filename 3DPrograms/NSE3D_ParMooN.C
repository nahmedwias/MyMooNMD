--- conflicted
+++ resolved
@@ -95,14 +95,14 @@
     // Choose and construct example.
     Example_NSE3D example(parmoon_db);
 
-    timer.print_time_since_last_start("setup(domain, example, database)");
+    timer.restart_and_print("setup(domain, example, database)");
     // Construct an object of the NSE3D-problem type.
 #ifdef _MPI
     NSE3D nse3d(gridCollections, parmoon_db, example, maxSubDomainPerDof);
 #else
     NSE3D nse3d(gridCollections, parmoon_db, example);
 #endif
-    timer.print_time_since_last_start("constructing NSE3D object");
+    timer.restart_and_print("constructing NSE3D object");
     
     // assemble all matrices and right hand side
     nse3d.assemble_linear_terms();
@@ -114,11 +114,7 @@
     if(my_rank==0)
       loop_info.print(0, nse3d.get_full_residual());
 
-<<<<<<< HEAD
-    timer.restart_and_print(std::string("setting up spaces, matrices, linear assemble"));
-=======
-    timer.print_time_since_last_start("assembling linear terms");
->>>>>>> 7854baff
+    timer.restart_and_print("assembling linear terms");
 
     //======================================================================
     for(unsigned int k=1;; k++)
@@ -144,23 +140,15 @@
         loop_info.print(k, nse3d.get_full_residual());
 
     } // end for k
-<<<<<<< HEAD
-
-    timer.restart_and_print(std::string("solver"));
-
-=======
-    timer.print_time_since_last_start("nonlinear loop");
+    timer.restart_and_print("nonlinear loop");
     
->>>>>>> 7854baff
     nse3d.output();
-    timer.print_time_since_last_start("output");
-
+    timer.restart_and_print("output");
     timer.print_total_time("NSE3D_ParMooN program");
 
     if(my_rank==0)
       Output::print("<<<<< ParMooN Finished: NSE3D Main Program >>>>>");
 
-    timer.print_time("NSE3D_ParMooN program");
     if(my_rank == 0)
       Output::close_file();
   }
