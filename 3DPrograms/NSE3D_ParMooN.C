--- conflicted
+++ resolved
@@ -47,10 +47,10 @@
 // =======================================================================
 // include current example
 // =======================================================================
-//  #include "../Examples/NSE_3D/BSExample.h" // smooth sol in unit square
+ #include "../Examples/NSE_3D/BSExample.h" // smooth sol in unit square
 // #include "../Examples/NSE_3D/AnsatzLinConst.h"
 // #include "../Examples/NSE_3D/DrivenCavity3D.h"
-#include "../Main_Users/Sashi/NSE_3D/DrivenCavity3D.h"
+
 // =======================================================================
 // main program
 // =======================================================================
@@ -350,23 +350,11 @@
     OutPut("Dof velocity : "<< setw(10) << 3*N_U << endl);
     OutPut("Dof pressure : "<< setw(10) << N_P << endl);
     OutPut("Dof all      : "<< setw(10) << N_TotalDOF  << endl);  
-<<<<<<< HEAD
-//======================================================================
-// produce outout
-//======================================================================
-   VtkBaseName = TDatabase::ParamDB->VTKBASENAME;    
-   Output = new TOutput3D(2, 2, 1, 1, Domain);
-
-   Output->AddFEVectFunct(u);
-   Output->AddFEFunction(p);
-   
-=======
 #endif 
 
 cout<<"exit before system mat construction"<<endl;    
 MPI_Finalize();
 exit(0);
->>>>>>> bea5fcc1
 //======================================================================
 // SystemMatrix construction and solution
 //======================================================================  
@@ -399,18 +387,6 @@
       OutPut(setw(14) << residual-impuls_residual);
       OutPut(setw(14) << sqrt(residual) << endl);     
 
-    if(TDatabase::ParamDB->WRITE_VTK)
-     {
-      os.seekp(std::ios::beg);
-       if(img<10) os <<  "VTK/"<<VtkBaseName<<".0000"<<img<<".vtk" << ends;
-         else if(img<100) os <<  "VTK/"<<VtkBaseName<<".000"<<img<<".vtk" << ends;
-          else if(img<1000) os <<  "VTK/"<<VtkBaseName<<".00"<<img<<".vtk" << ends;
-           else if(img<10000) os <<  "VTK/"<<VtkBaseName<<".0"<<img<<".vtk" << ends;
-            else  os <<  "VTK/"<<VtkBaseName<<"."<<img<<".vtk" << ends;
-      Output->WriteVtk(os.str().c_str());
-      img++;
-     }   
-//      exit(0);
 //====================================================================== 
 //Solve the system
 // the nonlinear iteration
@@ -455,8 +431,15 @@
     
     if(TDatabase::ParamDB->INTERNAL_PROJECT_PRESSURE)
         IntoL20FEFunction3D(sol+3*N_U, N_P, Pressure_FeSpace[mg_level-1]);
-
-//  ==============================================================  
+//======================================================================
+// produce outout
+//======================================================================
+   VtkBaseName = TDatabase::ParamDB->VTKBASENAME;    
+   Output = new TOutput3D(2, 2, 1, 1, Domain);
+
+   Output->AddFEVectFunct(u);
+   Output->AddFEFunction(p);
+   
    if(TDatabase::ParamDB->WRITE_VTK)
      {
       os.seekp(std::ios::beg);
