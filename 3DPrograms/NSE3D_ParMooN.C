--- conflicted
+++ resolved
@@ -23,15 +23,8 @@
 double timeC = 0;
 #endif
 
-<<<<<<< HEAD
-
-=======
 //project specific declaration
 struct derived_properties;
-
-// main program
-// =======================================================================
->>>>>>> 780d6075
 int main(int argc, char* argv[])
 {
 #ifdef _MPI
@@ -44,25 +37,14 @@
   if(my_rank==0)
   {
     Output::print("<<<<< Running ParMooN: NSE3D Main Program >>>>>");
-<<<<<<< HEAD
     Output::info("NSE3D", "MPI, using ", size, " processes");
-=======
-    Output::print("INFO (NSE3D_ParMooN): MPI, using ", size, " processes");
->>>>>>> 780d6075
   }
 #else
   int my_rank = 0;
   Output::print("<<<<< Running ParMooN: NSE3D Main Program >>>>>");
-<<<<<<< HEAD
   Output::info("NSE3D", "SEQUENTIAL (or OMP...)");
 #endif
 
-=======
-  Output::print("INFO (NSE3D_ParMooN): SEQUENTIAL (or OMP...)");
-#endif
-
-
->>>>>>> 780d6075
   //start a stopwatch which measures time spent in program parts
   Chrono chrono_parts;
 
@@ -82,21 +64,12 @@
   // Construct domain, thereby read in controls from the input file.
   TDomain domain(argv[1], parmoon_db);
 
-<<<<<<< HEAD
-  //open OUTFILE, this is where all output is written to (addionally to console)
+  //open OUTFILE, this is where all output is written to (additionally to console)
   if(my_rank==0)
   {
     Output::set_outfile(parmoon_db["outfile"]);
   }
   Output::setVerbosity(parmoon_db["verbosity"]);
-=======
-  //open OUTFILE, this is where all output is written to (additionally to console)
-  if(my_rank ==0)
-  {
-    Output::set_outfile(parmoon_db["outfile"]);
-    Output::setVerbosity(parmoon_db["verbosity"]);
-  }
->>>>>>> 780d6075
 
   if(my_rank==0) //Only one process should do that.
     Database.WriteParamDB(argv[0]);
@@ -130,11 +103,7 @@
   double drift_x = 0;
   double drift_y = 0;
   double drift_z =CoiledPipe::GeoConsts::l_tube;
-
-  // Choose example according to the value of
-  // TDatabase::ParamDB->EXAMPLE and construct it.
-  Example_NSE3D example;
-
+  
   // Read in geometry and initialize the mesh.
   domain.Init(parmoon_db["boundary_file"], parmoon_db["geo_file"],
               drift_x, drift_y, drift_z,
@@ -189,13 +158,10 @@
   //print information on the mesh partitioning
   domain.print_info(std::string("coiled tube"));
 
-<<<<<<< HEAD
+  MPI_Barrier(MPI_COMM_WORLD);
+#endif
   // Choose and construct example.
   Example_NSE3D example(parmoon_db["example"]);
-=======
-  MPI_Barrier(MPI_COMM_WORLD);
-#endif
->>>>>>> 780d6075
 
   // Construct an object of the NSE3D-problem type.
 #ifdef _MPI
@@ -248,14 +214,9 @@
   if(my_rank==0)
     Output::print("<<<<< ParMooN Finished: NSE3D Main Program >>>>>");
 
-<<<<<<< HEAD
   if(my_rank == 0)
     Output::close_file();
 
-=======
-  if(my_rank ==0)
-    Output::close_file();
->>>>>>> 780d6075
 
 #ifdef _MPI
   MPI_Finalize();
