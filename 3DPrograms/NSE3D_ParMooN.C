--- conflicted
+++ resolved
@@ -161,22 +161,14 @@
   // calculate largest possible number of processes which share one dof
   int maxSubDomainPerDof = MIN(maxCellsPerVertex, size);
 
-<<<<<<< HEAD
-#endif
+  domain.print_info(std::string("coiled tube"));
 
 
   //print information on the mesh partition on the finest grid
   domain.print_info("NSE3D domain");
 
-  // Choose and construct example.
-  Example_NSE3D example(parmoon_db["example"]);
-=======
-  //print information on the mesh partitioning
-  domain.print_info(std::string("coiled tube"));
-
   MPI_Barrier(MPI_COMM_WORLD);
 #endif
->>>>>>> d19c134a
 
   // Construct an object of the NSE3D-problem type.
 #ifdef _MPI
