/**
 * @brief Main program for solving a 3D time-dependent Navier Stokes equation using ParMooN.
 * @author Najib Alia
 *
 * Implementation started on 2016/04/15.
 *
 */
#include <Domain.h>
#include <Database.h>
#include <FEDatabase3D.h>
#include <Time_NSE3D.h>
#include <MeshPartition.h>
#include <Chrono.h>
#include <TetGenMeshLoader.h>
#include <LoopInfo.h>
#include <TimeDiscretizations.h>
#include <ChannelFlowRoutines.h>
#include <PrePost_Cylinder_Square.h>

#include <sys/stat.h>

#include <TimeDiscRout.h>

using namespace std;

#ifdef _MPI
// we need this here because for some reason (??) these are declared extern in
// e.g. TParFECommunicator3D
double bound = 0;
double timeC = 0;
#endif

// main program
// =======================================================================
int main(int argc, char* argv[])
{
  {
#ifdef _MPI
  //Construct and initialise the default MPI communicator.
  MPI_Init(&argc, &argv);
  MPI_Comm comm = MPI_COMM_WORLD;

  // Hold mpi rank and size ready, check whether the current processor
  // is responsible for output (usually root, 0).
  int my_rank, size;
  MPI_Comm_rank(MPI_COMM_WORLD, &my_rank);
  MPI_Comm_size(MPI_COMM_WORLD, &size);
  if(my_rank==0)
  {
    Output::print("<<<<< Running ParMooN: NSE3D Main Program >>>>>");
    Output::info("Time_NSE3D", "MPI, using ", size, " processes");
  }
#else
  int my_rank = 0;
  Output::print("<<<<< Running ParMooN: NSE3D Main Program >>>>>");
  Output::info("Time_NSE3D", "SEQUENTIAL (or OMP...)");
#endif
  double t_start = GetTime();
  //start a stopwatch which measures time spent in program parts
  Chrono timer;

  // Construct the ParMooN Databases.
  TDatabase Database;
  ParameterDatabase parmoon_db = ParameterDatabase::parmoon_default_database();
  parmoon_db.merge(ParameterDatabase::default_tetgen_database(), true);

  std::ifstream fs(argv[1]);
  parmoon_db.read(fs);
  fs.close();
#ifdef _MPI
  TDatabase::ParamDB->Comm = comm;
#endif
  TFEDatabase3D feDatabase;

  // Choose and construct example.
  Example_TimeNSE3D example(parmoon_db);
  
    // set parameters for particular examples
  if(parmoon_db["example"].is(7))
  {
    ChannelTau180::setParameters(parmoon_db);
  }
  if(parmoon_db["example"].is(8))
  {
    Cylinder_Square::setParameters(parmoon_db);
  }

  // Do the parameter check of the Database.
  check_parameters_consistency_NSE(parmoon_db);
  // =====================================================================
  // set the database values and generate mesh
  // =====================================================================
  // Construct domain, thereby read in controls from the input file.
  TDomain domain(parmoon_db, argv[1]);
  parmoon_db.merge(domain.default_sandwich_grid_parameters(),true);

  //open OUTFILE, this is where all output is written to (additionally to console)
  if(parmoon_db["problem_type"].is(0))
    parmoon_db["problem_type"] = 6;
  Output::set_outfile(TDatabase::ParamDB->OUTFILE);

  //open OUTFILE, this is where all output is written to (additionally to console)
  if(my_rank==0)
  {
    Output::set_outfile(parmoon_db["outfile"]);
  }
  Output::setVerbosity(parmoon_db["verbosity"]);

  if(my_rank==0) //Only one process should do that.
  {
    parmoon_db.write(Output::get_outfile());
    Database.WriteParamDB(argv[0]);
    Database.WriteTimeDB();
  }
  // Initial refinement and grid collection
#ifdef _MPI
  int maxSubDomainPerDof = 0;
#endif
  std::list<TCollection* > gridCollections
     = domain.refine_and_get_hierarchy_of_collections(
       parmoon_db
#ifdef _MPI
       , maxSubDomainPerDof
#endif       
    );
<<<<<<< HEAD
  if(parmoon_db["example"].is(7))
  {
    for(auto coll : gridCollections)
    {
      ChannelTau180::setRefineDesc(coll);
      ChannelTau180::setPeriodicFaceJoints(coll);
    }
  }
  
  TCollection* coll = gridCollections.front();
  TOutput3D output(0,0,0,0,std::addressof(domain),coll);
  
  output.WriteVtk("mesh.vtk");
=======
>>>>>>> c8a32ca0
  //print information on the mesh partition on the finest grid
  domain.print_info("TNSE3D domain");
  // set some parameters for time stepping
  SetTimeDiscParameters(0);
  // Construct an object of the Time_NSE3D-problem type.
#ifdef _MPI
  Time_NSE3D tnse3d(gridCollections, parmoon_db, example, maxSubDomainPerDof);
#else
  Time_NSE3D tnse3d(gridCollections, parmoon_db, example);
#endif
  if(parmoon_db["example"].is(7))
    ChannelTau180::GetCoordinatesOfDof(tnse3d);
  
  // set time discretization parameters
  TimeDiscretization& tss = tnse3d.get_time_stepping_scheme();
  tss.current_step_ = 0;
  tss.set_time_disc_parameters();
  
  // assemble the initial matrices 
  tnse3d.assemble_initial_time();

  //CB DEBUG
  for(int v=0;v<3;++v)
  {
    auto velo_func = tnse3d.get_velocity_component(v);
    auto velo_spac = velo_func->GetFESpace3D();
    auto velo_vals = velo_func->GetValues();
    for(int d = 0;d<velo_spac->GetN_DegreesOfFreedom();++d)
    {
      double x,y,z;
      velo_spac->GetDOFPosition(d,x,y,z);
      // the velocity solution at dof d is set to "v+1" times the norm of the position of dof d.
      // this is the same in SEQ and MPI and can therefore be used as a test example
      velo_vals[d] = (v + 1) * sqrt(x*x + y*y + z*z);
    }
  }
  // Call the function which should be parallelized.
  Cylinder_Square::setParameters(parmoon_db);
  Cylinder_Square::PrepareVelocityAtCylinder(coll);
  Cylinder_Square::PrepareCenterlineVelocities(coll);
  Cylinder_Square::PreparePressureAtCylinder(coll);
  Cylinder_Square::CenterlineVelocities(tnse3d);
#ifdef _MPI
  MPI_Finalize();
#endif
  exit(0);
  //END DEBUG


  double end_time = tss.get_end_time();
  int n_substeps = GetN_SubSteps();

  int image = 0;
  
  LoopInfo loop_info_time("time loop");
  loop_info_time.print_time_every_step = true;
  loop_info_time.verbosity_threshold = 1; // full verbosity
  int linear_iterations = 0; 

  timer.restart_and_print("setting up spaces, matrices and initial assembling");
  TDatabase::TimeDB->CURRENTTIME = 0.0;
  
  tnse3d.output(tss.current_step_,image);
  
  if(parmoon_db["example"].is(7))
  {
    ChannelTau180::set_up_memory();
    TDatabase::ParamDB->INTERNAL_MEAN_COMPUTATION = 1;
    ChannelTau180::computeMeanVelocity(tnse3d);
  }
  //======================================================================
  // time iteration
  //======================================================================
  while(tss.current_time_ < end_time - 1e-10)
  {
    // time measuring during every time iteration
    Chrono timer_timeit;

    tss.current_step_++;
    SetTimeDiscParameters(1);

    TDatabase::TimeDB->INTERNAL_STARTTIME = TDatabase::TimeDB->CURRENTTIME;
    // set the time parameters
    tss.set_time_disc_parameters();

    // tau may change depending on the time discretization (adaptive time)
    double tau = tss.get_step_length();

    // we still need this global variable due to assembling routines
    TDatabase::TimeDB->CURRENTTIME += tau;
    tss.current_time_ += tau;

    if (my_rank==0)
      Output::print("\nCURRENT TIME: ", tss.current_time_);
    
    // prepare the right hand side vector - needed only once per time step
    tnse3d.assemble_rhs();
    
    // assemble the nonlinear matrices
    tnse3d.assemble_nonlinear_term();
    // prepare the matrices for defect computations and solvers
    tnse3d.assemble_system();
    timer_timeit.restart_and_print("preparation of nonlinear iteration");
    
    // nonlinear iteration
     LoopInfo loop_info("nonlinear");
     loop_info.print_time_every_step = true;
     loop_info.verbosity_threshold = 1; // full verbosity
     for(unsigned int k=0; ; k++)
     {
       tnse3d.compute_residuals();
       
       if (my_rank==0) // some outputs
       {
	 Output::print<1>("\nNONLINEAR ITERATION :", setw(3), k);
	 Output::print<1>("Residuals :", tnse3d.get_residuals());
       }
       // checking residuals and stop conditions
       if(tnse3d.stop_it(k))
       {
	 loop_info.finish(k, tnse3d.get_full_residual());
	 linear_iterations+=k;
	 /// @todo provide all parts of the residual
	 /// @todo loop_info restricted to the solver only
	 loop_info_time.print(linear_iterations, tnse3d.get_full_residual());
	 break;
       }
       else
	 loop_info.print(k, tnse3d.get_full_residual());
       
       tnse3d.solve();
       if(tnse3d.imex_scheme(1))
	 continue;
       // assemble the nonlinear matrices
       tnse3d.assemble_nonlinear_term();
       // prepare the system matrix 
       tnse3d.assemble_system();
       
       timer_timeit.restart_and_print("solving and reassembling in the "
                                      "nonlinear iteration " +  std::to_string(k));
     }  // end of nonlinear loop
     
     timer_timeit.restart_and_print(
                 "solving the time iteration " + std::to_string(TDatabase::TimeDB->CURRENTTIME));
     
     tnse3d.output(tss.current_step_,image);
     
     if(parmoon_db["example"].is(7))
     {
       if (TDatabase::TimeDB->CURRENTTIME>=TDatabase::TimeDB->T0)
       {
	 if (TDatabase::ParamDB->INTERNAL_MEAN_COMPUTATION == 0)
	 {
	   TDatabase::ParamDB->INTERNAL_MEAN_COMPUTATION = 1;
	   TDatabase::TimeDB->T0 = TDatabase::TimeDB->CURRENTTIME;
	 }
       }
       ChannelTau180::computeMeanVelocity(tnse3d);
     }
     timer_timeit.print_total_time(
                 "time step " + std::to_string(TDatabase::TimeDB->CURRENTTIME));
  } // end of time loop
  loop_info_time.finish(linear_iterations, tnse3d.get_full_residual());

  timer.print_total_time("whole solving procedure ");

  // ======================================================================
  Output::print("MEMORY: ", setw(10), GetMemory()/(1048576.0), " MB");
  Output::print("used time: ", GetTime() - t_start, "s");
  // ======================================================================

  Output::close_file();

}
#ifdef _MPI
  MPI_Finalize();
#endif
  return 0;
}<|MERGE_RESOLUTION|>--- conflicted
+++ resolved
@@ -123,7 +123,6 @@
        , maxSubDomainPerDof
 #endif       
     );
-<<<<<<< HEAD
   if(parmoon_db["example"].is(7))
   {
     for(auto coll : gridCollections)
@@ -133,12 +132,6 @@
     }
   }
   
-  TCollection* coll = gridCollections.front();
-  TOutput3D output(0,0,0,0,std::addressof(domain),coll);
-  
-  output.WriteVtk("mesh.vtk");
-=======
->>>>>>> c8a32ca0
   //print information on the mesh partition on the finest grid
   domain.print_info("TNSE3D domain");
   // set some parameters for time stepping
@@ -159,34 +152,6 @@
   
   // assemble the initial matrices 
   tnse3d.assemble_initial_time();
-
-  //CB DEBUG
-  for(int v=0;v<3;++v)
-  {
-    auto velo_func = tnse3d.get_velocity_component(v);
-    auto velo_spac = velo_func->GetFESpace3D();
-    auto velo_vals = velo_func->GetValues();
-    for(int d = 0;d<velo_spac->GetN_DegreesOfFreedom();++d)
-    {
-      double x,y,z;
-      velo_spac->GetDOFPosition(d,x,y,z);
-      // the velocity solution at dof d is set to "v+1" times the norm of the position of dof d.
-      // this is the same in SEQ and MPI and can therefore be used as a test example
-      velo_vals[d] = (v + 1) * sqrt(x*x + y*y + z*z);
-    }
-  }
-  // Call the function which should be parallelized.
-  Cylinder_Square::setParameters(parmoon_db);
-  Cylinder_Square::PrepareVelocityAtCylinder(coll);
-  Cylinder_Square::PrepareCenterlineVelocities(coll);
-  Cylinder_Square::PreparePressureAtCylinder(coll);
-  Cylinder_Square::CenterlineVelocities(tnse3d);
-#ifdef _MPI
-  MPI_Finalize();
-#endif
-  exit(0);
-  //END DEBUG
-
 
   double end_time = tss.get_end_time();
   int n_substeps = GetN_SubSteps();
@@ -253,25 +218,25 @@
        
        if (my_rank==0) // some outputs
        {
-	 Output::print<1>("\nNONLINEAR ITERATION :", setw(3), k);
-	 Output::print<1>("Residuals :", tnse3d.get_residuals());
+         Output::print<1>("\nNONLINEAR ITERATION :", setw(3), k);
+         Output::print<1>("Residuals :", tnse3d.get_residuals());
        }
        // checking residuals and stop conditions
        if(tnse3d.stop_it(k))
        {
-	 loop_info.finish(k, tnse3d.get_full_residual());
-	 linear_iterations+=k;
-	 /// @todo provide all parts of the residual
-	 /// @todo loop_info restricted to the solver only
-	 loop_info_time.print(linear_iterations, tnse3d.get_full_residual());
-	 break;
+         loop_info.finish(k, tnse3d.get_full_residual());
+         linear_iterations+=k;
+         /// @todo provide all parts of the residual
+         /// @todo loop_info restricted to the solver only
+         loop_info_time.print(linear_iterations, tnse3d.get_full_residual());
+         break;
        }
        else
-	 loop_info.print(k, tnse3d.get_full_residual());
+        loop_info.print(k, tnse3d.get_full_residual());
        
        tnse3d.solve();
        if(tnse3d.imex_scheme(1))
-	 continue;
+        continue;
        // assemble the nonlinear matrices
        tnse3d.assemble_nonlinear_term();
        // prepare the system matrix 
@@ -290,11 +255,11 @@
      {
        if (TDatabase::TimeDB->CURRENTTIME>=TDatabase::TimeDB->T0)
        {
-	 if (TDatabase::ParamDB->INTERNAL_MEAN_COMPUTATION == 0)
-	 {
-	   TDatabase::ParamDB->INTERNAL_MEAN_COMPUTATION = 1;
-	   TDatabase::TimeDB->T0 = TDatabase::TimeDB->CURRENTTIME;
-	 }
+        if (TDatabase::ParamDB->INTERNAL_MEAN_COMPUTATION == 0)
+         {
+           TDatabase::ParamDB->INTERNAL_MEAN_COMPUTATION = 1;
+           TDatabase::TimeDB->T0 = TDatabase::TimeDB->CURRENTTIME;
+         }
        }
        ChannelTau180::computeMeanVelocity(tnse3d);
      }
