/**
 * @brief Main program for solving a 3D time-dependent Navier Stokes equation using ParMooN.
 * @author Najib Alia
 *
 * Implementation started on 2016/04/15.
 *
 */
#include <Domain.h>
#include <Database.h>
#include <FEDatabase3D.h>
#include <Time_NSE3D.h>
#include <MeshPartition.h>
#include <Chrono.h>
#include <TetGenMeshLoader.h>
#include <Output3D.h>

#include <sys/stat.h>

#include <TimeDiscRout.h>

//project specific
#include <CoiledPipe.h>

using namespace std;

#ifdef _MPI
// we need this here because for some reason (??) these are declared extern in
// e.g. TParFECommunicator3D
double bound = 0;
double timeC = 0;
#endif

// main program
// =======================================================================
int main(int argc, char* argv[])
{
#ifdef _MPI
  //Construct and initialise the default MPI communicator.
  MPI_Init(&argc, &argv);
  MPI_Comm comm = MPI_COMM_WORLD;

  // Hold mpi rank and size ready, check whether the current processor
  // is responsible for output (usually root, 0).
  int my_rank, size;
  MPI_Comm_rank(MPI_COMM_WORLD, &my_rank);
  MPI_Comm_size(MPI_COMM_WORLD, &size);
  if(my_rank==0)
  {
    Output::print("<<<<< Running ParMooN: NSE3D Main Program >>>>>");
    Output::info("Time_NSE3D", "MPI, using ", size, " processes");
  }
#else
  int my_rank = 0;
  Output::print("<<<<< Running ParMooN: NSE3D Main Program >>>>>");
  Output::info("Time_NSE3D", "SEQUENTIAL (or OMP...)");
#endif
  double t_start = GetTime();
  //start a stopwatch which measures time spent in program parts
  Chrono timer;

  // Construct the ParMooN Databases.
  TDatabase Database;
  ParameterDatabase parmoon_db = ParameterDatabase::parmoon_default_database();
  parmoon_db.merge(ParameterDatabase::default_tetgen_database(), true);

  std::ifstream fs(argv[1]);
  parmoon_db.read(fs);
  fs.close();
#ifdef _MPI
  TDatabase::ParamDB->Comm = comm;
#endif
  TFEDatabase3D feDatabase;

  // Choose and construct example.
  Example_TimeNSE3D example(parmoon_db);

  // Do the old parameter check of the Database.
  Database.CheckParameterConsistencyNSE();
  // =====================================================================
  // set the database values and generate mesh
  // =====================================================================
  //open OUTFILE, this is where all output is written to (additionally to console)
  if(parmoon_db["problem_type"].is(0))
    parmoon_db["problem_type"] = 6;
  Output::set_outfile(TDatabase::ParamDB->OUTFILE);

  //open OUTFILE, this is where all output is written to (additionally to console)
  if(my_rank==0)
  {
    Output::set_outfile(parmoon_db["outfile"]);
  }
  Output::setVerbosity(parmoon_db["verbosity"]);

  if(my_rank==0) //Only one process should do that.
  {
<<<<<<< HEAD
    parmoon_db.write(Output::get_outfile());
    Database.WriteParamDB(argv[0]);
    Database.WriteTimeDB();
  }
  // Initial refinement and grid collection
#ifdef _MPI
  int maxSubDomainPerDof = 0;
#endif
  std::list<TCollection* > gridCollections
     = domain.refine_and_get_hierarchy_of_collections(
       parmoon_db
#ifdef _MPI
       , maxSubDomainPerDof
#endif       
    );
  TCollection* coll = gridCollections.front();
  TOutput3D output(0,0,0,0,std::addressof(domain),coll);
  
  output.WriteVtk("mesh.vtk");
=======
    Database.WriteParamDB(argv[0]);
    Database.WriteTimeDB();
  }

  // Do the old parameter check of the Database.
  Database.CheckParameterConsistencyNSE();
  
  // project specific: prepare the coiled geometry
  size_t n_twists                 = parmoon_db["twisted_pipe_n_twists"];
  size_t n_segments_per_twist     = parmoon_db["twisted_pipe_n_segments_per_twist"];
  double l_inflow                 = parmoon_db["twisted_pipe_l_inflow"];
  size_t n_segments_inflow        = parmoon_db["twisted_pipe_n_segments_inflow"];
  double l_outflow                = parmoon_db["twisted_pipe_l_outflow"];
  size_t n_segments_outflow       = parmoon_db["twisted_pipe_n_segments_outflow"];
  double tube_radius              = parmoon_db["twisted_pipe_tube_radius"];
  double twist_radius             = parmoon_db["twisted_pipe_twist_radius"];
  double space_between_twists     = parmoon_db["twisted_pipe_space_between_twists"];

  CoiledPipe::set_up_geoconsts(
      n_twists,
      n_segments_per_twist,
      l_inflow,
      n_segments_inflow,
      l_outflow,
      n_segments_outflow,
      tube_radius,
      twist_radius,
      space_between_twists
  );
  double drift_x = 0;
  double drift_y = 0;
  double drift_z =CoiledPipe::GeoConsts::l_tube;

  // Choose and construct example - in this project, this has to be done before
  // initiing the Domain, as the example itself influences the geometry by setting
  // a global parameter (which is awful).
  Example_TimeNSE3D example(parmoon_db["example"], parmoon_db);

  // Construct domain, thereby read in controls from the input file.
  TDomain domain(argv[1],parmoon_db,
                 drift_x, drift_y, drift_z, CoiledPipe::GeoConsts::segment_marks);

  // Do initial domain refinement
  size_t n_ref = domain.get_n_initial_refinement_steps();
  for(size_t i = 0; i < n_ref; i++)
  {
    domain.RegRefineAll();
  }
  
  TCollection* coll = domain.GetCollection(It_Finest,0);
  TOutput3D output(0,0,0,0,std::addressof(domain),coll);

  // write grid into an Postscript file (before partitioning)
  if(parmoon_db["output_write_ps"] && my_rank==0)
    domain.PS("Domain.ps", It_Finest, 0);

#ifdef _MPI
  // Partition the by now finest grid using Metis and distribute among processes.

  // 1st step: Analyse interfaces and create edge objects,.
  domain.GenerateEdgeInfo();

  // 2nd step: Call the mesh partitioning.

  int maxCellsPerVertex;
  //do the actual partitioning, and examine the return value
  if ( Partition_Mesh3D(comm, &domain, maxCellsPerVertex) == 1)
  {
    /** \todo It is a known issue that Metis does not operate entirely
     * deterministic here. On a coarse grid (as if doing the partitioning on
     * the coarsest grid of a multgrid hierarchy) it can happen, that
     * one process goes entirely without own cells to work on.
     * The workarounds which were used so far (setting another metis type,
     * doing more uniform steps than the user requested ) are unsatisfactoy
     * imo. So this is a FIXME
     *
     * One can reproduce the problem when using the cd3d multigrid test program
     * in MPI and setting LEVELS to 3 and UNIFORM_STEPS to 1.
     *
     * Of course the same issue occurs if one calls this upon too small
     * a grid with too many processes.
     *
     */
    ErrThrow("Partitioning did not succeed.");
  }

  // 3rd step: Generate edge info anew
  //(since distributing changed the domain).
  domain.GenerateEdgeInfo();

  // calculate largest possible number of processes which share one dof
  int maxSubDomainPerDof = MIN(maxCellsPerVertex, size);
#endif //_MPI


>>>>>>> b699b454
  //print information on the mesh partition on the finest grid
  domain.print_info("TNSE3D domain");
  // set some parameters for time stepping
  SetTimeDiscParameters(0);
<<<<<<< HEAD
=======

  size_t planeSegment = parmoon_db["twisted_pipe_planeSegment"];

  // variable zPlane
  double zPlane = 0.;

  if (planeSegment < n_segments_inflow)
  {//inflow part
	  zPlane = (double) planeSegment / n_segments_inflow * l_inflow;
  }
  else if (planeSegment < n_segments_inflow + n_twists * n_segments_per_twist )
  {//twisted part
	  size_t i_twist = planeSegment - n_segments_inflow;
	  zPlane = l_inflow + (double) i_twist / (n_twists * n_segments_per_twist)
			   * (drift_z - l_inflow - l_outflow);
  }
  else
  {//outflow part
	  size_t i_out = planeSegment - n_segments_inflow - n_twists * n_segments_per_twist;
	  zPlane = l_inflow + (drift_z - l_inflow - l_outflow)
			  + (double) i_out / n_segments_outflow * l_outflow;
  }

  // plane with position vector and normal vector
  TVertex*  posPlane = new TVertex(0. , 0., zPlane);
  TVertex* normPlane = new TVertex(0., 0., 1.);

  // copy the straight pipe collection
  TCollection* straightColl = domain.GetCollection(It_Finest, 0);
  std::vector<TBaseCell*> cells = CoiledPipe::getCellsAtPlane(straightColl, posPlane, normPlane);

  // discretization of the plane
  // it will be a square of height = width = tube_radius
  int discN = 100;
  double h = 2*tube_radius/(discN-1);

  std::vector<CoiledPipe::VertexValues> vertexList;

  // some points in the plane
  for (int i = 0; i < discN; ++i)
  {
	double xCoord = -tube_radius + i*h;

	for (int j = 0; j < discN; ++j)
	{
	  double yCoord = -tube_radius + j*h;

	  // if the point is in the tube
	  if ( xCoord*xCoord + yCoord*yCoord < tube_radius*tube_radius)
	  {
		// already swapped x and z, because else the coiling of these
		// vertices is going wrong
	    CoiledPipe::VertexValues p(j+i*discN, xCoord,
	    						   yCoord, zPlane);
#ifdef _MPI
	    double x, y, z;

	    p.GetCoords(x, y, z);

	    for (TBaseCell* cell : cells)
	    {
	    	if ( cell->PointInCell(x, y, z) )
	    	{
#endif
	    		p.origZ = p.origX;
	    		p.origX = zPlane - CoiledPipe::GeoConsts::l_inflow;

	    		vertexList.push_back(p);
#ifdef _MPI
	    		break;
	    	} // end if
	    }// end for cells
#endif
	  }
	}
  }

>>>>>>> b699b454
  // Construct an object of the Time_NSE3D-problem type.
#ifdef _MPI
  Time_NSE3D tnse3d(gridCollections, parmoon_db, example, maxSubDomainPerDof);
#else
  Time_NSE3D tnse3d(gridCollections, parmoon_db, example);
#endif
  
  tnse3d.assemble_initial_time();
  
  double end_time = TDatabase::TimeDB->ENDTIME;
  tnse3d.current_step_ = 0;

  int n_substeps = GetN_SubSteps();

  int image = 0;

  timer.restart_and_print("setting up spaces, matrices and initial assembling");
  TDatabase::TimeDB->CURRENTTIME = 0.0;  
  //======================================================================
  // time iteration
  //======================================================================
  while(TDatabase::TimeDB->CURRENTTIME < end_time - 1e-10)
  {
    // time measuring during every time iteration
    Chrono timer_timeit;

    tnse3d.current_step_++;

    TDatabase::TimeDB->INTERNAL_STARTTIME = TDatabase::TimeDB->CURRENTTIME;
    for(int j = 0; j < n_substeps; ++j) // loop over substeps in one time iteration
    {
      // setting the time discretization parameters
      SetTimeDiscParameters(1);
<<<<<<< HEAD
     if( tnse3d.current_step_ == 1 && my_rank==0) // a few output, not very necessary
     {
       Output::print<1>("Theta1: ", TDatabase::TimeDB->THETA1);
       Output::print<1>("Theta2: ", TDatabase::TimeDB->THETA2);
       Output::print<1>("Theta3: ", TDatabase::TimeDB->THETA3);
       Output::print<1>("Theta4: ", TDatabase::TimeDB->THETA4);
     }
=======
//      if( tnse3d.current_step_ == 1 && my_rank==0) // a few output, not very necessary
      //      {
      //        Output::print<1>("Theta1: ", TDatabase::TimeDB->THETA1);
      //        Output::print<1>("Theta2: ", TDatabase::TimeDB->THETA2);
      //        Output::print<1>("Theta3: ", TDatabase::TimeDB->THETA3);
      //        Output::print<1>("Theta4: ", TDatabase::TimeDB->THETA4);
      //      }
>>>>>>> b699b454
      // tau may change depending on the time discretization (adaptive time)
      double tau = TDatabase::TimeDB->CURRENTTIMESTEPLENGTH;
      TDatabase::TimeDB->CURRENTTIME += tau;

      if (my_rank==0)
        Output::print("\nCURRENT TIME: ", TDatabase::TimeDB->CURRENTTIME);

      // prepare the right hand side vector - needed only once per time step
      tnse3d.assemble_rhs();

      // assemble the nonlinear matrices
      tnse3d.assemble_nonlinear_term();

      // prepare the matrices for defect computations and solvers
      tnse3d.assemble_system();
      
      timer_timeit.restart_and_print("preparation of nonlinear iteration");

      for(unsigned int k=0; ; k++)
      {
        tnse3d.compute_residuals();

        if (my_rank==0) // some outputs
        {
          Output::print<1>("\nNONLINEAR ITERATION :", setw(3), k);
          Output::print<1>("Residuals :", tnse3d.get_residuals());
        }

        // checking residuals and stop conditions
        if(tnse3d.stop_it(k))
          break;

        tnse3d.solve();

        if(tnse3d.imex_scheme(1))
          continue;

        tnse3d.assemble_nonlinear_term();

        tnse3d.assemble_system();

        timer_timeit.restart_and_print("solving and reassembling in the "
                                        "nonlinear iteration " + 
                                        std::to_string(k));
      }  // end of nonlinear loop

      timer_timeit.restart_and_print(
        "solving the time iteration " +
        std::to_string(TDatabase::TimeDB->CURRENTTIME));

      tnse3d.output(tnse3d.current_step_,image);
<<<<<<< HEAD
      timer_timeit.print_total_time(
        "time step " + std::to_string(TDatabase::TimeDB->CURRENTTIME));
=======
  
      if (cells.empty())
      {
     	Output::print<2>("No cells found at zPlane = ", zPlane);
      }
      else
      {
        Output::print<2>(cells.size(), " cells found");
      }
      
      std::string filename = std::string("testVelocity")
        	  	  	  	  	 + std::string(".txt");

      CoiledPipe::writeVelocityOfCells(cells, vertexList,
     	  	 tnse3d.get_velocity(), tnse3d.get_pressure(), filename);


>>>>>>> b699b454
    } // end of subtime loop
  } // end of time loop

  timer.print_total_time("whole solving procedure ");

  // ======================================================================
  Output::print("MEMORY: ", setw(10), GetMemory()/(1048576.0), " MB");
  Output::print("used time: ", GetTime() - t_start, "s");
  // ======================================================================

  Output::close_file();
#ifdef _MPI
  MPI_Finalize();
#endif
  return 0;
}<|MERGE_RESOLUTION|>--- conflicted
+++ resolved
@@ -71,14 +71,7 @@
 #endif
   TFEDatabase3D feDatabase;
 
-  // Choose and construct example.
-  Example_TimeNSE3D example(parmoon_db);
-
-  // Do the old parameter check of the Database.
-  Database.CheckParameterConsistencyNSE();
-  // =====================================================================
-  // set the database values and generate mesh
-  // =====================================================================
+
   //open OUTFILE, this is where all output is written to (additionally to console)
   if(parmoon_db["problem_type"].is(0))
     parmoon_db["problem_type"] = 6;
@@ -93,33 +86,10 @@
 
   if(my_rank==0) //Only one process should do that.
   {
-<<<<<<< HEAD
     parmoon_db.write(Output::get_outfile());
     Database.WriteParamDB(argv[0]);
     Database.WriteTimeDB();
   }
-  // Initial refinement and grid collection
-#ifdef _MPI
-  int maxSubDomainPerDof = 0;
-#endif
-  std::list<TCollection* > gridCollections
-     = domain.refine_and_get_hierarchy_of_collections(
-       parmoon_db
-#ifdef _MPI
-       , maxSubDomainPerDof
-#endif       
-    );
-  TCollection* coll = gridCollections.front();
-  TOutput3D output(0,0,0,0,std::addressof(domain),coll);
-  
-  output.WriteVtk("mesh.vtk");
-=======
-    Database.WriteParamDB(argv[0]);
-    Database.WriteTimeDB();
-  }
-
-  // Do the old parameter check of the Database.
-  Database.CheckParameterConsistencyNSE();
   
   // project specific: prepare the coiled geometry
   size_t n_twists                 = parmoon_db["twisted_pipe_n_twists"];
@@ -156,66 +126,26 @@
   TDomain domain(argv[1],parmoon_db,
                  drift_x, drift_y, drift_z, CoiledPipe::GeoConsts::segment_marks);
 
-  // Do initial domain refinement
-  size_t n_ref = domain.get_n_initial_refinement_steps();
-  for(size_t i = 0; i < n_ref; i++)
-  {
-    domain.RegRefineAll();
-  }
-  
-  TCollection* coll = domain.GetCollection(It_Finest,0);
+  
+  // Initial refinement and grid collection
+#ifdef _MPI
+  int maxSubDomainPerDof = 0;
+#endif
+  std::list<TCollection* > gridCollections
+     = domain.refine_and_get_hierarchy_of_collections(
+       parmoon_db
+#ifdef _MPI
+       , maxSubDomainPerDof
+#endif       
+    );
+  TCollection* coll = gridCollections.front();
   TOutput3D output(0,0,0,0,std::addressof(domain),coll);
-
-  // write grid into an Postscript file (before partitioning)
-  if(parmoon_db["output_write_ps"] && my_rank==0)
-    domain.PS("Domain.ps", It_Finest, 0);
-
-#ifdef _MPI
-  // Partition the by now finest grid using Metis and distribute among processes.
-
-  // 1st step: Analyse interfaces and create edge objects,.
-  domain.GenerateEdgeInfo();
-
-  // 2nd step: Call the mesh partitioning.
-
-  int maxCellsPerVertex;
-  //do the actual partitioning, and examine the return value
-  if ( Partition_Mesh3D(comm, &domain, maxCellsPerVertex) == 1)
-  {
-    /** \todo It is a known issue that Metis does not operate entirely
-     * deterministic here. On a coarse grid (as if doing the partitioning on
-     * the coarsest grid of a multgrid hierarchy) it can happen, that
-     * one process goes entirely without own cells to work on.
-     * The workarounds which were used so far (setting another metis type,
-     * doing more uniform steps than the user requested ) are unsatisfactoy
-     * imo. So this is a FIXME
-     *
-     * One can reproduce the problem when using the cd3d multigrid test program
-     * in MPI and setting LEVELS to 3 and UNIFORM_STEPS to 1.
-     *
-     * Of course the same issue occurs if one calls this upon too small
-     * a grid with too many processes.
-     *
-     */
-    ErrThrow("Partitioning did not succeed.");
-  }
-
-  // 3rd step: Generate edge info anew
-  //(since distributing changed the domain).
-  domain.GenerateEdgeInfo();
-
-  // calculate largest possible number of processes which share one dof
-  int maxSubDomainPerDof = MIN(maxCellsPerVertex, size);
-#endif //_MPI
-
-
->>>>>>> b699b454
+  
+  output.WriteVtk("mesh.vtk");
   //print information on the mesh partition on the finest grid
   domain.print_info("TNSE3D domain");
   // set some parameters for time stepping
   SetTimeDiscParameters(0);
-<<<<<<< HEAD
-=======
 
   size_t planeSegment = parmoon_db["twisted_pipe_planeSegment"];
 
@@ -293,7 +223,6 @@
 	}
   }
 
->>>>>>> b699b454
   // Construct an object of the Time_NSE3D-problem type.
 #ifdef _MPI
   Time_NSE3D tnse3d(gridCollections, parmoon_db, example, maxSubDomainPerDof);
@@ -327,7 +256,6 @@
     {
       // setting the time discretization parameters
       SetTimeDiscParameters(1);
-<<<<<<< HEAD
      if( tnse3d.current_step_ == 1 && my_rank==0) // a few output, not very necessary
      {
        Output::print<1>("Theta1: ", TDatabase::TimeDB->THETA1);
@@ -335,15 +263,6 @@
        Output::print<1>("Theta3: ", TDatabase::TimeDB->THETA3);
        Output::print<1>("Theta4: ", TDatabase::TimeDB->THETA4);
      }
-=======
-//      if( tnse3d.current_step_ == 1 && my_rank==0) // a few output, not very necessary
-      //      {
-      //        Output::print<1>("Theta1: ", TDatabase::TimeDB->THETA1);
-      //        Output::print<1>("Theta2: ", TDatabase::TimeDB->THETA2);
-      //        Output::print<1>("Theta3: ", TDatabase::TimeDB->THETA3);
-      //        Output::print<1>("Theta4: ", TDatabase::TimeDB->THETA4);
-      //      }
->>>>>>> b699b454
       // tau may change depending on the time discretization (adaptive time)
       double tau = TDatabase::TimeDB->CURRENTTIMESTEPLENGTH;
       TDatabase::TimeDB->CURRENTTIME += tau;
@@ -395,11 +314,9 @@
         std::to_string(TDatabase::TimeDB->CURRENTTIME));
 
       tnse3d.output(tnse3d.current_step_,image);
-<<<<<<< HEAD
       timer_timeit.print_total_time(
         "time step " + std::to_string(TDatabase::TimeDB->CURRENTTIME));
-=======
-  
+        
       if (cells.empty())
       {
      	Output::print<2>("No cells found at zPlane = ", zPlane);
@@ -416,7 +333,6 @@
      	  	 tnse3d.get_velocity(), tnse3d.get_pressure(), filename);
 
 
->>>>>>> b699b454
     } // end of subtime loop
   } // end of time loop
 
