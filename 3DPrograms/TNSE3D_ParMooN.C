/**
 * @brief Main program for solving a 3D time-dependent Navier Stokes equation using ParMooN.
 * @author Najib Alia
 *
 * Implementation started on 2016/04/15.
 *
 */
#include <Domain.h>
#include <Database.h>
#include <FEDatabase3D.h>
#include "TimeNavierStokes.h"
#include <MeshPartition.h>
#include <Chrono.h>
#include <TetGenMeshLoader.h>
#include <LoopInfo.h>
#include <TimeDiscretizations.h>
#include <ChannelFlowRoutines.h>
#include <PrePost_Cylinder_Square.h>

#include <sys/stat.h>

#include <TimeDiscRout.h>

using namespace std;

#ifdef _MPI
// we need this here because for some reason (??) these are declared extern in
// e.g. TParFECommunicator3D
double bound = 0;
double timeC = 0;
#endif

// main program
// =======================================================================
int main(int argc, char* argv[])
{
  {
#ifdef _MPI
  //Construct and initialise the default MPI communicator.
  MPI_Init(&argc, &argv);
  MPI_Comm comm = MPI_COMM_WORLD;

  // Hold mpi rank and size ready, check whether the current processor
  // is responsible for output (usually root, 0).
  int my_rank, size;
  MPI_Comm_rank(MPI_COMM_WORLD, &my_rank);
  MPI_Comm_size(MPI_COMM_WORLD, &size);
  if(my_rank==0)
  {
    Output::print("<<<<< Running ParMooN: NSE3D Main Program >>>>>");
    Output::info("Time_NSE3D", "MPI, using ", size, " processes");
  }
#else
  int my_rank = 0;
  Output::print("<<<<< Running ParMooN: NSE3D Main Program >>>>>");
  Output::info("Time_NSE3D", "SEQUENTIAL (or OMP...)");
#endif
  double t_start = GetTime();
  //start a stopwatch which measures time spent in program parts
  Chrono timer;

  // Construct the ParMooN Databases.
  TDatabase Database(argv[1]);
  ParameterDatabase parmoon_db = ParameterDatabase::parmoon_default_database();
  parmoon_db.merge(ParameterDatabase::default_tetgen_database(), true);
  parmoon_db.read(argv[1]);
  
  //open OUTFILE, this is where all output is written to (additionally to console)
  if(my_rank==0)
  {
    Output::set_outfile(parmoon_db["outfile"], parmoon_db["script_mode"]);
  }
  Output::setVerbosity(parmoon_db["verbosity"]);
  
#ifdef _MPI
  TDatabase::ParamDB->Comm = comm;
#endif
  TFEDatabase3D feDatabase;

  // Choose and construct example.
  Example_TimeNSE3D example(parmoon_db);
  
    // set parameters for particular examples
  if(parmoon_db["example"].is(7))
  {
    ChannelTau180::setParameters(parmoon_db);
  }
  if(parmoon_db["example"].is(8))
  {
    Cylinder_Square::setParameters(parmoon_db);
  }

  // Do the parameter check of the Database.
  check_parameters_consistency_NSE(parmoon_db);
  // =====================================================================
  // set the database values and generate mesh
  // =====================================================================
<<<<<<< HEAD
  // Construct domain, thereby read in controls from the input file.
  TDomain domain(parmoon_db, argv[1]);
  parmoon_db.merge(domain.default_sandwich_grid_parameters(),true);
=======
  TDomain domain(parmoon_db);
>>>>>>> a6598808

  //open OUTFILE, this is where all output is written to (additionally to console)
  if(parmoon_db["problem_type"].is(0))
    parmoon_db["problem_type"] = 6;

  if(my_rank==0) //Only one process should do that.
  {
    parmoon_db.write(Output::get_outfile());
    Database.WriteParamDB(argv[0]);
    Database.WriteTimeDB();
  }
<<<<<<< HEAD
  // Initial refinement and grid collection
#ifdef _MPI
  int maxSubDomainPerDof = 0;
#endif
  std::list<TCollection* > gridCollections
     = domain.refine_and_get_hierarchy_of_collections(
       parmoon_db
#ifdef _MPI
       , maxSubDomainPerDof
#endif       
    );
  if(parmoon_db["example"].is(7))
  {
    for(auto coll : gridCollections)
    {
      ChannelTau180::setRefineDesc(coll);
      ChannelTau180::setPeriodicFaceJoints(coll);
    }
  }
  
=======
  // Initial refinement
  domain.refine_and_get_hierarchy_of_collections(parmoon_db);

>>>>>>> a6598808
  //print information on the mesh partition on the finest grid
  domain.print_info("TNSE3D domain");
  // set some parameters for time stepping
  SetTimeDiscParameters(0);
<<<<<<< HEAD
  // Construct an object of the Time_NSE3D-problem type.
#ifdef _MPI
  Time_NSE3D tnse3d(gridCollections, parmoon_db, example, maxSubDomainPerDof);
#else
  Time_NSE3D tnse3d(gridCollections, parmoon_db, example);
#endif
  if(parmoon_db["example"].is(7))
    ChannelTau180::GetCoordinatesOfDof(tnse3d);
=======
  // Construct an object of the TimeNavierStokes<3>-problem type.
  TimeNavierStokes<3> tnse3d(domain, parmoon_db, example);
>>>>>>> a6598808
  
  // set time discretization parameters
  TimeDiscretization& tss = tnse3d.get_time_stepping_scheme();
  tss.current_step_ = 0;
  tss.set_time_disc_parameters();
  
  // assemble the initial matrices 
  tnse3d.assemble_initial_time();
  tnse3d.output();

  int n_substeps = GetN_SubSteps();

  LoopInfo loop_info_time("time loop");
  loop_info_time.print_time_every_step = true;
  loop_info_time.verbosity_threshold = 1; // full verbosity
  int linear_iterations = 0; 

  timer.restart_and_print("setting up spaces, matrices and initial assembling");
<<<<<<< HEAD
  TDatabase::TimeDB->CURRENTTIME = 0.0;
  
  tnse3d.output(tss.current_step_,image);
  
  if(parmoon_db["example"].is(7))
  {
    ChannelTau180::set_up_memory();
    TDatabase::ParamDB->INTERNAL_MEAN_COMPUTATION = 1;
    ChannelTau180::computeMeanVelocity(tnse3d);
  }
=======
  double end_time = tss.get_end_time();
  TDatabase::TimeDB->CURRENTTIME = tss.get_start_time();  
>>>>>>> a6598808
  //======================================================================
  // time iteration
  //======================================================================
  while(tss.current_time_ < end_time - 1e-10)
  {
    // time measuring during every time iteration
    Chrono timer_timeit;

    tss.current_step_++;
    SetTimeDiscParameters(1);

    TDatabase::TimeDB->INTERNAL_STARTTIME = TDatabase::TimeDB->CURRENTTIME;
<<<<<<< HEAD
    // set the time parameters
    tss.set_time_disc_parameters();

    // tau may change depending on the time discretization (adaptive time)
    double tau = tss.get_step_length();

    // we still need this global variable due to assembling routines
    TDatabase::TimeDB->CURRENTTIME += tau;
    tss.current_time_ += tau;

    if (my_rank==0)
      Output::print("\nCURRENT TIME: ", tss.current_time_);
    
    // prepare the right hand side vector - needed only once per time step
    tnse3d.assemble_rhs();
    
    // assemble the nonlinear matrices
    tnse3d.assemble_nonlinear_term();
    // prepare the matrices for defect computations and solvers
    tnse3d.assemble_system();
    timer_timeit.restart_and_print("preparation of nonlinear iteration");
    
    // nonlinear iteration
=======
    for(int j = 0; j < n_substeps; ++j) // loop over substeps in one time iteration
    {
      // setting the time discretization parameters
      SetTimeDiscParameters(1);
     if( tss.current_step_ == 1 && my_rank==0) // a few output, not very necessary
     {
       Output::print<1>("Theta1: ", TDatabase::TimeDB->THETA1);
       Output::print<1>("Theta2: ", TDatabase::TimeDB->THETA2);
       Output::print<1>("Theta3: ", TDatabase::TimeDB->THETA3);
       Output::print<1>("Theta4: ", TDatabase::TimeDB->THETA4);
     }
      // tau may change depending on the time discretization (adaptive time)
      double tau = TDatabase::TimeDB->CURRENTTIMESTEPLENGTH;
      TDatabase::TimeDB->CURRENTTIME += tau;

      if (my_rank==0)
        Output::print("\nCURRENT TIME: ", TDatabase::TimeDB->CURRENTTIME);

      tnse3d.assemble_matrices_rhs(0);
      timer_timeit.restart_and_print("preparation of nonlinear iteration");

      // nonlinear iteration
>>>>>>> a6598808
     LoopInfo loop_info("nonlinear");
     loop_info.print_time_every_step = true;
     loop_info.verbosity_threshold = 1; // full verbosity
     for(unsigned int k=0; ; k++)
<<<<<<< HEAD
     {
       tnse3d.compute_residuals();
       
       if (my_rank==0) // some outputs
       {
         Output::print<1>("\nNONLINEAR ITERATION :", setw(3), k);
         Output::print<1>("Residuals :", tnse3d.get_residuals());
       }
       // checking residuals and stop conditions
       if(tnse3d.stop_it(k))
       {
         loop_info.finish(k, tnse3d.get_full_residual());
         linear_iterations+=k;
         /// @todo provide all parts of the residual
         /// @todo loop_info restricted to the solver only
         loop_info_time.print(linear_iterations, tnse3d.get_full_residual());
         break;
       }
       else
        loop_info.print(k, tnse3d.get_full_residual());
       
       tnse3d.solve();
       if(tnse3d.imex_scheme(1))
        continue;
       // assemble the nonlinear matrices
       tnse3d.assemble_nonlinear_term();
       // prepare the system matrix 
       tnse3d.assemble_system();
       
       timer_timeit.restart_and_print("solving and reassembling in the "
                                      "nonlinear iteration " +  std::to_string(k));
     }  // end of nonlinear loop
     
     timer_timeit.restart_and_print(
                 "solving the time iteration " + std::to_string(TDatabase::TimeDB->CURRENTTIME));
     
     tnse3d.output(tss.current_step_,image);
     
     if(parmoon_db["example"].is(7))
     {
       if (TDatabase::TimeDB->CURRENTTIME>=TDatabase::TimeDB->T0)
       {
        if (TDatabase::ParamDB->INTERNAL_MEAN_COMPUTATION == 0)
         {
           TDatabase::ParamDB->INTERNAL_MEAN_COMPUTATION = 1;
           TDatabase::TimeDB->T0 = TDatabase::TimeDB->CURRENTTIME;
         }
       }
       ChannelTau180::computeMeanVelocity(tnse3d);
     }
     timer_timeit.print_total_time(
                 "time step " + std::to_string(TDatabase::TimeDB->CURRENTTIME));
=======
      {
        if(my_rank==0) // some output
        {
          Output::print<1>("\nNONLINEAR ITERATION :", setw(3), k);
        }
        // checking residuals and stop conditions
        if(tnse3d.stop_it(k))
        {
          loop_info.finish(k, tnse3d.get_full_residual());
          linear_iterations+=k;
          /// @todo provide all parts of the residual
          /// @todo loop_info restricted to the solver only
          loop_info_time.print(linear_iterations, tnse3d.get_full_residual());
	   break;
         }
         else
           loop_info.print(k, tnse3d.get_full_residual());
 
        tnse3d.solve();

        if(tnse3d.imex_scheme())
          continue;

        tnse3d.assemble_matrices_rhs(k+1);

        timer_timeit.restart_and_print("solving and reassembling in the "
                                        "nonlinear iteration " + 
                                        std::to_string(k));
      }  // end of nonlinear loop

      timer_timeit.restart_and_print(
        "solving the time iteration " +
        std::to_string(TDatabase::TimeDB->CURRENTTIME));

      tnse3d.output();
      timer_timeit.print_total_time(
        "time step " + std::to_string(TDatabase::TimeDB->CURRENTTIME));
    } // end of subtime loop
>>>>>>> a6598808
  } // end of time loop
  loop_info_time.finish(linear_iterations, tnse3d.get_full_residual());

  timer.print_total_time("whole solving procedure ");

  // ======================================================================
  Output::print("MEMORY: ", setw(10), GetMemory()/(1048576.0), " MB");
  Output::print("used time: ", GetTime() - t_start, "s");
  // ======================================================================
  
  Output::close_file();
  
}
#ifdef _MPI
  MPI_Finalize();
#endif
  return 0;
}<|MERGE_RESOLUTION|>--- conflicted
+++ resolved
@@ -95,13 +95,8 @@
   // =====================================================================
   // set the database values and generate mesh
   // =====================================================================
-<<<<<<< HEAD
-  // Construct domain, thereby read in controls from the input file.
-  TDomain domain(parmoon_db, argv[1]);
+  TDomain domain(parmoon_db);
   parmoon_db.merge(domain.default_sandwich_grid_parameters(),true);
-=======
-  TDomain domain(parmoon_db);
->>>>>>> a6598808
 
   //open OUTFILE, this is where all output is written to (additionally to console)
   if(parmoon_db["problem_type"].is(0))
@@ -113,18 +108,10 @@
     Database.WriteParamDB(argv[0]);
     Database.WriteTimeDB();
   }
-<<<<<<< HEAD
-  // Initial refinement and grid collection
-#ifdef _MPI
-  int maxSubDomainPerDof = 0;
-#endif
-  std::list<TCollection* > gridCollections
-     = domain.refine_and_get_hierarchy_of_collections(
-       parmoon_db
-#ifdef _MPI
-       , maxSubDomainPerDof
-#endif       
-    );
+  // Initial refinement
+  std::list<TCollection* > gridCollections=
+  domain.refine_and_get_hierarchy_of_collections(parmoon_db);
+
   if(parmoon_db["example"].is(7))
   {
     for(auto coll : gridCollections)
@@ -134,28 +121,14 @@
     }
   }
   
-=======
-  // Initial refinement
-  domain.refine_and_get_hierarchy_of_collections(parmoon_db);
-
->>>>>>> a6598808
   //print information on the mesh partition on the finest grid
   domain.print_info("TNSE3D domain");
   // set some parameters for time stepping
   SetTimeDiscParameters(0);
-<<<<<<< HEAD
-  // Construct an object of the Time_NSE3D-problem type.
-#ifdef _MPI
-  Time_NSE3D tnse3d(gridCollections, parmoon_db, example, maxSubDomainPerDof);
-#else
-  Time_NSE3D tnse3d(gridCollections, parmoon_db, example);
-#endif
-  if(parmoon_db["example"].is(7))
-    ChannelTau180::GetCoordinatesOfDof(tnse3d);
-=======
   // Construct an object of the TimeNavierStokes<3>-problem type.
   TimeNavierStokes<3> tnse3d(domain, parmoon_db, example);
->>>>>>> a6598808
+  if(parmoon_db["example"].is(7))
+    ChannelTau180::GetCoordinatesOfDof(tnse3d);
   
   // set time discretization parameters
   TimeDiscretization& tss = tnse3d.get_time_stepping_scheme();
@@ -174,10 +147,9 @@
   int linear_iterations = 0; 
 
   timer.restart_and_print("setting up spaces, matrices and initial assembling");
-<<<<<<< HEAD
-  TDatabase::TimeDB->CURRENTTIME = 0.0;
-  
-  tnse3d.output(tss.current_step_,image);
+  double end_time = tss.get_end_time();
+  TDatabase::TimeDB->CURRENTTIME = tss.get_start_time();  
+  tnse3d.output();
   
   if(parmoon_db["example"].is(7))
   {
@@ -185,10 +157,6 @@
     TDatabase::ParamDB->INTERNAL_MEAN_COMPUTATION = 1;
     ChannelTau180::computeMeanVelocity(tnse3d);
   }
-=======
-  double end_time = tss.get_end_time();
-  TDatabase::TimeDB->CURRENTTIME = tss.get_start_time();  
->>>>>>> a6598808
   //======================================================================
   // time iteration
   //======================================================================
@@ -201,7 +169,6 @@
     SetTimeDiscParameters(1);
 
     TDatabase::TimeDB->INTERNAL_STARTTIME = TDatabase::TimeDB->CURRENTTIME;
-<<<<<<< HEAD
     // set the time parameters
     tss.set_time_disc_parameters();
 
@@ -215,52 +182,18 @@
     if (my_rank==0)
       Output::print("\nCURRENT TIME: ", tss.current_time_);
     
-    // prepare the right hand side vector - needed only once per time step
-    tnse3d.assemble_rhs();
-    
-    // assemble the nonlinear matrices
-    tnse3d.assemble_nonlinear_term();
-    // prepare the matrices for defect computations and solvers
-    tnse3d.assemble_system();
+      tnse3d.assemble_matrices_rhs(0);
     timer_timeit.restart_and_print("preparation of nonlinear iteration");
     
     // nonlinear iteration
-=======
-    for(int j = 0; j < n_substeps; ++j) // loop over substeps in one time iteration
-    {
-      // setting the time discretization parameters
-      SetTimeDiscParameters(1);
-     if( tss.current_step_ == 1 && my_rank==0) // a few output, not very necessary
-     {
-       Output::print<1>("Theta1: ", TDatabase::TimeDB->THETA1);
-       Output::print<1>("Theta2: ", TDatabase::TimeDB->THETA2);
-       Output::print<1>("Theta3: ", TDatabase::TimeDB->THETA3);
-       Output::print<1>("Theta4: ", TDatabase::TimeDB->THETA4);
-     }
-      // tau may change depending on the time discretization (adaptive time)
-      double tau = TDatabase::TimeDB->CURRENTTIMESTEPLENGTH;
-      TDatabase::TimeDB->CURRENTTIME += tau;
-
-      if (my_rank==0)
-        Output::print("\nCURRENT TIME: ", TDatabase::TimeDB->CURRENTTIME);
-
-      tnse3d.assemble_matrices_rhs(0);
-      timer_timeit.restart_and_print("preparation of nonlinear iteration");
-
-      // nonlinear iteration
->>>>>>> a6598808
      LoopInfo loop_info("nonlinear");
      loop_info.print_time_every_step = true;
      loop_info.verbosity_threshold = 1; // full verbosity
      for(unsigned int k=0; ; k++)
-<<<<<<< HEAD
      {
-       tnse3d.compute_residuals();
-       
-       if (my_rank==0) // some outputs
+        if(my_rank==0) // some output
        {
          Output::print<1>("\nNONLINEAR ITERATION :", setw(3), k);
-         Output::print<1>("Residuals :", tnse3d.get_residuals());
        }
        // checking residuals and stop conditions
        if(tnse3d.stop_it(k))
@@ -276,12 +209,10 @@
         loop_info.print(k, tnse3d.get_full_residual());
        
        tnse3d.solve();
-       if(tnse3d.imex_scheme(1))
-        continue;
+       //if(tnse3d.imex_scheme(1))
+        //continue;
        // assemble the nonlinear matrices
-       tnse3d.assemble_nonlinear_term();
-       // prepare the system matrix 
-       tnse3d.assemble_system();
+        tnse3d.assemble_matrices_rhs(k+1);
        
        timer_timeit.restart_and_print("solving and reassembling in the "
                                       "nonlinear iteration " +  std::to_string(k));
@@ -290,7 +221,7 @@
      timer_timeit.restart_and_print(
                  "solving the time iteration " + std::to_string(TDatabase::TimeDB->CURRENTTIME));
      
-     tnse3d.output(tss.current_step_,image);
+      tnse3d.output();
      
      if(parmoon_db["example"].is(7))
      {
@@ -306,46 +237,6 @@
      }
      timer_timeit.print_total_time(
                  "time step " + std::to_string(TDatabase::TimeDB->CURRENTTIME));
-=======
-      {
-        if(my_rank==0) // some output
-        {
-          Output::print<1>("\nNONLINEAR ITERATION :", setw(3), k);
-        }
-        // checking residuals and stop conditions
-        if(tnse3d.stop_it(k))
-        {
-          loop_info.finish(k, tnse3d.get_full_residual());
-          linear_iterations+=k;
-          /// @todo provide all parts of the residual
-          /// @todo loop_info restricted to the solver only
-          loop_info_time.print(linear_iterations, tnse3d.get_full_residual());
-	   break;
-         }
-         else
-           loop_info.print(k, tnse3d.get_full_residual());
- 
-        tnse3d.solve();
-
-        if(tnse3d.imex_scheme())
-          continue;
-
-        tnse3d.assemble_matrices_rhs(k+1);
-
-        timer_timeit.restart_and_print("solving and reassembling in the "
-                                        "nonlinear iteration " + 
-                                        std::to_string(k));
-      }  // end of nonlinear loop
-
-      timer_timeit.restart_and_print(
-        "solving the time iteration " +
-        std::to_string(TDatabase::TimeDB->CURRENTTIME));
-
-      tnse3d.output();
-      timer_timeit.print_total_time(
-        "time step " + std::to_string(TDatabase::TimeDB->CURRENTTIME));
-    } // end of subtime loop
->>>>>>> a6598808
   } // end of time loop
   loop_info_time.finish(linear_iterations, tnse3d.get_full_residual());
 
