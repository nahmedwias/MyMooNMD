--- conflicted
+++ resolved
@@ -17,7 +17,7 @@
                     "${CMAKE_SOURCE_DIR}/include/Examples/TCD_3D"
                     "${CMAKE_SOURCE_DIR}/include/Examples/TNSE_2D"
 		    "${CMAKE_SOURCE_DIR}/include/Examples/Brinkman_2D"
-<<<<<<< HEAD
+		    "${CMAKE_SOURCE_DIR}/include/Examples/Brinkman_3D"
 		    "${CMAKE_SOURCE_DIR}/user_projects/include/Examples"
 		    "${CMAKE_SOURCE_DIR}/user_projects/include/Examples/Time_LinElastic2D"
 		    "${CMAKE_SOURCE_DIR}/user_projects/include/Examples/CD2D"
@@ -26,9 +26,6 @@
 		    "${CMAKE_SOURCE_DIR}/user_projects/include/Examples/Time_CD2D"
 		    "${CMAKE_SOURCE_DIR}/user_projects/include/Examples/Time_NSE3D"
 		    "${CMAKE_SOURCE_DIR}/user_projects/include/Examples/Time_CD3D")
-=======
-		    "${CMAKE_SOURCE_DIR}/include/Examples/Brinkman_3D")
->>>>>>> 729b0b1e
 
 list(APPEND EXAMPLE_SOURCES "${PROJECT_SOURCE_DIR}/src/Examples/BoundaryCondition.C")
 list(APPEND EXAMPLE_SOURCES "${PROJECT_SOURCE_DIR}/src/Examples/BoundaryData.C")
